--- conflicted
+++ resolved
@@ -171,38 +171,22 @@
         # Get the properties inherited from Input
         InFlux_str += super(InFlux, self).__str__()
         if self.time is not None:
-<<<<<<< HEAD
-            tmp = self.time.__str__()[:-2].replace(linesep, linesep + "\t")
-=======
             tmp = self.time.__str__().replace(linesep, linesep + "\t").rstrip("\t")
->>>>>>> 27afb3c5
             InFlux_str += "time = " + tmp
         else:
             InFlux_str += "time = None" + linesep + linesep
         if self.angle is not None:
-<<<<<<< HEAD
-            tmp = self.angle.__str__()[:-2].replace(linesep, linesep + "\t")
-=======
             tmp = self.angle.__str__().replace(linesep, linesep + "\t").rstrip("\t")
->>>>>>> 27afb3c5
             InFlux_str += "angle = " + tmp
         else:
             InFlux_str += "angle = None" + linesep + linesep
         if self.Br is not None:
-<<<<<<< HEAD
-            tmp = self.Br.__str__()[:-2].replace(linesep, linesep + "\t")
-=======
             tmp = self.Br.__str__().replace(linesep, linesep + "\t").rstrip("\t")
->>>>>>> 27afb3c5
             InFlux_str += "Br = " + tmp
         else:
             InFlux_str += "Br = None" + linesep + linesep
         if self.Bt is not None:
-<<<<<<< HEAD
-            tmp = self.Bt.__str__()[:-2].replace(linesep, linesep + "\t")
-=======
             tmp = self.Bt.__str__().replace(linesep, linesep + "\t").rstrip("\t")
->>>>>>> 27afb3c5
             InFlux_str += "Bt = " + tmp
         else:
             InFlux_str += "Bt = None" + linesep + linesep
