# -*- coding: utf-8 -*-
"""File generated according to pyleecan/Generator/ClassesRef/Machine/CondType12.csv
WARNING! All changes made in this file will be lost!
"""

from os import linesep
<<<<<<< HEAD
from logging import getLogger
from pyleecan.Classes._check import check_init_dict, check_var, raise_
=======
from pyleecan.Classes._check import check_var, raise_
>>>>>>> 5d30fce8
from pyleecan.Functions.save import save
from pyleecan.Classes.Conductor import Conductor

# Import all class method
# Try/catch to remove unnecessary dependencies in unused method
try:
    from pyleecan.Methods.Machine.CondType12.check import check
except ImportError as error:
    check = error

try:
    from pyleecan.Methods.Machine.CondType12.comp_surface_active import (
        comp_surface_active,
    )
except ImportError as error:
    comp_surface_active = error

try:
    from pyleecan.Methods.Machine.CondType12.comp_height import comp_height
except ImportError as error:
    comp_height = error

try:
    from pyleecan.Methods.Machine.CondType12.comp_surface import comp_surface
except ImportError as error:
    comp_surface = error

try:
    from pyleecan.Methods.Machine.CondType12.comp_width import comp_width
except ImportError as error:
    comp_width = error

try:
    from pyleecan.Methods.Machine.CondType12.plot import plot
except ImportError as error:
    plot = error


from pyleecan.Classes._check import InitUnKnowClassError
from pyleecan.Classes.Material import Material


class CondType12(Conductor):
    """parallel stranded conductor consisting of at least a single round wire"""

    VERSION = 1

    # Check ImportError to remove unnecessary dependencies in unused method
    # cf Methods.Machine.CondType12.check
    if isinstance(check, ImportError):
        check = property(
            fget=lambda x: raise_(
                ImportError("Can't use CondType12 method check: " + str(check))
            )
        )
    else:
        check = check
    # cf Methods.Machine.CondType12.comp_surface_active
    if isinstance(comp_surface_active, ImportError):
        comp_surface_active = property(
            fget=lambda x: raise_(
                ImportError(
                    "Can't use CondType12 method comp_surface_active: "
                    + str(comp_surface_active)
                )
            )
        )
    else:
        comp_surface_active = comp_surface_active
    # cf Methods.Machine.CondType12.comp_height
    if isinstance(comp_height, ImportError):
        comp_height = property(
            fget=lambda x: raise_(
                ImportError(
                    "Can't use CondType12 method comp_height: " + str(comp_height)
                )
            )
        )
    else:
        comp_height = comp_height
    # cf Methods.Machine.CondType12.comp_surface
    if isinstance(comp_surface, ImportError):
        comp_surface = property(
            fget=lambda x: raise_(
                ImportError(
                    "Can't use CondType12 method comp_surface: " + str(comp_surface)
                )
            )
        )
    else:
        comp_surface = comp_surface
    # cf Methods.Machine.CondType12.comp_width
    if isinstance(comp_width, ImportError):
        comp_width = property(
            fget=lambda x: raise_(
                ImportError(
                    "Can't use CondType12 method comp_width: " + str(comp_width)
                )
            )
        )
    else:
        comp_width = comp_width
    # cf Methods.Machine.CondType12.plot
    if isinstance(plot, ImportError):
        plot = property(
            fget=lambda x: raise_(
                ImportError("Can't use CondType12 method plot: " + str(plot))
            )
        )
    else:
        plot = plot
    # save method is available in all object
    save = save

    def __init__(
        self,
        Wwire=0.015,
        Wins_cond=0.015,
        Nwppc=1,
        Wins_wire=0,
        Kwoh=0.5,
        cond_mat=-1,
        ins_mat=-1,
        init_dict=None,
    ):
        """Constructor of the class. Can be use in two ways :
        - __init__ (arg1 = 1, arg3 = 5) every parameters have name and default values
            for Matrix, None will initialise the property with an empty Matrix
            for pyleecan type, None will call the default constructor
        - __init__ (init_dict = d) d must be a dictionnary wiht every properties as keys

        ndarray or list can be given for Vector and Matrix
        object or dict can be given for pyleecan Object"""

        if cond_mat == -1:
            cond_mat = Material()
        if ins_mat == -1:
            ins_mat = Material()
        if init_dict is not None:  # Initialisation by dict
            assert type(init_dict) is dict
            # Overwrite default value with init_dict content
            if "Wwire" in list(init_dict.keys()):
                Wwire = init_dict["Wwire"]
            if "Wins_cond" in list(init_dict.keys()):
                Wins_cond = init_dict["Wins_cond"]
            if "Nwppc" in list(init_dict.keys()):
                Nwppc = init_dict["Nwppc"]
            if "Wins_wire" in list(init_dict.keys()):
                Wins_wire = init_dict["Wins_wire"]
            if "Kwoh" in list(init_dict.keys()):
                Kwoh = init_dict["Kwoh"]
            if "cond_mat" in list(init_dict.keys()):
                cond_mat = init_dict["cond_mat"]
            if "ins_mat" in list(init_dict.keys()):
                ins_mat = init_dict["ins_mat"]
        # Initialisation by argument
        self.Wwire = Wwire
        self.Wins_cond = Wins_cond
        self.Nwppc = Nwppc
        self.Wins_wire = Wins_wire
        self.Kwoh = Kwoh
        # Call Conductor init
        super(CondType12, self).__init__(cond_mat=cond_mat, ins_mat=ins_mat)
        # The class is frozen (in Conductor init), for now it's impossible to
        # add new properties

    def __str__(self):
        """Convert this objet in a readeable string (for print)"""

        CondType12_str = ""
        # Get the properties inherited from Conductor
        CondType12_str += super(CondType12, self).__str__()
        CondType12_str += "Wwire = " + str(self.Wwire) + linesep
        CondType12_str += "Wins_cond = " + str(self.Wins_cond) + linesep
        CondType12_str += "Nwppc = " + str(self.Nwppc) + linesep
        CondType12_str += "Wins_wire = " + str(self.Wins_wire) + linesep
        CondType12_str += "Kwoh = " + str(self.Kwoh) + linesep
        return CondType12_str

    def __eq__(self, other):
        """Compare two objects (skip parent)"""

        if type(other) != type(self):
            return False

        # Check the properties inherited from Conductor
        if not super(CondType12, self).__eq__(other):
            return False
        if other.Wwire != self.Wwire:
            return False
        if other.Wins_cond != self.Wins_cond:
            return False
        if other.Nwppc != self.Nwppc:
            return False
        if other.Wins_wire != self.Wins_wire:
            return False
        if other.Kwoh != self.Kwoh:
            return False
        return True

    def as_dict(self):
        """Convert this objet in a json seriable dict (can be use in __init__)
        """

        # Get the properties inherited from Conductor
        CondType12_dict = super(CondType12, self).as_dict()
        CondType12_dict["Wwire"] = self.Wwire
        CondType12_dict["Wins_cond"] = self.Wins_cond
        CondType12_dict["Nwppc"] = self.Nwppc
        CondType12_dict["Wins_wire"] = self.Wins_wire
        CondType12_dict["Kwoh"] = self.Kwoh
        # The class name is added to the dict fordeserialisation purpose
        # Overwrite the mother class name
        CondType12_dict["__class__"] = "CondType12"
        return CondType12_dict

    def _set_None(self):
        """Set all the properties to None (except pyleecan object)"""

        self.Wwire = None
        self.Wins_cond = None
        self.Nwppc = None
        self.Wins_wire = None
        self.Kwoh = None
        # Set to None the properties inherited from Conductor
        super(CondType12, self)._set_None()

    def get_logger(self):
        """getter of the logger"""
        if hasattr(self, "logger_name"):
            return getLogger(self.logger_name)
        elif self.parent != None:
            return self.parent.get_logger()
        else:
            return getLogger("Pyleecan")

    def _get_Wwire(self):
        """getter of Wwire"""
        return self._Wwire

    def _set_Wwire(self, value):
        """setter of Wwire"""
        check_var("Wwire", value, "float", Vmin=0)
        self._Wwire = value

    # cf schematics, single wire diameter without insulation [m]
    # Type : float, min = 0
    Wwire = property(
        fget=_get_Wwire,
        fset=_set_Wwire,
        doc=u"""cf schematics, single wire diameter without insulation [m]""",
    )

    def _get_Wins_cond(self):
        """getter of Wins_cond"""
        return self._Wins_cond

    def _set_Wins_cond(self, value):
        """setter of Wins_cond"""
        check_var("Wins_cond", value, "float", Vmin=0)
        self._Wins_cond = value

    # (advanced) cf schematics, winding coil insulation diameter [m]
    # Type : float, min = 0
    Wins_cond = property(
        fget=_get_Wins_cond,
        fset=_set_Wins_cond,
        doc=u"""(advanced) cf schematics, winding coil insulation diameter [m]""",
    )

    def _get_Nwppc(self):
        """getter of Nwppc"""
        return self._Nwppc

    def _set_Nwppc(self, value):
        """setter of Nwppc"""
        check_var("Nwppc", value, "int", Vmin=1)
        self._Nwppc = value

    # cf schematics, winding number of random wires (strands) in parallel per coil
    # Type : int, min = 1
    Nwppc = property(
        fget=_get_Nwppc,
        fset=_set_Nwppc,
        doc=u"""cf schematics, winding number of random wires (strands) in parallel per coil""",
    )

    def _get_Wins_wire(self):
        """getter of Wins_wire"""
        return self._Wins_wire

    def _set_Wins_wire(self, value):
        """setter of Wins_wire"""
        check_var("Wins_wire", value, "float", Vmin=0)
        self._Wins_wire = value

    # (advanced) cf schematics, winding strand insulation thickness [m]
    # Type : float, min = 0
    Wins_wire = property(
        fget=_get_Wins_wire,
        fset=_set_Wins_wire,
        doc=u"""(advanced) cf schematics, winding strand insulation thickness [m]""",
    )

    def _get_Kwoh(self):
        """getter of Kwoh"""
        return self._Kwoh

    def _set_Kwoh(self, value):
        """setter of Kwoh"""
        check_var("Kwoh", value, "float", Vmin=0)
        self._Kwoh = value

    # winding overhang factor which describes the fact that random round wire end-windings can be more or less compressed (0.5 for small motors, 0.8 for large motors) - can be used to tune the average turn length (relevant if type_cond==1)
    # Type : float, min = 0
    Kwoh = property(
        fget=_get_Kwoh,
        fset=_set_Kwoh,
        doc=u"""winding overhang factor which describes the fact that random round wire end-windings can be more or less compressed (0.5 for small motors, 0.8 for large motors) - can be used to tune the average turn length (relevant if type_cond==1)""",
    )<|MERGE_RESOLUTION|>--- conflicted
+++ resolved
@@ -4,12 +4,8 @@
 """
 
 from os import linesep
-<<<<<<< HEAD
 from logging import getLogger
-from pyleecan.Classes._check import check_init_dict, check_var, raise_
-=======
 from pyleecan.Classes._check import check_var, raise_
->>>>>>> 5d30fce8
 from pyleecan.Functions.save import save
 from pyleecan.Classes.Conductor import Conductor
 
@@ -21,9 +17,7 @@
     check = error
 
 try:
-    from pyleecan.Methods.Machine.CondType12.comp_surface_active import (
-        comp_surface_active,
-    )
+    from pyleecan.Methods.Machine.CondType12.comp_surface_active import comp_surface_active
 except ImportError as error:
     comp_surface_active = error
 
@@ -124,17 +118,7 @@
     # save method is available in all object
     save = save
 
-    def __init__(
-        self,
-        Wwire=0.015,
-        Wins_cond=0.015,
-        Nwppc=1,
-        Wins_wire=0,
-        Kwoh=0.5,
-        cond_mat=-1,
-        ins_mat=-1,
-        init_dict=None,
-    ):
+    def __init__(self, Wwire=0.015, Wins_cond=0.015, Nwppc=1, Wins_wire=0, Kwoh=0.5, cond_mat=-1, ins_mat=-1, init_dict=None):
         """Constructor of the class. Can be use in two ways :
         - __init__ (arg1 = 1, arg3 = 5) every parameters have name and default values
             for Matrix, None will initialise the property with an empty Matrix
@@ -149,7 +133,7 @@
         if ins_mat == -1:
             ins_mat = Material()
         if init_dict is not None:  # Initialisation by dict
-            assert type(init_dict) is dict
+            assert(type(init_dict) is dict)
             # Overwrite default value with init_dict content
             if "Wwire" in list(init_dict.keys()):
                 Wwire = init_dict["Wwire"]
@@ -239,12 +223,12 @@
 
     def get_logger(self):
         """getter of the logger"""
-        if hasattr(self, "logger_name"):
+        if hasattr(self,'logger_name'):
             return getLogger(self.logger_name)
         elif self.parent != None:
             return self.parent.get_logger()
         else:
-            return getLogger("Pyleecan")
+            return getLogger('Pyleecan')
 
     def _get_Wwire(self):
         """getter of Wwire"""
