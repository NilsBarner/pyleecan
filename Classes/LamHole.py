# -*- coding: utf-8 -*-
"""File generated according to pyleecan/Generator/ClassesRef/Machine/LamHole.csv
WARNING! All changes made in this file will be lost!
"""

from os import linesep
from pyleecan.Classes._check import check_init_dict, check_var, raise_
from pyleecan.Functions.save import save
from pyleecan.Classes.Lamination import Lamination

# Import all class method
# Try/catch to remove unnecessary dependencies in unused method
try:
    from pyleecan.Methods.Machine.LamHole.build_geometry import build_geometry
except ImportError as error:
    build_geometry = error

try:
    from pyleecan.Methods.Machine.LamHole.comp_height_yoke import comp_height_yoke
except ImportError as error:
    comp_height_yoke = error

try:
    from pyleecan.Methods.Machine.LamHole.comp_masses import comp_masses
except ImportError as error:
    comp_masses = error

try:
    from pyleecan.Methods.Machine.LamHole.comp_surfaces import comp_surfaces
except ImportError as error:
    comp_surfaces = error

try:
    from pyleecan.Methods.Machine.LamHole.comp_volumes import comp_volumes
except ImportError as error:
    comp_volumes = error

try:
    from pyleecan.Methods.Machine.LamHole.get_pole_pair_number import (
        get_pole_pair_number,
    )
except ImportError as error:
    get_pole_pair_number = error

try:
    from pyleecan.Methods.Machine.LamHole.plot import plot
except ImportError as error:
    plot = error

try:
    from pyleecan.Methods.Machine.LamHole.comp_radius_mid_yoke import (
        comp_radius_mid_yoke,
    )
except ImportError as error:
    comp_radius_mid_yoke = error


from pyleecan.Classes._check import InitUnKnowClassError
from pyleecan.Classes.Hole import Hole
from pyleecan.Classes.Bore import Bore
from pyleecan.Classes.Material import Material
from pyleecan.Classes.Notch import Notch


class LamHole(Lamination):
    """Lamination with Hole with or without magnet or winding"""

    VERSION = 1

    # Check ImportError to remove unnecessary dependencies in unused method
    # cf Methods.Machine.LamHole.build_geometry
    if isinstance(build_geometry, ImportError):
        build_geometry = property(
            fget=lambda x: raise_(
                ImportError(
                    "Can't use LamHole method build_geometry: " + str(build_geometry)
                )
            )
        )
    else:
        build_geometry = build_geometry
    # cf Methods.Machine.LamHole.comp_height_yoke
    if isinstance(comp_height_yoke, ImportError):
        comp_height_yoke = property(
            fget=lambda x: raise_(
                ImportError(
                    "Can't use LamHole method comp_height_yoke: "
                    + str(comp_height_yoke)
                )
            )
        )
    else:
        comp_height_yoke = comp_height_yoke
    # cf Methods.Machine.LamHole.comp_masses
    if isinstance(comp_masses, ImportError):
        comp_masses = property(
            fget=lambda x: raise_(
                ImportError("Can't use LamHole method comp_masses: " + str(comp_masses))
            )
        )
    else:
        comp_masses = comp_masses
    # cf Methods.Machine.LamHole.comp_surfaces
    if isinstance(comp_surfaces, ImportError):
        comp_surfaces = property(
            fget=lambda x: raise_(
                ImportError(
                    "Can't use LamHole method comp_surfaces: " + str(comp_surfaces)
                )
            )
        )
    else:
        comp_surfaces = comp_surfaces
    # cf Methods.Machine.LamHole.comp_volumes
    if isinstance(comp_volumes, ImportError):
        comp_volumes = property(
            fget=lambda x: raise_(
                ImportError(
                    "Can't use LamHole method comp_volumes: " + str(comp_volumes)
                )
            )
        )
    else:
        comp_volumes = comp_volumes
    # cf Methods.Machine.LamHole.get_pole_pair_number
    if isinstance(get_pole_pair_number, ImportError):
        get_pole_pair_number = property(
            fget=lambda x: raise_(
                ImportError(
                    "Can't use LamHole method get_pole_pair_number: "
                    + str(get_pole_pair_number)
                )
            )
        )
    else:
        get_pole_pair_number = get_pole_pair_number
    # cf Methods.Machine.LamHole.plot
    if isinstance(plot, ImportError):
        plot = property(
            fget=lambda x: raise_(
                ImportError("Can't use LamHole method plot: " + str(plot))
            )
        )
    else:
        plot = plot
    # cf Methods.Machine.LamHole.comp_radius_mid_yoke
    if isinstance(comp_radius_mid_yoke, ImportError):
        comp_radius_mid_yoke = property(
            fget=lambda x: raise_(
                ImportError(
                    "Can't use LamHole method comp_radius_mid_yoke: "
                    + str(comp_radius_mid_yoke)
                )
            )
        )
    else:
        comp_radius_mid_yoke = comp_radius_mid_yoke
    # save method is available in all object
    save = save

    def __init__(
        self,
        hole=list(),
<<<<<<< HEAD
        bore=None,
        L1=0.35,
=======
        L1=3.50e-01,
>>>>>>> b0516bf4
        mat_type=-1,
        Nrvd=0,
        Wrvd=0,
        Kf1=9.50e-01,
        is_internal=True,
        Rint=0,
        Rext=1,
        is_stator=True,
        axial_vent=list(),
        notch=list(),
        init_dict=None,
    ):
        """Constructor of the class. Can be use in two ways :
        - __init__ (arg1 = 1, arg3 = 5) every parameters have name and default values
            for Matrix, None will initialise the property with an empty Matrix
            for pyleecan type, None will call the default constructor
        - __init__ (init_dict = d) d must be a dictionnary wiht every properties as keys

        ndarray or list can be given for Vector and Matrix
        object or dict can be given for pyleecan Object"""

        if bore == -1:
            bore = Bore()
        if mat_type == -1:
            mat_type = Material()
        if init_dict is not None:  # Initialisation by dict
            check_init_dict(
                init_dict,
                [
                    "hole",
                    "bore",
                    "L1",
                    "mat_type",
                    "Nrvd",
                    "Wrvd",
                    "Kf1",
                    "is_internal",
                    "Rint",
                    "Rext",
                    "is_stator",
                    "axial_vent",
                    "notch",
                ],
            )
            # Overwrite default value with init_dict content
            if "hole" in list(init_dict.keys()):
                hole = init_dict["hole"]
            if "bore" in list(init_dict.keys()):
                bore = init_dict["bore"]
            if "L1" in list(init_dict.keys()):
                L1 = init_dict["L1"]
            if "mat_type" in list(init_dict.keys()):
                mat_type = init_dict["mat_type"]
            if "Nrvd" in list(init_dict.keys()):
                Nrvd = init_dict["Nrvd"]
            if "Wrvd" in list(init_dict.keys()):
                Wrvd = init_dict["Wrvd"]
            if "Kf1" in list(init_dict.keys()):
                Kf1 = init_dict["Kf1"]
            if "is_internal" in list(init_dict.keys()):
                is_internal = init_dict["is_internal"]
            if "Rint" in list(init_dict.keys()):
                Rint = init_dict["Rint"]
            if "Rext" in list(init_dict.keys()):
                Rext = init_dict["Rext"]
            if "is_stator" in list(init_dict.keys()):
                is_stator = init_dict["is_stator"]
            if "axial_vent" in list(init_dict.keys()):
                axial_vent = init_dict["axial_vent"]
            if "notch" in list(init_dict.keys()):
                notch = init_dict["notch"]
        # Initialisation by argument
        # hole can be None or a list of Hole object
        self.hole = list()
        if type(hole) is list:
            for obj in hole:
                if obj is None:  # Default value
                    self.hole.append(Hole())
                elif isinstance(obj, dict):
                    # Check that the type is correct (including daughter)
                    class_name = obj.get("__class__")
                    if class_name not in [
                        "Hole",
                        "HoleM50",
                        "HoleM51",
                        "HoleM52",
                        "HoleM53",
                        "HoleM54",
                        "HoleMag",
                        "VentilationCirc",
                        "VentilationPolar",
                        "VentilationTrap",
                    ]:
                        raise InitUnKnowClassError(
                            "Unknow class name " + class_name + " in init_dict for hole"
                        )
                    # Dynamic import to call the correct constructor
                    module = __import__(
                        "pyleecan.Classes." + class_name, fromlist=[class_name]
                    )
                    class_obj = getattr(module, class_name)
                    self.hole.append(class_obj(init_dict=obj))
                else:
                    self.hole.append(obj)
        elif hole is None:
            self.hole = list()
        else:
            self.hole = hole
        # bore can be None, a Bore object or a dict
        if isinstance(bore, dict):
            # Check that the type is correct (including daughter)
            class_name = bore.get("__class__")
            if class_name not in ["Bore", "BoreFlower"]:
                raise InitUnKnowClassError(
                    "Unknow class name " + class_name + " in init_dict for bore"
                )
            # Dynamic import to call the correct constructor
            module = __import__("pyleecan.Classes." + class_name, fromlist=[class_name])
            class_obj = getattr(module, class_name)
            self.bore = class_obj(init_dict=bore)
        else:
            self.bore = bore
        # Call Lamination init
        super(LamHole, self).__init__(
            L1=L1,
            mat_type=mat_type,
            Nrvd=Nrvd,
            Wrvd=Wrvd,
            Kf1=Kf1,
            is_internal=is_internal,
            Rint=Rint,
            Rext=Rext,
            is_stator=is_stator,
            axial_vent=axial_vent,
            notch=notch,
        )
        # The class is frozen (in Lamination init), for now it's impossible to
        # add new properties

    def __str__(self):
        """Convert this objet in a readeable string (for print)"""

        LamHole_str = ""
        # Get the properties inherited from Lamination
        LamHole_str += super(LamHole, self).__str__()
        if len(self.hole) == 0:
            LamHole_str += "hole = []" + linesep
        for ii in range(len(self.hole)):
<<<<<<< HEAD
            LamHole_str += (
                "hole["
                + str(ii)
                + "] = "
                + str(self.hole[ii].as_dict())
                + "\n"
                + linesep
                + linesep
            )
        if self.bore is not None:
            LamHole_str += "bore = " + str(self.bore.as_dict()) + linesep + linesep
        else:
            LamHole_str += "bore = None"
=======
            tmp = self.hole[ii].__str__().replace(linesep, linesep + "\t") + linesep
            LamHole_str += "hole[" + str(ii) + "] =" + tmp + linesep + linesep
>>>>>>> b0516bf4
        return LamHole_str

    def __eq__(self, other):
        """Compare two objects (skip parent)"""

        if type(other) != type(self):
            return False

        # Check the properties inherited from Lamination
        if not super(LamHole, self).__eq__(other):
            return False
        if other.hole != self.hole:
            return False
        if other.bore != self.bore:
            return False
        return True

    def as_dict(self):
        """Convert this objet in a json seriable dict (can be use in __init__)
        """

        # Get the properties inherited from Lamination
        LamHole_dict = super(LamHole, self).as_dict()
        LamHole_dict["hole"] = list()
        for obj in self.hole:
            LamHole_dict["hole"].append(obj.as_dict())
        if self.bore is None:
            LamHole_dict["bore"] = None
        else:
            LamHole_dict["bore"] = self.bore.as_dict()
        # The class name is added to the dict fordeserialisation purpose
        # Overwrite the mother class name
        LamHole_dict["__class__"] = "LamHole"
        return LamHole_dict

    def _set_None(self):
        """Set all the properties to None (except pyleecan object)"""

        for obj in self.hole:
            obj._set_None()
        if self.bore is not None:
            self.bore._set_None()
        # Set to None the properties inherited from Lamination
        super(LamHole, self)._set_None()

    def _get_hole(self):
        """getter of hole"""
        for obj in self._hole:
            if obj is not None:
                obj.parent = self
        return self._hole

    def _set_hole(self, value):
        """setter of hole"""
        check_var("hole", value, "[Hole]")
        self._hole = value

        for obj in self._hole:
            if obj is not None:
                obj.parent = self

    # lamination Hole
    # Type : [Hole]
    hole = property(fget=_get_hole, fset=_set_hole, doc=u"""lamination Hole""")

    def _get_bore(self):
        """getter of bore"""
        return self._bore

    def _set_bore(self, value):
        """setter of bore"""
        check_var("bore", value, "Bore")
        self._bore = value

        if self._bore is not None:
            self._bore.parent = self

    # Bore Shape
    # Type : Bore
    bore = property(fget=_get_bore, fset=_set_bore, doc=u"""Bore Shape""")<|MERGE_RESOLUTION|>--- conflicted
+++ resolved
@@ -161,12 +161,8 @@
     def __init__(
         self,
         hole=list(),
-<<<<<<< HEAD
         bore=None,
-        L1=0.35,
-=======
         L1=3.50e-01,
->>>>>>> b0516bf4
         mat_type=-1,
         Nrvd=0,
         Wrvd=0,
@@ -315,24 +311,13 @@
         if len(self.hole) == 0:
             LamHole_str += "hole = []" + linesep
         for ii in range(len(self.hole)):
-<<<<<<< HEAD
-            LamHole_str += (
-                "hole["
-                + str(ii)
-                + "] = "
-                + str(self.hole[ii].as_dict())
-                + "\n"
-                + linesep
-                + linesep
-            )
-        if self.bore is not None:
-            LamHole_str += "bore = " + str(self.bore.as_dict()) + linesep + linesep
-        else:
-            LamHole_str += "bore = None"
-=======
             tmp = self.hole[ii].__str__().replace(linesep, linesep + "\t") + linesep
             LamHole_str += "hole[" + str(ii) + "] =" + tmp + linesep + linesep
->>>>>>> b0516bf4
+        if self.bore is not None:
+            tmp = self.bore.__str__().replace(linesep, linesep + "\t").rstrip("\t")
+            LamHole_str += "bore = " + tmp
+        else:
+            LamHole_str += "bore = None" + linesep + linesep
         return LamHole_str
 
     def __eq__(self, other):
