--- conflicted
+++ resolved
@@ -4,12 +4,8 @@
 """
 
 from os import linesep
-<<<<<<< HEAD
 from logging import getLogger
-from pyleecan.Classes._check import check_init_dict, check_var, raise_
-=======
 from pyleecan.Classes._check import check_var, raise_
->>>>>>> 5d30fce8
 from pyleecan.Functions.save import save
 from pyleecan.Classes.Lamination import Lamination
 
@@ -41,9 +37,7 @@
     comp_volumes = error
 
 try:
-    from pyleecan.Methods.Machine.LamHole.get_pole_pair_number import (
-        get_pole_pair_number,
-    )
+    from pyleecan.Methods.Machine.LamHole.get_pole_pair_number import get_pole_pair_number
 except ImportError as error:
     get_pole_pair_number = error
 
@@ -53,9 +47,7 @@
     plot = error
 
 try:
-    from pyleecan.Methods.Machine.LamHole.comp_radius_mid_yoke import (
-        comp_radius_mid_yoke,
-    )
+    from pyleecan.Methods.Machine.LamHole.comp_radius_mid_yoke import comp_radius_mid_yoke
 except ImportError as error:
     comp_radius_mid_yoke = error
 
@@ -89,8 +81,7 @@
         comp_height_yoke = property(
             fget=lambda x: raise_(
                 ImportError(
-                    "Can't use LamHole method comp_height_yoke: "
-                    + str(comp_height_yoke)
+                    "Can't use LamHole method comp_height_yoke: " + str(comp_height_yoke)
                 )
             )
         )
@@ -163,23 +154,7 @@
     # save method is available in all object
     save = save
 
-    def __init__(
-        self,
-        hole=list(),
-        bore=None,
-        L1=0.35,
-        mat_type=-1,
-        Nrvd=0,
-        Wrvd=0,
-        Kf1=0.95,
-        is_internal=True,
-        Rint=0,
-        Rext=1,
-        is_stator=True,
-        axial_vent=list(),
-        notch=list(),
-        init_dict=None,
-    ):
+    def __init__(self, hole=list(), bore=None, L1=0.35, mat_type=-1, Nrvd=0, Wrvd=0, Kf1=0.95, is_internal=True, Rint=0, Rext=1, is_stator=True, axial_vent=list(), notch=list(), init_dict=None):
         """Constructor of the class. Can be use in two ways :
         - __init__ (arg1 = 1, arg3 = 5) every parameters have name and default values
             for Matrix, None will initialise the property with an empty Matrix
@@ -194,7 +169,7 @@
         if mat_type == -1:
             mat_type = Material()
         if init_dict is not None:  # Initialisation by dict
-            assert type(init_dict) is dict
+            assert(type(init_dict) is dict)
             # Overwrite default value with init_dict content
             if "hole" in list(init_dict.keys()):
                 hole = init_dict["hole"]
@@ -232,20 +207,11 @@
                 elif isinstance(obj, dict):
                     # Check that the type is correct (including daughter)
                     class_name = obj.get("__class__")
-                    if class_name not in [
-                        "Hole",
-                        "HoleM50",
-                        "HoleM51",
-                        "HoleM52",
-                        "HoleM53",
-                        "HoleM54",
-                        "HoleMag",
-                        "VentilationCirc",
-                        "VentilationPolar",
-                        "VentilationTrap",
-                    ]:
+                    if class_name not in ['Hole', 'HoleM50', 'HoleM51', 'HoleM52', 'HoleM53', 'HoleM54', 'HoleMag', 'VentilationCirc', 'VentilationPolar', 'VentilationTrap']:
                         raise InitUnKnowClassError(
-                            "Unknow class name " + class_name + " in init_dict for hole"
+                            "Unknow class name "
+                            + class_name
+                            + " in init_dict for hole"
                         )
                     # Dynamic import to call the correct constructor
                     module = __import__(
@@ -262,31 +228,17 @@
         # bore can be None, a Bore object or a dict
         if isinstance(bore, dict):
             # Check that the type is correct (including daughter)
-            class_name = bore.get("__class__")
-            if class_name not in ["Bore", "BoreFlower"]:
-                raise InitUnKnowClassError(
-                    "Unknow class name " + class_name + " in init_dict for bore"
-                )
+            class_name = bore.get('__class__')
+            if class_name not in ['Bore', 'BoreFlower']:
+                raise InitUnKnowClassError("Unknow class name "+class_name+" in init_dict for bore")
             # Dynamic import to call the correct constructor
-            module = __import__("pyleecan.Classes." + class_name, fromlist=[class_name])
-            class_obj = getattr(module, class_name)
+            module = __import__("pyleecan.Classes."+class_name, fromlist=[class_name])
+            class_obj = getattr(module,class_name)
             self.bore = class_obj(init_dict=bore)
         else:
             self.bore = bore
         # Call Lamination init
-        super(LamHole, self).__init__(
-            L1=L1,
-            mat_type=mat_type,
-            Nrvd=Nrvd,
-            Wrvd=Wrvd,
-            Kf1=Kf1,
-            is_internal=is_internal,
-            Rint=Rint,
-            Rext=Rext,
-            is_stator=is_stator,
-            axial_vent=axial_vent,
-            notch=notch,
-        )
+        super(LamHole, self).__init__(L1=L1, mat_type=mat_type, Nrvd=Nrvd, Wrvd=Wrvd, Kf1=Kf1, is_internal=is_internal, Rint=Rint, Rext=Rext, is_stator=is_stator, axial_vent=axial_vent, notch=notch)
         # The class is frozen (in Lamination init), for now it's impossible to
         # add new properties
 
@@ -300,10 +252,10 @@
             LamHole_str += "hole = []" + linesep
         for ii in range(len(self.hole)):
             tmp = self.hole[ii].__str__().replace(linesep, linesep + "\t") + linesep
-            LamHole_str += "hole[" + str(ii) + "] =" + tmp + linesep + linesep
+            LamHole_str += "hole["+str(ii)+"] ="+ tmp + linesep + linesep
         if self.bore is not None:
             tmp = self.bore.__str__().replace(linesep, linesep + "\t").rstrip("\t")
-            LamHole_str += "bore = " + tmp
+            LamHole_str += "bore = "+ tmp
         else:
             LamHole_str += "bore = None" + linesep + linesep
         return LamHole_str
@@ -353,12 +305,12 @@
 
     def get_logger(self):
         """getter of the logger"""
-        if hasattr(self, "logger_name"):
+        if hasattr(self,'logger_name'):
             return getLogger(self.logger_name)
         elif self.parent != None:
             return self.parent.get_logger()
         else:
-            return getLogger("Pyleecan")
+            return getLogger('Pyleecan')
 
     def _get_hole(self):
         """getter of hole"""
@@ -391,7 +343,6 @@
 
         if self._bore is not None:
             self._bore.parent = self
-
     # Bore Shape
     # Type : Bore
     bore = property(fget=_get_bore, fset=_set_bore, doc=u"""Bore Shape""")