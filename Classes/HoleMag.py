# -*- coding: utf-8 -*-
"""File generated according to pyleecan/Generator/ClassesRef/Slot/HoleMag.csv
WARNING! All changes made in this file will be lost!
"""

from os import linesep
<<<<<<< HEAD
from logging import getLogger
from pyleecan.Classes._check import check_init_dict, check_var, raise_
=======
from pyleecan.Classes._check import check_var, raise_
>>>>>>> 5d30fce8
from pyleecan.Functions.save import save
from pyleecan.Classes.Hole import Hole

# Import all class method
# Try/catch to remove unnecessary dependencies in unused method
try:
    from pyleecan.Methods.Slot.HoleMag.has_magnet import has_magnet
except ImportError as error:
    has_magnet = error


from pyleecan.Classes._check import InitUnKnowClassError
from pyleecan.Classes.Material import Material


class HoleMag(Hole):
    """Hole with magnets for lamination (abstract)"""

    VERSION = 1

    # cf Methods.Slot.HoleMag.has_magnet
    if isinstance(has_magnet, ImportError):
        has_magnet = property(
            fget=lambda x: raise_(
                ImportError("Can't use HoleMag method has_magnet: " + str(has_magnet))
            )
        )
    else:
        has_magnet = has_magnet
    # save method is available in all object
    save = save

    def __init__(self, Zh=36, mat_void=-1, init_dict=None):
        """Constructor of the class. Can be use in two ways :
        - __init__ (arg1 = 1, arg3 = 5) every parameters have name and default values
            for Matrix, None will initialise the property with an empty Matrix
            for pyleecan type, None will call the default constructor
        - __init__ (init_dict = d) d must be a dictionnary wiht every properties as keys

        ndarray or list can be given for Vector and Matrix
        object or dict can be given for pyleecan Object"""

        if mat_void == -1:
            mat_void = Material()
        if init_dict is not None:  # Initialisation by dict
            assert type(init_dict) is dict
            # Overwrite default value with init_dict content
            if "Zh" in list(init_dict.keys()):
                Zh = init_dict["Zh"]
            if "mat_void" in list(init_dict.keys()):
                mat_void = init_dict["mat_void"]
        # Initialisation by argument
        # Call Hole init
        super(HoleMag, self).__init__(Zh=Zh, mat_void=mat_void)
        # The class is frozen (in Hole init), for now it's impossible to
        # add new properties

    def __str__(self):
        """Convert this objet in a readeable string (for print)"""

        HoleMag_str = ""
        # Get the properties inherited from Hole
        HoleMag_str += super(HoleMag, self).__str__()
        return HoleMag_str

    def __eq__(self, other):
        """Compare two objects (skip parent)"""

        if type(other) != type(self):
            return False

        # Check the properties inherited from Hole
        if not super(HoleMag, self).__eq__(other):
            return False
        return True

    def as_dict(self):
        """Convert this objet in a json seriable dict (can be use in __init__)
        """

        # Get the properties inherited from Hole
        HoleMag_dict = super(HoleMag, self).as_dict()
        # The class name is added to the dict fordeserialisation purpose
        # Overwrite the mother class name
        HoleMag_dict["__class__"] = "HoleMag"
        return HoleMag_dict

    def _set_None(self):
        """Set all the properties to None (except pyleecan object)"""

        # Set to None the properties inherited from Hole
        super(HoleMag, self)._set_None()<|MERGE_RESOLUTION|>--- conflicted
+++ resolved
@@ -4,12 +4,8 @@
 """
 
 from os import linesep
-<<<<<<< HEAD
 from logging import getLogger
-from pyleecan.Classes._check import check_init_dict, check_var, raise_
-=======
 from pyleecan.Classes._check import check_var, raise_
->>>>>>> 5d30fce8
 from pyleecan.Functions.save import save
 from pyleecan.Classes.Hole import Hole
 
@@ -55,7 +51,7 @@
         if mat_void == -1:
             mat_void = Material()
         if init_dict is not None:  # Initialisation by dict
-            assert type(init_dict) is dict
+            assert(type(init_dict) is dict)
             # Overwrite default value with init_dict content
             if "Zh" in list(init_dict.keys()):
                 Zh = init_dict["Zh"]
