# -*- coding: utf-8 -*-
"""File generated according to pyleecan/Generator/ClassesRef/Simulation/MagFEMM.csv
WARNING! All changes made in this file will be lost!
"""

from os import linesep
from pyleecan.Classes._check import check_init_dict, check_var, raise_
from pyleecan.Functions.save import save
from pyleecan.Classes.Magnetics import Magnetics

# Import all class method
# Try/catch to remove unnecessary dependencies in unused method
try:
    from pyleecan.Methods.Simulation.MagFEMM.comp_flux_airgap import comp_flux_airgap
except ImportError as error:
    comp_flux_airgap = error

try:
    from pyleecan.Methods.Simulation.MagFEMM.get_path_save import get_path_save
except ImportError as error:
    get_path_save = error

try:
    from pyleecan.Methods.Simulation.MagFEMM.solve_FEMM import solve_FEMM
except ImportError as error:
    solve_FEMM = error

try:
    from pyleecan.Methods.Simulation.MagFEMM.get_meshsolution import get_meshsolution
except ImportError as error:
    get_meshsolution = error

try:
    from pyleecan.Methods.Simulation.MagFEMM.get_path_save_fem import get_path_save_fem
except ImportError as error:
    get_path_save_fem = error


from pyleecan.Classes._check import InitUnKnowClassError


class MagFEMM(Magnetics):
    """Magnetic module: Finite Element model with FEMM"""

    VERSION = 1

    # Check ImportError to remove unnecessary dependencies in unused method
    # cf Methods.Simulation.MagFEMM.comp_flux_airgap
    if isinstance(comp_flux_airgap, ImportError):
        comp_flux_airgap = property(
            fget=lambda x: raise_(
                ImportError(
                    "Can't use MagFEMM method comp_flux_airgap: "
                    + str(comp_flux_airgap)
                )
            )
        )
    else:
        comp_flux_airgap = comp_flux_airgap
    # cf Methods.Simulation.MagFEMM.get_path_save
    if isinstance(get_path_save, ImportError):
        get_path_save = property(
            fget=lambda x: raise_(
                ImportError(
                    "Can't use MagFEMM method get_path_save: " + str(get_path_save)
                )
            )
        )
    else:
        get_path_save = get_path_save
    # cf Methods.Simulation.MagFEMM.solve_FEMM
    if isinstance(solve_FEMM, ImportError):
        solve_FEMM = property(
            fget=lambda x: raise_(
                ImportError("Can't use MagFEMM method solve_FEMM: " + str(solve_FEMM))
            )
        )
    else:
        solve_FEMM = solve_FEMM
    # cf Methods.Simulation.MagFEMM.get_meshsolution
    if isinstance(get_meshsolution, ImportError):
        get_meshsolution = property(
            fget=lambda x: raise_(
                ImportError(
                    "Can't use MagFEMM method get_meshsolution: "
                    + str(get_meshsolution)
                )
            )
        )
    else:
        get_meshsolution = get_meshsolution
    # cf Methods.Simulation.MagFEMM.get_path_save_fem
    if isinstance(get_path_save_fem, ImportError):
        get_path_save_fem = property(
            fget=lambda x: raise_(
                ImportError(
                    "Can't use MagFEMM method get_path_save_fem: "
                    + str(get_path_save_fem)
                )
            )
        )
    else:
        get_path_save_fem = get_path_save_fem
    # save method is available in all object
    save = save

    def __init__(
        self,
        Kmesh_fineness=1,
        Kgeo_fineness=1,
        type_calc_leakage=0,
        file_name="",
        FEMM_dict={},
        angle_stator=0,
        is_get_mesh=False,
        is_save_FEA=False,
        is_sliding_band=True,
        transform_list=[],
        is_remove_slotS=False,
        is_remove_slotR=False,
        is_remove_vent=False,
        is_mmfs=True,
        is_mmfr=True,
        is_stator_linear_BH=0,
        is_rotor_linear_BH=0,
        is_symmetry_t=False,
        sym_t=1,
        is_antiper_t=False,
        is_symmetry_a=False,
        sym_a=1,
        is_antiper_a=False,
        init_dict=None,
    ):
        """Constructor of the class. Can be use in two ways :
        - __init__ (arg1 = 1, arg3 = 5) every parameters have name and default values
            for Matrix, None will initialise the property with an empty Matrix
            for pyleecan type, None will call the default constructor
        - __init__ (init_dict = d) d must be a dictionnary wiht every properties as keys

        ndarray or list can be given for Vector and Matrix
        object or dict can be given for pyleecan Object"""

        if init_dict is not None:  # Initialisation by dict
            check_init_dict(
                init_dict,
                [
                    "Kmesh_fineness",
                    "Kgeo_fineness",
                    "type_calc_leakage",
                    "file_name",
                    "FEMM_dict",
                    "angle_stator",
                    "is_get_mesh",
                    "is_save_FEA",
                    "is_sliding_band",
                    "transform_list",
                    "is_remove_slotS",
                    "is_remove_slotR",
                    "is_remove_vent",
                    "is_mmfs",
                    "is_mmfr",
                    "is_stator_linear_BH",
                    "is_rotor_linear_BH",
                    "is_symmetry_t",
                    "sym_t",
                    "is_antiper_t",
                    "is_symmetry_a",
                    "sym_a",
                    "is_antiper_a",
                ],
            )
            # Overwrite default value with init_dict content
            if "Kmesh_fineness" in list(init_dict.keys()):
                Kmesh_fineness = init_dict["Kmesh_fineness"]
            if "Kgeo_fineness" in list(init_dict.keys()):
                Kgeo_fineness = init_dict["Kgeo_fineness"]
            if "type_calc_leakage" in list(init_dict.keys()):
                type_calc_leakage = init_dict["type_calc_leakage"]
            if "file_name" in list(init_dict.keys()):
                file_name = init_dict["file_name"]
            if "FEMM_dict" in list(init_dict.keys()):
                FEMM_dict = init_dict["FEMM_dict"]
            if "angle_stator" in list(init_dict.keys()):
                angle_stator = init_dict["angle_stator"]
            if "is_get_mesh" in list(init_dict.keys()):
                is_get_mesh = init_dict["is_get_mesh"]
            if "is_save_FEA" in list(init_dict.keys()):
                is_save_FEA = init_dict["is_save_FEA"]
            if "is_sliding_band" in list(init_dict.keys()):
                is_sliding_band = init_dict["is_sliding_band"]
            if "transform_list" in list(init_dict.keys()):
                transform_list = init_dict["transform_list"]
            if "is_remove_slotS" in list(init_dict.keys()):
                is_remove_slotS = init_dict["is_remove_slotS"]
            if "is_remove_slotR" in list(init_dict.keys()):
                is_remove_slotR = init_dict["is_remove_slotR"]
            if "is_remove_vent" in list(init_dict.keys()):
                is_remove_vent = init_dict["is_remove_vent"]
            if "is_mmfs" in list(init_dict.keys()):
                is_mmfs = init_dict["is_mmfs"]
            if "is_mmfr" in list(init_dict.keys()):
                is_mmfr = init_dict["is_mmfr"]
            if "is_stator_linear_BH" in list(init_dict.keys()):
                is_stator_linear_BH = init_dict["is_stator_linear_BH"]
            if "is_rotor_linear_BH" in list(init_dict.keys()):
                is_rotor_linear_BH = init_dict["is_rotor_linear_BH"]
            if "is_symmetry_t" in list(init_dict.keys()):
                is_symmetry_t = init_dict["is_symmetry_t"]
            if "sym_t" in list(init_dict.keys()):
                sym_t = init_dict["sym_t"]
            if "is_antiper_t" in list(init_dict.keys()):
                is_antiper_t = init_dict["is_antiper_t"]
            if "is_symmetry_a" in list(init_dict.keys()):
                is_symmetry_a = init_dict["is_symmetry_a"]
            if "sym_a" in list(init_dict.keys()):
                sym_a = init_dict["sym_a"]
            if "is_antiper_a" in list(init_dict.keys()):
                is_antiper_a = init_dict["is_antiper_a"]
        # Initialisation by argument
        self.Kmesh_fineness = Kmesh_fineness
        self.Kgeo_fineness = Kgeo_fineness
        self.type_calc_leakage = type_calc_leakage
        self.file_name = file_name
        self.FEMM_dict = FEMM_dict
        self.angle_stator = angle_stator
        self.is_get_mesh = is_get_mesh
        self.is_save_FEA = is_save_FEA
        self.is_sliding_band = is_sliding_band
        self.transform_list = transform_list
        # Call Magnetics init
        super(MagFEMM, self).__init__(
            is_remove_slotS=is_remove_slotS,
            is_remove_slotR=is_remove_slotR,
            is_remove_vent=is_remove_vent,
            is_mmfs=is_mmfs,
            is_mmfr=is_mmfr,
            is_stator_linear_BH=is_stator_linear_BH,
            is_rotor_linear_BH=is_rotor_linear_BH,
            is_symmetry_t=is_symmetry_t,
            sym_t=sym_t,
            is_antiper_t=is_antiper_t,
            is_symmetry_a=is_symmetry_a,
            sym_a=sym_a,
            is_antiper_a=is_antiper_a,
        )
        # The class is frozen (in Magnetics init), for now it's impossible to
        # add new properties

    def __str__(self):
        """Convert this objet in a readeable string (for print)"""

        MagFEMM_str = ""
        # Get the properties inherited from Magnetics
        MagFEMM_str += super(MagFEMM, self).__str__()
        MagFEMM_str += "Kmesh_fineness = " + str(self.Kmesh_fineness) + linesep
        MagFEMM_str += "Kgeo_fineness = " + str(self.Kgeo_fineness) + linesep
        MagFEMM_str += "type_calc_leakage = " + str(self.type_calc_leakage) + linesep
        MagFEMM_str += 'file_name = "' + str(self.file_name) + '"' + linesep
        MagFEMM_str += "FEMM_dict = " + str(self.FEMM_dict) + linesep
        MagFEMM_str += "angle_stator = " + str(self.angle_stator) + linesep
        MagFEMM_str += "is_get_mesh = " + str(self.is_get_mesh) + linesep
        MagFEMM_str += "is_save_FEA = " + str(self.is_save_FEA) + linesep
        MagFEMM_str += "is_sliding_band = " + str(self.is_sliding_band) + linesep
<<<<<<< HEAD
        MagFEMM_str += "transform_list = " + linesep + str(self.transform_list)
=======
>>>>>>> b0516bf4
        return MagFEMM_str

    def __eq__(self, other):
        """Compare two objects (skip parent)"""

        if type(other) != type(self):
            return False

        # Check the properties inherited from Magnetics
        if not super(MagFEMM, self).__eq__(other):
            return False
        if other.Kmesh_fineness != self.Kmesh_fineness:
            return False
        if other.Kgeo_fineness != self.Kgeo_fineness:
            return False
        if other.type_calc_leakage != self.type_calc_leakage:
            return False
        if other.file_name != self.file_name:
            return False
        if other.FEMM_dict != self.FEMM_dict:
            return False
        if other.angle_stator != self.angle_stator:
            return False
        if other.is_get_mesh != self.is_get_mesh:
            return False
        if other.is_save_FEA != self.is_save_FEA:
            return False
        if other.is_sliding_band != self.is_sliding_band:
            return False
        if other.transform_list != self.transform_list:
            return False
        return True

    def as_dict(self):
        """Convert this objet in a json seriable dict (can be use in __init__)
        """

        # Get the properties inherited from Magnetics
        MagFEMM_dict = super(MagFEMM, self).as_dict()
        MagFEMM_dict["Kmesh_fineness"] = self.Kmesh_fineness
        MagFEMM_dict["Kgeo_fineness"] = self.Kgeo_fineness
        MagFEMM_dict["type_calc_leakage"] = self.type_calc_leakage
        MagFEMM_dict["file_name"] = self.file_name
        MagFEMM_dict["FEMM_dict"] = self.FEMM_dict
        MagFEMM_dict["angle_stator"] = self.angle_stator
        MagFEMM_dict["is_get_mesh"] = self.is_get_mesh
        MagFEMM_dict["is_save_FEA"] = self.is_save_FEA
        MagFEMM_dict["is_sliding_band"] = self.is_sliding_band
        MagFEMM_dict["transform_list"] = self.transform_list
        # The class name is added to the dict fordeserialisation purpose
        # Overwrite the mother class name
        MagFEMM_dict["__class__"] = "MagFEMM"
        return MagFEMM_dict

    def _set_None(self):
        """Set all the properties to None (except pyleecan object)"""

        self.Kmesh_fineness = None
        self.Kgeo_fineness = None
        self.type_calc_leakage = None
        self.file_name = None
        self.FEMM_dict = None
        self.angle_stator = None
        self.is_get_mesh = None
        self.is_save_FEA = None
        self.is_sliding_band = None
        self.transform_list = None
        # Set to None the properties inherited from Magnetics
        super(MagFEMM, self)._set_None()

    def _get_Kmesh_fineness(self):
        """getter of Kmesh_fineness"""
        return self._Kmesh_fineness

    def _set_Kmesh_fineness(self, value):
        """setter of Kmesh_fineness"""
        check_var("Kmesh_fineness", value, "float")
        self._Kmesh_fineness = value

    # global coefficient to adjust mesh fineness in FEMM (1 : default , > 1 : finner , < 1 : less fine)
    # Type : float
    Kmesh_fineness = property(
        fget=_get_Kmesh_fineness,
        fset=_set_Kmesh_fineness,
        doc=u"""global coefficient to adjust mesh fineness in FEMM (1 : default , > 1 : finner , < 1 : less fine)""",
    )

    def _get_Kgeo_fineness(self):
        """getter of Kgeo_fineness"""
        return self._Kgeo_fineness

    def _set_Kgeo_fineness(self, value):
        """setter of Kgeo_fineness"""
        check_var("Kgeo_fineness", value, "float")
        self._Kgeo_fineness = value

    # global coefficient to adjust geometry fineness in FEMM (1 : default , > 1 : finner , < 1 : less fine)
    # Type : float
    Kgeo_fineness = property(
        fget=_get_Kgeo_fineness,
        fset=_set_Kgeo_fineness,
        doc=u"""global coefficient to adjust geometry fineness in FEMM (1 : default , > 1 : finner , < 1 : less fine)""",
    )

    def _get_type_calc_leakage(self):
        """getter of type_calc_leakage"""
        return self._type_calc_leakage

    def _set_type_calc_leakage(self, value):
        """setter of type_calc_leakage"""
        check_var("type_calc_leakage", value, "int", Vmin=0, Vmax=1)
        self._type_calc_leakage = value

    # 0 no leakage calculation /  1 calculation using single slot
    # Type : int, min = 0, max = 1
    type_calc_leakage = property(
        fget=_get_type_calc_leakage,
        fset=_set_type_calc_leakage,
        doc=u"""0 no leakage calculation /  1 calculation using single slot """,
    )

    def _get_file_name(self):
        """getter of file_name"""
        return self._file_name

    def _set_file_name(self, value):
        """setter of file_name"""
        check_var("file_name", value, "str")
        self._file_name = value

    # Name of the file to save the FEMM model
    # Type : str
    file_name = property(
        fget=_get_file_name,
        fset=_set_file_name,
        doc=u"""Name of the file to save the FEMM model""",
    )

    def _get_FEMM_dict(self):
        """getter of FEMM_dict"""
        return self._FEMM_dict

    def _set_FEMM_dict(self, value):
        """setter of FEMM_dict"""
        check_var("FEMM_dict", value, "dict")
        self._FEMM_dict = value

    # To enforce user-defined values for FEMM main parameters
    # Type : dict
    FEMM_dict = property(
        fget=_get_FEMM_dict,
        fset=_set_FEMM_dict,
        doc=u"""To enforce user-defined values for FEMM main parameters """,
    )

    def _get_angle_stator(self):
        """getter of angle_stator"""
        return self._angle_stator

    def _set_angle_stator(self, value):
        """setter of angle_stator"""
        check_var("angle_stator", value, "float")
        self._angle_stator = value

    # Angular position shift of the stator
    # Type : float
    angle_stator = property(
        fget=_get_angle_stator,
        fset=_set_angle_stator,
        doc=u"""Angular position shift of the stator""",
    )

    def _get_is_get_mesh(self):
        """getter of is_get_mesh"""
        return self._is_get_mesh

    def _set_is_get_mesh(self, value):
        """setter of is_get_mesh"""
        check_var("is_get_mesh", value, "bool")
        self._is_get_mesh = value

    # To save FEA mesh for latter post-procesing
    # Type : bool
    is_get_mesh = property(
        fget=_get_is_get_mesh,
        fset=_set_is_get_mesh,
        doc=u"""To save FEA mesh for latter post-procesing """,
    )

    def _get_is_save_FEA(self):
        """getter of is_save_FEA"""
        return self._is_save_FEA

    def _set_is_save_FEA(self, value):
        """setter of is_save_FEA"""
        check_var("is_save_FEA", value, "bool")
        self._is_save_FEA = value

    # To save FEA mesh and solution in .dat file
    # Type : bool
    is_save_FEA = property(
        fget=_get_is_save_FEA,
        fset=_set_is_save_FEA,
        doc=u"""To save FEA mesh and solution in .dat file""",
    )

    def _get_is_sliding_band(self):
        """getter of is_sliding_band"""
        return self._is_sliding_band

    def _set_is_sliding_band(self, value):
        """setter of is_sliding_band"""
        check_var("is_sliding_band", value, "bool")
        self._is_sliding_band = value

    # 0 to desactivate the sliding band
    # Type : bool
    is_sliding_band = property(
        fget=_get_is_sliding_band,
        fset=_set_is_sliding_band,
        doc=u"""0 to desactivate the sliding band""",
    )

    def _get_transform_list(self):
        """getter of transform_list"""
        return self._transform_list

    def _set_transform_list(self, value):
        """setter of transform_list"""
        check_var("transform_list", value, "list")
        self._transform_list = value

    # List of dictionnary to apply transformation on the machine surfaces. Key: label (to select the surface), type (rotate or translate), value (alpha or delta)
    # Type : list
    transform_list = property(
        fget=_get_transform_list,
        fset=_set_transform_list,
        doc=u"""List of dictionnary to apply transformation on the machine surfaces. Key: label (to select the surface), type (rotate or translate), value (alpha or delta)""",
    )<|MERGE_RESOLUTION|>--- conflicted
+++ resolved
@@ -261,10 +261,12 @@
         MagFEMM_str += "is_get_mesh = " + str(self.is_get_mesh) + linesep
         MagFEMM_str += "is_save_FEA = " + str(self.is_save_FEA) + linesep
         MagFEMM_str += "is_sliding_band = " + str(self.is_sliding_band) + linesep
-<<<<<<< HEAD
-        MagFEMM_str += "transform_list = " + linesep + str(self.transform_list)
-=======
->>>>>>> b0516bf4
+        MagFEMM_str += (
+            "transform_list = "
+            + linesep
+            + str(self.transform_list).replace(linesep, linesep + "\t")
+            + linesep
+        )
         return MagFEMM_str
 
     def __eq__(self, other):
