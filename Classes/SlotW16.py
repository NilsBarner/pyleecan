# -*- coding: utf-8 -*-
"""File generated according to pyleecan/Generator/ClassesRef/Slot/SlotW16.csv
WARNING! All changes made in this file will be lost!
"""

from os import linesep
<<<<<<< HEAD
from logging import getLogger
from pyleecan.Classes._check import check_init_dict, check_var, raise_
=======
from pyleecan.Classes._check import check_var, raise_
>>>>>>> 5d30fce8
from pyleecan.Functions.save import save
from pyleecan.Classes.SlotWind import SlotWind

# Import all class method
# Try/catch to remove unnecessary dependencies in unused method
try:
    from pyleecan.Methods.Slot.SlotW16._comp_point_coordinate import (
        _comp_point_coordinate,
    )
except ImportError as error:
    _comp_point_coordinate = error

try:
    from pyleecan.Methods.Slot.SlotW16.build_geometry import build_geometry
except ImportError as error:
    build_geometry = error

try:
    from pyleecan.Methods.Slot.SlotW16.build_geometry_wind import build_geometry_wind
except ImportError as error:
    build_geometry_wind = error

try:
    from pyleecan.Methods.Slot.SlotW16.check import check
except ImportError as error:
    check = error

try:
    from pyleecan.Methods.Slot.SlotW16.comp_angle_opening import comp_angle_opening
except ImportError as error:
    comp_angle_opening = error

try:
    from pyleecan.Methods.Slot.SlotW16.comp_height import comp_height
except ImportError as error:
    comp_height = error

try:
    from pyleecan.Methods.Slot.SlotW16.comp_height_wind import comp_height_wind
except ImportError as error:
    comp_height_wind = error

try:
    from pyleecan.Methods.Slot.SlotW16.comp_surface import comp_surface
except ImportError as error:
    comp_surface = error


from pyleecan.Classes._check import InitUnKnowClassError


class SlotW16(SlotWind):

    VERSION = 1
    IS_SYMMETRICAL = 1

    # Check ImportError to remove unnecessary dependencies in unused method
    # cf Methods.Slot.SlotW16._comp_point_coordinate
    if isinstance(_comp_point_coordinate, ImportError):
        _comp_point_coordinate = property(
            fget=lambda x: raise_(
                ImportError(
                    "Can't use SlotW16 method _comp_point_coordinate: "
                    + str(_comp_point_coordinate)
                )
            )
        )
    else:
        _comp_point_coordinate = _comp_point_coordinate
    # cf Methods.Slot.SlotW16.build_geometry
    if isinstance(build_geometry, ImportError):
        build_geometry = property(
            fget=lambda x: raise_(
                ImportError(
                    "Can't use SlotW16 method build_geometry: " + str(build_geometry)
                )
            )
        )
    else:
        build_geometry = build_geometry
    # cf Methods.Slot.SlotW16.build_geometry_wind
    if isinstance(build_geometry_wind, ImportError):
        build_geometry_wind = property(
            fget=lambda x: raise_(
                ImportError(
                    "Can't use SlotW16 method build_geometry_wind: "
                    + str(build_geometry_wind)
                )
            )
        )
    else:
        build_geometry_wind = build_geometry_wind
    # cf Methods.Slot.SlotW16.check
    if isinstance(check, ImportError):
        check = property(
            fget=lambda x: raise_(
                ImportError("Can't use SlotW16 method check: " + str(check))
            )
        )
    else:
        check = check
    # cf Methods.Slot.SlotW16.comp_angle_opening
    if isinstance(comp_angle_opening, ImportError):
        comp_angle_opening = property(
            fget=lambda x: raise_(
                ImportError(
                    "Can't use SlotW16 method comp_angle_opening: "
                    + str(comp_angle_opening)
                )
            )
        )
    else:
        comp_angle_opening = comp_angle_opening
    # cf Methods.Slot.SlotW16.comp_height
    if isinstance(comp_height, ImportError):
        comp_height = property(
            fget=lambda x: raise_(
                ImportError("Can't use SlotW16 method comp_height: " + str(comp_height))
            )
        )
    else:
        comp_height = comp_height
    # cf Methods.Slot.SlotW16.comp_height_wind
    if isinstance(comp_height_wind, ImportError):
        comp_height_wind = property(
            fget=lambda x: raise_(
                ImportError(
                    "Can't use SlotW16 method comp_height_wind: "
                    + str(comp_height_wind)
                )
            )
        )
    else:
        comp_height_wind = comp_height_wind
    # cf Methods.Slot.SlotW16.comp_surface
    if isinstance(comp_surface, ImportError):
        comp_surface = property(
            fget=lambda x: raise_(
                ImportError(
                    "Can't use SlotW16 method comp_surface: " + str(comp_surface)
                )
            )
        )
    else:
        comp_surface = comp_surface
    # save method is available in all object
    save = save

    def __init__(
        self, W0=0.0122, W3=0.0122, H0=0.001, H2=0.0122, R1=0.001, Zs=36, init_dict=None
    ):
        """Constructor of the class. Can be use in two ways :
        - __init__ (arg1 = 1, arg3 = 5) every parameters have name and default values
            for Matrix, None will initialise the property with an empty Matrix
            for pyleecan type, None will call the default constructor
        - __init__ (init_dict = d) d must be a dictionnary wiht every properties as keys

        ndarray or list can be given for Vector and Matrix
        object or dict can be given for pyleecan Object"""

        if init_dict is not None:  # Initialisation by dict
            assert type(init_dict) is dict
            # Overwrite default value with init_dict content
            if "W0" in list(init_dict.keys()):
                W0 = init_dict["W0"]
            if "W3" in list(init_dict.keys()):
                W3 = init_dict["W3"]
            if "H0" in list(init_dict.keys()):
                H0 = init_dict["H0"]
            if "H2" in list(init_dict.keys()):
                H2 = init_dict["H2"]
            if "R1" in list(init_dict.keys()):
                R1 = init_dict["R1"]
            if "Zs" in list(init_dict.keys()):
                Zs = init_dict["Zs"]
        # Initialisation by argument
        self.W0 = W0
        self.W3 = W3
        self.H0 = H0
        self.H2 = H2
        self.R1 = R1
        # Call SlotWind init
        super(SlotW16, self).__init__(Zs=Zs)
        # The class is frozen (in SlotWind init), for now it's impossible to
        # add new properties

    def __str__(self):
        """Convert this objet in a readeable string (for print)"""

        SlotW16_str = ""
        # Get the properties inherited from SlotWind
        SlotW16_str += super(SlotW16, self).__str__()
        SlotW16_str += "W0 = " + str(self.W0) + linesep
        SlotW16_str += "W3 = " + str(self.W3) + linesep
        SlotW16_str += "H0 = " + str(self.H0) + linesep
        SlotW16_str += "H2 = " + str(self.H2) + linesep
        SlotW16_str += "R1 = " + str(self.R1) + linesep
        return SlotW16_str

    def __eq__(self, other):
        """Compare two objects (skip parent)"""

        if type(other) != type(self):
            return False

        # Check the properties inherited from SlotWind
        if not super(SlotW16, self).__eq__(other):
            return False
        if other.W0 != self.W0:
            return False
        if other.W3 != self.W3:
            return False
        if other.H0 != self.H0:
            return False
        if other.H2 != self.H2:
            return False
        if other.R1 != self.R1:
            return False
        return True

    def as_dict(self):
        """Convert this objet in a json seriable dict (can be use in __init__)
        """

        # Get the properties inherited from SlotWind
        SlotW16_dict = super(SlotW16, self).as_dict()
        SlotW16_dict["W0"] = self.W0
        SlotW16_dict["W3"] = self.W3
        SlotW16_dict["H0"] = self.H0
        SlotW16_dict["H2"] = self.H2
        SlotW16_dict["R1"] = self.R1
        # The class name is added to the dict fordeserialisation purpose
        # Overwrite the mother class name
        SlotW16_dict["__class__"] = "SlotW16"
        return SlotW16_dict

    def _set_None(self):
        """Set all the properties to None (except pyleecan object)"""

        self.W0 = None
        self.W3 = None
        self.H0 = None
        self.H2 = None
        self.R1 = None
        # Set to None the properties inherited from SlotWind
        super(SlotW16, self)._set_None()

    def get_logger(self):
        """getter of the logger"""
        if hasattr(self, "logger_name"):
            return getLogger(self.logger_name)
        elif self.parent != None:
            return self.parent.get_logger()
        else:
            return getLogger("Pyleecan")

    def _get_W0(self):
        """getter of W0"""
        return self._W0

    def _set_W0(self, value):
        """setter of W0"""
        check_var("W0", value, "float", Vmin=0)
        self._W0 = value

    # Slot isthmus angular width.
    # Type : float, min = 0
    W0 = property(fget=_get_W0, fset=_set_W0, doc=u"""Slot isthmus angular width.""")

    def _get_W3(self):
        """getter of W3"""
        return self._W3

    def _set_W3(self, value):
        """setter of W3"""
        check_var("W3", value, "float", Vmin=0)
        self._W3 = value

    # Tooth width
    # Type : float, min = 0
    W3 = property(fget=_get_W3, fset=_set_W3, doc=u"""Tooth width""")

    def _get_H0(self):
        """getter of H0"""
        return self._H0

    def _set_H0(self, value):
        """setter of H0"""
        check_var("H0", value, "float", Vmin=0)
        self._H0 = value

    # Slot isthmus height.
    # Type : float, min = 0
    H0 = property(fget=_get_H0, fset=_set_H0, doc=u"""Slot isthmus height.""")

    def _get_H2(self):
        """getter of H2"""
        return self._H2

    def _set_H2(self, value):
        """setter of H2"""
        check_var("H2", value, "float", Vmin=0)
        self._H2 = value

    # Slot height
    # Type : float, min = 0
    H2 = property(fget=_get_H2, fset=_set_H2, doc=u"""Slot height""")

    def _get_R1(self):
        """getter of R1"""
        return self._R1

    def _set_R1(self, value):
        """setter of R1"""
        check_var("R1", value, "float", Vmin=0)
        self._R1 = value

    # Top radius
    # Type : float, min = 0
    R1 = property(fget=_get_R1, fset=_set_R1, doc=u"""Top radius""")<|MERGE_RESOLUTION|>--- conflicted
+++ resolved
@@ -4,21 +4,15 @@
 """
 
 from os import linesep
-<<<<<<< HEAD
 from logging import getLogger
-from pyleecan.Classes._check import check_init_dict, check_var, raise_
-=======
 from pyleecan.Classes._check import check_var, raise_
->>>>>>> 5d30fce8
 from pyleecan.Functions.save import save
 from pyleecan.Classes.SlotWind import SlotWind
 
 # Import all class method
 # Try/catch to remove unnecessary dependencies in unused method
 try:
-    from pyleecan.Methods.Slot.SlotW16._comp_point_coordinate import (
-        _comp_point_coordinate,
-    )
+    from pyleecan.Methods.Slot.SlotW16._comp_point_coordinate import _comp_point_coordinate
 except ImportError as error:
     _comp_point_coordinate = error
 
@@ -137,8 +131,7 @@
         comp_height_wind = property(
             fget=lambda x: raise_(
                 ImportError(
-                    "Can't use SlotW16 method comp_height_wind: "
-                    + str(comp_height_wind)
+                    "Can't use SlotW16 method comp_height_wind: " + str(comp_height_wind)
                 )
             )
         )
@@ -158,9 +151,7 @@
     # save method is available in all object
     save = save
 
-    def __init__(
-        self, W0=0.0122, W3=0.0122, H0=0.001, H2=0.0122, R1=0.001, Zs=36, init_dict=None
-    ):
+    def __init__(self, W0=0.0122, W3=0.0122, H0=0.001, H2=0.0122, R1=0.001, Zs=36, init_dict=None):
         """Constructor of the class. Can be use in two ways :
         - __init__ (arg1 = 1, arg3 = 5) every parameters have name and default values
             for Matrix, None will initialise the property with an empty Matrix
@@ -171,7 +162,7 @@
         object or dict can be given for pyleecan Object"""
 
         if init_dict is not None:  # Initialisation by dict
-            assert type(init_dict) is dict
+            assert(type(init_dict) is dict)
             # Overwrite default value with init_dict content
             if "W0" in list(init_dict.keys()):
                 W0 = init_dict["W0"]
@@ -259,12 +250,12 @@
 
     def get_logger(self):
         """getter of the logger"""
-        if hasattr(self, "logger_name"):
+        if hasattr(self,'logger_name'):
             return getLogger(self.logger_name)
         elif self.parent != None:
             return self.parent.get_logger()
         else:
-            return getLogger("Pyleecan")
+            return getLogger('Pyleecan')
 
     def _get_W0(self):
         """getter of W0"""
@@ -277,7 +268,9 @@
 
     # Slot isthmus angular width.
     # Type : float, min = 0
-    W0 = property(fget=_get_W0, fset=_set_W0, doc=u"""Slot isthmus angular width.""")
+    W0 = property(
+        fget=_get_W0, fset=_set_W0, doc=u"""Slot isthmus angular width."""
+    )
 
     def _get_W3(self):
         """getter of W3"""
