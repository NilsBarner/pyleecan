--- conflicted
+++ resolved
@@ -356,11 +356,7 @@
         LamSlotWind_str += super(LamSlotWind, self).__str__()
         LamSlotWind_str += "Ksfill = " + str(self.Ksfill) + linesep
         if self.winding is not None:
-<<<<<<< HEAD
-            tmp = self.winding.__str__()[:-2].replace(linesep, linesep + "\t")
-=======
             tmp = self.winding.__str__().replace(linesep, linesep + "\t").rstrip("\t")
->>>>>>> 27afb3c5
             LamSlotWind_str += "winding = " + tmp
         else:
             LamSlotWind_str += "winding = None" + linesep + linesep
