--- conflicted
+++ resolved
@@ -4,12 +4,8 @@
 """
 
 from os import linesep
-<<<<<<< HEAD
 from logging import getLogger
-from pyleecan.Classes._check import check_init_dict, check_var, raise_
-=======
 from pyleecan.Classes._check import check_var, raise_
->>>>>>> 5d30fce8
 from pyleecan.Functions.save import save
 from pyleecan.Classes.Machine import Machine
 
@@ -61,17 +57,7 @@
     # save method is available in all object
     save = save
 
-    def __init__(
-        self,
-        lam_list=list(),
-        frame=-1,
-        shaft=-1,
-        name="default_machine",
-        desc="",
-        type_machine=1,
-        logger_name="Pyleecan.Machine",
-        init_dict=None,
-    ):
+    def __init__(self, lam_list=list(), frame=-1, shaft=-1, name="default_machine", desc="", type_machine=1, logger_name="Pyleecan.Machine", init_dict=None):
         """Constructor of the class. Can be use in two ways :
         - __init__ (arg1 = 1, arg3 = 5) every parameters have name and default values
             for Matrix, None will initialise the property with an empty Matrix
@@ -86,22 +72,7 @@
         if shaft == -1:
             shaft = Shaft()
         if init_dict is not None:  # Initialisation by dict
-<<<<<<< HEAD
-            check_init_dict(
-                init_dict,
-                [
-                    "lam_list",
-                    "frame",
-                    "shaft",
-                    "name",
-                    "desc",
-                    "type_machine",
-                    "logger_name",
-                ],
-            )
-=======
-            assert type(init_dict) is dict
->>>>>>> 5d30fce8
+            assert(type(init_dict) is dict)
             # Overwrite default value with init_dict content
             if "lam_list" in list(init_dict.keys()):
                 lam_list = init_dict["lam_list"]
@@ -127,15 +98,7 @@
                 elif isinstance(obj, dict):
                     # Check that the type is correct (including daughter)
                     class_name = obj.get("__class__")
-                    if class_name not in [
-                        "Lamination",
-                        "LamHole",
-                        "LamSlot",
-                        "LamSlotMag",
-                        "LamSlotMulti",
-                        "LamSlotWind",
-                        "LamSquirrelCage",
-                    ]:
+                    if class_name not in ['Lamination', 'LamHole', 'LamSlot', 'LamSlotMag', 'LamSlotMulti', 'LamSlotWind', 'LamSquirrelCage']:
                         raise InitUnKnowClassError(
                             "Unknow class name "
                             + class_name
@@ -154,14 +117,7 @@
         else:
             self.lam_list = lam_list
         # Call Machine init
-        super(MachineUD, self).__init__(
-            frame=frame,
-            shaft=shaft,
-            name=name,
-            desc=desc,
-            type_machine=type_machine,
-            logger_name=logger_name,
-        )
+        super(MachineUD, self).__init__(frame=frame, shaft=shaft, name=name, desc=desc, type_machine=type_machine, logger_name=logger_name)
         # The class is frozen (in Machine init), for now it's impossible to
         # add new properties
 
@@ -175,7 +131,7 @@
             MachineUD_str += "lam_list = []" + linesep
         for ii in range(len(self.lam_list)):
             tmp = self.lam_list[ii].__str__().replace(linesep, linesep + "\t") + linesep
-            MachineUD_str += "lam_list[" + str(ii) + "] =" + tmp + linesep + linesep
+            MachineUD_str += "lam_list["+str(ii)+"] ="+ tmp + linesep + linesep
         return MachineUD_str
 
     def __eq__(self, other):
@@ -215,12 +171,12 @@
 
     def get_logger(self):
         """getter of the logger"""
-        if hasattr(self, "logger_name"):
+        if hasattr(self,'logger_name'):
             return getLogger(self.logger_name)
         elif self.parent != None:
             return self.parent.get_logger()
         else:
-            return getLogger("Pyleecan")
+            return getLogger('Pyleecan')
 
     def _get_lam_list(self):
         """getter of lam_list"""
