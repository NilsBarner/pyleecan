# -*- coding: utf-8 -*-
"""File generated according to pyleecan/Generator/ClassesRef/Output/OutputMulti.csv
WARNING! All changes made in this file will be lost!
"""

from os import linesep
<<<<<<< HEAD
from logging import getLogger
from pyleecan.Classes._check import check_init_dict, check_var, raise_
=======
from pyleecan.Classes._check import check_var, raise_
>>>>>>> 5d30fce8
from pyleecan.Functions.save import save
from pyleecan.Classes._frozen import FrozenClass

# Import all class method
# Try/catch to remove unnecessary dependencies in unused method
try:
    from pyleecan.Methods.Output.OutputMulti.add_output import add_output
except ImportError as error:
    add_output = error


from pyleecan.Classes._check import InitUnKnowClassError
from pyleecan.Classes.Output import Output


class OutputMulti(FrozenClass):

    # cf Methods.Output.OutputMulti.add_output
    if isinstance(add_output, ImportError):
        add_output = property(
            fget=lambda x: raise_(
                ImportError(
                    "Can't use OutputMulti method add_output: " + str(add_output)
                )
            )
        )
    else:
        add_output = add_output
    # save method is available in all object
    save = save

    def __init__(
        self,
        output_ref=-1,
        outputs=list(),
        is_valid=[],
        design_var=[],
        design_var_names=[],
        init_dict=None,
    ):
        """Constructor of the class. Can be use in two ways :
        - __init__ (arg1 = 1, arg3 = 5) every parameters have name and default values
            for Matrix, None will initialise the property with an empty Matrix
            for pyleecan type, None will call the default constructor
        - __init__ (init_dict = d) d must be a dictionnary wiht every properties as keys

        ndarray or list can be given for Vector and Matrix
        object or dict can be given for pyleecan Object"""

        if output_ref == -1:
            output_ref = Output()
        if init_dict is not None:  # Initialisation by dict
            assert type(init_dict) is dict
            # Overwrite default value with init_dict content
            if "output_ref" in list(init_dict.keys()):
                output_ref = init_dict["output_ref"]
            if "outputs" in list(init_dict.keys()):
                outputs = init_dict["outputs"]
            if "is_valid" in list(init_dict.keys()):
                is_valid = init_dict["is_valid"]
            if "design_var" in list(init_dict.keys()):
                design_var = init_dict["design_var"]
            if "design_var_names" in list(init_dict.keys()):
                design_var_names = init_dict["design_var_names"]
        # Initialisation by argument
        self.parent = None
        # output_ref can be None, a Output object or a dict
        if isinstance(output_ref, dict):
            self.output_ref = Output(init_dict=output_ref)
        else:
            self.output_ref = output_ref
        # outputs can be None or a list of Output object
        self.outputs = list()
        if type(outputs) is list:
            for obj in outputs:
                if obj is None:  # Default value
                    self.outputs.append(Output())
                elif isinstance(obj, dict):
                    self.outputs.append(Output(init_dict=obj))
                else:
                    self.outputs.append(obj)
        elif outputs is None:
            self.outputs = list()
        else:
            self.outputs = outputs
        self.is_valid = is_valid
        self.design_var = design_var
        self.design_var_names = design_var_names

        # The class is frozen, for now it's impossible to add new properties
        self._freeze()

    def __str__(self):
        """Convert this objet in a readeable string (for print)"""

        OutputMulti_str = ""
        if self.parent is None:
            OutputMulti_str += "parent = None " + linesep
        else:
            OutputMulti_str += (
                "parent = " + str(type(self.parent)) + " object" + linesep
            )
        if self.output_ref is not None:
            tmp = (
                self.output_ref.__str__().replace(linesep, linesep + "\t").rstrip("\t")
            )
            OutputMulti_str += "output_ref = " + tmp
        else:
            OutputMulti_str += "output_ref = None" + linesep + linesep
        if len(self.outputs) == 0:
            OutputMulti_str += "outputs = []" + linesep
        for ii in range(len(self.outputs)):
            tmp = self.outputs[ii].__str__().replace(linesep, linesep + "\t") + linesep
            OutputMulti_str += "outputs[" + str(ii) + "] =" + tmp + linesep + linesep
        OutputMulti_str += (
            "is_valid = "
            + linesep
            + str(self.is_valid).replace(linesep, linesep + "\t")
            + linesep
        )
        OutputMulti_str += (
            "design_var = "
            + linesep
            + str(self.design_var).replace(linesep, linesep + "\t")
            + linesep
        )
        OutputMulti_str += (
            "design_var_names = "
            + linesep
            + str(self.design_var_names).replace(linesep, linesep + "\t")
            + linesep
        )
        return OutputMulti_str

    def __eq__(self, other):
        """Compare two objects (skip parent)"""

        if type(other) != type(self):
            return False
        if other.output_ref != self.output_ref:
            return False
        if other.outputs != self.outputs:
            return False
        if other.is_valid != self.is_valid:
            return False
        if other.design_var != self.design_var:
            return False
        if other.design_var_names != self.design_var_names:
            return False
        return True

    def as_dict(self):
        """Convert this objet in a json seriable dict (can be use in __init__)
        """

        OutputMulti_dict = dict()
        if self.output_ref is None:
            OutputMulti_dict["output_ref"] = None
        else:
            OutputMulti_dict["output_ref"] = self.output_ref.as_dict()
        OutputMulti_dict["outputs"] = list()
        for obj in self.outputs:
            OutputMulti_dict["outputs"].append(obj.as_dict())
        OutputMulti_dict["is_valid"] = self.is_valid
        OutputMulti_dict["design_var"] = self.design_var
        OutputMulti_dict["design_var_names"] = self.design_var_names
        # The class name is added to the dict fordeserialisation purpose
        OutputMulti_dict["__class__"] = "OutputMulti"
        return OutputMulti_dict

    def _set_None(self):
        """Set all the properties to None (except pyleecan object)"""

        if self.output_ref is not None:
            self.output_ref._set_None()
        for obj in self.outputs:
            obj._set_None()
        self.is_valid = None
        self.design_var = None
        self.design_var_names = None

    def get_logger(self):
        """getter of the logger"""
        if hasattr(self, "logger_name"):
            return getLogger(self.logger_name)
        elif self.parent != None:
            return self.parent.get_logger()
        else:
            return getLogger("Pyleecan")

    def _get_output_ref(self):
        """getter of output_ref"""
        return self._output_ref

    def _set_output_ref(self, value):
        """setter of output_ref"""
        check_var("output_ref", value, "Output")
        self._output_ref = value

        if self._output_ref is not None:
            self._output_ref.parent = self

    # Reference output of the multi simulation
    # Type : Output
    output_ref = property(
        fget=_get_output_ref,
        fset=_set_output_ref,
        doc=u"""Reference output of the multi simulation""",
    )

    def _get_outputs(self):
        """getter of outputs"""
        for obj in self._outputs:
            if obj is not None:
                obj.parent = self
        return self._outputs

    def _set_outputs(self, value):
        """setter of outputs"""
        check_var("outputs", value, "[Output]")
        self._outputs = value

        for obj in self._outputs:
            if obj is not None:
                obj.parent = self

    # list of output from the multi-simulation
    # Type : [Output]
    outputs = property(
        fget=_get_outputs,
        fset=_set_outputs,
        doc=u"""list of output from the multi-simulation""",
    )

    def _get_is_valid(self):
        """getter of is_valid"""
        return self._is_valid

    def _set_is_valid(self, value):
        """setter of is_valid"""
        check_var("is_valid", value, "list")
        self._is_valid = value

    # list to indicate if the corresponding output is valid
    # Type : list
    is_valid = property(
        fget=_get_is_valid,
        fset=_set_is_valid,
        doc=u"""list to indicate if the corresponding output is valid""",
    )

    def _get_design_var(self):
        """getter of design_var"""
        return self._design_var

    def _set_design_var(self, value):
        """setter of design_var"""
        check_var("design_var", value, "list")
        self._design_var = value

    # list of design variables corresponding to the output
    # Type : list
    design_var = property(
        fget=_get_design_var,
        fset=_set_design_var,
        doc=u"""list of design variables corresponding to the output""",
    )

    def _get_design_var_names(self):
        """getter of design_var_names"""
        return self._design_var_names

    def _set_design_var_names(self, value):
        """setter of design_var_names"""
        check_var("design_var_names", value, "list")
        self._design_var_names = value

    # list of str containing the design variables names sorted alphabetically
    # Type : list
    design_var_names = property(
        fget=_get_design_var_names,
        fset=_set_design_var_names,
        doc=u"""list of str containing the design variables names sorted alphabetically""",
    )<|MERGE_RESOLUTION|>--- conflicted
+++ resolved
@@ -4,12 +4,8 @@
 """
 
 from os import linesep
-<<<<<<< HEAD
 from logging import getLogger
-from pyleecan.Classes._check import check_init_dict, check_var, raise_
-=======
 from pyleecan.Classes._check import check_var, raise_
->>>>>>> 5d30fce8
 from pyleecan.Functions.save import save
 from pyleecan.Classes._frozen import FrozenClass
 
@@ -26,6 +22,7 @@
 
 
 class OutputMulti(FrozenClass):
+
 
     # cf Methods.Output.OutputMulti.add_output
     if isinstance(add_output, ImportError):
@@ -41,15 +38,7 @@
     # save method is available in all object
     save = save
 
-    def __init__(
-        self,
-        output_ref=-1,
-        outputs=list(),
-        is_valid=[],
-        design_var=[],
-        design_var_names=[],
-        init_dict=None,
-    ):
+    def __init__(self, output_ref=-1, outputs=list(), is_valid=[], design_var=[], design_var_names=[], init_dict=None):
         """Constructor of the class. Can be use in two ways :
         - __init__ (arg1 = 1, arg3 = 5) every parameters have name and default values
             for Matrix, None will initialise the property with an empty Matrix
@@ -62,7 +51,7 @@
         if output_ref == -1:
             output_ref = Output()
         if init_dict is not None:  # Initialisation by dict
-            assert type(init_dict) is dict
+            assert(type(init_dict) is dict)
             # Overwrite default value with init_dict content
             if "output_ref" in list(init_dict.keys()):
                 output_ref = init_dict["output_ref"]
@@ -109,39 +98,20 @@
         if self.parent is None:
             OutputMulti_str += "parent = None " + linesep
         else:
-            OutputMulti_str += (
-                "parent = " + str(type(self.parent)) + " object" + linesep
-            )
+            OutputMulti_str += "parent = " + str(type(self.parent)) + " object" + linesep
         if self.output_ref is not None:
-            tmp = (
-                self.output_ref.__str__().replace(linesep, linesep + "\t").rstrip("\t")
-            )
-            OutputMulti_str += "output_ref = " + tmp
+            tmp = self.output_ref.__str__().replace(linesep, linesep + "\t").rstrip("\t")
+            OutputMulti_str += "output_ref = "+ tmp
         else:
             OutputMulti_str += "output_ref = None" + linesep + linesep
         if len(self.outputs) == 0:
             OutputMulti_str += "outputs = []" + linesep
         for ii in range(len(self.outputs)):
             tmp = self.outputs[ii].__str__().replace(linesep, linesep + "\t") + linesep
-            OutputMulti_str += "outputs[" + str(ii) + "] =" + tmp + linesep + linesep
-        OutputMulti_str += (
-            "is_valid = "
-            + linesep
-            + str(self.is_valid).replace(linesep, linesep + "\t")
-            + linesep
-        )
-        OutputMulti_str += (
-            "design_var = "
-            + linesep
-            + str(self.design_var).replace(linesep, linesep + "\t")
-            + linesep
-        )
-        OutputMulti_str += (
-            "design_var_names = "
-            + linesep
-            + str(self.design_var_names).replace(linesep, linesep + "\t")
-            + linesep
-        )
+            OutputMulti_str += "outputs["+str(ii)+"] ="+ tmp + linesep + linesep
+        OutputMulti_str += "is_valid = " + linesep + str(self.is_valid).replace(linesep, linesep + "\t") + linesep
+        OutputMulti_str += "design_var = " + linesep + str(self.design_var).replace(linesep, linesep + "\t") + linesep
+        OutputMulti_str += "design_var_names = " + linesep + str(self.design_var_names).replace(linesep, linesep + "\t") + linesep
         return OutputMulti_str
 
     def __eq__(self, other):
@@ -193,12 +163,12 @@
 
     def get_logger(self):
         """getter of the logger"""
-        if hasattr(self, "logger_name"):
+        if hasattr(self,'logger_name'):
             return getLogger(self.logger_name)
         elif self.parent != None:
             return self.parent.get_logger()
         else:
-            return getLogger("Pyleecan")
+            return getLogger('Pyleecan')
 
     def _get_output_ref(self):
         """getter of output_ref"""
@@ -211,13 +181,10 @@
 
         if self._output_ref is not None:
             self._output_ref.parent = self
-
     # Reference output of the multi simulation
     # Type : Output
     output_ref = property(
-        fget=_get_output_ref,
-        fset=_set_output_ref,
-        doc=u"""Reference output of the multi simulation""",
+        fget=_get_output_ref, fset=_set_output_ref, doc=u"""Reference output of the multi simulation"""
     )
 
     def _get_outputs(self):
@@ -239,9 +206,7 @@
     # list of output from the multi-simulation
     # Type : [Output]
     outputs = property(
-        fget=_get_outputs,
-        fset=_set_outputs,
-        doc=u"""list of output from the multi-simulation""",
+        fget=_get_outputs, fset=_set_outputs, doc=u"""list of output from the multi-simulation"""
     )
 
     def _get_is_valid(self):
