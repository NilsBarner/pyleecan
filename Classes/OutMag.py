--- conflicted
+++ resolved
@@ -4,12 +4,8 @@
 """
 
 from os import linesep
-<<<<<<< HEAD
 from logging import getLogger
-from pyleecan.Classes._check import set_array, check_init_dict, check_var, raise_
-=======
 from pyleecan.Classes._check import set_array, check_var, raise_
->>>>>>> 3481893b
 from pyleecan.Functions.save import save
 from pyleecan.Classes._frozen import FrozenClass
 
@@ -56,29 +52,7 @@
         if meshsolution == -1:
             meshsolution = MeshSolution()
         if init_dict is not None:  # Initialisation by dict
-<<<<<<< HEAD
-            check_init_dict(
-                init_dict,
-                [
-                    "time",
-                    "angle",
-                    "Nt_tot",
-                    "Na_tot",
-                    "Br",
-                    "Bt",
-                    "Tem",
-                    "Tem_av",
-                    "Tem_rip",
-                    "Phi_wind_stator",
-                    "emf",
-                    "meshsolution",
-                    "FEMM_dict",
-                    "logger_name",
-                ],
-            )
-=======
             assert type(init_dict) is dict
->>>>>>> 3481893b
             # Overwrite default value with init_dict content
             if "time" in list(init_dict.keys()):
                 time = init_dict["time"]
