# -*- coding: utf-8 -*-
"""File generated according to pyleecan/Generator/ClassesRef/Output/OutMag.csv
WARNING! All changes made in this file will be lost!
"""

from os import linesep
from pyleecan.Classes._check import set_array, check_init_dict, check_var, raise_
from pyleecan.Functions.save import save
from pyleecan.Classes._frozen import FrozenClass

from numpy import array, array_equal
from pyleecan.Classes._check import InitUnKnowClassError
from pyleecan.Classes.MeshSolution import MeshSolution


class OutMag(FrozenClass):
    """Gather the magnetic module outputs"""

    VERSION = 1

    # save method is available in all object
    save = save

    def __init__(
        self,
        time=None,
        angle=None,
        Nt_tot=None,
        Na_tot=None,
        Br=None,
        Bt=None,
        Tem=None,
        Tem_av=None,
        Tem_rip=None,
        Phi_wind_stator=None,
        emf=None,
        meshsolution=-1,
        FEMM_dict=None,
        init_dict=None,
    ):
        """Constructor of the class. Can be use in two ways :
        - __init__ (arg1 = 1, arg3 = 5) every parameters have name and default values
            for Matrix, None will initialise the property with an empty Matrix
            for pyleecan type, None will call the default constructor
        - __init__ (init_dict = d) d must be a dictionnary wiht every properties as keys

        ndarray or list can be given for Vector and Matrix
        object or dict can be given for pyleecan Object"""

        if meshsolution == -1:
            meshsolution = MeshSolution()
        if init_dict is not None:  # Initialisation by dict
            check_init_dict(
                init_dict,
                [
                    "time",
                    "angle",
                    "Nt_tot",
                    "Na_tot",
                    "Br",
                    "Bt",
                    "Tem",
                    "Tem_av",
                    "Tem_rip",
                    "Phi_wind_stator",
                    "emf",
                    "meshsolution",
                    "FEMM_dict",
                ],
            )
            # Overwrite default value with init_dict content
            if "time" in list(init_dict.keys()):
                time = init_dict["time"]
            if "angle" in list(init_dict.keys()):
                angle = init_dict["angle"]
            if "Nt_tot" in list(init_dict.keys()):
                Nt_tot = init_dict["Nt_tot"]
            if "Na_tot" in list(init_dict.keys()):
                Na_tot = init_dict["Na_tot"]
            if "Br" in list(init_dict.keys()):
                Br = init_dict["Br"]
            if "Bt" in list(init_dict.keys()):
                Bt = init_dict["Bt"]
            if "Tem" in list(init_dict.keys()):
                Tem = init_dict["Tem"]
            if "Tem_av" in list(init_dict.keys()):
                Tem_av = init_dict["Tem_av"]
            if "Tem_rip" in list(init_dict.keys()):
                Tem_rip = init_dict["Tem_rip"]
            if "Phi_wind_stator" in list(init_dict.keys()):
                Phi_wind_stator = init_dict["Phi_wind_stator"]
            if "emf" in list(init_dict.keys()):
                emf = init_dict["emf"]
            if "meshsolution" in list(init_dict.keys()):
                meshsolution = init_dict["meshsolution"]
            if "FEMM_dict" in list(init_dict.keys()):
                FEMM_dict = init_dict["FEMM_dict"]
        # Initialisation by argument
        self.parent = None
        # time can be None, a ndarray or a list
        set_array(self, "time", time)
        # angle can be None, a ndarray or a list
        set_array(self, "angle", angle)
        self.Nt_tot = Nt_tot
        self.Na_tot = Na_tot
        # Br can be None, a ndarray or a list
        set_array(self, "Br", Br)
        # Bt can be None, a ndarray or a list
        set_array(self, "Bt", Bt)
        # Tem can be None, a ndarray or a list
        set_array(self, "Tem", Tem)
        self.Tem_av = Tem_av
        self.Tem_rip = Tem_rip
        # Phi_wind_stator can be None, a ndarray or a list
        set_array(self, "Phi_wind_stator", Phi_wind_stator)
        # emf can be None, a ndarray or a list
        set_array(self, "emf", emf)
        # meshsolution can be None, a MeshSolution object or a dict
        if isinstance(meshsolution, dict):
            self.meshsolution = MeshSolution(init_dict=meshsolution)
        else:
            self.meshsolution = meshsolution
        self.FEMM_dict = FEMM_dict

        # The class is frozen, for now it's impossible to add new properties
        self._freeze()

    def __str__(self):
        """Convert this objet in a readeable string (for print)"""

        OutMag_str = ""
        if self.parent is None:
            OutMag_str += "parent = None " + linesep
        else:
            OutMag_str += "parent = " + str(type(self.parent)) + " object" + linesep
        OutMag_str += (
            "time = "
            + linesep
            + str(self.time).replace(linesep, linesep + "\t")
            + linesep
            + linesep
        )
        OutMag_str += (
            "angle = "
            + linesep
            + str(self.angle).replace(linesep, linesep + "\t")
            + linesep
            + linesep
        )
        OutMag_str += "Nt_tot = " + str(self.Nt_tot) + linesep
        OutMag_str += "Na_tot = " + str(self.Na_tot) + linesep
        OutMag_str += (
            "Br = "
            + linesep
            + str(self.Br).replace(linesep, linesep + "\t")
            + linesep
            + linesep
        )
        OutMag_str += (
            "Bt = "
            + linesep
            + str(self.Bt).replace(linesep, linesep + "\t")
            + linesep
            + linesep
        )
        OutMag_str += (
            "Tem = "
            + linesep
            + str(self.Tem).replace(linesep, linesep + "\t")
            + linesep
            + linesep
        )
        OutMag_str += "Tem_av = " + str(self.Tem_av) + linesep
        OutMag_str += "Tem_rip = " + str(self.Tem_rip) + linesep
        OutMag_str += (
            "Phi_wind_stator = "
            + linesep
            + str(self.Phi_wind_stator).replace(linesep, linesep + "\t")
            + linesep
            + linesep
        )
        OutMag_str += (
            "emf = "
            + linesep
            + str(self.emf).replace(linesep, linesep + "\t")
            + linesep
            + linesep
        )
        if self.meshsolution is not None:
<<<<<<< HEAD
            tmp = self.meshsolution.__str__()[:-2].replace(linesep, linesep + "\t")
=======
            tmp = (
                self.meshsolution.__str__()
                .replace(linesep, linesep + "\t")
                .rstrip("\t")
            )
>>>>>>> 27afb3c5
            OutMag_str += "meshsolution = " + tmp
        else:
            OutMag_str += "meshsolution = None" + linesep + linesep
        OutMag_str += "FEMM_dict = " + str(self.FEMM_dict) + linesep
        return OutMag_str

    def __eq__(self, other):
        """Compare two objects (skip parent)"""

        if type(other) != type(self):
            return False
        if not array_equal(other.time, self.time):
            return False
        if not array_equal(other.angle, self.angle):
            return False
        if other.Nt_tot != self.Nt_tot:
            return False
        if other.Na_tot != self.Na_tot:
            return False
        if not array_equal(other.Br, self.Br):
            return False
        if not array_equal(other.Bt, self.Bt):
            return False
        if not array_equal(other.Tem, self.Tem):
            return False
        if other.Tem_av != self.Tem_av:
            return False
        if other.Tem_rip != self.Tem_rip:
            return False
        if not array_equal(other.Phi_wind_stator, self.Phi_wind_stator):
            return False
        if not array_equal(other.emf, self.emf):
            return False
        if other.meshsolution != self.meshsolution:
            return False
        if other.FEMM_dict != self.FEMM_dict:
            return False
        return True

    def as_dict(self):
        """Convert this objet in a json seriable dict (can be use in __init__)
        """

        OutMag_dict = dict()
        if self.time is None:
            OutMag_dict["time"] = None
        else:
            OutMag_dict["time"] = self.time.tolist()
        if self.angle is None:
            OutMag_dict["angle"] = None
        else:
            OutMag_dict["angle"] = self.angle.tolist()
        OutMag_dict["Nt_tot"] = self.Nt_tot
        OutMag_dict["Na_tot"] = self.Na_tot
        if self.Br is None:
            OutMag_dict["Br"] = None
        else:
            OutMag_dict["Br"] = self.Br.tolist()
        if self.Bt is None:
            OutMag_dict["Bt"] = None
        else:
            OutMag_dict["Bt"] = self.Bt.tolist()
        if self.Tem is None:
            OutMag_dict["Tem"] = None
        else:
            OutMag_dict["Tem"] = self.Tem.tolist()
        OutMag_dict["Tem_av"] = self.Tem_av
        OutMag_dict["Tem_rip"] = self.Tem_rip
        if self.Phi_wind_stator is None:
            OutMag_dict["Phi_wind_stator"] = None
        else:
            OutMag_dict["Phi_wind_stator"] = self.Phi_wind_stator.tolist()
        if self.emf is None:
            OutMag_dict["emf"] = None
        else:
            OutMag_dict["emf"] = self.emf.tolist()
        if self.meshsolution is None:
            OutMag_dict["meshsolution"] = None
        else:
            OutMag_dict["meshsolution"] = self.meshsolution.as_dict()
        OutMag_dict["FEMM_dict"] = self.FEMM_dict
        # The class name is added to the dict fordeserialisation purpose
        OutMag_dict["__class__"] = "OutMag"
        return OutMag_dict

    def _set_None(self):
        """Set all the properties to None (except pyleecan object)"""

        self.time = None
        self.angle = None
        self.Nt_tot = None
        self.Na_tot = None
        self.Br = None
        self.Bt = None
        self.Tem = None
        self.Tem_av = None
        self.Tem_rip = None
        self.Phi_wind_stator = None
        self.emf = None
        if self.meshsolution is not None:
            self.meshsolution._set_None()
        self.FEMM_dict = None

    def _get_time(self):
        """getter of time"""
        return self._time

    def _set_time(self, value):
        """setter of time"""
        if type(value) is list:
            try:
                value = array(value)
            except:
                pass
        check_var("time", value, "ndarray")
        self._time = value

    # Magnetic time vector (no symmetry)
    # Type : ndarray
    time = property(
        fget=_get_time, fset=_set_time, doc=u"""Magnetic time vector (no symmetry)"""
    )

    def _get_angle(self):
        """getter of angle"""
        return self._angle

    def _set_angle(self, value):
        """setter of angle"""
        if type(value) is list:
            try:
                value = array(value)
            except:
                pass
        check_var("angle", value, "ndarray")
        self._angle = value

    # Magnetic position vector (no symmetry)
    # Type : ndarray
    angle = property(
        fget=_get_angle,
        fset=_set_angle,
        doc=u"""Magnetic position vector (no symmetry)""",
    )

    def _get_Nt_tot(self):
        """getter of Nt_tot"""
        return self._Nt_tot

    def _set_Nt_tot(self, value):
        """setter of Nt_tot"""
        check_var("Nt_tot", value, "int")
        self._Nt_tot = value

    # Length of the time vector
    # Type : int
    Nt_tot = property(
        fget=_get_Nt_tot, fset=_set_Nt_tot, doc=u"""Length of the time vector"""
    )

    def _get_Na_tot(self):
        """getter of Na_tot"""
        return self._Na_tot

    def _set_Na_tot(self, value):
        """setter of Na_tot"""
        check_var("Na_tot", value, "int")
        self._Na_tot = value

    # Length of the angle vector
    # Type : int
    Na_tot = property(
        fget=_get_Na_tot, fset=_set_Na_tot, doc=u"""Length of the angle vector"""
    )

    def _get_Br(self):
        """getter of Br"""
        return self._Br

    def _set_Br(self, value):
        """setter of Br"""
        if type(value) is list:
            try:
                value = array(value)
            except:
                pass
        check_var("Br", value, "ndarray")
        self._Br = value

    # Radial airgap flux density
    # Type : ndarray
    Br = property(fget=_get_Br, fset=_set_Br, doc=u"""Radial airgap flux density""")

    def _get_Bt(self):
        """getter of Bt"""
        return self._Bt

    def _set_Bt(self, value):
        """setter of Bt"""
        if type(value) is list:
            try:
                value = array(value)
            except:
                pass
        check_var("Bt", value, "ndarray")
        self._Bt = value

    # Tangential airgap flux density
    # Type : ndarray
    Bt = property(fget=_get_Bt, fset=_set_Bt, doc=u"""Tangential airgap flux density""")

    def _get_Tem(self):
        """getter of Tem"""
        return self._Tem

    def _set_Tem(self, value):
        """setter of Tem"""
        if type(value) is list:
            try:
                value = array(value)
            except:
                pass
        check_var("Tem", value, "ndarray")
        self._Tem = value

    # Electromagnetic torque
    # Type : ndarray
    Tem = property(fget=_get_Tem, fset=_set_Tem, doc=u"""Electromagnetic torque""")

    def _get_Tem_av(self):
        """getter of Tem_av"""
        return self._Tem_av

    def _set_Tem_av(self, value):
        """setter of Tem_av"""
        check_var("Tem_av", value, "float")
        self._Tem_av = value

    # Average Electromagnetic torque
    # Type : float
    Tem_av = property(
        fget=_get_Tem_av, fset=_set_Tem_av, doc=u"""Average Electromagnetic torque"""
    )

    def _get_Tem_rip(self):
        """getter of Tem_rip"""
        return self._Tem_rip

    def _set_Tem_rip(self, value):
        """setter of Tem_rip"""
        check_var("Tem_rip", value, "float")
        self._Tem_rip = value

    # Torque ripple
    # Type : float
    Tem_rip = property(fget=_get_Tem_rip, fset=_set_Tem_rip, doc=u"""Torque ripple""")

    def _get_Phi_wind_stator(self):
        """getter of Phi_wind_stator"""
        return self._Phi_wind_stator

    def _set_Phi_wind_stator(self, value):
        """setter of Phi_wind_stator"""
        if type(value) is list:
            try:
                value = array(value)
            except:
                pass
        check_var("Phi_wind_stator", value, "ndarray")
        self._Phi_wind_stator = value

    # Stator winding flux
    # Type : ndarray
    Phi_wind_stator = property(
        fget=_get_Phi_wind_stator,
        fset=_set_Phi_wind_stator,
        doc=u"""Stator winding flux""",
    )

    def _get_emf(self):
        """getter of emf"""
        return self._emf

    def _set_emf(self, value):
        """setter of emf"""
        if type(value) is list:
            try:
                value = array(value)
            except:
                pass
        check_var("emf", value, "ndarray")
        self._emf = value

    # Electromotive force
    # Type : ndarray
    emf = property(fget=_get_emf, fset=_set_emf, doc=u"""Electromotive force""")

    def _get_meshsolution(self):
        """getter of meshsolution"""
        return self._meshsolution

    def _set_meshsolution(self, value):
        """setter of meshsolution"""
        check_var("meshsolution", value, "MeshSolution")
        self._meshsolution = value

        if self._meshsolution is not None:
            self._meshsolution.parent = self

    # FEA software mesh and solution
    # Type : MeshSolution
    meshsolution = property(
        fget=_get_meshsolution,
        fset=_set_meshsolution,
        doc=u"""FEA software mesh and solution""",
    )

    def _get_FEMM_dict(self):
        """getter of FEMM_dict"""
        return self._FEMM_dict

    def _set_FEMM_dict(self, value):
        """setter of FEMM_dict"""
        check_var("FEMM_dict", value, "dict")
        self._FEMM_dict = value

    # Dictionnary containing the main FEMM parameter
    # Type : dict
    FEMM_dict = property(
        fget=_get_FEMM_dict,
        fset=_set_FEMM_dict,
        doc=u"""Dictionnary containing the main FEMM parameter""",
    )<|MERGE_RESOLUTION|>--- conflicted
+++ resolved
@@ -187,15 +187,11 @@
             + linesep
         )
         if self.meshsolution is not None:
-<<<<<<< HEAD
-            tmp = self.meshsolution.__str__()[:-2].replace(linesep, linesep + "\t")
-=======
             tmp = (
                 self.meshsolution.__str__()
                 .replace(linesep, linesep + "\t")
                 .rstrip("\t")
             )
->>>>>>> 27afb3c5
             OutMag_str += "meshsolution = " + tmp
         else:
             OutMag_str += "meshsolution = None" + linesep + linesep
