--- conflicted
+++ resolved
@@ -4,12 +4,8 @@
 """
 
 from os import linesep
-<<<<<<< HEAD
 from logging import getLogger
-from pyleecan.Classes._check import check_init_dict, check_var, raise_
-=======
 from pyleecan.Classes._check import check_var, raise_
->>>>>>> 5d30fce8
 from pyleecan.Functions.save import save
 from pyleecan.Classes._frozen import FrozenClass
 
@@ -38,7 +34,7 @@
         object or dict can be given for pyleecan Object"""
 
         if init_dict is not None:  # Initialisation by dict
-            assert type(init_dict) is dict
+            assert(type(init_dict) is dict)
             # Overwrite default value with init_dict content
             if "description" in list(init_dict.keys()):
                 description = init_dict["description"]
@@ -59,16 +55,12 @@
         if self.parent is None:
             OptiObjFunc_str += "parent = None " + linesep
         else:
-            OptiObjFunc_str += (
-                "parent = " + str(type(self.parent)) + " object" + linesep
-            )
+            OptiObjFunc_str += "parent = " + str(type(self.parent)) + " object" + linesep
         OptiObjFunc_str += 'description = "' + str(self.description) + '"' + linesep
         if self._func[1] is None:
             OptiObjFunc_str += "func = " + str(self._func[1])
         else:
-            OptiObjFunc_str += (
-                "func = " + linesep + str(self._func[1]) + linesep + linesep
-            )
+            OptiObjFunc_str += "func = " + linesep + str(self._func[1]) + linesep + linesep
         return OptiObjFunc_str
 
     def __eq__(self, other):
@@ -91,10 +83,7 @@
         if self.func is None:
             OptiObjFunc_dict["func"] = None
         else:
-            OptiObjFunc_dict["func"] = [
-                dumps(self._func[0]).decode("ISO-8859-2"),
-                self._func[1],
-            ]
+            OptiObjFunc_dict["func"] = [dumps(self._func[0]).decode('ISO-8859-2'), self._func[1]]
         # The class name is added to the dict fordeserialisation purpose
         OptiObjFunc_dict["__class__"] = "OptiObjFunc"
         return OptiObjFunc_dict
@@ -107,12 +96,12 @@
 
     def get_logger(self):
         """getter of the logger"""
-        if hasattr(self, "logger_name"):
+        if hasattr(self,'logger_name'):
             return getLogger(self.logger_name)
         elif self.parent != None:
             return self.parent.get_logger()
         else:
-            return getLogger("Pyleecan")
+            return getLogger('Pyleecan')
 
     def _get_description(self):
         """getter of description"""
@@ -126,9 +115,7 @@
     # Description of the objective
     # Type : str
     description = property(
-        fget=_get_description,
-        fset=_set_description,
-        doc=u"""Description of the objective""",
+        fget=_get_description, fset=_set_description, doc=u"""Description of the objective"""
     )
 
     def _get_func(self):
@@ -141,17 +128,16 @@
             check_var("func", value, "list")
         except CheckTypeError:
             check_var("func", value, "function")
-        if isinstance(value, list):  # Load function from saved dict
-            self._func = [loads(value[0].encode("ISO-8859-2")), value[1]]
+        if isinstance(value,list): # Load function from saved dict
+            self._func = [loads(value[0].encode('ISO-8859-2')),value[1]]
         elif value is None:
-            self._func = [None, None]
+            self._func = [None,None]
         elif callable(value):
-            self._func = [value, getsource(value)]
+            self._func = [value,getsource(value)]
         else:
-            raise TypeError(
-                "Expected function or list from a saved file, got: " + str(type(value))
-            )
-
+            raise TypeError('Expected function or list from a saved file, got: '+str(type(value))) 
     # Function to minimize
     # Type : function
-    func = property(fget=_get_func, fset=_set_func, doc=u"""Function to minimize""")+    func = property(
+        fget=_get_func, fset=_set_func, doc=u"""Function to minimize"""
+    )