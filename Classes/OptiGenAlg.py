# -*- coding: utf-8 -*-
"""File generated according to pyleecan/Generator/ClassesRef/Optimization/OptiGenAlg.csv
WARNING! All changes made in this file will be lost!
"""

from os import linesep
from logging import getLogger
from pyleecan.Classes._check import check_var, raise_
from pyleecan.Functions.get_logger import get_logger
from pyleecan.Functions.save import save
from pyleecan.Classes._frozen import FrozenClass

from inspect import getsource
from cloudpickle import dumps, loads
from pyleecan.Classes._check import CheckTypeError
from pyleecan.Classes._check import InitUnKnowClassError
from pyleecan.Classes.OutputMultiOpti import OutputMultiOpti
from pyleecan.Classes.OptiProblem import OptiProblem


class OptiGenAlg(FrozenClass):
    """Genetic algorithm class"""

    VERSION = 1

    # save method is available in all object
    save = save

    # get_logger method is available in all object
    get_logger = get_logger

    def __init__(
        self,
        multi_output=-1,
        selector=None,
        crossover=None,
        mutator=None,
        p_cross=0.9,
        p_mutate=0.1,
        size_pop=40,
        nb_gen=100,
        problem=-1,
        logger_name="Pyleecan.OptiGenAlg",
        init_dict=None,
    ):
        """Constructor of the class. Can be use in two ways :
        - __init__ (arg1 = 1, arg3 = 5) every parameters have name and default values
            for Matrix, None will initialise the property with an empty Matrix
            for pyleecan type, None will call the default constructor
        - __init__ (init_dict = d) d must be a dictionnary wiht every properties as keys

        ndarray or list can be given for Vector and Matrix
        object or dict can be given for pyleecan Object"""

        if multi_output == -1:
            multi_output = OutputMultiOpti()
        if problem == -1:
            problem = OptiProblem()
        if init_dict is not None:  # Initialisation by dict
            assert type(init_dict) is dict
            # Overwrite default value with init_dict content
            if "multi_output" in list(init_dict.keys()):
                multi_output = init_dict["multi_output"]
            if "selector" in list(init_dict.keys()):
                selector = init_dict["selector"]
            if "crossover" in list(init_dict.keys()):
                crossover = init_dict["crossover"]
            if "mutator" in list(init_dict.keys()):
                mutator = init_dict["mutator"]
            if "p_cross" in list(init_dict.keys()):
                p_cross = init_dict["p_cross"]
            if "p_mutate" in list(init_dict.keys()):
                p_mutate = init_dict["p_mutate"]
            if "size_pop" in list(init_dict.keys()):
                size_pop = init_dict["size_pop"]
            if "nb_gen" in list(init_dict.keys()):
                nb_gen = init_dict["nb_gen"]
            if "problem" in list(init_dict.keys()):
                problem = init_dict["problem"]
            if "logger_name" in list(init_dict.keys()):
                logger_name = init_dict["logger_name"]
        # Initialisation by argument
        self.parent = None
        # multi_output can be None, a OutputMultiOpti object or a dict
        if isinstance(multi_output, dict):
            self.multi_output = OutputMultiOpti(init_dict=multi_output)
        else:
            self.multi_output = multi_output
        self.selector = selector
        self.crossover = crossover
        self.mutator = mutator
        self.p_cross = p_cross
        self.p_mutate = p_mutate
        self.size_pop = size_pop
        self.nb_gen = nb_gen
        # problem can be None, a OptiProblem object or a dict
        if isinstance(problem, dict):
            self.problem = OptiProblem(init_dict=problem)
        else:
            self.problem = problem
        self.logger_name = logger_name

        # The class is frozen, for now it's impossible to add new properties
        self._freeze()

    def __str__(self):
        """Convert this objet in a readeable string (for print)"""

        OptiGenAlg_str = ""
        if self.parent is None:
            OptiGenAlg_str += "parent = None " + linesep
        else:
            OptiGenAlg_str += "parent = " + str(type(self.parent)) + " object" + linesep
        if self.multi_output is not None:
            tmp = (
                self.multi_output.__str__()
                .replace(linesep, linesep + "\t")
                .rstrip("\t")
            )
            OptiGenAlg_str += "multi_output = " + tmp
        else:
            OptiGenAlg_str += "multi_output = None" + linesep + linesep
        if self._selector[1] is None:
            OptiGenAlg_str += "selector = " + str(self._selector[1])
        else:
            OptiGenAlg_str += (
                "selector = " + linesep + str(self._selector[1]) + linesep + linesep
            )
        if self._crossover[1] is None:
            OptiGenAlg_str += "crossover = " + str(self._crossover[1])
        else:
            OptiGenAlg_str += (
                "crossover = " + linesep + str(self._crossover[1]) + linesep + linesep
            )
        if self._mutator[1] is None:
            OptiGenAlg_str += "mutator = " + str(self._mutator[1])
        else:
            OptiGenAlg_str += (
                "mutator = " + linesep + str(self._mutator[1]) + linesep + linesep
            )
        OptiGenAlg_str += "p_cross = " + str(self.p_cross) + linesep
        OptiGenAlg_str += "p_mutate = " + str(self.p_mutate) + linesep
        OptiGenAlg_str += "size_pop = " + str(self.size_pop) + linesep
        OptiGenAlg_str += "nb_gen = " + str(self.nb_gen) + linesep
        if self.problem is not None:
            tmp = self.problem.__str__().replace(linesep, linesep + "\t").rstrip("\t")
            OptiGenAlg_str += "problem = " + tmp
        else:
            OptiGenAlg_str += "problem = None" + linesep + linesep
        OptiGenAlg_str += 'logger_name = "' + str(self.logger_name) + '"' + linesep
        return OptiGenAlg_str

    def __eq__(self, other):
        """Compare two objects (skip parent)"""

        if type(other) != type(self):
            return False
        if other.multi_output != self.multi_output:
            return False
        if other.selector != self.selector:
            return False
        if other.crossover != self.crossover:
            return False
        if other.mutator != self.mutator:
            return False
        if other.p_cross != self.p_cross:
            return False
        if other.p_mutate != self.p_mutate:
            return False
        if other.size_pop != self.size_pop:
            return False
        if other.nb_gen != self.nb_gen:
            return False
        if other.problem != self.problem:
            return False
        if other.logger_name != self.logger_name:
            return False
        return True

    def as_dict(self):
        """Convert this objet in a json seriable dict (can be use in __init__)
        """

        OptiGenAlg_dict = dict()
        if self.multi_output is None:
            OptiGenAlg_dict["multi_output"] = None
        else:
            OptiGenAlg_dict["multi_output"] = self.multi_output.as_dict()
        if self.selector is None:
            OptiGenAlg_dict["selector"] = None
        else:
            OptiGenAlg_dict["selector"] = [
                dumps(self._selector[0]).decode("ISO-8859-2"),
                self._selector[1],
            ]
        if self.crossover is None:
            OptiGenAlg_dict["crossover"] = None
        else:
            OptiGenAlg_dict["crossover"] = [
                dumps(self._crossover[0]).decode("ISO-8859-2"),
                self._crossover[1],
            ]
        if self.mutator is None:
            OptiGenAlg_dict["mutator"] = None
        else:
            OptiGenAlg_dict["mutator"] = [
                dumps(self._mutator[0]).decode("ISO-8859-2"),
                self._mutator[1],
            ]
        OptiGenAlg_dict["p_cross"] = self.p_cross
        OptiGenAlg_dict["p_mutate"] = self.p_mutate
        OptiGenAlg_dict["size_pop"] = self.size_pop
        OptiGenAlg_dict["nb_gen"] = self.nb_gen
        if self.problem is None:
            OptiGenAlg_dict["problem"] = None
        else:
            OptiGenAlg_dict["problem"] = self.problem.as_dict()
        OptiGenAlg_dict["logger_name"] = self.logger_name
        # The class name is added to the dict fordeserialisation purpose
        OptiGenAlg_dict["__class__"] = "OptiGenAlg"
        return OptiGenAlg_dict

    def _set_None(self):
        """Set all the properties to None (except pyleecan object)"""

        if self.multi_output is not None:
            self.multi_output._set_None()
        self.selector = None
        self.crossover = None
        self.mutator = None
        self.p_cross = None
        self.p_mutate = None
        self.size_pop = None
        self.nb_gen = None
        if self.problem is not None:
            self.problem._set_None()
        self.logger_name = None
<<<<<<< HEAD

    def get_logger(self):
        """getter of the logger"""
        if hasattr(self, "logger_name"):
            return getLogger(self.logger_name)
        elif self.parent != None:
            return self.parent.get_logger()
        else:
            return getLogger("Pyleecan")
=======
>>>>>>> 8a1e9a13

    def _get_multi_output(self):
        """getter of multi_output"""
        return self._multi_output

    def _set_multi_output(self, value):
        """setter of multi_output"""
        check_var("multi_output", value, "OutputMultiOpti")
        self._multi_output = value

        if self._multi_output is not None:
            self._multi_output.parent = self

    # Optimization results containing every output
    # Type : OutputMultiOpti
    multi_output = property(
        fget=_get_multi_output,
        fset=_set_multi_output,
        doc=u"""Optimization results containing every output""",
    )

    def _get_selector(self):
        """getter of selector"""
        return self._selector[0]

    def _set_selector(self, value):
        """setter of selector"""
        try:
            check_var("selector", value, "list")
        except CheckTypeError:
            check_var("selector", value, "function")
        if isinstance(value, list):  # Load function from saved dict
            self._selector = [loads(value[0].encode("ISO-8859-2")), value[1]]
        elif value is None:
            self._selector = [None, None]
        elif callable(value):
            self._selector = [value, getsource(value)]
        else:
            raise TypeError(
                "Expected function or list from a saved file, got: " + str(type(value))
            )

    # Selector of the genetic algorithm
    # Type : function
    selector = property(
        fget=_get_selector,
        fset=_set_selector,
        doc=u"""Selector of the genetic algorithm""",
    )

    def _get_crossover(self):
        """getter of crossover"""
        return self._crossover[0]

    def _set_crossover(self, value):
        """setter of crossover"""
        try:
            check_var("crossover", value, "list")
        except CheckTypeError:
            check_var("crossover", value, "function")
        if isinstance(value, list):  # Load function from saved dict
            self._crossover = [loads(value[0].encode("ISO-8859-2")), value[1]]
        elif value is None:
            self._crossover = [None, None]
        elif callable(value):
            self._crossover = [value, getsource(value)]
        else:
            raise TypeError(
                "Expected function or list from a saved file, got: " + str(type(value))
            )

    # Crossover of the genetic algorithm
    # Type : function
    crossover = property(
        fget=_get_crossover,
        fset=_set_crossover,
        doc=u"""Crossover of the genetic algorithm""",
    )

    def _get_mutator(self):
        """getter of mutator"""
        return self._mutator[0]

    def _set_mutator(self, value):
        """setter of mutator"""
        try:
            check_var("mutator", value, "list")
        except CheckTypeError:
            check_var("mutator", value, "function")
        if isinstance(value, list):  # Load function from saved dict
            self._mutator = [loads(value[0].encode("ISO-8859-2")), value[1]]
        elif value is None:
            self._mutator = [None, None]
        elif callable(value):
            self._mutator = [value, getsource(value)]
        else:
            raise TypeError(
                "Expected function or list from a saved file, got: " + str(type(value))
            )

    # Mutator of the genetic algorithm
    # Type : function
    mutator = property(
        fget=_get_mutator,
        fset=_set_mutator,
        doc=u"""Mutator of the genetic algorithm""",
    )

    def _get_p_cross(self):
        """getter of p_cross"""
        return self._p_cross

    def _set_p_cross(self, value):
        """setter of p_cross"""
        check_var("p_cross", value, "float", Vmin=0, Vmax=1)
        self._p_cross = value

    # Probability of crossover
    # Type : float, min = 0, max = 1
    p_cross = property(
        fget=_get_p_cross, fset=_set_p_cross, doc=u"""Probability of crossover"""
    )

    def _get_p_mutate(self):
        """getter of p_mutate"""
        return self._p_mutate

    def _set_p_mutate(self, value):
        """setter of p_mutate"""
        check_var("p_mutate", value, "float", Vmin=0, Vmax=1)
        self._p_mutate = value

    # Probability of mutation
    # Type : float, min = 0, max = 1
    p_mutate = property(
        fget=_get_p_mutate, fset=_set_p_mutate, doc=u"""Probability of mutation """
    )

    def _get_size_pop(self):
        """getter of size_pop"""
        return self._size_pop

    def _set_size_pop(self, value):
        """setter of size_pop"""
        check_var("size_pop", value, "int", Vmin=1)
        self._size_pop = value

    # Size of the population
    # Type : int, min = 1
    size_pop = property(
        fget=_get_size_pop, fset=_set_size_pop, doc=u"""Size of the population"""
    )

    def _get_nb_gen(self):
        """getter of nb_gen"""
        return self._nb_gen

    def _set_nb_gen(self, value):
        """setter of nb_gen"""
        check_var("nb_gen", value, "int", Vmin=1)
        self._nb_gen = value

    # Number of generations
    # Type : int, min = 1
    nb_gen = property(
        fget=_get_nb_gen, fset=_set_nb_gen, doc=u"""Number of generations"""
    )

    def _get_problem(self):
        """getter of problem"""
        return self._problem

    def _set_problem(self, value):
        """setter of problem"""
        check_var("problem", value, "OptiProblem")
        self._problem = value

        if self._problem is not None:
            self._problem.parent = self

    # Problem to solve
    # Type : OptiProblem
    problem = property(
        fget=_get_problem, fset=_set_problem, doc=u"""Problem to solve"""
    )

    def _get_logger_name(self):
        """getter of logger_name"""
        return self._logger_name

    def _set_logger_name(self, value):
        """setter of logger_name"""
        check_var("logger_name", value, "str")
        self._logger_name = value

    # Name of the logger to use
    # Type : str
    logger_name = property(
        fget=_get_logger_name,
        fset=_set_logger_name,
        doc=u"""Name of the logger to use""",
    )<|MERGE_RESOLUTION|>--- conflicted
+++ resolved
@@ -235,18 +235,6 @@
         if self.problem is not None:
             self.problem._set_None()
         self.logger_name = None
-<<<<<<< HEAD
-
-    def get_logger(self):
-        """getter of the logger"""
-        if hasattr(self, "logger_name"):
-            return getLogger(self.logger_name)
-        elif self.parent != None:
-            return self.parent.get_logger()
-        else:
-            return getLogger("Pyleecan")
-=======
->>>>>>> 8a1e9a13
 
     def _get_multi_output(self):
         """getter of multi_output"""
