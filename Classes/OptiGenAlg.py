# -*- coding: utf-8 -*-
"""File generated according to pyleecan/Generator/ClassesRef/Optimization/OptiGenAlg.csv
WARNING! All changes made in this file will be lost!
"""

from os import linesep
<<<<<<< HEAD
from logging import getLogger
from pyleecan.Classes._check import check_init_dict, check_var, raise_
=======
from pyleecan.Classes._check import check_var, raise_
>>>>>>> 5d30fce8
from pyleecan.Functions.save import save
from pyleecan.Classes._frozen import FrozenClass

from inspect import getsource
from cloudpickle import dumps, loads
from pyleecan.Classes._check import CheckTypeError
from pyleecan.Classes._check import InitUnKnowClassError
from pyleecan.Classes.OutputMultiOpti import OutputMultiOpti
from pyleecan.Classes.OptiProblem import OptiProblem


class OptiGenAlg(FrozenClass):
    """Genetic algorithm class"""

    VERSION = 1

    # save method is available in all object
    save = save

    def __init__(
        self,
        multi_output=-1,
        selector=None,
        crossover=None,
        mutator=None,
        p_cross=0.9,
        p_mutate=0.1,
        size_pop=40,
        nb_gen=100,
        problem=-1,
        logger_name="Pyleecan.OptiGenAlg",
        init_dict=None,
    ):
        """Constructor of the class. Can be use in two ways :
        - __init__ (arg1 = 1, arg3 = 5) every parameters have name and default values
            for Matrix, None will initialise the property with an empty Matrix
            for pyleecan type, None will call the default constructor
        - __init__ (init_dict = d) d must be a dictionnary wiht every properties as keys

        ndarray or list can be given for Vector and Matrix
        object or dict can be given for pyleecan Object"""

        if multi_output == -1:
            multi_output = OutputMultiOpti()
        if problem == -1:
            problem = OptiProblem()
        if init_dict is not None:  # Initialisation by dict
<<<<<<< HEAD
            check_init_dict(
                init_dict,
                [
                    "multi_output",
                    "selector",
                    "crossover",
                    "mutator",
                    "p_cross",
                    "p_mutate",
                    "size_pop",
                    "nb_gen",
                    "problem",
                    "logger_name",
                ],
            )
=======
            assert type(init_dict) is dict
>>>>>>> 5d30fce8
            # Overwrite default value with init_dict content
            if "multi_output" in list(init_dict.keys()):
                multi_output = init_dict["multi_output"]
            if "selector" in list(init_dict.keys()):
                selector = init_dict["selector"]
            if "crossover" in list(init_dict.keys()):
                crossover = init_dict["crossover"]
            if "mutator" in list(init_dict.keys()):
                mutator = init_dict["mutator"]
            if "p_cross" in list(init_dict.keys()):
                p_cross = init_dict["p_cross"]
            if "p_mutate" in list(init_dict.keys()):
                p_mutate = init_dict["p_mutate"]
            if "size_pop" in list(init_dict.keys()):
                size_pop = init_dict["size_pop"]
            if "nb_gen" in list(init_dict.keys()):
                nb_gen = init_dict["nb_gen"]
            if "problem" in list(init_dict.keys()):
                problem = init_dict["problem"]
            if "logger_name" in list(init_dict.keys()):
                logger_name = init_dict["logger_name"]
        # Initialisation by argument
        self.parent = None
        # multi_output can be None, a OutputMultiOpti object or a dict
        if isinstance(multi_output, dict):
            self.multi_output = OutputMultiOpti(init_dict=multi_output)
        else:
            self.multi_output = multi_output
        self.selector = selector
        self.crossover = crossover
        self.mutator = mutator
        self.p_cross = p_cross
        self.p_mutate = p_mutate
        self.size_pop = size_pop
        self.nb_gen = nb_gen
        # problem can be None, a OptiProblem object or a dict
        if isinstance(problem, dict):
            self.problem = OptiProblem(init_dict=problem)
        else:
            self.problem = problem
        self.logger_name = logger_name

        # The class is frozen, for now it's impossible to add new properties
        self._freeze()

    def __str__(self):
        """Convert this objet in a readeable string (for print)"""

        OptiGenAlg_str = ""
        if self.parent is None:
            OptiGenAlg_str += "parent = None " + linesep
        else:
            OptiGenAlg_str += "parent = " + str(type(self.parent)) + " object" + linesep
        if self.multi_output is not None:
            tmp = (
                self.multi_output.__str__()
                .replace(linesep, linesep + "\t")
                .rstrip("\t")
            )
            OptiGenAlg_str += "multi_output = " + tmp
        else:
            OptiGenAlg_str += "multi_output = None" + linesep + linesep
        if self._selector[1] is None:
            OptiGenAlg_str += "selector = " + str(self._selector[1])
        else:
            OptiGenAlg_str += (
                "selector = " + linesep + str(self._selector[1]) + linesep + linesep
            )
        if self._crossover[1] is None:
            OptiGenAlg_str += "crossover = " + str(self._crossover[1])
        else:
            OptiGenAlg_str += (
                "crossover = " + linesep + str(self._crossover[1]) + linesep + linesep
            )
        if self._mutator[1] is None:
            OptiGenAlg_str += "mutator = " + str(self._mutator[1])
        else:
            OptiGenAlg_str += (
                "mutator = " + linesep + str(self._mutator[1]) + linesep + linesep
            )
        OptiGenAlg_str += "p_cross = " + str(self.p_cross) + linesep
        OptiGenAlg_str += "p_mutate = " + str(self.p_mutate) + linesep
        OptiGenAlg_str += "size_pop = " + str(self.size_pop) + linesep
        OptiGenAlg_str += "nb_gen = " + str(self.nb_gen) + linesep
        if self.problem is not None:
            tmp = self.problem.__str__().replace(linesep, linesep + "\t").rstrip("\t")
            OptiGenAlg_str += "problem = " + tmp
        else:
            OptiGenAlg_str += "problem = None" + linesep + linesep
        OptiGenAlg_str += 'logger_name = "' + str(self.logger_name) + '"' + linesep
        return OptiGenAlg_str

    def __eq__(self, other):
        """Compare two objects (skip parent)"""

        if type(other) != type(self):
            return False
        if other.multi_output != self.multi_output:
            return False
        if other.selector != self.selector:
            return False
        if other.crossover != self.crossover:
            return False
        if other.mutator != self.mutator:
            return False
        if other.p_cross != self.p_cross:
            return False
        if other.p_mutate != self.p_mutate:
            return False
        if other.size_pop != self.size_pop:
            return False
        if other.nb_gen != self.nb_gen:
            return False
        if other.problem != self.problem:
            return False
        if other.logger_name != self.logger_name:
            return False
        return True

    def as_dict(self):
        """Convert this objet in a json seriable dict (can be use in __init__)
        """

        OptiGenAlg_dict = dict()
        if self.multi_output is None:
            OptiGenAlg_dict["multi_output"] = None
        else:
            OptiGenAlg_dict["multi_output"] = self.multi_output.as_dict()
        if self.selector is None:
            OptiGenAlg_dict["selector"] = None
        else:
            OptiGenAlg_dict["selector"] = [
                dumps(self._selector[0]).decode("ISO-8859-2"),
                self._selector[1],
            ]
        if self.crossover is None:
            OptiGenAlg_dict["crossover"] = None
        else:
            OptiGenAlg_dict["crossover"] = [
                dumps(self._crossover[0]).decode("ISO-8859-2"),
                self._crossover[1],
            ]
        if self.mutator is None:
            OptiGenAlg_dict["mutator"] = None
        else:
            OptiGenAlg_dict["mutator"] = [
                dumps(self._mutator[0]).decode("ISO-8859-2"),
                self._mutator[1],
            ]
        OptiGenAlg_dict["p_cross"] = self.p_cross
        OptiGenAlg_dict["p_mutate"] = self.p_mutate
        OptiGenAlg_dict["size_pop"] = self.size_pop
        OptiGenAlg_dict["nb_gen"] = self.nb_gen
        if self.problem is None:
            OptiGenAlg_dict["problem"] = None
        else:
            OptiGenAlg_dict["problem"] = self.problem.as_dict()
        OptiGenAlg_dict["logger_name"] = self.logger_name
        # The class name is added to the dict fordeserialisation purpose
        OptiGenAlg_dict["__class__"] = "OptiGenAlg"
        return OptiGenAlg_dict

    def _set_None(self):
        """Set all the properties to None (except pyleecan object)"""

        if self.multi_output is not None:
            self.multi_output._set_None()
        self.selector = None
        self.crossover = None
        self.mutator = None
        self.p_cross = None
        self.p_mutate = None
        self.size_pop = None
        self.nb_gen = None
        if self.problem is not None:
            self.problem._set_None()
        self.logger_name = None

    def get_logger(self):
        """getter of the logger"""
        if hasattr(self, "logger_name"):
            return getLogger(self.logger_name)
        elif self.parent != None:
            return self.parent.get_logger()
        else:
            return getLogger("Pyleecan")

    def _get_multi_output(self):
        """getter of multi_output"""
        return self._multi_output

    def _set_multi_output(self, value):
        """setter of multi_output"""
        check_var("multi_output", value, "OutputMultiOpti")
        self._multi_output = value

        if self._multi_output is not None:
            self._multi_output.parent = self

    # Optimization results containing every output
    # Type : OutputMultiOpti
    multi_output = property(
        fget=_get_multi_output,
        fset=_set_multi_output,
        doc=u"""Optimization results containing every output""",
    )

    def _get_selector(self):
        """getter of selector"""
        return self._selector[0]

    def _set_selector(self, value):
        """setter of selector"""
        try:
            check_var("selector", value, "list")
        except CheckTypeError:
            check_var("selector", value, "function")
        if isinstance(value, list):  # Load function from saved dict
            self._selector = [loads(value[0].encode("ISO-8859-2")), value[1]]
        elif value is None:
            self._selector = [None, None]
        elif callable(value):
            self._selector = [value, getsource(value)]
        else:
            raise TypeError(
                "Expected function or list from a saved file, got: " + str(type(value))
            )

    # Selector of the genetic algorithm
    # Type : function
    selector = property(
        fget=_get_selector,
        fset=_set_selector,
        doc=u"""Selector of the genetic algorithm""",
    )

    def _get_crossover(self):
        """getter of crossover"""
        return self._crossover[0]

    def _set_crossover(self, value):
        """setter of crossover"""
        try:
            check_var("crossover", value, "list")
        except CheckTypeError:
            check_var("crossover", value, "function")
        if isinstance(value, list):  # Load function from saved dict
            self._crossover = [loads(value[0].encode("ISO-8859-2")), value[1]]
        elif value is None:
            self._crossover = [None, None]
        elif callable(value):
            self._crossover = [value, getsource(value)]
        else:
            raise TypeError(
                "Expected function or list from a saved file, got: " + str(type(value))
            )

    # Crossover of the genetic algorithm
    # Type : function
    crossover = property(
        fget=_get_crossover,
        fset=_set_crossover,
        doc=u"""Crossover of the genetic algorithm""",
    )

    def _get_mutator(self):
        """getter of mutator"""
        return self._mutator[0]

    def _set_mutator(self, value):
        """setter of mutator"""
        try:
            check_var("mutator", value, "list")
        except CheckTypeError:
            check_var("mutator", value, "function")
        if isinstance(value, list):  # Load function from saved dict
            self._mutator = [loads(value[0].encode("ISO-8859-2")), value[1]]
        elif value is None:
            self._mutator = [None, None]
        elif callable(value):
            self._mutator = [value, getsource(value)]
        else:
            raise TypeError(
                "Expected function or list from a saved file, got: " + str(type(value))
            )

    # Mutator of the genetic algorithm
    # Type : function
    mutator = property(
        fget=_get_mutator,
        fset=_set_mutator,
        doc=u"""Mutator of the genetic algorithm""",
    )

    def _get_p_cross(self):
        """getter of p_cross"""
        return self._p_cross

    def _set_p_cross(self, value):
        """setter of p_cross"""
        check_var("p_cross", value, "float", Vmin=0, Vmax=1)
        self._p_cross = value

    # Probability of crossover
    # Type : float, min = 0, max = 1
    p_cross = property(
        fget=_get_p_cross, fset=_set_p_cross, doc=u"""Probability of crossover"""
    )

    def _get_p_mutate(self):
        """getter of p_mutate"""
        return self._p_mutate

    def _set_p_mutate(self, value):
        """setter of p_mutate"""
        check_var("p_mutate", value, "float", Vmin=0, Vmax=1)
        self._p_mutate = value

    # Probability of mutation
    # Type : float, min = 0, max = 1
    p_mutate = property(
        fget=_get_p_mutate, fset=_set_p_mutate, doc=u"""Probability of mutation """
    )

    def _get_size_pop(self):
        """getter of size_pop"""
        return self._size_pop

    def _set_size_pop(self, value):
        """setter of size_pop"""
        check_var("size_pop", value, "int", Vmin=1)
        self._size_pop = value

    # Size of the population
    # Type : int, min = 1
    size_pop = property(
        fget=_get_size_pop, fset=_set_size_pop, doc=u"""Size of the population"""
    )

    def _get_nb_gen(self):
        """getter of nb_gen"""
        return self._nb_gen

    def _set_nb_gen(self, value):
        """setter of nb_gen"""
        check_var("nb_gen", value, "int", Vmin=1)
        self._nb_gen = value

    # Number of generations
    # Type : int, min = 1
    nb_gen = property(
        fget=_get_nb_gen, fset=_set_nb_gen, doc=u"""Number of generations"""
    )

    def _get_problem(self):
        """getter of problem"""
        return self._problem

    def _set_problem(self, value):
        """setter of problem"""
        check_var("problem", value, "OptiProblem")
        self._problem = value

        if self._problem is not None:
            self._problem.parent = self

    # Problem to solve
    # Type : OptiProblem
    problem = property(
        fget=_get_problem, fset=_set_problem, doc=u"""Problem to solve"""
    )

    def _get_logger_name(self):
        """getter of logger_name"""
        return self._logger_name

    def _set_logger_name(self, value):
        """setter of logger_name"""
        check_var("logger_name", value, "str")
        self._logger_name = value

    # Name of the logger to use
    # Type : str
    logger_name = property(
        fget=_get_logger_name,
        fset=_set_logger_name,
        doc=u"""Name of the logger to use""",
    )<|MERGE_RESOLUTION|>--- conflicted
+++ resolved
@@ -4,12 +4,8 @@
 """
 
 from os import linesep
-<<<<<<< HEAD
 from logging import getLogger
-from pyleecan.Classes._check import check_init_dict, check_var, raise_
-=======
 from pyleecan.Classes._check import check_var, raise_
->>>>>>> 5d30fce8
 from pyleecan.Functions.save import save
 from pyleecan.Classes._frozen import FrozenClass
 
@@ -29,20 +25,7 @@
     # save method is available in all object
     save = save
 
-    def __init__(
-        self,
-        multi_output=-1,
-        selector=None,
-        crossover=None,
-        mutator=None,
-        p_cross=0.9,
-        p_mutate=0.1,
-        size_pop=40,
-        nb_gen=100,
-        problem=-1,
-        logger_name="Pyleecan.OptiGenAlg",
-        init_dict=None,
-    ):
+    def __init__(self, multi_output=-1, selector=None, crossover=None, mutator=None, p_cross=0.9, p_mutate=0.1, size_pop=40, nb_gen=100, problem=-1, logger_name="Pyleecan.OptiGenAlg", init_dict=None):
         """Constructor of the class. Can be use in two ways :
         - __init__ (arg1 = 1, arg3 = 5) every parameters have name and default values
             for Matrix, None will initialise the property with an empty Matrix
@@ -57,25 +40,7 @@
         if problem == -1:
             problem = OptiProblem()
         if init_dict is not None:  # Initialisation by dict
-<<<<<<< HEAD
-            check_init_dict(
-                init_dict,
-                [
-                    "multi_output",
-                    "selector",
-                    "crossover",
-                    "mutator",
-                    "p_cross",
-                    "p_mutate",
-                    "size_pop",
-                    "nb_gen",
-                    "problem",
-                    "logger_name",
-                ],
-            )
-=======
-            assert type(init_dict) is dict
->>>>>>> 5d30fce8
+            assert(type(init_dict) is dict)
             # Overwrite default value with init_dict content
             if "multi_output" in list(init_dict.keys()):
                 multi_output = init_dict["multi_output"]
@@ -130,39 +95,29 @@
         else:
             OptiGenAlg_str += "parent = " + str(type(self.parent)) + " object" + linesep
         if self.multi_output is not None:
-            tmp = (
-                self.multi_output.__str__()
-                .replace(linesep, linesep + "\t")
-                .rstrip("\t")
-            )
-            OptiGenAlg_str += "multi_output = " + tmp
+            tmp = self.multi_output.__str__().replace(linesep, linesep + "\t").rstrip("\t")
+            OptiGenAlg_str += "multi_output = "+ tmp
         else:
             OptiGenAlg_str += "multi_output = None" + linesep + linesep
         if self._selector[1] is None:
             OptiGenAlg_str += "selector = " + str(self._selector[1])
         else:
-            OptiGenAlg_str += (
-                "selector = " + linesep + str(self._selector[1]) + linesep + linesep
-            )
+            OptiGenAlg_str += "selector = " + linesep + str(self._selector[1]) + linesep + linesep
         if self._crossover[1] is None:
             OptiGenAlg_str += "crossover = " + str(self._crossover[1])
         else:
-            OptiGenAlg_str += (
-                "crossover = " + linesep + str(self._crossover[1]) + linesep + linesep
-            )
+            OptiGenAlg_str += "crossover = " + linesep + str(self._crossover[1]) + linesep + linesep
         if self._mutator[1] is None:
             OptiGenAlg_str += "mutator = " + str(self._mutator[1])
         else:
-            OptiGenAlg_str += (
-                "mutator = " + linesep + str(self._mutator[1]) + linesep + linesep
-            )
+            OptiGenAlg_str += "mutator = " + linesep + str(self._mutator[1]) + linesep + linesep
         OptiGenAlg_str += "p_cross = " + str(self.p_cross) + linesep
         OptiGenAlg_str += "p_mutate = " + str(self.p_mutate) + linesep
         OptiGenAlg_str += "size_pop = " + str(self.size_pop) + linesep
         OptiGenAlg_str += "nb_gen = " + str(self.nb_gen) + linesep
         if self.problem is not None:
             tmp = self.problem.__str__().replace(linesep, linesep + "\t").rstrip("\t")
-            OptiGenAlg_str += "problem = " + tmp
+            OptiGenAlg_str += "problem = "+ tmp
         else:
             OptiGenAlg_str += "problem = None" + linesep + linesep
         OptiGenAlg_str += 'logger_name = "' + str(self.logger_name) + '"' + linesep
@@ -207,24 +162,15 @@
         if self.selector is None:
             OptiGenAlg_dict["selector"] = None
         else:
-            OptiGenAlg_dict["selector"] = [
-                dumps(self._selector[0]).decode("ISO-8859-2"),
-                self._selector[1],
-            ]
+            OptiGenAlg_dict["selector"] = [dumps(self._selector[0]).decode('ISO-8859-2'), self._selector[1]]
         if self.crossover is None:
             OptiGenAlg_dict["crossover"] = None
         else:
-            OptiGenAlg_dict["crossover"] = [
-                dumps(self._crossover[0]).decode("ISO-8859-2"),
-                self._crossover[1],
-            ]
+            OptiGenAlg_dict["crossover"] = [dumps(self._crossover[0]).decode('ISO-8859-2'), self._crossover[1]]
         if self.mutator is None:
             OptiGenAlg_dict["mutator"] = None
         else:
-            OptiGenAlg_dict["mutator"] = [
-                dumps(self._mutator[0]).decode("ISO-8859-2"),
-                self._mutator[1],
-            ]
+            OptiGenAlg_dict["mutator"] = [dumps(self._mutator[0]).decode('ISO-8859-2'), self._mutator[1]]
         OptiGenAlg_dict["p_cross"] = self.p_cross
         OptiGenAlg_dict["p_mutate"] = self.p_mutate
         OptiGenAlg_dict["size_pop"] = self.size_pop
@@ -256,12 +202,12 @@
 
     def get_logger(self):
         """getter of the logger"""
-        if hasattr(self, "logger_name"):
+        if hasattr(self,'logger_name'):
             return getLogger(self.logger_name)
         elif self.parent != None:
             return self.parent.get_logger()
         else:
-            return getLogger("Pyleecan")
+            return getLogger('Pyleecan')
 
     def _get_multi_output(self):
         """getter of multi_output"""
@@ -274,7 +220,6 @@
 
         if self._multi_output is not None:
             self._multi_output.parent = self
-
     # Optimization results containing every output
     # Type : OutputMultiOpti
     multi_output = property(
@@ -293,23 +238,18 @@
             check_var("selector", value, "list")
         except CheckTypeError:
             check_var("selector", value, "function")
-        if isinstance(value, list):  # Load function from saved dict
-            self._selector = [loads(value[0].encode("ISO-8859-2")), value[1]]
+        if isinstance(value,list): # Load function from saved dict
+            self._selector = [loads(value[0].encode('ISO-8859-2')),value[1]]
         elif value is None:
-            self._selector = [None, None]
+            self._selector = [None,None]
         elif callable(value):
-            self._selector = [value, getsource(value)]
-        else:
-            raise TypeError(
-                "Expected function or list from a saved file, got: " + str(type(value))
-            )
-
+            self._selector = [value,getsource(value)]
+        else:
+            raise TypeError('Expected function or list from a saved file, got: '+str(type(value))) 
     # Selector of the genetic algorithm
     # Type : function
     selector = property(
-        fget=_get_selector,
-        fset=_set_selector,
-        doc=u"""Selector of the genetic algorithm""",
+        fget=_get_selector, fset=_set_selector, doc=u"""Selector of the genetic algorithm"""
     )
 
     def _get_crossover(self):
@@ -322,23 +262,18 @@
             check_var("crossover", value, "list")
         except CheckTypeError:
             check_var("crossover", value, "function")
-        if isinstance(value, list):  # Load function from saved dict
-            self._crossover = [loads(value[0].encode("ISO-8859-2")), value[1]]
+        if isinstance(value,list): # Load function from saved dict
+            self._crossover = [loads(value[0].encode('ISO-8859-2')),value[1]]
         elif value is None:
-            self._crossover = [None, None]
+            self._crossover = [None,None]
         elif callable(value):
-            self._crossover = [value, getsource(value)]
-        else:
-            raise TypeError(
-                "Expected function or list from a saved file, got: " + str(type(value))
-            )
-
+            self._crossover = [value,getsource(value)]
+        else:
+            raise TypeError('Expected function or list from a saved file, got: '+str(type(value))) 
     # Crossover of the genetic algorithm
     # Type : function
     crossover = property(
-        fget=_get_crossover,
-        fset=_set_crossover,
-        doc=u"""Crossover of the genetic algorithm""",
+        fget=_get_crossover, fset=_set_crossover, doc=u"""Crossover of the genetic algorithm"""
     )
 
     def _get_mutator(self):
@@ -351,23 +286,18 @@
             check_var("mutator", value, "list")
         except CheckTypeError:
             check_var("mutator", value, "function")
-        if isinstance(value, list):  # Load function from saved dict
-            self._mutator = [loads(value[0].encode("ISO-8859-2")), value[1]]
+        if isinstance(value,list): # Load function from saved dict
+            self._mutator = [loads(value[0].encode('ISO-8859-2')),value[1]]
         elif value is None:
-            self._mutator = [None, None]
+            self._mutator = [None,None]
         elif callable(value):
-            self._mutator = [value, getsource(value)]
-        else:
-            raise TypeError(
-                "Expected function or list from a saved file, got: " + str(type(value))
-            )
-
+            self._mutator = [value,getsource(value)]
+        else:
+            raise TypeError('Expected function or list from a saved file, got: '+str(type(value))) 
     # Mutator of the genetic algorithm
     # Type : function
     mutator = property(
-        fget=_get_mutator,
-        fset=_set_mutator,
-        doc=u"""Mutator of the genetic algorithm""",
+        fget=_get_mutator, fset=_set_mutator, doc=u"""Mutator of the genetic algorithm"""
     )
 
     def _get_p_cross(self):
@@ -394,7 +324,7 @@
         check_var("p_mutate", value, "float", Vmin=0, Vmax=1)
         self._p_mutate = value
 
-    # Probability of mutation
+    # Probability of mutation 
     # Type : float, min = 0, max = 1
     p_mutate = property(
         fget=_get_p_mutate, fset=_set_p_mutate, doc=u"""Probability of mutation """
@@ -441,7 +371,6 @@
 
         if self._problem is not None:
             self._problem.parent = self
-
     # Problem to solve
     # Type : OptiProblem
     problem = property(
@@ -460,7 +389,5 @@
     # Name of the logger to use
     # Type : str
     logger_name = property(
-        fget=_get_logger_name,
-        fset=_set_logger_name,
-        doc=u"""Name of the logger to use""",
+        fget=_get_logger_name, fset=_set_logger_name, doc=u"""Name of the logger to use"""
     )