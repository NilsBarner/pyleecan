# -*- coding: utf-8 -*-
"""File generated according to pyleecan/Generator/ClassesRef/Machine/Shaft.csv
WARNING! All changes made in this file will be lost!
"""

from os import linesep
<<<<<<< HEAD
from logging import getLogger
from pyleecan.Classes._check import check_init_dict, check_var, raise_
=======
from pyleecan.Classes._check import check_var, raise_
>>>>>>> 5d30fce8
from pyleecan.Functions.save import save
from pyleecan.Classes._frozen import FrozenClass

# Import all class method
# Try/catch to remove unnecessary dependencies in unused method
try:
    from pyleecan.Methods.Machine.Shaft.build_geometry import build_geometry
except ImportError as error:
    build_geometry = error

try:
    from pyleecan.Methods.Machine.Shaft.comp_mass import comp_mass
except ImportError as error:
    comp_mass = error

try:
    from pyleecan.Methods.Machine.Shaft.plot import plot
except ImportError as error:
    plot = error


from pyleecan.Classes._check import InitUnKnowClassError
from pyleecan.Classes.Material import Material


class Shaft(FrozenClass):
    """machine shaft"""

    VERSION = 1

    # Check ImportError to remove unnecessary dependencies in unused method
    # cf Methods.Machine.Shaft.build_geometry
    if isinstance(build_geometry, ImportError):
        build_geometry = property(
            fget=lambda x: raise_(
                ImportError(
                    "Can't use Shaft method build_geometry: " + str(build_geometry)
                )
            )
        )
    else:
        build_geometry = build_geometry
    # cf Methods.Machine.Shaft.comp_mass
    if isinstance(comp_mass, ImportError):
        comp_mass = property(
            fget=lambda x: raise_(
                ImportError("Can't use Shaft method comp_mass: " + str(comp_mass))
            )
        )
    else:
        comp_mass = comp_mass
    # cf Methods.Machine.Shaft.plot
    if isinstance(plot, ImportError):
        plot = property(
            fget=lambda x: raise_(
                ImportError("Can't use Shaft method plot: " + str(plot))
            )
        )
    else:
        plot = plot
    # save method is available in all object
    save = save

    def __init__(self, Lshaft=0.442, mat_type=-1, Drsh=0.045, init_dict=None):
        """Constructor of the class. Can be use in two ways :
        - __init__ (arg1 = 1, arg3 = 5) every parameters have name and default values
            for Matrix, None will initialise the property with an empty Matrix
            for pyleecan type, None will call the default constructor
        - __init__ (init_dict = d) d must be a dictionnary wiht every properties as keys

        ndarray or list can be given for Vector and Matrix
        object or dict can be given for pyleecan Object"""

        if mat_type == -1:
            mat_type = Material()
        if init_dict is not None:  # Initialisation by dict
            assert type(init_dict) is dict
            # Overwrite default value with init_dict content
            if "Lshaft" in list(init_dict.keys()):
                Lshaft = init_dict["Lshaft"]
            if "mat_type" in list(init_dict.keys()):
                mat_type = init_dict["mat_type"]
            if "Drsh" in list(init_dict.keys()):
                Drsh = init_dict["Drsh"]
        # Initialisation by argument
        self.parent = None
        self.Lshaft = Lshaft
        # mat_type can be None, a Material object or a dict
        if isinstance(mat_type, dict):
            self.mat_type = Material(init_dict=mat_type)
        else:
            self.mat_type = mat_type
        self.Drsh = Drsh

        # The class is frozen, for now it's impossible to add new properties
        self._freeze()

    def __str__(self):
        """Convert this objet in a readeable string (for print)"""

        Shaft_str = ""
        if self.parent is None:
            Shaft_str += "parent = None " + linesep
        else:
            Shaft_str += "parent = " + str(type(self.parent)) + " object" + linesep
        Shaft_str += "Lshaft = " + str(self.Lshaft) + linesep
        if self.mat_type is not None:
            tmp = self.mat_type.__str__().replace(linesep, linesep + "\t").rstrip("\t")
            Shaft_str += "mat_type = " + tmp
        else:
            Shaft_str += "mat_type = None" + linesep + linesep
        Shaft_str += "Drsh = " + str(self.Drsh) + linesep
        return Shaft_str

    def __eq__(self, other):
        """Compare two objects (skip parent)"""

        if type(other) != type(self):
            return False
        if other.Lshaft != self.Lshaft:
            return False
        if other.mat_type != self.mat_type:
            return False
        if other.Drsh != self.Drsh:
            return False
        return True

    def as_dict(self):
        """Convert this objet in a json seriable dict (can be use in __init__)
        """

        Shaft_dict = dict()
        Shaft_dict["Lshaft"] = self.Lshaft
        if self.mat_type is None:
            Shaft_dict["mat_type"] = None
        else:
            Shaft_dict["mat_type"] = self.mat_type.as_dict()
        Shaft_dict["Drsh"] = self.Drsh
        # The class name is added to the dict fordeserialisation purpose
        Shaft_dict["__class__"] = "Shaft"
        return Shaft_dict

    def _set_None(self):
        """Set all the properties to None (except pyleecan object)"""

        self.Lshaft = None
        if self.mat_type is not None:
            self.mat_type._set_None()
        self.Drsh = None

    def get_logger(self):
        """getter of the logger"""
        if hasattr(self, "logger_name"):
            return getLogger(self.logger_name)
        elif self.parent != None:
            return self.parent.get_logger()
        else:
            return getLogger("Pyleecan")

    def _get_Lshaft(self):
        """getter of Lshaft"""
        return self._Lshaft

    def _set_Lshaft(self, value):
        """setter of Lshaft"""
        check_var("Lshaft", value, "float", Vmin=0, Vmax=100)
        self._Lshaft = value

    # length of the rotor shaft [m] (used for weight & cost estimation only)
    # Type : float, min = 0, max = 100
    Lshaft = property(
        fget=_get_Lshaft,
        fset=_set_Lshaft,
        doc=u"""length of the rotor shaft [m] (used for weight & cost estimation only)""",
    )

    def _get_mat_type(self):
        """getter of mat_type"""
        return self._mat_type

    def _set_mat_type(self, value):
        """setter of mat_type"""
        check_var("mat_type", value, "Material")
        self._mat_type = value

        if self._mat_type is not None:
            self._mat_type.parent = self

    # Shaft's Material
    # Type : Material
    mat_type = property(
        fget=_get_mat_type, fset=_set_mat_type, doc=u"""Shaft's Material"""
    )

    def _get_Drsh(self):
        """getter of Drsh"""
        return self._Drsh

    def _set_Drsh(self, value):
        """setter of Drsh"""
        check_var("Drsh", value, "float", Vmin=0, Vmax=8)
        self._Drsh = value

    # diameter of the rotor shaft [m], used to estimate bearing diameter for friction losses
    # Type : float, min = 0, max = 8
    Drsh = property(
        fget=_get_Drsh,
        fset=_set_Drsh,
        doc=u"""diameter of the rotor shaft [m], used to estimate bearing diameter for friction losses""",
    )<|MERGE_RESOLUTION|>--- conflicted
+++ resolved
@@ -4,12 +4,8 @@
 """
 
 from os import linesep
-<<<<<<< HEAD
 from logging import getLogger
-from pyleecan.Classes._check import check_init_dict, check_var, raise_
-=======
 from pyleecan.Classes._check import check_var, raise_
->>>>>>> 5d30fce8
 from pyleecan.Functions.save import save
 from pyleecan.Classes._frozen import FrozenClass
 
@@ -86,7 +82,7 @@
         if mat_type == -1:
             mat_type = Material()
         if init_dict is not None:  # Initialisation by dict
-            assert type(init_dict) is dict
+            assert(type(init_dict) is dict)
             # Overwrite default value with init_dict content
             if "Lshaft" in list(init_dict.keys()):
                 Lshaft = init_dict["Lshaft"]
@@ -118,7 +114,7 @@
         Shaft_str += "Lshaft = " + str(self.Lshaft) + linesep
         if self.mat_type is not None:
             tmp = self.mat_type.__str__().replace(linesep, linesep + "\t").rstrip("\t")
-            Shaft_str += "mat_type = " + tmp
+            Shaft_str += "mat_type = "+ tmp
         else:
             Shaft_str += "mat_type = None" + linesep + linesep
         Shaft_str += "Drsh = " + str(self.Drsh) + linesep
@@ -162,12 +158,12 @@
 
     def get_logger(self):
         """getter of the logger"""
-        if hasattr(self, "logger_name"):
+        if hasattr(self,'logger_name'):
             return getLogger(self.logger_name)
         elif self.parent != None:
             return self.parent.get_logger()
         else:
-            return getLogger("Pyleecan")
+            return getLogger('Pyleecan')
 
     def _get_Lshaft(self):
         """getter of Lshaft"""
@@ -197,7 +193,6 @@
 
         if self._mat_type is not None:
             self._mat_type.parent = self
-
     # Shaft's Material
     # Type : Material
     mat_type = property(
