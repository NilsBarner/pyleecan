# -*- coding: utf-8 -*-
"""File generated according to pyleecan/Generator/ClassesRef/Machine/LamSquirrelCage.csv
WARNING! All changes made in this file will be lost!
"""

from os import linesep
<<<<<<< HEAD
from logging import getLogger
from pyleecan.Classes._check import check_init_dict, check_var, raise_
=======
from pyleecan.Classes._check import check_var, raise_
>>>>>>> 5d30fce8
from pyleecan.Functions.save import save
from pyleecan.Classes.LamSlotWind import LamSlotWind

# Import all class method
# Try/catch to remove unnecessary dependencies in unused method
try:
    from pyleecan.Methods.Machine.LamSquirrelCage.build_geometry import build_geometry
except ImportError as error:
    build_geometry = error

try:
    from pyleecan.Methods.Machine.LamSquirrelCage.check import check
except ImportError as error:
    check = error

try:
    from pyleecan.Methods.Machine.LamSquirrelCage.comp_length_ring import (
        comp_length_ring,
    )
except ImportError as error:
    comp_length_ring = error

try:
    from pyleecan.Methods.Machine.LamSquirrelCage.plot import plot
except ImportError as error:
    plot = error


from pyleecan.Classes._check import InitUnKnowClassError
from pyleecan.Classes.Material import Material
from pyleecan.Classes.Winding import Winding
from pyleecan.Classes.Slot import Slot
from pyleecan.Classes.Hole import Hole
from pyleecan.Classes.Notch import Notch


class LamSquirrelCage(LamSlotWind):
    """squirrel cages lamination"""

    VERSION = 1

    # Check ImportError to remove unnecessary dependencies in unused method
    # cf Methods.Machine.LamSquirrelCage.build_geometry
    if isinstance(build_geometry, ImportError):
        build_geometry = property(
            fget=lambda x: raise_(
                ImportError(
                    "Can't use LamSquirrelCage method build_geometry: "
                    + str(build_geometry)
                )
            )
        )
    else:
        build_geometry = build_geometry
    # cf Methods.Machine.LamSquirrelCage.check
    if isinstance(check, ImportError):
        check = property(
            fget=lambda x: raise_(
                ImportError("Can't use LamSquirrelCage method check: " + str(check))
            )
        )
    else:
        check = check
    # cf Methods.Machine.LamSquirrelCage.comp_length_ring
    if isinstance(comp_length_ring, ImportError):
        comp_length_ring = property(
            fget=lambda x: raise_(
                ImportError(
                    "Can't use LamSquirrelCage method comp_length_ring: "
                    + str(comp_length_ring)
                )
            )
        )
    else:
        comp_length_ring = comp_length_ring
    # cf Methods.Machine.LamSquirrelCage.plot
    if isinstance(plot, ImportError):
        plot = property(
            fget=lambda x: raise_(
                ImportError("Can't use LamSquirrelCage method plot: " + str(plot))
            )
        )
    else:
        plot = plot
    # save method is available in all object
    save = save

    def __init__(
        self,
        Hscr=0.03,
        Lscr=0.015,
        ring_mat=-1,
        Ksfill=None,
        winding=-1,
        slot=-1,
        L1=0.35,
        mat_type=-1,
        Nrvd=0,
        Wrvd=0,
        Kf1=0.95,
        is_internal=True,
        Rint=0,
        Rext=1,
        is_stator=True,
        axial_vent=list(),
        notch=list(),
        init_dict=None,
    ):
        """Constructor of the class. Can be use in two ways :
        - __init__ (arg1 = 1, arg3 = 5) every parameters have name and default values
            for Matrix, None will initialise the property with an empty Matrix
            for pyleecan type, None will call the default constructor
        - __init__ (init_dict = d) d must be a dictionnary wiht every properties as keys

        ndarray or list can be given for Vector and Matrix
        object or dict can be given for pyleecan Object"""

        if ring_mat == -1:
            ring_mat = Material()
        if winding == -1:
            winding = Winding()
        if slot == -1:
            slot = Slot()
        if mat_type == -1:
            mat_type = Material()
        if init_dict is not None:  # Initialisation by dict
            assert type(init_dict) is dict
            # Overwrite default value with init_dict content
            if "Hscr" in list(init_dict.keys()):
                Hscr = init_dict["Hscr"]
            if "Lscr" in list(init_dict.keys()):
                Lscr = init_dict["Lscr"]
            if "ring_mat" in list(init_dict.keys()):
                ring_mat = init_dict["ring_mat"]
            if "Ksfill" in list(init_dict.keys()):
                Ksfill = init_dict["Ksfill"]
            if "winding" in list(init_dict.keys()):
                winding = init_dict["winding"]
            if "slot" in list(init_dict.keys()):
                slot = init_dict["slot"]
            if "L1" in list(init_dict.keys()):
                L1 = init_dict["L1"]
            if "mat_type" in list(init_dict.keys()):
                mat_type = init_dict["mat_type"]
            if "Nrvd" in list(init_dict.keys()):
                Nrvd = init_dict["Nrvd"]
            if "Wrvd" in list(init_dict.keys()):
                Wrvd = init_dict["Wrvd"]
            if "Kf1" in list(init_dict.keys()):
                Kf1 = init_dict["Kf1"]
            if "is_internal" in list(init_dict.keys()):
                is_internal = init_dict["is_internal"]
            if "Rint" in list(init_dict.keys()):
                Rint = init_dict["Rint"]
            if "Rext" in list(init_dict.keys()):
                Rext = init_dict["Rext"]
            if "is_stator" in list(init_dict.keys()):
                is_stator = init_dict["is_stator"]
            if "axial_vent" in list(init_dict.keys()):
                axial_vent = init_dict["axial_vent"]
            if "notch" in list(init_dict.keys()):
                notch = init_dict["notch"]
        # Initialisation by argument
        self.Hscr = Hscr
        self.Lscr = Lscr
        # ring_mat can be None, a Material object or a dict
        if isinstance(ring_mat, dict):
            self.ring_mat = Material(init_dict=ring_mat)
        else:
            self.ring_mat = ring_mat
        # Call LamSlotWind init
        super(LamSquirrelCage, self).__init__(
            Ksfill=Ksfill,
            winding=winding,
            slot=slot,
            L1=L1,
            mat_type=mat_type,
            Nrvd=Nrvd,
            Wrvd=Wrvd,
            Kf1=Kf1,
            is_internal=is_internal,
            Rint=Rint,
            Rext=Rext,
            is_stator=is_stator,
            axial_vent=axial_vent,
            notch=notch,
        )
        # The class is frozen (in LamSlotWind init), for now it's impossible to
        # add new properties

    def __str__(self):
        """Convert this objet in a readeable string (for print)"""

        LamSquirrelCage_str = ""
        # Get the properties inherited from LamSlotWind
        LamSquirrelCage_str += super(LamSquirrelCage, self).__str__()
        LamSquirrelCage_str += "Hscr = " + str(self.Hscr) + linesep
        LamSquirrelCage_str += "Lscr = " + str(self.Lscr) + linesep
        if self.ring_mat is not None:
            tmp = self.ring_mat.__str__().replace(linesep, linesep + "\t").rstrip("\t")
            LamSquirrelCage_str += "ring_mat = " + tmp
        else:
            LamSquirrelCage_str += "ring_mat = None" + linesep + linesep
        return LamSquirrelCage_str

    def __eq__(self, other):
        """Compare two objects (skip parent)"""

        if type(other) != type(self):
            return False

        # Check the properties inherited from LamSlotWind
        if not super(LamSquirrelCage, self).__eq__(other):
            return False
        if other.Hscr != self.Hscr:
            return False
        if other.Lscr != self.Lscr:
            return False
        if other.ring_mat != self.ring_mat:
            return False
        return True

    def as_dict(self):
        """Convert this objet in a json seriable dict (can be use in __init__)
        """

        # Get the properties inherited from LamSlotWind
        LamSquirrelCage_dict = super(LamSquirrelCage, self).as_dict()
        LamSquirrelCage_dict["Hscr"] = self.Hscr
        LamSquirrelCage_dict["Lscr"] = self.Lscr
        if self.ring_mat is None:
            LamSquirrelCage_dict["ring_mat"] = None
        else:
            LamSquirrelCage_dict["ring_mat"] = self.ring_mat.as_dict()
        # The class name is added to the dict fordeserialisation purpose
        # Overwrite the mother class name
        LamSquirrelCage_dict["__class__"] = "LamSquirrelCage"
        return LamSquirrelCage_dict

    def _set_None(self):
        """Set all the properties to None (except pyleecan object)"""

        self.Hscr = None
        self.Lscr = None
        if self.ring_mat is not None:
            self.ring_mat._set_None()
        # Set to None the properties inherited from LamSlotWind
        super(LamSquirrelCage, self)._set_None()

    def get_logger(self):
        """getter of the logger"""
        if hasattr(self, "logger_name"):
            return getLogger(self.logger_name)
        elif self.parent != None:
            return self.parent.get_logger()
        else:
            return getLogger("Pyleecan")

    def _get_Hscr(self):
        """getter of Hscr"""
        return self._Hscr

    def _set_Hscr(self, value):
        """setter of Hscr"""
        check_var("Hscr", value, "float", Vmin=0)
        self._Hscr = value

    # short circuit ring section radial height [m]
    # Type : float, min = 0
    Hscr = property(
        fget=_get_Hscr,
        fset=_set_Hscr,
        doc=u"""short circuit ring section radial height [m]""",
    )

    def _get_Lscr(self):
        """getter of Lscr"""
        return self._Lscr

    def _set_Lscr(self, value):
        """setter of Lscr"""
        check_var("Lscr", value, "float", Vmin=0)
        self._Lscr = value

    # short circuit ring section axial length
    # Type : float, min = 0
    Lscr = property(
        fget=_get_Lscr,
        fset=_set_Lscr,
        doc=u"""short circuit ring section axial length""",
    )

    def _get_ring_mat(self):
        """getter of ring_mat"""
        return self._ring_mat

    def _set_ring_mat(self, value):
        """setter of ring_mat"""
        check_var("ring_mat", value, "Material")
        self._ring_mat = value

        if self._ring_mat is not None:
            self._ring_mat.parent = self

    # Material of the Rotor short circuit ring
    # Type : Material
    ring_mat = property(
        fget=_get_ring_mat,
        fset=_set_ring_mat,
        doc=u"""Material of the Rotor short circuit ring""",
    )<|MERGE_RESOLUTION|>--- conflicted
+++ resolved
@@ -4,12 +4,8 @@
 """
 
 from os import linesep
-<<<<<<< HEAD
 from logging import getLogger
-from pyleecan.Classes._check import check_init_dict, check_var, raise_
-=======
 from pyleecan.Classes._check import check_var, raise_
->>>>>>> 5d30fce8
 from pyleecan.Functions.save import save
 from pyleecan.Classes.LamSlotWind import LamSlotWind
 
@@ -26,9 +22,7 @@
     check = error
 
 try:
-    from pyleecan.Methods.Machine.LamSquirrelCage.comp_length_ring import (
-        comp_length_ring,
-    )
+    from pyleecan.Methods.Machine.LamSquirrelCage.comp_length_ring import comp_length_ring
 except ImportError as error:
     comp_length_ring = error
 
@@ -97,27 +91,7 @@
     # save method is available in all object
     save = save
 
-    def __init__(
-        self,
-        Hscr=0.03,
-        Lscr=0.015,
-        ring_mat=-1,
-        Ksfill=None,
-        winding=-1,
-        slot=-1,
-        L1=0.35,
-        mat_type=-1,
-        Nrvd=0,
-        Wrvd=0,
-        Kf1=0.95,
-        is_internal=True,
-        Rint=0,
-        Rext=1,
-        is_stator=True,
-        axial_vent=list(),
-        notch=list(),
-        init_dict=None,
-    ):
+    def __init__(self, Hscr=0.03, Lscr=0.015, ring_mat=-1, Ksfill=None, winding=-1, slot=-1, L1=0.35, mat_type=-1, Nrvd=0, Wrvd=0, Kf1=0.95, is_internal=True, Rint=0, Rext=1, is_stator=True, axial_vent=list(), notch=list(), init_dict=None):
         """Constructor of the class. Can be use in two ways :
         - __init__ (arg1 = 1, arg3 = 5) every parameters have name and default values
             for Matrix, None will initialise the property with an empty Matrix
@@ -136,7 +110,7 @@
         if mat_type == -1:
             mat_type = Material()
         if init_dict is not None:  # Initialisation by dict
-            assert type(init_dict) is dict
+            assert(type(init_dict) is dict)
             # Overwrite default value with init_dict content
             if "Hscr" in list(init_dict.keys()):
                 Hscr = init_dict["Hscr"]
@@ -181,22 +155,7 @@
         else:
             self.ring_mat = ring_mat
         # Call LamSlotWind init
-        super(LamSquirrelCage, self).__init__(
-            Ksfill=Ksfill,
-            winding=winding,
-            slot=slot,
-            L1=L1,
-            mat_type=mat_type,
-            Nrvd=Nrvd,
-            Wrvd=Wrvd,
-            Kf1=Kf1,
-            is_internal=is_internal,
-            Rint=Rint,
-            Rext=Rext,
-            is_stator=is_stator,
-            axial_vent=axial_vent,
-            notch=notch,
-        )
+        super(LamSquirrelCage, self).__init__(Ksfill=Ksfill, winding=winding, slot=slot, L1=L1, mat_type=mat_type, Nrvd=Nrvd, Wrvd=Wrvd, Kf1=Kf1, is_internal=is_internal, Rint=Rint, Rext=Rext, is_stator=is_stator, axial_vent=axial_vent, notch=notch)
         # The class is frozen (in LamSlotWind init), for now it's impossible to
         # add new properties
 
@@ -210,7 +169,7 @@
         LamSquirrelCage_str += "Lscr = " + str(self.Lscr) + linesep
         if self.ring_mat is not None:
             tmp = self.ring_mat.__str__().replace(linesep, linesep + "\t").rstrip("\t")
-            LamSquirrelCage_str += "ring_mat = " + tmp
+            LamSquirrelCage_str += "ring_mat = "+ tmp
         else:
             LamSquirrelCage_str += "ring_mat = None" + linesep + linesep
         return LamSquirrelCage_str
@@ -261,12 +220,12 @@
 
     def get_logger(self):
         """getter of the logger"""
-        if hasattr(self, "logger_name"):
+        if hasattr(self,'logger_name'):
             return getLogger(self.logger_name)
         elif self.parent != None:
             return self.parent.get_logger()
         else:
-            return getLogger("Pyleecan")
+            return getLogger('Pyleecan')
 
     def _get_Hscr(self):
         """getter of Hscr"""
@@ -297,9 +256,7 @@
     # short circuit ring section axial length
     # Type : float, min = 0
     Lscr = property(
-        fget=_get_Lscr,
-        fset=_set_Lscr,
-        doc=u"""short circuit ring section axial length""",
+        fget=_get_Lscr, fset=_set_Lscr, doc=u"""short circuit ring section axial length"""
     )
 
     def _get_ring_mat(self):
@@ -313,11 +270,8 @@
 
         if self._ring_mat is not None:
             self._ring_mat.parent = self
-
     # Material of the Rotor short circuit ring
     # Type : Material
     ring_mat = property(
-        fget=_get_ring_mat,
-        fset=_set_ring_mat,
-        doc=u"""Material of the Rotor short circuit ring""",
+        fget=_get_ring_mat, fset=_set_ring_mat, doc=u"""Material of the Rotor short circuit ring"""
     )