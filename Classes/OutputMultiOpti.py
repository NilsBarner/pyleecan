--- conflicted
+++ resolved
@@ -4,12 +4,8 @@
 """
 
 from os import linesep
-<<<<<<< HEAD
 from logging import getLogger
-from pyleecan.Classes._check import check_init_dict, check_var, raise_
-=======
 from pyleecan.Classes._check import check_var, raise_
->>>>>>> 5d30fce8
 from pyleecan.Functions.save import save
 from pyleecan.Classes.OutputMulti import OutputMulti
 
@@ -36,16 +32,12 @@
     get_pareto = error
 
 try:
-    from pyleecan.Methods.Output.OutputMultiOpti.plot_pareto_design_space import (
-        plot_pareto_design_space,
-    )
+    from pyleecan.Methods.Output.OutputMultiOpti.plot_pareto_design_space import plot_pareto_design_space
 except ImportError as error:
     plot_pareto_design_space = error
 
 try:
-    from pyleecan.Methods.Output.OutputMultiOpti.plot_generation_design_space import (
-        plot_generation_design_space,
-    )
+    from pyleecan.Methods.Output.OutputMultiOpti.plot_generation_design_space import plot_generation_design_space
 except ImportError as error:
     plot_generation_design_space = error
 
@@ -56,6 +48,7 @@
 
 class OutputMultiOpti(OutputMulti):
     """Optimization results"""
+
 
     # Check ImportError to remove unnecessary dependencies in unused method
     # cf Methods.Output.OutputMultiOpti.add_evaluation
@@ -131,19 +124,7 @@
     # save method is available in all object
     save = save
 
-    def __init__(
-        self,
-        fitness=[],
-        constraint=[],
-        ngen=[],
-        fitness_names=[],
-        output_ref=-1,
-        outputs=list(),
-        is_valid=[],
-        design_var=[],
-        design_var_names=[],
-        init_dict=None,
-    ):
+    def __init__(self, fitness=[], constraint=[], ngen=[], fitness_names=[], output_ref=-1, outputs=list(), is_valid=[], design_var=[], design_var_names=[], init_dict=None):
         """Constructor of the class. Can be use in two ways :
         - __init__ (arg1 = 1, arg3 = 5) every parameters have name and default values
             for Matrix, None will initialise the property with an empty Matrix
@@ -156,7 +137,7 @@
         if output_ref == -1:
             output_ref = Output()
         if init_dict is not None:  # Initialisation by dict
-            assert type(init_dict) is dict
+            assert(type(init_dict) is dict)
             # Overwrite default value with init_dict content
             if "fitness" in list(init_dict.keys()):
                 fitness = init_dict["fitness"]
@@ -182,13 +163,7 @@
         self.ngen = ngen
         self.fitness_names = fitness_names
         # Call OutputMulti init
-        super(OutputMultiOpti, self).__init__(
-            output_ref=output_ref,
-            outputs=outputs,
-            is_valid=is_valid,
-            design_var=design_var,
-            design_var_names=design_var_names,
-        )
+        super(OutputMultiOpti, self).__init__(output_ref=output_ref, outputs=outputs, is_valid=is_valid, design_var=design_var, design_var_names=design_var_names)
         # The class is frozen (in OutputMulti init), for now it's impossible to
         # add new properties
 
@@ -198,30 +173,10 @@
         OutputMultiOpti_str = ""
         # Get the properties inherited from OutputMulti
         OutputMultiOpti_str += super(OutputMultiOpti, self).__str__()
-        OutputMultiOpti_str += (
-            "fitness = "
-            + linesep
-            + str(self.fitness).replace(linesep, linesep + "\t")
-            + linesep
-        )
-        OutputMultiOpti_str += (
-            "constraint = "
-            + linesep
-            + str(self.constraint).replace(linesep, linesep + "\t")
-            + linesep
-        )
-        OutputMultiOpti_str += (
-            "ngen = "
-            + linesep
-            + str(self.ngen).replace(linesep, linesep + "\t")
-            + linesep
-        )
-        OutputMultiOpti_str += (
-            "fitness_names = "
-            + linesep
-            + str(self.fitness_names).replace(linesep, linesep + "\t")
-            + linesep
-        )
+        OutputMultiOpti_str += "fitness = " + linesep + str(self.fitness).replace(linesep, linesep + "\t") + linesep
+        OutputMultiOpti_str += "constraint = " + linesep + str(self.constraint).replace(linesep, linesep + "\t") + linesep
+        OutputMultiOpti_str += "ngen = " + linesep + str(self.ngen).replace(linesep, linesep + "\t") + linesep
+        OutputMultiOpti_str += "fitness_names = " + linesep + str(self.fitness_names).replace(linesep, linesep + "\t") + linesep
         return OutputMultiOpti_str
 
     def __eq__(self, other):
@@ -270,12 +225,12 @@
 
     def get_logger(self):
         """getter of the logger"""
-        if hasattr(self, "logger_name"):
+        if hasattr(self,'logger_name'):
             return getLogger(self.logger_name)
         elif self.parent != None:
             return self.parent.get_logger()
         else:
-            return getLogger("Pyleecan")
+            return getLogger('Pyleecan')
 
     def _get_fitness(self):
         """getter of fitness"""
@@ -338,7 +293,5 @@
     # Names of the objectives functions
     # Type : list
     fitness_names = property(
-        fget=_get_fitness_names,
-        fset=_set_fitness_names,
-        doc=u"""Names of the objectives functions""",
+        fget=_get_fitness_names, fset=_set_fitness_names, doc=u"""Names of the objectives functions"""
     )