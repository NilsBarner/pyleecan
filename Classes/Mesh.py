--- conflicted
+++ resolved
@@ -4,12 +4,8 @@
 """
 
 from os import linesep
-<<<<<<< HEAD
 from logging import getLogger
-from pyleecan.Classes._check import set_array, check_init_dict, check_var, raise_
-=======
 from pyleecan.Classes._check import set_array, check_var, raise_
->>>>>>> 5d30fce8
 from pyleecan.Functions.save import save
 from pyleecan.Classes._frozen import FrozenClass
 
@@ -167,9 +163,7 @@
     # save method is available in all object
     save = save
 
-    def __init__(
-        self, element=dict(), node=-1, submesh=list(), group=None, init_dict=None
-    ):
+    def __init__(self, element=dict(), node=-1, submesh=list(), group=None, init_dict=None):
         """Constructor of the class. Can be use in two ways :
         - __init__ (arg1 = 1, arg3 = 5) every parameters have name and default values
             for Matrix, None will initialise the property with an empty Matrix
@@ -182,7 +176,7 @@
         if node == -1:
             node = Node()
         if init_dict is not None:  # Initialisation by dict
-            assert type(init_dict) is dict
+            assert(type(init_dict) is dict)
             # Overwrite default value with init_dict content
             if "element" in list(init_dict.keys()):
                 element = init_dict["element"]
@@ -200,36 +194,28 @@
             for key, obj in element.items():
                 if isinstance(obj, dict):
                     # Check that the type is correct (including daughter)
-                    class_name = obj.get("__class__")
-                    if class_name not in ["Element", "ElementMat"]:
-                        raise InitUnKnowClassError(
-                            "Unknow class name "
-                            + class_name
-                            + " in init_dict for element"
-                        )
+                    class_name = obj.get('__class__')
+                    if class_name not in ['Element', 'ElementMat']:
+                        raise InitUnKnowClassError("Unknow class name "+class_name+" in init_dict for element")
                     # Dynamic import to call the correct constructor
-                    module = __import__(
-                        "pyleecan.Classes." + class_name, fromlist=[class_name]
-                    )
-                    class_obj = getattr(module, class_name)
+                    module = __import__("pyleecan.Classes."+class_name, fromlist=[class_name])
+                    class_obj = getattr(module,class_name)
                     self.element[key] = class_obj(init_dict=obj)
                 else:
                     self.element[key] = obj
         elif element is None:
             self.element = dict()
         else:
-            self.element = element  # Should raise an error
+            self.element = element# Should raise an error
         # node can be None, a Node object or a dict
         if isinstance(node, dict):
             # Check that the type is correct (including daughter)
-            class_name = node.get("__class__")
-            if class_name not in ["Node", "NodeMat"]:
-                raise InitUnKnowClassError(
-                    "Unknow class name " + class_name + " in init_dict for node"
-                )
+            class_name = node.get('__class__')
+            if class_name not in ['Node', 'NodeMat']:
+                raise InitUnKnowClassError("Unknow class name "+class_name+" in init_dict for node")
             # Dynamic import to call the correct constructor
-            module = __import__("pyleecan.Classes." + class_name, fromlist=[class_name])
-            class_obj = getattr(module, class_name)
+            module = __import__("pyleecan.Classes."+class_name, fromlist=[class_name])
+            class_obj = getattr(module,class_name)
             self.node = class_obj(init_dict=node)
         else:
             self.node = node
@@ -262,27 +248,21 @@
         else:
             Mesh_str += "parent = " + str(type(self.parent)) + " object" + linesep
         if len(self.element) == 0:
-            Mesh_str += "element = dict()" + linesep
+            Mesh_str += "element = dict()"+linesep
         for key, obj in self.element.items():
-            tmp = self.element[key].__str__().replace(linesep, linesep + "\t") + linesep
-            Mesh_str += "element[" + key + "] =" + tmp + linesep + linesep
+            tmp = self.element[key].__str__().replace(linesep, linesep + "\t")+ linesep 
+            Mesh_str += "element["+key+"] ="+ tmp + linesep + linesep
         if self.node is not None:
             tmp = self.node.__str__().replace(linesep, linesep + "\t").rstrip("\t")
-            Mesh_str += "node = " + tmp
+            Mesh_str += "node = "+ tmp
         else:
             Mesh_str += "node = None" + linesep + linesep
         if len(self.submesh) == 0:
             Mesh_str += "submesh = []" + linesep
         for ii in range(len(self.submesh)):
             tmp = self.submesh[ii].__str__().replace(linesep, linesep + "\t") + linesep
-            Mesh_str += "submesh[" + str(ii) + "] =" + tmp + linesep + linesep
-        Mesh_str += (
-            "group = "
-            + linesep
-            + str(self.group).replace(linesep, linesep + "\t")
-            + linesep
-            + linesep
-        )
+            Mesh_str += "submesh["+str(ii)+"] ="+ tmp + linesep + linesep
+        Mesh_str += "group = " + linesep + str(self.group).replace(linesep, linesep + "\t") + linesep + linesep
         return Mesh_str
 
     def __eq__(self, other):
@@ -336,12 +316,12 @@
 
     def get_logger(self):
         """getter of the logger"""
-        if hasattr(self, "logger_name"):
+        if hasattr(self,'logger_name'):
             return getLogger(self.logger_name)
         elif self.parent != None:
             return self.parent.get_logger()
         else:
-            return getLogger("Pyleecan")
+            return getLogger('Pyleecan')
 
     def _get_element(self):
         """getter of element"""
@@ -372,7 +352,6 @@
 
         if self._node is not None:
             self._node.parent = self
-
     # Storing nodes
     # Type : Node
     node = property(fget=_get_node, fset=_set_node, doc=u"""Storing nodes""")
