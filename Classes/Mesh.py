# -*- coding: utf-8 -*-
"""File generated according to pyleecan/Generator/ClassesRef/Mesh/Mesh.csv
WARNING! All changes made in this file will be lost!
"""

from os import linesep
from pyleecan.Classes._check import check_init_dict, check_var, raise_
from pyleecan.Functions.save import save
from pyleecan.Classes._frozen import FrozenClass

# Import all class method
# Try/catch to remove unnecessary dependencies in unused method
try:
    from pyleecan.Methods.Mesh.Mesh.set_submesh import set_submesh
except ImportError as error:
    set_submesh = error

try:
    from pyleecan.Methods.Mesh.Mesh.get_all_node_coord import get_all_node_coord
except ImportError as error:
    get_all_node_coord = error

try:
    from pyleecan.Methods.Mesh.Mesh.add_element import add_element
except ImportError as error:
    add_element = error

try:
    from pyleecan.Methods.Mesh.Mesh.get_all_connectivity import get_all_connectivity
except ImportError as error:
    get_all_connectivity = error

try:
    from pyleecan.Methods.Mesh.Mesh.get_connectivity import get_connectivity
except ImportError as error:
    get_connectivity = error

try:
    from pyleecan.Methods.Mesh.Mesh.get_new_tag import get_new_tag
except ImportError as error:
    get_new_tag = error

try:
    from pyleecan.Methods.Mesh.Mesh.interface import interface
except ImportError as error:
    interface = error

try:
    from pyleecan.Methods.Mesh.Mesh.get_node_tags import get_node_tags
except ImportError as error:
    get_node_tags = error

try:
    from pyleecan.Methods.Mesh.Mesh.get_vertice import get_vertice
except ImportError as error:
    get_vertice = error


from pyleecan.Classes._check import InitUnKnowClassError
from pyleecan.Classes.Element import Element
from pyleecan.Classes.Node import Node


class Mesh(FrozenClass):
    """Gather the mesh storage format"""

    VERSION = 1

    # Check ImportError to remove unnecessary dependencies in unused method
    # cf Methods.Mesh.Mesh.set_submesh
    if isinstance(set_submesh, ImportError):
        set_submesh = property(
            fget=lambda x: raise_(
                ImportError("Can't use Mesh method set_submesh: " + str(set_submesh))
            )
        )
    else:
        set_submesh = set_submesh
    # cf Methods.Mesh.Mesh.get_all_node_coord
    if isinstance(get_all_node_coord, ImportError):
        get_all_node_coord = property(
            fget=lambda x: raise_(
                ImportError(
                    "Can't use Mesh method get_all_node_coord: "
                    + str(get_all_node_coord)
                )
            )
        )
    else:
        get_all_node_coord = get_all_node_coord
    # cf Methods.Mesh.Mesh.add_element
    if isinstance(add_element, ImportError):
        add_element = property(
            fget=lambda x: raise_(
                ImportError("Can't use Mesh method add_element: " + str(add_element))
            )
        )
    else:
        add_element = add_element
    # cf Methods.Mesh.Mesh.get_all_connectivity
    if isinstance(get_all_connectivity, ImportError):
        get_all_connectivity = property(
            fget=lambda x: raise_(
                ImportError(
                    "Can't use Mesh method get_all_connectivity: "
                    + str(get_all_connectivity)
                )
            )
        )
    else:
        get_all_connectivity = get_all_connectivity
    # cf Methods.Mesh.Mesh.get_connectivity
    if isinstance(get_connectivity, ImportError):
        get_connectivity = property(
            fget=lambda x: raise_(
                ImportError(
                    "Can't use Mesh method get_connectivity: " + str(get_connectivity)
                )
            )
        )
    else:
        get_connectivity = get_connectivity
    # cf Methods.Mesh.Mesh.get_new_tag
    if isinstance(get_new_tag, ImportError):
        get_new_tag = property(
            fget=lambda x: raise_(
                ImportError("Can't use Mesh method get_new_tag: " + str(get_new_tag))
            )
        )
    else:
        get_new_tag = get_new_tag
    # cf Methods.Mesh.Mesh.interface
    if isinstance(interface, ImportError):
        interface = property(
            fget=lambda x: raise_(
                ImportError("Can't use Mesh method interface: " + str(interface))
            )
        )
    else:
        interface = interface
    # cf Methods.Mesh.Mesh.get_node_tags
    if isinstance(get_node_tags, ImportError):
        get_node_tags = property(
            fget=lambda x: raise_(
                ImportError(
                    "Can't use Mesh method get_node_tags: " + str(get_node_tags)
                )
            )
        )
    else:
        get_node_tags = get_node_tags
    # cf Methods.Mesh.Mesh.get_vertice
    if isinstance(get_vertice, ImportError):
        get_vertice = property(
            fget=lambda x: raise_(
                ImportError("Can't use Mesh method get_vertice: " + str(get_vertice))
            )
        )
    else:
        get_vertice = get_vertice
    # save method is available in all object
    save = save

    def __init__(self, element=dict(), node=-1, submesh=list(), init_dict=None):
        """Constructor of the class. Can be use in two ways :
        - __init__ (arg1 = 1, arg3 = 5) every parameters have name and default values
            for Matrix, None will initialise the property with an empty Matrix
            for pyleecan type, None will call the default constructor
        - __init__ (init_dict = d) d must be a dictionnary wiht every properties as keys

        ndarray or list can be given for Vector and Matrix
        object or dict can be given for pyleecan Object"""

        if node == -1:
            node = Node()
        if init_dict is not None:  # Initialisation by dict
            check_init_dict(init_dict, ["element", "node", "submesh"])
            # Overwrite default value with init_dict content
            if "element" in list(init_dict.keys()):
                element = init_dict["element"]
            if "node" in list(init_dict.keys()):
                node = init_dict["node"]
            if "submesh" in list(init_dict.keys()):
                submesh = init_dict["submesh"]
        # Initialisation by argument
        self.parent = None
        # element can be None or a dict of Element object
        self.element = dict()
        if type(element) is dict:
            for key, obj in element.items():
                if isinstance(obj, dict):
                    # Check that the type is correct (including daughter)
                    class_name = obj.get("__class__")
                    if class_name not in ["Element", "ElementMat"]:
                        raise InitUnKnowClassError(
                            "Unknow class name "
                            + class_name
                            + " in init_dict for element"
                        )
                    # Dynamic import to call the correct constructor
                    module = __import__(
                        "pyleecan.Classes." + class_name, fromlist=[class_name]
                    )
                    class_obj = getattr(module, class_name)
                    self.element[key] = class_obj(init_dict=obj)
                else:
                    self.element[key] = obj
        elif element is None:
            self.element = dict()
        else:
            self.element = element  # Should raise an error
        # node can be None, a Node object or a dict
        if isinstance(node, dict):
            # Check that the type is correct (including daughter)
            class_name = node.get("__class__")
            if class_name not in ["Node", "NodeMat"]:
                raise InitUnKnowClassError(
                    "Unknow class name " + class_name + " in init_dict for node"
                )
            # Dynamic import to call the correct constructor
            module = __import__("pyleecan.Classes." + class_name, fromlist=[class_name])
            class_obj = getattr(module, class_name)
            self.node = class_obj(init_dict=node)
        else:
            self.node = node
        # submesh can be None or a list of Mesh object
        self.submesh = list()
        if type(submesh) is list:
            for obj in submesh:
                if obj is None:  # Default value
                    self.submesh.append(Mesh())
                elif isinstance(obj, dict):
                    self.submesh.append(Mesh(init_dict=obj))
                else:
                    self.submesh.append(obj)
        elif submesh is None:
            self.submesh = list()
        else:
            self.submesh = submesh

        # The class is frozen, for now it's impossible to add new properties
        self._freeze()

    def __str__(self):
        """Convert this objet in a readeable string (for print)"""

        Mesh_str = ""
        if self.parent is None:
            Mesh_str += "parent = None " + linesep
        else:
            Mesh_str += "parent = " + str(type(self.parent)) + " object" + linesep
        if len(self.element) == 0:
            Mesh_str += "element = dict()"
        for key, obj in self.element.items():
<<<<<<< HEAD
            tmp = (
                self.element[key].__str__()[:-2].replace(linesep, linesep + "\t") + "\n"
            )
            Mesh_str += "element[" + key + "] =" + tmp + linesep + linesep
        if self.node is not None:
            tmp = self.node.__str__()[:-2].replace(linesep, linesep + "\t")
=======
            tmp = self.element[key].__str__().replace(linesep, linesep + "\t") + linesep
            Mesh_str += "element[" + key + "] =" + tmp + linesep + linesep
        if self.node is not None:
            tmp = self.node.__str__().replace(linesep, linesep + "\t").rstrip("\t")
>>>>>>> 27afb3c5
            Mesh_str += "node = " + tmp
        else:
            Mesh_str += "node = None" + linesep + linesep
        if len(self.submesh) == 0:
            Mesh_str += "submesh = []" + linesep
        for ii in range(len(self.submesh)):
<<<<<<< HEAD
            tmp = (
                self.submesh[ii].__str__()[:-2].replace(linesep, linesep + "\t") + "\n"
            )
            Mesh_str += "submesh[" + str(ii) + "] =" + tmp
=======
            tmp = self.submesh[ii].__str__().replace(linesep, linesep + "\t") + linesep
            Mesh_str += "submesh[" + str(ii) + "] =" + tmp + linesep + linesep
>>>>>>> 27afb3c5
        return Mesh_str

    def __eq__(self, other):
        """Compare two objects (skip parent)"""

        if type(other) != type(self):
            return False
        if other.element != self.element:
            return False
        if other.node != self.node:
            return False
        if other.submesh != self.submesh:
            return False
        return True

    def as_dict(self):
        """Convert this objet in a json seriable dict (can be use in __init__)
        """

        Mesh_dict = dict()
        Mesh_dict["element"] = dict()
        for key, obj in self.element.items():
            Mesh_dict["element"][key] = obj.as_dict()
        if self.node is None:
            Mesh_dict["node"] = None
        else:
            Mesh_dict["node"] = self.node.as_dict()
        Mesh_dict["submesh"] = list()
        for obj in self.submesh:
            Mesh_dict["submesh"].append(obj.as_dict())
        # The class name is added to the dict fordeserialisation purpose
        Mesh_dict["__class__"] = "Mesh"
        return Mesh_dict

    def _set_None(self):
        """Set all the properties to None (except pyleecan object)"""

        for key, obj in self.element.items():
            obj._set_None()
        if self.node is not None:
            self.node._set_None()
        for obj in self.submesh:
            obj._set_None()

    def _get_element(self):
        """getter of element"""
        for key, obj in self._element.items():
            if obj is not None:
                obj.parent = self

    def _set_element(self, value):
        """setter of element"""
        check_var("element", value, "{Element}")
        self._element = value

    # Storing connectivity
    # Type : {Element}
    element = property(
        fget=_get_element, fset=_set_element, doc=u"""Storing connectivity"""
    )

    def _get_node(self):
        """getter of node"""
        return self._node

    def _set_node(self, value):
        """setter of node"""
        check_var("node", value, "Node")
        self._node = value

        if self._node is not None:
            self._node.parent = self

    # Storing nodes
    # Type : Node
    node = property(fget=_get_node, fset=_set_node, doc=u"""Storing nodes""")

    def _get_submesh(self):
        """getter of submesh"""
        for obj in self._submesh:
            if obj is not None:
                obj.parent = self
        return self._submesh

    def _set_submesh(self, value):
        """setter of submesh"""
        check_var("submesh", value, "[Mesh]")
        self._submesh = value

        for obj in self._submesh:
            if obj is not None:
                obj.parent = self

    # Storing submeshes. Node and element numbers/tags or group must be the same.
    # Type : [Mesh]
    submesh = property(
        fget=_get_submesh,
        fset=_set_submesh,
        doc=u"""Storing submeshes. Node and element numbers/tags or group must be the same.""",
    )<|MERGE_RESOLUTION|>--- conflicted
+++ resolved
@@ -252,34 +252,18 @@
         if len(self.element) == 0:
             Mesh_str += "element = dict()"
         for key, obj in self.element.items():
-<<<<<<< HEAD
-            tmp = (
-                self.element[key].__str__()[:-2].replace(linesep, linesep + "\t") + "\n"
-            )
-            Mesh_str += "element[" + key + "] =" + tmp + linesep + linesep
-        if self.node is not None:
-            tmp = self.node.__str__()[:-2].replace(linesep, linesep + "\t")
-=======
             tmp = self.element[key].__str__().replace(linesep, linesep + "\t") + linesep
             Mesh_str += "element[" + key + "] =" + tmp + linesep + linesep
         if self.node is not None:
             tmp = self.node.__str__().replace(linesep, linesep + "\t").rstrip("\t")
->>>>>>> 27afb3c5
             Mesh_str += "node = " + tmp
         else:
             Mesh_str += "node = None" + linesep + linesep
         if len(self.submesh) == 0:
             Mesh_str += "submesh = []" + linesep
         for ii in range(len(self.submesh)):
-<<<<<<< HEAD
-            tmp = (
-                self.submesh[ii].__str__()[:-2].replace(linesep, linesep + "\t") + "\n"
-            )
-            Mesh_str += "submesh[" + str(ii) + "] =" + tmp
-=======
             tmp = self.submesh[ii].__str__().replace(linesep, linesep + "\t") + linesep
             Mesh_str += "submesh[" + str(ii) + "] =" + tmp + linesep + linesep
->>>>>>> 27afb3c5
         return Mesh_str
 
     def __eq__(self, other):
