# -*- coding: utf-8 -*-
"""File generated according to pyleecan/Generator/ClassesRef/Output/OutStruct.csv
WARNING! All changes made in this file will be lost!
"""

from os import linesep
from logging import getLogger
from pyleecan.Classes._check import set_array, check_var, raise_
from pyleecan.Functions.get_logger import get_logger
from pyleecan.Functions.save import save
from pyleecan.Classes._frozen import FrozenClass

from numpy import array, array_equal
from pyleecan.Classes._check import InitUnKnowClassError


class OutStruct(FrozenClass):
    """Gather the structural module outputs"""

    VERSION = 1

    # save method is available in all object
    save = save

    # get_logger method is available in all object
    get_logger = get_logger

    def __init__(
        self,
        time=None,
        angle=None,
        Nt_tot=None,
        Na_tot=None,
        Prad=None,
        Ptan=None,
        logger_name="Pyleecan.OutStruct",
        init_dict=None,
    ):
        """Constructor of the class. Can be use in two ways :
        - __init__ (arg1 = 1, arg3 = 5) every parameters have name and default values
            for Matrix, None will initialise the property with an empty Matrix
            for pyleecan type, None will call the default constructor
        - __init__ (init_dict = d) d must be a dictionnary wiht every properties as keys

        ndarray or list can be given for Vector and Matrix
        object or dict can be given for pyleecan Object"""

        if init_dict is not None:  # Initialisation by dict
            assert type(init_dict) is dict
            # Overwrite default value with init_dict content
            if "time" in list(init_dict.keys()):
                time = init_dict["time"]
            if "angle" in list(init_dict.keys()):
                angle = init_dict["angle"]
            if "Nt_tot" in list(init_dict.keys()):
                Nt_tot = init_dict["Nt_tot"]
            if "Na_tot" in list(init_dict.keys()):
                Na_tot = init_dict["Na_tot"]
            if "Prad" in list(init_dict.keys()):
                Prad = init_dict["Prad"]
            if "Ptan" in list(init_dict.keys()):
                Ptan = init_dict["Ptan"]
            if "logger_name" in list(init_dict.keys()):
                logger_name = init_dict["logger_name"]
        # Initialisation by argument
        self.parent = None
        # time can be None, a ndarray or a list
        set_array(self, "time", time)
        # angle can be None, a ndarray or a list
        set_array(self, "angle", angle)
        self.Nt_tot = Nt_tot
        self.Na_tot = Na_tot
        # Prad can be None, a ndarray or a list
        set_array(self, "Prad", Prad)
        # Ptan can be None, a ndarray or a list
        set_array(self, "Ptan", Ptan)
        self.logger_name = logger_name

        # The class is frozen, for now it's impossible to add new properties
        self._freeze()

    def __str__(self):
        """Convert this objet in a readeable string (for print)"""

        OutStruct_str = ""
        if self.parent is None:
            OutStruct_str += "parent = None " + linesep
        else:
            OutStruct_str += "parent = " + str(type(self.parent)) + " object" + linesep
        OutStruct_str += (
            "time = "
            + linesep
            + str(self.time).replace(linesep, linesep + "\t")
            + linesep
            + linesep
        )
        OutStruct_str += (
            "angle = "
            + linesep
            + str(self.angle).replace(linesep, linesep + "\t")
            + linesep
            + linesep
        )
        OutStruct_str += "Nt_tot = " + str(self.Nt_tot) + linesep
        OutStruct_str += "Na_tot = " + str(self.Na_tot) + linesep
        OutStruct_str += (
            "Prad = "
            + linesep
            + str(self.Prad).replace(linesep, linesep + "\t")
            + linesep
            + linesep
        )
        OutStruct_str += (
            "Ptan = "
            + linesep
            + str(self.Ptan).replace(linesep, linesep + "\t")
            + linesep
            + linesep
        )
        OutStruct_str += 'logger_name = "' + str(self.logger_name) + '"' + linesep
        return OutStruct_str

    def __eq__(self, other):
        """Compare two objects (skip parent)"""

        if type(other) != type(self):
            return False
        if not array_equal(other.time, self.time):
            return False
        if not array_equal(other.angle, self.angle):
            return False
        if other.Nt_tot != self.Nt_tot:
            return False
        if other.Na_tot != self.Na_tot:
            return False
        if not array_equal(other.Prad, self.Prad):
            return False
        if not array_equal(other.Ptan, self.Ptan):
            return False
        if other.logger_name != self.logger_name:
            return False
        return True

    def as_dict(self):
        """Convert this objet in a json seriable dict (can be use in __init__)
        """

        OutStruct_dict = dict()
        if self.time is None:
            OutStruct_dict["time"] = None
        else:
            OutStruct_dict["time"] = self.time.tolist()
        if self.angle is None:
            OutStruct_dict["angle"] = None
        else:
            OutStruct_dict["angle"] = self.angle.tolist()
        OutStruct_dict["Nt_tot"] = self.Nt_tot
        OutStruct_dict["Na_tot"] = self.Na_tot
        if self.Prad is None:
            OutStruct_dict["Prad"] = None
        else:
            OutStruct_dict["Prad"] = self.Prad.tolist()
        if self.Ptan is None:
            OutStruct_dict["Ptan"] = None
        else:
            OutStruct_dict["Ptan"] = self.Ptan.tolist()
        OutStruct_dict["logger_name"] = self.logger_name
        # The class name is added to the dict fordeserialisation purpose
        OutStruct_dict["__class__"] = "OutStruct"
        return OutStruct_dict

    def _set_None(self):
        """Set all the properties to None (except pyleecan object)"""

        self.time = None
        self.angle = None
        self.Nt_tot = None
        self.Na_tot = None
        self.Prad = None
        self.Ptan = None
        self.logger_name = None
<<<<<<< HEAD

    def get_logger(self):
        """getter of the logger"""
        if hasattr(self, "logger_name"):
            return getLogger(self.logger_name)
        elif self.parent != None:
            return self.parent.get_logger()
        else:
            return getLogger("Pyleecan")
=======
>>>>>>> 8a1e9a13

    def _get_time(self):
        """getter of time"""
        return self._time

    def _set_time(self, value):
        """setter of time"""
        if type(value) is list:
            try:
                value = array(value)
            except:
                pass
        check_var("time", value, "ndarray")
        self._time = value

    # Structural time vector (no symmetry)
    # Type : ndarray
    time = property(
        fget=_get_time, fset=_set_time, doc=u"""Structural time vector (no symmetry)"""
    )

    def _get_angle(self):
        """getter of angle"""
        return self._angle

    def _set_angle(self, value):
        """setter of angle"""
        if type(value) is list:
            try:
                value = array(value)
            except:
                pass
        check_var("angle", value, "ndarray")
        self._angle = value

    # Structural position vector (no symmetry)
    # Type : ndarray
    angle = property(
        fget=_get_angle,
        fset=_set_angle,
        doc=u"""Structural position vector (no symmetry)""",
    )

    def _get_Nt_tot(self):
        """getter of Nt_tot"""
        return self._Nt_tot

    def _set_Nt_tot(self, value):
        """setter of Nt_tot"""
        check_var("Nt_tot", value, "int")
        self._Nt_tot = value

    # Length of the time vector
    # Type : int
    Nt_tot = property(
        fget=_get_Nt_tot, fset=_set_Nt_tot, doc=u"""Length of the time vector"""
    )

    def _get_Na_tot(self):
        """getter of Na_tot"""
        return self._Na_tot

    def _set_Na_tot(self, value):
        """setter of Na_tot"""
        check_var("Na_tot", value, "int")
        self._Na_tot = value

    # Length of the angle vector
    # Type : int
    Na_tot = property(
        fget=_get_Na_tot, fset=_set_Na_tot, doc=u"""Length of the angle vector"""
    )

    def _get_Prad(self):
        """getter of Prad"""
        return self._Prad

    def _set_Prad(self, value):
        """setter of Prad"""
        if type(value) is list:
            try:
                value = array(value)
            except:
                pass
        check_var("Prad", value, "ndarray")
        self._Prad = value

    # Radial magnetic air-gap surface force
    # Type : ndarray
    Prad = property(
        fget=_get_Prad, fset=_set_Prad, doc=u"""Radial magnetic air-gap surface force"""
    )

    def _get_Ptan(self):
        """getter of Ptan"""
        return self._Ptan

    def _set_Ptan(self, value):
        """setter of Ptan"""
        if type(value) is list:
            try:
                value = array(value)
            except:
                pass
        check_var("Ptan", value, "ndarray")
        self._Ptan = value

    # Tangential magnetic air-gap surface force
    # Type : ndarray
    Ptan = property(
        fget=_get_Ptan,
        fset=_set_Ptan,
        doc=u"""Tangential magnetic air-gap surface force""",
    )

    def _get_logger_name(self):
        """getter of logger_name"""
        return self._logger_name

    def _set_logger_name(self, value):
        """setter of logger_name"""
        check_var("logger_name", value, "str")
        self._logger_name = value

    # Name of the logger to use
    # Type : str
    logger_name = property(
        fget=_get_logger_name,
        fset=_set_logger_name,
        doc=u"""Name of the logger to use""",
    )<|MERGE_RESOLUTION|>--- conflicted
+++ resolved
@@ -179,18 +179,6 @@
         self.Prad = None
         self.Ptan = None
         self.logger_name = None
-<<<<<<< HEAD
-
-    def get_logger(self):
-        """getter of the logger"""
-        if hasattr(self, "logger_name"):
-            return getLogger(self.logger_name)
-        elif self.parent != None:
-            return self.parent.get_logger()
-        else:
-            return getLogger("Pyleecan")
-=======
->>>>>>> 8a1e9a13
 
     def _get_time(self):
         """getter of time"""
