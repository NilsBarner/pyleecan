--- conflicted
+++ resolved
@@ -4,12 +4,8 @@
 """
 
 from os import linesep
-<<<<<<< HEAD
 from logging import getLogger
-from pyleecan.Classes._check import set_array, check_init_dict, check_var, raise_
-=======
 from pyleecan.Classes._check import set_array, check_var, raise_
->>>>>>> 5d30fce8
 from pyleecan.Functions.save import save
 from pyleecan.Classes._frozen import FrozenClass
 
@@ -25,17 +21,7 @@
     # save method is available in all object
     save = save
 
-    def __init__(
-        self,
-        time=None,
-        angle=None,
-        Nt_tot=None,
-        Na_tot=None,
-        Prad=None,
-        Ptan=None,
-        logger_name="Pyleecan.OutStruct",
-        init_dict=None,
-    ):
+    def __init__(self, time=None, angle=None, Nt_tot=None, Na_tot=None, Prad=None, Ptan=None, logger_name="Pyleecan.OutStruct", init_dict=None):
         """Constructor of the class. Can be use in two ways :
         - __init__ (arg1 = 1, arg3 = 5) every parameters have name and default values
             for Matrix, None will initialise the property with an empty Matrix
@@ -46,14 +32,7 @@
         object or dict can be given for pyleecan Object"""
 
         if init_dict is not None:  # Initialisation by dict
-<<<<<<< HEAD
-            check_init_dict(
-                init_dict,
-                ["time", "angle", "Nt_tot", "Na_tot", "Prad", "Ptan", "logger_name"],
-            )
-=======
-            assert type(init_dict) is dict
->>>>>>> 5d30fce8
+            assert(type(init_dict) is dict)
             # Overwrite default value with init_dict content
             if "time" in list(init_dict.keys()):
                 time = init_dict["time"]
@@ -94,36 +73,12 @@
             OutStruct_str += "parent = None " + linesep
         else:
             OutStruct_str += "parent = " + str(type(self.parent)) + " object" + linesep
-        OutStruct_str += (
-            "time = "
-            + linesep
-            + str(self.time).replace(linesep, linesep + "\t")
-            + linesep
-            + linesep
-        )
-        OutStruct_str += (
-            "angle = "
-            + linesep
-            + str(self.angle).replace(linesep, linesep + "\t")
-            + linesep
-            + linesep
-        )
+        OutStruct_str += "time = " + linesep + str(self.time).replace(linesep, linesep + "\t") + linesep + linesep
+        OutStruct_str += "angle = " + linesep + str(self.angle).replace(linesep, linesep + "\t") + linesep + linesep
         OutStruct_str += "Nt_tot = " + str(self.Nt_tot) + linesep
         OutStruct_str += "Na_tot = " + str(self.Na_tot) + linesep
-        OutStruct_str += (
-            "Prad = "
-            + linesep
-            + str(self.Prad).replace(linesep, linesep + "\t")
-            + linesep
-            + linesep
-        )
-        OutStruct_str += (
-            "Ptan = "
-            + linesep
-            + str(self.Ptan).replace(linesep, linesep + "\t")
-            + linesep
-            + linesep
-        )
+        OutStruct_str += "Prad = " + linesep + str(self.Prad).replace(linesep, linesep + "\t") + linesep + linesep
+        OutStruct_str += "Ptan = " + linesep + str(self.Ptan).replace(linesep, linesep + "\t") + linesep + linesep
         OutStruct_str += 'logger_name = "' + str(self.logger_name) + '"' + linesep
         return OutStruct_str
 
@@ -189,12 +144,12 @@
 
     def get_logger(self):
         """getter of the logger"""
-        if hasattr(self, "logger_name"):
+        if hasattr(self,'logger_name'):
             return getLogger(self.logger_name)
         elif self.parent != None:
             return self.parent.get_logger()
         else:
-            return getLogger("Pyleecan")
+            return getLogger('Pyleecan')
 
     def _get_time(self):
         """getter of time"""
@@ -233,9 +188,7 @@
     # Structural position vector (no symmetry)
     # Type : ndarray
     angle = property(
-        fget=_get_angle,
-        fset=_set_angle,
-        doc=u"""Structural position vector (no symmetry)""",
+        fget=_get_angle, fset=_set_angle, doc=u"""Structural position vector (no symmetry)"""
     )
 
     def _get_Nt_tot(self):
@@ -322,7 +275,5 @@
     # Name of the logger to use
     # Type : str
     logger_name = property(
-        fget=_get_logger_name,
-        fset=_set_logger_name,
-        doc=u"""Name of the logger to use""",
+        fget=_get_logger_name, fset=_set_logger_name, doc=u"""Name of the logger to use"""
     )