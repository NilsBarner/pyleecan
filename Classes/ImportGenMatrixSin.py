# -*- coding: utf-8 -*-
"""File generated according to pyleecan/Generator/ClassesRef/Import/ImportGenMatrixSin.csv
WARNING! All changes made in this file will be lost!
"""

from os import linesep
<<<<<<< HEAD
from logging import getLogger
from pyleecan.Classes._check import check_init_dict, check_var, raise_
=======
from pyleecan.Classes._check import check_var, raise_
>>>>>>> 5d30fce8
from pyleecan.Functions.save import save
from pyleecan.Classes.ImportMatrix import ImportMatrix

# Import all class method
# Try/catch to remove unnecessary dependencies in unused method
try:
    from pyleecan.Methods.Import.ImportGenMatrixSin.get_data import get_data
except ImportError as error:
    get_data = error

try:
    from pyleecan.Methods.Import.ImportGenMatrixSin.init_vector import init_vector
except ImportError as error:
    init_vector = error


from pyleecan.Classes._check import InitUnKnowClassError
from pyleecan.Classes.ImportGenVectSin import ImportGenVectSin


class ImportGenMatrixSin(ImportMatrix):
    """To generate a Sinus matrix"""

    VERSION = 1

    # Check ImportError to remove unnecessary dependencies in unused method
    # cf Methods.Import.ImportGenMatrixSin.get_data
    if isinstance(get_data, ImportError):
        get_data = property(
            fget=lambda x: raise_(
                ImportError(
                    "Can't use ImportGenMatrixSin method get_data: " + str(get_data)
                )
            )
        )
    else:
        get_data = get_data
    # cf Methods.Import.ImportGenMatrixSin.init_vector
    if isinstance(init_vector, ImportError):
        init_vector = property(
            fget=lambda x: raise_(
                ImportError(
                    "Can't use ImportGenMatrixSin method init_vector: "
                    + str(init_vector)
                )
            )
        )
    else:
        init_vector = init_vector
    # save method is available in all object
    save = save

    def __init__(self, sin_list=list(), is_transpose=False, init_dict=None):
        """Constructor of the class. Can be use in two ways :
        - __init__ (arg1 = 1, arg3 = 5) every parameters have name and default values
            for Matrix, None will initialise the property with an empty Matrix
            for pyleecan type, None will call the default constructor
        - __init__ (init_dict = d) d must be a dictionnary wiht every properties as keys

        ndarray or list can be given for Vector and Matrix
        object or dict can be given for pyleecan Object"""

        if init_dict is not None:  # Initialisation by dict
            assert type(init_dict) is dict
            # Overwrite default value with init_dict content
            if "sin_list" in list(init_dict.keys()):
                sin_list = init_dict["sin_list"]
            if "is_transpose" in list(init_dict.keys()):
                is_transpose = init_dict["is_transpose"]
        # Initialisation by argument
        # sin_list can be None or a list of ImportGenVectSin object
        self.sin_list = list()
        if type(sin_list) is list:
            for obj in sin_list:
                if obj is None:  # Default value
                    self.sin_list.append(ImportGenVectSin())
                elif isinstance(obj, dict):
                    self.sin_list.append(ImportGenVectSin(init_dict=obj))
                else:
                    self.sin_list.append(obj)
        elif sin_list is None:
            self.sin_list = list()
        else:
            self.sin_list = sin_list
        # Call ImportMatrix init
        super(ImportGenMatrixSin, self).__init__(is_transpose=is_transpose)
        # The class is frozen (in ImportMatrix init), for now it's impossible to
        # add new properties

    def __str__(self):
        """Convert this objet in a readeable string (for print)"""

        ImportGenMatrixSin_str = ""
        # Get the properties inherited from ImportMatrix
        ImportGenMatrixSin_str += super(ImportGenMatrixSin, self).__str__()
        if len(self.sin_list) == 0:
            ImportGenMatrixSin_str += "sin_list = []" + linesep
        for ii in range(len(self.sin_list)):
            tmp = self.sin_list[ii].__str__().replace(linesep, linesep + "\t") + linesep
            ImportGenMatrixSin_str += (
                "sin_list[" + str(ii) + "] =" + tmp + linesep + linesep
            )
        return ImportGenMatrixSin_str

    def __eq__(self, other):
        """Compare two objects (skip parent)"""

        if type(other) != type(self):
            return False

        # Check the properties inherited from ImportMatrix
        if not super(ImportGenMatrixSin, self).__eq__(other):
            return False
        if other.sin_list != self.sin_list:
            return False
        return True

    def as_dict(self):
        """Convert this objet in a json seriable dict (can be use in __init__)
        """

        # Get the properties inherited from ImportMatrix
        ImportGenMatrixSin_dict = super(ImportGenMatrixSin, self).as_dict()
        ImportGenMatrixSin_dict["sin_list"] = list()
        for obj in self.sin_list:
            ImportGenMatrixSin_dict["sin_list"].append(obj.as_dict())
        # The class name is added to the dict fordeserialisation purpose
        # Overwrite the mother class name
        ImportGenMatrixSin_dict["__class__"] = "ImportGenMatrixSin"
        return ImportGenMatrixSin_dict

    def _set_None(self):
        """Set all the properties to None (except pyleecan object)"""

        for obj in self.sin_list:
            obj._set_None()
        # Set to None the properties inherited from ImportMatrix
        super(ImportGenMatrixSin, self)._set_None()

    def get_logger(self):
        """getter of the logger"""
        if hasattr(self, "logger_name"):
            return getLogger(self.logger_name)
        elif self.parent != None:
            return self.parent.get_logger()
        else:
            return getLogger("Pyleecan")

    def _get_sin_list(self):
        """getter of sin_list"""
        for obj in self._sin_list:
            if obj is not None:
                obj.parent = self
        return self._sin_list

    def _set_sin_list(self, value):
        """setter of sin_list"""
        check_var("sin_list", value, "[ImportGenVectSin]")
        self._sin_list = value

        for obj in self._sin_list:
            if obj is not None:
                obj.parent = self

    # List of sinus vector to generate the matrix lines
    # Type : [ImportGenVectSin]
    sin_list = property(
        fget=_get_sin_list,
        fset=_set_sin_list,
        doc=u"""List of sinus vector to generate the matrix lines""",
    )<|MERGE_RESOLUTION|>--- conflicted
+++ resolved
@@ -4,12 +4,8 @@
 """
 
 from os import linesep
-<<<<<<< HEAD
 from logging import getLogger
-from pyleecan.Classes._check import check_init_dict, check_var, raise_
-=======
 from pyleecan.Classes._check import check_var, raise_
->>>>>>> 5d30fce8
 from pyleecan.Functions.save import save
 from pyleecan.Classes.ImportMatrix import ImportMatrix
 
@@ -73,7 +69,7 @@
         object or dict can be given for pyleecan Object"""
 
         if init_dict is not None:  # Initialisation by dict
-            assert type(init_dict) is dict
+            assert(type(init_dict) is dict)
             # Overwrite default value with init_dict content
             if "sin_list" in list(init_dict.keys()):
                 sin_list = init_dict["sin_list"]
@@ -109,9 +105,7 @@
             ImportGenMatrixSin_str += "sin_list = []" + linesep
         for ii in range(len(self.sin_list)):
             tmp = self.sin_list[ii].__str__().replace(linesep, linesep + "\t") + linesep
-            ImportGenMatrixSin_str += (
-                "sin_list[" + str(ii) + "] =" + tmp + linesep + linesep
-            )
+            ImportGenMatrixSin_str += "sin_list["+str(ii)+"] ="+ tmp + linesep + linesep
         return ImportGenMatrixSin_str
 
     def __eq__(self, other):
@@ -151,12 +145,12 @@
 
     def get_logger(self):
         """getter of the logger"""
-        if hasattr(self, "logger_name"):
+        if hasattr(self,'logger_name'):
             return getLogger(self.logger_name)
         elif self.parent != None:
             return self.parent.get_logger()
         else:
-            return getLogger("Pyleecan")
+            return getLogger('Pyleecan')
 
     def _get_sin_list(self):
         """getter of sin_list"""
