--- conflicted
+++ resolved
@@ -103,16 +103,10 @@
         if len(self.sin_list) == 0:
             ImportGenMatrixSin_str += "sin_list = []" + linesep
         for ii in range(len(self.sin_list)):
-<<<<<<< HEAD
-            tmp = (
-                self.sin_list[ii].__str__()[:-2].replace(linesep, linesep + "\t") + "\n"
-=======
             tmp = self.sin_list[ii].__str__().replace(linesep, linesep + "\t") + linesep
             ImportGenMatrixSin_str += (
                 "sin_list[" + str(ii) + "] =" + tmp + linesep + linesep
->>>>>>> 27afb3c5
             )
-            ImportGenMatrixSin_str += "sin_list[" + str(ii) + "] =" + tmp
         return ImportGenMatrixSin_str
 
     def __eq__(self, other):
