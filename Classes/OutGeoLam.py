# -*- coding: utf-8 -*-
"""File generated according to pyleecan/Generator/ClassesRef/Output/OutGeoLam.csv
WARNING! All changes made in this file will be lost!
"""

from os import linesep
<<<<<<< HEAD
from logging import getLogger
from pyleecan.Classes._check import set_array, check_init_dict, check_var, raise_
=======
from pyleecan.Classes._check import set_array, check_var, raise_
>>>>>>> 5d30fce8
from pyleecan.Functions.save import save
from pyleecan.Classes._frozen import FrozenClass

from numpy import array, array_equal
from pyleecan.Classes._check import InitUnKnowClassError


class OutGeoLam(FrozenClass):
    """Gather the geometrical and the global outputs of a lamination"""

    VERSION = 1

    # save method is available in all object
    save = save

    def __init__(
        self,
        name_phase=None,
        BH_curve=None,
        Ksfill=None,
        S_slot=None,
        S_slot_wind=None,
        S_wind_act=None,
        sym=None,
        is_asym_wind=None,
        init_dict=None,
    ):
        """Constructor of the class. Can be use in two ways :
        - __init__ (arg1 = 1, arg3 = 5) every parameters have name and default values
            for Matrix, None will initialise the property with an empty Matrix
            for pyleecan type, None will call the default constructor
        - __init__ (init_dict = d) d must be a dictionnary wiht every properties as keys

        ndarray or list can be given for Vector and Matrix
        object or dict can be given for pyleecan Object"""

        if init_dict is not None:  # Initialisation by dict
            assert type(init_dict) is dict
            # Overwrite default value with init_dict content
            if "name_phase" in list(init_dict.keys()):
                name_phase = init_dict["name_phase"]
            if "BH_curve" in list(init_dict.keys()):
                BH_curve = init_dict["BH_curve"]
            if "Ksfill" in list(init_dict.keys()):
                Ksfill = init_dict["Ksfill"]
            if "S_slot" in list(init_dict.keys()):
                S_slot = init_dict["S_slot"]
            if "S_slot_wind" in list(init_dict.keys()):
                S_slot_wind = init_dict["S_slot_wind"]
            if "S_wind_act" in list(init_dict.keys()):
                S_wind_act = init_dict["S_wind_act"]
            if "sym" in list(init_dict.keys()):
                sym = init_dict["sym"]
            if "is_asym_wind" in list(init_dict.keys()):
                is_asym_wind = init_dict["is_asym_wind"]
        # Initialisation by argument
        self.parent = None
        self.name_phase = name_phase
        # BH_curve can be None, a ndarray or a list
        set_array(self, "BH_curve", BH_curve)
        self.Ksfill = Ksfill
        self.S_slot = S_slot
        self.S_slot_wind = S_slot_wind
        self.S_wind_act = S_wind_act
        self.sym = sym
        self.is_asym_wind = is_asym_wind

        # The class is frozen, for now it's impossible to add new properties
        self._freeze()

    def __str__(self):
        """Convert this objet in a readeable string (for print)"""

        OutGeoLam_str = ""
        if self.parent is None:
            OutGeoLam_str += "parent = None " + linesep
        else:
            OutGeoLam_str += "parent = " + str(type(self.parent)) + " object" + linesep
        OutGeoLam_str += (
            "name_phase = "
            + linesep
            + str(self.name_phase).replace(linesep, linesep + "\t")
            + linesep
        )
        OutGeoLam_str += (
            "BH_curve = "
            + linesep
            + str(self.BH_curve).replace(linesep, linesep + "\t")
            + linesep
            + linesep
        )
        OutGeoLam_str += "Ksfill = " + str(self.Ksfill) + linesep
        OutGeoLam_str += "S_slot = " + str(self.S_slot) + linesep
        OutGeoLam_str += "S_slot_wind = " + str(self.S_slot_wind) + linesep
        OutGeoLam_str += "S_wind_act = " + str(self.S_wind_act) + linesep
        OutGeoLam_str += "sym = " + str(self.sym) + linesep
        OutGeoLam_str += "is_asym_wind = " + str(self.is_asym_wind) + linesep
        return OutGeoLam_str

    def __eq__(self, other):
        """Compare two objects (skip parent)"""

        if type(other) != type(self):
            return False
        if other.name_phase != self.name_phase:
            return False
        if not array_equal(other.BH_curve, self.BH_curve):
            return False
        if other.Ksfill != self.Ksfill:
            return False
        if other.S_slot != self.S_slot:
            return False
        if other.S_slot_wind != self.S_slot_wind:
            return False
        if other.S_wind_act != self.S_wind_act:
            return False
        if other.sym != self.sym:
            return False
        if other.is_asym_wind != self.is_asym_wind:
            return False
        return True

    def as_dict(self):
        """Convert this objet in a json seriable dict (can be use in __init__)
        """

        OutGeoLam_dict = dict()
        OutGeoLam_dict["name_phase"] = self.name_phase
        if self.BH_curve is None:
            OutGeoLam_dict["BH_curve"] = None
        else:
            OutGeoLam_dict["BH_curve"] = self.BH_curve.tolist()
        OutGeoLam_dict["Ksfill"] = self.Ksfill
        OutGeoLam_dict["S_slot"] = self.S_slot
        OutGeoLam_dict["S_slot_wind"] = self.S_slot_wind
        OutGeoLam_dict["S_wind_act"] = self.S_wind_act
        OutGeoLam_dict["sym"] = self.sym
        OutGeoLam_dict["is_asym_wind"] = self.is_asym_wind
        # The class name is added to the dict fordeserialisation purpose
        OutGeoLam_dict["__class__"] = "OutGeoLam"
        return OutGeoLam_dict

    def _set_None(self):
        """Set all the properties to None (except pyleecan object)"""

        self.name_phase = None
        self.BH_curve = None
        self.Ksfill = None
        self.S_slot = None
        self.S_slot_wind = None
        self.S_wind_act = None
        self.sym = None
        self.is_asym_wind = None

    def get_logger(self):
        """getter of the logger"""
        if hasattr(self, "logger_name"):
            return getLogger(self.logger_name)
        elif self.parent != None:
            return self.parent.get_logger()
        else:
            return getLogger("Pyleecan")

    def _get_name_phase(self):
        """getter of name_phase"""
        return self._name_phase

    def _set_name_phase(self, value):
        """setter of name_phase"""
        check_var("name_phase", value, "list")
        self._name_phase = value

    # Name of the phases of the winding (if any)
    # Type : list
    name_phase = property(
        fget=_get_name_phase,
        fset=_set_name_phase,
        doc=u"""Name of the phases of the winding (if any)""",
    )

    def _get_BH_curve(self):
        """getter of BH_curve"""
        return self._BH_curve

    def _set_BH_curve(self, value):
        """setter of BH_curve"""
        if type(value) is list:
            try:
                value = array(value)
            except:
                pass
        check_var("BH_curve", value, "ndarray")
        self._BH_curve = value

    # B(H) curve (two columns matrix, H and B(H))
    # Type : ndarray
    BH_curve = property(
        fget=_get_BH_curve,
        fset=_set_BH_curve,
        doc=u"""B(H) curve (two columns matrix, H and B(H))""",
    )

    def _get_Ksfill(self):
        """getter of Ksfill"""
        return self._Ksfill

    def _set_Ksfill(self, value):
        """setter of Ksfill"""
        check_var("Ksfill", value, "float")
        self._Ksfill = value

    # Slot fill factor
    # Type : float
    Ksfill = property(fget=_get_Ksfill, fset=_set_Ksfill, doc=u"""Slot fill factor""")

    def _get_S_slot(self):
        """getter of S_slot"""
        return self._S_slot

    def _set_S_slot(self, value):
        """setter of S_slot"""
        check_var("S_slot", value, "float")
        self._S_slot = value

    # Slot surface
    # Type : float
    S_slot = property(fget=_get_S_slot, fset=_set_S_slot, doc=u"""Slot surface""")

    def _get_S_slot_wind(self):
        """getter of S_slot_wind"""
        return self._S_slot_wind

    def _set_S_slot_wind(self, value):
        """setter of S_slot_wind"""
        check_var("S_slot_wind", value, "float")
        self._S_slot_wind = value

    # Slot winding surface
    # Type : float
    S_slot_wind = property(
        fget=_get_S_slot_wind, fset=_set_S_slot_wind, doc=u"""Slot winding surface"""
    )

    def _get_S_wind_act(self):
        """getter of S_wind_act"""
        return self._S_wind_act

    def _set_S_wind_act(self, value):
        """setter of S_wind_act"""
        check_var("S_wind_act", value, "float")
        self._S_wind_act = value

    # Conductor active surface
    # Type : float
    S_wind_act = property(
        fget=_get_S_wind_act, fset=_set_S_wind_act, doc=u"""Conductor active surface"""
    )

    def _get_sym(self):
        """getter of sym"""
        return self._sym

    def _set_sym(self, value):
        """setter of sym"""
        check_var("sym", value, "int")
        self._sym = value

    # Symmetry factor of the lamination (1=full machine; 2 = half;...)
    # Type : int
    sym = property(
        fget=_get_sym,
        fset=_set_sym,
        doc=u"""Symmetry factor of the lamination (1=full machine; 2 = half;...)""",
    )

    def _get_is_asym_wind(self):
        """getter of is_asym_wind"""
        return self._is_asym_wind

    def _set_is_asym_wind(self, value):
        """setter of is_asym_wind"""
        check_var("is_asym_wind", value, "bool")
        self._is_asym_wind = value

    # True if the winding has a asymmetry
    # Type : bool
    is_asym_wind = property(
        fget=_get_is_asym_wind,
        fset=_set_is_asym_wind,
        doc=u"""True if the winding has a asymmetry""",
    )<|MERGE_RESOLUTION|>--- conflicted
+++ resolved
@@ -4,12 +4,8 @@
 """
 
 from os import linesep
-<<<<<<< HEAD
 from logging import getLogger
-from pyleecan.Classes._check import set_array, check_init_dict, check_var, raise_
-=======
 from pyleecan.Classes._check import set_array, check_var, raise_
->>>>>>> 5d30fce8
 from pyleecan.Functions.save import save
 from pyleecan.Classes._frozen import FrozenClass
 
@@ -25,18 +21,7 @@
     # save method is available in all object
     save = save
 
-    def __init__(
-        self,
-        name_phase=None,
-        BH_curve=None,
-        Ksfill=None,
-        S_slot=None,
-        S_slot_wind=None,
-        S_wind_act=None,
-        sym=None,
-        is_asym_wind=None,
-        init_dict=None,
-    ):
+    def __init__(self, name_phase=None, BH_curve=None, Ksfill=None, S_slot=None, S_slot_wind=None, S_wind_act=None, sym=None, is_asym_wind=None, init_dict=None):
         """Constructor of the class. Can be use in two ways :
         - __init__ (arg1 = 1, arg3 = 5) every parameters have name and default values
             for Matrix, None will initialise the property with an empty Matrix
@@ -47,7 +32,7 @@
         object or dict can be given for pyleecan Object"""
 
         if init_dict is not None:  # Initialisation by dict
-            assert type(init_dict) is dict
+            assert(type(init_dict) is dict)
             # Overwrite default value with init_dict content
             if "name_phase" in list(init_dict.keys()):
                 name_phase = init_dict["name_phase"]
@@ -88,19 +73,8 @@
             OutGeoLam_str += "parent = None " + linesep
         else:
             OutGeoLam_str += "parent = " + str(type(self.parent)) + " object" + linesep
-        OutGeoLam_str += (
-            "name_phase = "
-            + linesep
-            + str(self.name_phase).replace(linesep, linesep + "\t")
-            + linesep
-        )
-        OutGeoLam_str += (
-            "BH_curve = "
-            + linesep
-            + str(self.BH_curve).replace(linesep, linesep + "\t")
-            + linesep
-            + linesep
-        )
+        OutGeoLam_str += "name_phase = " + linesep + str(self.name_phase).replace(linesep, linesep + "\t") + linesep
+        OutGeoLam_str += "BH_curve = " + linesep + str(self.BH_curve).replace(linesep, linesep + "\t") + linesep + linesep
         OutGeoLam_str += "Ksfill = " + str(self.Ksfill) + linesep
         OutGeoLam_str += "S_slot = " + str(self.S_slot) + linesep
         OutGeoLam_str += "S_slot_wind = " + str(self.S_slot_wind) + linesep
@@ -166,12 +140,12 @@
 
     def get_logger(self):
         """getter of the logger"""
-        if hasattr(self, "logger_name"):
+        if hasattr(self,'logger_name'):
             return getLogger(self.logger_name)
         elif self.parent != None:
             return self.parent.get_logger()
         else:
-            return getLogger("Pyleecan")
+            return getLogger('Pyleecan')
 
     def _get_name_phase(self):
         """getter of name_phase"""
@@ -223,7 +197,9 @@
 
     # Slot fill factor
     # Type : float
-    Ksfill = property(fget=_get_Ksfill, fset=_set_Ksfill, doc=u"""Slot fill factor""")
+    Ksfill = property(
+        fget=_get_Ksfill, fset=_set_Ksfill, doc=u"""Slot fill factor"""
+    )
 
     def _get_S_slot(self):
         """getter of S_slot"""
@@ -297,7 +273,5 @@
     # True if the winding has a asymmetry
     # Type : bool
     is_asym_wind = property(
-        fget=_get_is_asym_wind,
-        fset=_set_is_asym_wind,
-        doc=u"""True if the winding has a asymmetry""",
+        fget=_get_is_asym_wind, fset=_set_is_asym_wind, doc=u"""True if the winding has a asymmetry"""
     )