--- conflicted
+++ resolved
@@ -4,12 +4,8 @@
 """
 
 from os import linesep
-<<<<<<< HEAD
 from logging import getLogger
-from pyleecan.Classes._check import check_init_dict, check_var, raise_
-=======
 from pyleecan.Classes._check import check_var, raise_
->>>>>>> 5d30fce8
 from pyleecan.Functions.save import save
 from pyleecan.Classes.Arc import Arc
 
@@ -210,15 +206,7 @@
     # save method is available in all object
     save = save
 
-    def __init__(
-        self,
-        begin=0,
-        end=0,
-        radius=0,
-        is_trigo_direction=True,
-        label="",
-        init_dict=None,
-    ):
+    def __init__(self, begin=0, end=0, radius=0, is_trigo_direction=True, label="", init_dict=None):
         """Constructor of the class. Can be use in two ways :
         - __init__ (arg1 = 1, arg3 = 5) every parameters have name and default values
             for Matrix, None will initialise the property with an empty Matrix
@@ -229,7 +217,7 @@
         object or dict can be given for pyleecan Object"""
 
         if init_dict is not None:  # Initialisation by dict
-            assert type(init_dict) is dict
+            assert(type(init_dict) is dict)
             # Overwrite default value with init_dict content
             if "begin" in list(init_dict.keys()):
                 begin = init_dict["begin"]
@@ -309,12 +297,12 @@
 
     def get_logger(self):
         """getter of the logger"""
-        if hasattr(self, "logger_name"):
+        if hasattr(self,'logger_name'):
             return getLogger(self.logger_name)
         elif self.parent != None:
             return self.parent.get_logger()
         else:
-            return getLogger("Pyleecan")
+            return getLogger('Pyleecan')
 
     def _get_begin(self):
         """getter of begin"""
@@ -342,7 +330,9 @@
 
     # end point of the arc
     # Type : complex
-    end = property(fget=_get_end, fset=_set_end, doc=u"""end point of the arc""")
+    end = property(
+        fget=_get_end, fset=_set_end, doc=u"""end point of the arc"""
+    )
 
     def _get_radius(self):
         """getter of radius"""
@@ -371,7 +361,5 @@
     # Rotation direction of the arc
     # Type : bool
     is_trigo_direction = property(
-        fget=_get_is_trigo_direction,
-        fset=_set_is_trigo_direction,
-        doc=u"""Rotation direction of the arc""",
+        fget=_get_is_trigo_direction, fset=_set_is_trigo_direction, doc=u"""Rotation direction of the arc"""
     )