--- conflicted
+++ resolved
@@ -4,12 +4,8 @@
 """
 
 from os import linesep
-<<<<<<< HEAD
 from logging import getLogger
-from pyleecan.Classes._check import check_init_dict, check_var, raise_
-=======
 from pyleecan.Classes._check import check_var, raise_
->>>>>>> 5d30fce8
 from pyleecan.Functions.save import save
 from pyleecan.Classes.Machine import Machine
 
@@ -21,9 +17,7 @@
     is_synchronous = error
 
 try:
-    from pyleecan.Methods.Machine.MachineSync.comp_initial_angle import (
-        comp_initial_angle,
-    )
+    from pyleecan.Methods.Machine.MachineSync.comp_initial_angle import comp_initial_angle
 except ImportError as error:
     comp_initial_angle = error
 
@@ -44,8 +38,7 @@
         is_synchronous = property(
             fget=lambda x: raise_(
                 ImportError(
-                    "Can't use MachineSync method is_synchronous: "
-                    + str(is_synchronous)
+                    "Can't use MachineSync method is_synchronous: " + str(is_synchronous)
                 )
             )
         )
@@ -66,16 +59,7 @@
     # save method is available in all object
     save = save
 
-    def __init__(
-        self,
-        frame=-1,
-        shaft=-1,
-        name="default_machine",
-        desc="",
-        type_machine=1,
-        logger_name="Pyleecan.Machine",
-        init_dict=None,
-    ):
+    def __init__(self, frame=-1, shaft=-1, name="default_machine", desc="", type_machine=1, logger_name="Pyleecan.Machine", init_dict=None):
         """Constructor of the class. Can be use in two ways :
         - __init__ (arg1 = 1, arg3 = 5) every parameters have name and default values
             for Matrix, None will initialise the property with an empty Matrix
@@ -90,14 +74,7 @@
         if shaft == -1:
             shaft = Shaft()
         if init_dict is not None:  # Initialisation by dict
-<<<<<<< HEAD
-            check_init_dict(
-                init_dict,
-                ["frame", "shaft", "name", "desc", "type_machine", "logger_name"],
-            )
-=======
-            assert type(init_dict) is dict
->>>>>>> 5d30fce8
+            assert(type(init_dict) is dict)
             # Overwrite default value with init_dict content
             if "frame" in list(init_dict.keys()):
                 frame = init_dict["frame"]
@@ -113,14 +90,7 @@
                 logger_name = init_dict["logger_name"]
         # Initialisation by argument
         # Call Machine init
-        super(MachineSync, self).__init__(
-            frame=frame,
-            shaft=shaft,
-            name=name,
-            desc=desc,
-            type_machine=type_machine,
-            logger_name=logger_name,
-        )
+        super(MachineSync, self).__init__(frame=frame, shaft=shaft, name=name, desc=desc, type_machine=type_machine, logger_name=logger_name)
         # The class is frozen (in Machine init), for now it's impossible to
         # add new properties
 
