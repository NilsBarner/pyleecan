# -*- coding: utf-8 -*-
"""File generated according to pyleecan/Generator/ClassesRef/Output/OutPost.csv
WARNING! All changes made in this file will be lost!
"""

from os import linesep
<<<<<<< HEAD
from logging import getLogger
from pyleecan.Classes._check import check_init_dict, check_var, raise_
=======
from pyleecan.Classes._check import check_var, raise_
>>>>>>> 5d30fce8
from pyleecan.Functions.save import save
from pyleecan.Classes._frozen import FrozenClass

from pyleecan.Classes._check import InitUnKnowClassError


class OutPost(FrozenClass):
    """Gather the parameters for the post-processings"""

    VERSION = 1

    # save method is available in all object
    save = save

    def __init__(self, legend_name="", line_color="", init_dict=None):
        """Constructor of the class. Can be use in two ways :
        - __init__ (arg1 = 1, arg3 = 5) every parameters have name and default values
            for Matrix, None will initialise the property with an empty Matrix
            for pyleecan type, None will call the default constructor
        - __init__ (init_dict = d) d must be a dictionnary wiht every properties as keys

        ndarray or list can be given for Vector and Matrix
        object or dict can be given for pyleecan Object"""

        if init_dict is not None:  # Initialisation by dict
            assert type(init_dict) is dict
            # Overwrite default value with init_dict content
            if "legend_name" in list(init_dict.keys()):
                legend_name = init_dict["legend_name"]
            if "line_color" in list(init_dict.keys()):
                line_color = init_dict["line_color"]
        # Initialisation by argument
        self.parent = None
        self.legend_name = legend_name
        self.line_color = line_color

        # The class is frozen, for now it's impossible to add new properties
        self._freeze()

    def __str__(self):
        """Convert this objet in a readeable string (for print)"""

        OutPost_str = ""
        if self.parent is None:
            OutPost_str += "parent = None " + linesep
        else:
            OutPost_str += "parent = " + str(type(self.parent)) + " object" + linesep
        OutPost_str += 'legend_name = "' + str(self.legend_name) + '"' + linesep
        OutPost_str += 'line_color = "' + str(self.line_color) + '"' + linesep
        return OutPost_str

    def __eq__(self, other):
        """Compare two objects (skip parent)"""

        if type(other) != type(self):
            return False
        if other.legend_name != self.legend_name:
            return False
        if other.line_color != self.line_color:
            return False
        return True

    def as_dict(self):
        """Convert this objet in a json seriable dict (can be use in __init__)
        """

        OutPost_dict = dict()
        OutPost_dict["legend_name"] = self.legend_name
        OutPost_dict["line_color"] = self.line_color
        # The class name is added to the dict fordeserialisation purpose
        OutPost_dict["__class__"] = "OutPost"
        return OutPost_dict

    def _set_None(self):
        """Set all the properties to None (except pyleecan object)"""

        self.legend_name = None
        self.line_color = None

    def get_logger(self):
        """getter of the logger"""
        if hasattr(self, "logger_name"):
            return getLogger(self.logger_name)
        elif self.parent != None:
            return self.parent.get_logger()
        else:
            return getLogger("Pyleecan")

    def _get_legend_name(self):
        """getter of legend_name"""
        return self._legend_name

    def _set_legend_name(self, value):
        """setter of legend_name"""
        check_var("legend_name", value, "str")
        self._legend_name = value

    # Name to use in the legend in case of comparison
    # Type : str
    legend_name = property(
        fget=_get_legend_name,
        fset=_set_legend_name,
        doc=u"""Name to use in the legend in case of comparison""",
    )

    def _get_line_color(self):
        """getter of line_color"""
        return self._line_color

    def _set_line_color(self, value):
        """setter of line_color"""
        check_var("line_color", value, "str")
        self._line_color = value

    # Color to use in case of comparison
    # Type : str
    line_color = property(
        fget=_get_line_color,
        fset=_set_line_color,
        doc=u"""Color to use in case of comparison""",
    )<|MERGE_RESOLUTION|>--- conflicted
+++ resolved
@@ -4,12 +4,8 @@
 """
 
 from os import linesep
-<<<<<<< HEAD
 from logging import getLogger
-from pyleecan.Classes._check import check_init_dict, check_var, raise_
-=======
 from pyleecan.Classes._check import check_var, raise_
->>>>>>> 5d30fce8
 from pyleecan.Functions.save import save
 from pyleecan.Classes._frozen import FrozenClass
 
@@ -35,7 +31,7 @@
         object or dict can be given for pyleecan Object"""
 
         if init_dict is not None:  # Initialisation by dict
-            assert type(init_dict) is dict
+            assert(type(init_dict) is dict)
             # Overwrite default value with init_dict content
             if "legend_name" in list(init_dict.keys()):
                 legend_name = init_dict["legend_name"]
@@ -91,12 +87,12 @@
 
     def get_logger(self):
         """getter of the logger"""
-        if hasattr(self, "logger_name"):
+        if hasattr(self,'logger_name'):
             return getLogger(self.logger_name)
         elif self.parent != None:
             return self.parent.get_logger()
         else:
-            return getLogger("Pyleecan")
+            return getLogger('Pyleecan')
 
     def _get_legend_name(self):
         """getter of legend_name"""
@@ -127,7 +123,5 @@
     # Color to use in case of comparison
     # Type : str
     line_color = property(
-        fget=_get_line_color,
-        fset=_set_line_color,
-        doc=u"""Color to use in case of comparison""",
+        fget=_get_line_color, fset=_set_line_color, doc=u"""Color to use in case of comparison"""
     )