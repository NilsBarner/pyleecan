# -*- coding: utf-8 -*-
"""File generated according to pyleecan/Generator/ClassesRef/Machine/WindingCW2LT.csv
WARNING! All changes made in this file will be lost!
"""

from os import linesep
<<<<<<< HEAD
from logging import getLogger
from pyleecan.Classes._check import check_init_dict, check_var, raise_
=======
from pyleecan.Classes._check import check_var, raise_
>>>>>>> 5d30fce8
from pyleecan.Functions.save import save
from pyleecan.Classes.Winding import Winding

# Import all class method
# Try/catch to remove unnecessary dependencies in unused method
try:
    from pyleecan.Methods.Machine.WindingCW2LT.comp_connection_mat import (
        comp_connection_mat,
    )
except ImportError as error:
    comp_connection_mat = error

try:
    from pyleecan.Methods.Machine.WindingCW2LT.get_dim_wind import get_dim_wind
except ImportError as error:
    get_dim_wind = error


from pyleecan.Classes._check import InitUnKnowClassError
from pyleecan.Classes.Conductor import Conductor


class WindingCW2LT(Winding):
    """double layer non-overlapping "concentrated" tooth winding "all teeth wound", orthoradial coil superposition"""

    VERSION = 1

    # Check ImportError to remove unnecessary dependencies in unused method
    # cf Methods.Machine.WindingCW2LT.comp_connection_mat
    if isinstance(comp_connection_mat, ImportError):
        comp_connection_mat = property(
            fget=lambda x: raise_(
                ImportError(
                    "Can't use WindingCW2LT method comp_connection_mat: "
                    + str(comp_connection_mat)
                )
            )
        )
    else:
        comp_connection_mat = comp_connection_mat
    # cf Methods.Machine.WindingCW2LT.get_dim_wind
    if isinstance(get_dim_wind, ImportError):
        get_dim_wind = property(
            fget=lambda x: raise_(
                ImportError(
                    "Can't use WindingCW2LT method get_dim_wind: " + str(get_dim_wind)
                )
            )
        )
    else:
        get_dim_wind = get_dim_wind
    # save method is available in all object
    save = save

    def __init__(
        self,
        is_reverse_wind=False,
        Nslot_shift_wind=0,
        qs=3,
        Ntcoil=7,
        Npcpp=2,
        type_connection=0,
        p=3,
        Lewout=0.015,
        conductor=-1,
        init_dict=None,
    ):
        """Constructor of the class. Can be use in two ways :
        - __init__ (arg1 = 1, arg3 = 5) every parameters have name and default values
            for Matrix, None will initialise the property with an empty Matrix
            for pyleecan type, None will call the default constructor
        - __init__ (init_dict = d) d must be a dictionnary wiht every properties as keys

        ndarray or list can be given for Vector and Matrix
        object or dict can be given for pyleecan Object"""

        if conductor == -1:
            conductor = Conductor()
        if init_dict is not None:  # Initialisation by dict
            assert type(init_dict) is dict
            # Overwrite default value with init_dict content
            if "is_reverse_wind" in list(init_dict.keys()):
                is_reverse_wind = init_dict["is_reverse_wind"]
            if "Nslot_shift_wind" in list(init_dict.keys()):
                Nslot_shift_wind = init_dict["Nslot_shift_wind"]
            if "qs" in list(init_dict.keys()):
                qs = init_dict["qs"]
            if "Ntcoil" in list(init_dict.keys()):
                Ntcoil = init_dict["Ntcoil"]
            if "Npcpp" in list(init_dict.keys()):
                Npcpp = init_dict["Npcpp"]
            if "type_connection" in list(init_dict.keys()):
                type_connection = init_dict["type_connection"]
            if "p" in list(init_dict.keys()):
                p = init_dict["p"]
            if "Lewout" in list(init_dict.keys()):
                Lewout = init_dict["Lewout"]
            if "conductor" in list(init_dict.keys()):
                conductor = init_dict["conductor"]
        # Initialisation by argument
        # Call Winding init
        super(WindingCW2LT, self).__init__(
            is_reverse_wind=is_reverse_wind,
            Nslot_shift_wind=Nslot_shift_wind,
            qs=qs,
            Ntcoil=Ntcoil,
            Npcpp=Npcpp,
            type_connection=type_connection,
            p=p,
            Lewout=Lewout,
            conductor=conductor,
        )
        # The class is frozen (in Winding init), for now it's impossible to
        # add new properties

    def __str__(self):
        """Convert this objet in a readeable string (for print)"""

        WindingCW2LT_str = ""
        # Get the properties inherited from Winding
        WindingCW2LT_str += super(WindingCW2LT, self).__str__()
        return WindingCW2LT_str

    def __eq__(self, other):
        """Compare two objects (skip parent)"""

        if type(other) != type(self):
            return False

        # Check the properties inherited from Winding
        if not super(WindingCW2LT, self).__eq__(other):
            return False
        return True

    def as_dict(self):
        """Convert this objet in a json seriable dict (can be use in __init__)
        """

        # Get the properties inherited from Winding
        WindingCW2LT_dict = super(WindingCW2LT, self).as_dict()
        # The class name is added to the dict fordeserialisation purpose
        # Overwrite the mother class name
        WindingCW2LT_dict["__class__"] = "WindingCW2LT"
        return WindingCW2LT_dict

    def _set_None(self):
        """Set all the properties to None (except pyleecan object)"""

        # Set to None the properties inherited from Winding
        super(WindingCW2LT, self)._set_None()<|MERGE_RESOLUTION|>--- conflicted
+++ resolved
@@ -4,21 +4,15 @@
 """
 
 from os import linesep
-<<<<<<< HEAD
 from logging import getLogger
-from pyleecan.Classes._check import check_init_dict, check_var, raise_
-=======
 from pyleecan.Classes._check import check_var, raise_
->>>>>>> 5d30fce8
 from pyleecan.Functions.save import save
 from pyleecan.Classes.Winding import Winding
 
 # Import all class method
 # Try/catch to remove unnecessary dependencies in unused method
 try:
-    from pyleecan.Methods.Machine.WindingCW2LT.comp_connection_mat import (
-        comp_connection_mat,
-    )
+    from pyleecan.Methods.Machine.WindingCW2LT.comp_connection_mat import comp_connection_mat
 except ImportError as error:
     comp_connection_mat = error
 
@@ -64,19 +58,7 @@
     # save method is available in all object
     save = save
 
-    def __init__(
-        self,
-        is_reverse_wind=False,
-        Nslot_shift_wind=0,
-        qs=3,
-        Ntcoil=7,
-        Npcpp=2,
-        type_connection=0,
-        p=3,
-        Lewout=0.015,
-        conductor=-1,
-        init_dict=None,
-    ):
+    def __init__(self, is_reverse_wind=False, Nslot_shift_wind=0, qs=3, Ntcoil=7, Npcpp=2, type_connection=0, p=3, Lewout=0.015, conductor=-1, init_dict=None):
         """Constructor of the class. Can be use in two ways :
         - __init__ (arg1 = 1, arg3 = 5) every parameters have name and default values
             for Matrix, None will initialise the property with an empty Matrix
@@ -89,7 +71,7 @@
         if conductor == -1:
             conductor = Conductor()
         if init_dict is not None:  # Initialisation by dict
-            assert type(init_dict) is dict
+            assert(type(init_dict) is dict)
             # Overwrite default value with init_dict content
             if "is_reverse_wind" in list(init_dict.keys()):
                 is_reverse_wind = init_dict["is_reverse_wind"]
@@ -111,17 +93,7 @@
                 conductor = init_dict["conductor"]
         # Initialisation by argument
         # Call Winding init
-        super(WindingCW2LT, self).__init__(
-            is_reverse_wind=is_reverse_wind,
-            Nslot_shift_wind=Nslot_shift_wind,
-            qs=qs,
-            Ntcoil=Ntcoil,
-            Npcpp=Npcpp,
-            type_connection=type_connection,
-            p=p,
-            Lewout=Lewout,
-            conductor=conductor,
-        )
+        super(WindingCW2LT, self).__init__(is_reverse_wind=is_reverse_wind, Nslot_shift_wind=Nslot_shift_wind, qs=qs, Ntcoil=Ntcoil, Npcpp=Npcpp, type_connection=type_connection, p=p, Lewout=Lewout, conductor=conductor)
         # The class is frozen (in Winding init), for now it's impossible to
         # add new properties
 
