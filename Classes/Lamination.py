# -*- coding: utf-8 -*-
"""File generated according to pyleecan/Generator/ClassesRef/Machine/Lamination.csv
WARNING! All changes made in this file will be lost!
"""

from os import linesep
<<<<<<< HEAD
from logging import getLogger
from pyleecan.Classes._check import check_init_dict, check_var, raise_
=======
from pyleecan.Classes._check import check_var, raise_
>>>>>>> 5d30fce8
from pyleecan.Functions.save import save
from pyleecan.Classes._frozen import FrozenClass

# Import all class method
# Try/catch to remove unnecessary dependencies in unused method
try:
    from pyleecan.Methods.Machine.Lamination.build_geometry import build_geometry
except ImportError as error:
    build_geometry = error

try:
    from pyleecan.Methods.Machine.Lamination.check import check
except ImportError as error:
    check = error

try:
    from pyleecan.Methods.Machine.Lamination.comp_length import comp_length
except ImportError as error:
    comp_length = error

try:
    from pyleecan.Methods.Machine.Lamination.comp_masses import comp_masses
except ImportError as error:
    comp_masses = error

try:
    from pyleecan.Methods.Machine.Lamination.comp_radius_mec import comp_radius_mec
except ImportError as error:
    comp_radius_mec = error

try:
    from pyleecan.Methods.Machine.Lamination.comp_surface_axial_vent import (
        comp_surface_axial_vent,
    )
except ImportError as error:
    comp_surface_axial_vent = error

try:
    from pyleecan.Methods.Machine.Lamination.comp_surfaces import comp_surfaces
except ImportError as error:
    comp_surfaces = error

try:
    from pyleecan.Methods.Machine.Lamination.comp_volumes import comp_volumes
except ImportError as error:
    comp_volumes = error

try:
    from pyleecan.Methods.Machine.Lamination.get_bore_line import get_bore_line
except ImportError as error:
    get_bore_line = error

try:
    from pyleecan.Methods.Machine.Lamination.get_Rbo import get_Rbo
except ImportError as error:
    get_Rbo = error

try:
    from pyleecan.Methods.Machine.Lamination.get_Ryoke import get_Ryoke
except ImportError as error:
    get_Ryoke = error

try:
    from pyleecan.Methods.Machine.Lamination.get_name_phase import get_name_phase
except ImportError as error:
    get_name_phase = error

try:
    from pyleecan.Methods.Machine.Lamination.plot import plot
except ImportError as error:
    plot = error

try:
    from pyleecan.Methods.Machine.Lamination.comp_output_geo import comp_output_geo
except ImportError as error:
    comp_output_geo = error

try:
    from pyleecan.Methods.Machine.Lamination.get_polar_eq import get_polar_eq
except ImportError as error:
    get_polar_eq = error

try:
    from pyleecan.Methods.Machine.Lamination.is_outwards import is_outwards
except ImportError as error:
    is_outwards = error

try:
    from pyleecan.Methods.Machine.Lamination.comp_height_yoke import comp_height_yoke
except ImportError as error:
    comp_height_yoke = error

try:
    from pyleecan.Methods.Machine.Lamination.get_notch_list import get_notch_list
except ImportError as error:
    get_notch_list = error


from pyleecan.Classes._check import InitUnKnowClassError
from pyleecan.Classes.Material import Material
from pyleecan.Classes.Hole import Hole
from pyleecan.Classes.Notch import Notch


class Lamination(FrozenClass):
    """abstract class for lamination"""

    VERSION = 1

    # Check ImportError to remove unnecessary dependencies in unused method
    # cf Methods.Machine.Lamination.build_geometry
    if isinstance(build_geometry, ImportError):
        build_geometry = property(
            fget=lambda x: raise_(
                ImportError(
                    "Can't use Lamination method build_geometry: " + str(build_geometry)
                )
            )
        )
    else:
        build_geometry = build_geometry
    # cf Methods.Machine.Lamination.check
    if isinstance(check, ImportError):
        check = property(
            fget=lambda x: raise_(
                ImportError("Can't use Lamination method check: " + str(check))
            )
        )
    else:
        check = check
    # cf Methods.Machine.Lamination.comp_length
    if isinstance(comp_length, ImportError):
        comp_length = property(
            fget=lambda x: raise_(
                ImportError(
                    "Can't use Lamination method comp_length: " + str(comp_length)
                )
            )
        )
    else:
        comp_length = comp_length
    # cf Methods.Machine.Lamination.comp_masses
    if isinstance(comp_masses, ImportError):
        comp_masses = property(
            fget=lambda x: raise_(
                ImportError(
                    "Can't use Lamination method comp_masses: " + str(comp_masses)
                )
            )
        )
    else:
        comp_masses = comp_masses
    # cf Methods.Machine.Lamination.comp_radius_mec
    if isinstance(comp_radius_mec, ImportError):
        comp_radius_mec = property(
            fget=lambda x: raise_(
                ImportError(
                    "Can't use Lamination method comp_radius_mec: "
                    + str(comp_radius_mec)
                )
            )
        )
    else:
        comp_radius_mec = comp_radius_mec
    # cf Methods.Machine.Lamination.comp_surface_axial_vent
    if isinstance(comp_surface_axial_vent, ImportError):
        comp_surface_axial_vent = property(
            fget=lambda x: raise_(
                ImportError(
                    "Can't use Lamination method comp_surface_axial_vent: "
                    + str(comp_surface_axial_vent)
                )
            )
        )
    else:
        comp_surface_axial_vent = comp_surface_axial_vent
    # cf Methods.Machine.Lamination.comp_surfaces
    if isinstance(comp_surfaces, ImportError):
        comp_surfaces = property(
            fget=lambda x: raise_(
                ImportError(
                    "Can't use Lamination method comp_surfaces: " + str(comp_surfaces)
                )
            )
        )
    else:
        comp_surfaces = comp_surfaces
    # cf Methods.Machine.Lamination.comp_volumes
    if isinstance(comp_volumes, ImportError):
        comp_volumes = property(
            fget=lambda x: raise_(
                ImportError(
                    "Can't use Lamination method comp_volumes: " + str(comp_volumes)
                )
            )
        )
    else:
        comp_volumes = comp_volumes
    # cf Methods.Machine.Lamination.get_bore_line
    if isinstance(get_bore_line, ImportError):
        get_bore_line = property(
            fget=lambda x: raise_(
                ImportError(
                    "Can't use Lamination method get_bore_line: " + str(get_bore_line)
                )
            )
        )
    else:
        get_bore_line = get_bore_line
    # cf Methods.Machine.Lamination.get_Rbo
    if isinstance(get_Rbo, ImportError):
        get_Rbo = property(
            fget=lambda x: raise_(
                ImportError("Can't use Lamination method get_Rbo: " + str(get_Rbo))
            )
        )
    else:
        get_Rbo = get_Rbo
    # cf Methods.Machine.Lamination.get_Ryoke
    if isinstance(get_Ryoke, ImportError):
        get_Ryoke = property(
            fget=lambda x: raise_(
                ImportError("Can't use Lamination method get_Ryoke: " + str(get_Ryoke))
            )
        )
    else:
        get_Ryoke = get_Ryoke
    # cf Methods.Machine.Lamination.get_name_phase
    if isinstance(get_name_phase, ImportError):
        get_name_phase = property(
            fget=lambda x: raise_(
                ImportError(
                    "Can't use Lamination method get_name_phase: " + str(get_name_phase)
                )
            )
        )
    else:
        get_name_phase = get_name_phase
    # cf Methods.Machine.Lamination.plot
    if isinstance(plot, ImportError):
        plot = property(
            fget=lambda x: raise_(
                ImportError("Can't use Lamination method plot: " + str(plot))
            )
        )
    else:
        plot = plot
    # cf Methods.Machine.Lamination.comp_output_geo
    if isinstance(comp_output_geo, ImportError):
        comp_output_geo = property(
            fget=lambda x: raise_(
                ImportError(
                    "Can't use Lamination method comp_output_geo: "
                    + str(comp_output_geo)
                )
            )
        )
    else:
        comp_output_geo = comp_output_geo
    # cf Methods.Machine.Lamination.get_polar_eq
    if isinstance(get_polar_eq, ImportError):
        get_polar_eq = property(
            fget=lambda x: raise_(
                ImportError(
                    "Can't use Lamination method get_polar_eq: " + str(get_polar_eq)
                )
            )
        )
    else:
        get_polar_eq = get_polar_eq
    # cf Methods.Machine.Lamination.is_outwards
    if isinstance(is_outwards, ImportError):
        is_outwards = property(
            fget=lambda x: raise_(
                ImportError(
                    "Can't use Lamination method is_outwards: " + str(is_outwards)
                )
            )
        )
    else:
        is_outwards = is_outwards
    # cf Methods.Machine.Lamination.comp_height_yoke
    if isinstance(comp_height_yoke, ImportError):
        comp_height_yoke = property(
            fget=lambda x: raise_(
                ImportError(
                    "Can't use Lamination method comp_height_yoke: "
                    + str(comp_height_yoke)
                )
            )
        )
    else:
        comp_height_yoke = comp_height_yoke
    # cf Methods.Machine.Lamination.get_notch_list
    if isinstance(get_notch_list, ImportError):
        get_notch_list = property(
            fget=lambda x: raise_(
                ImportError(
                    "Can't use Lamination method get_notch_list: " + str(get_notch_list)
                )
            )
        )
    else:
        get_notch_list = get_notch_list
    # save method is available in all object
    save = save

    def __init__(
        self,
        L1=0.35,
        mat_type=-1,
        Nrvd=0,
        Wrvd=0,
        Kf1=0.95,
        is_internal=True,
        Rint=0,
        Rext=1,
        is_stator=True,
        axial_vent=list(),
        notch=list(),
        init_dict=None,
    ):
        """Constructor of the class. Can be use in two ways :
        - __init__ (arg1 = 1, arg3 = 5) every parameters have name and default values
            for Matrix, None will initialise the property with an empty Matrix
            for pyleecan type, None will call the default constructor
        - __init__ (init_dict = d) d must be a dictionnary wiht every properties as keys

        ndarray or list can be given for Vector and Matrix
        object or dict can be given for pyleecan Object"""

        if mat_type == -1:
            mat_type = Material()
        if init_dict is not None:  # Initialisation by dict
            assert type(init_dict) is dict
            # Overwrite default value with init_dict content
            if "L1" in list(init_dict.keys()):
                L1 = init_dict["L1"]
            if "mat_type" in list(init_dict.keys()):
                mat_type = init_dict["mat_type"]
            if "Nrvd" in list(init_dict.keys()):
                Nrvd = init_dict["Nrvd"]
            if "Wrvd" in list(init_dict.keys()):
                Wrvd = init_dict["Wrvd"]
            if "Kf1" in list(init_dict.keys()):
                Kf1 = init_dict["Kf1"]
            if "is_internal" in list(init_dict.keys()):
                is_internal = init_dict["is_internal"]
            if "Rint" in list(init_dict.keys()):
                Rint = init_dict["Rint"]
            if "Rext" in list(init_dict.keys()):
                Rext = init_dict["Rext"]
            if "is_stator" in list(init_dict.keys()):
                is_stator = init_dict["is_stator"]
            if "axial_vent" in list(init_dict.keys()):
                axial_vent = init_dict["axial_vent"]
            if "notch" in list(init_dict.keys()):
                notch = init_dict["notch"]
        # Initialisation by argument
        self.parent = None
        self.L1 = L1
        # mat_type can be None, a Material object or a dict
        if isinstance(mat_type, dict):
            self.mat_type = Material(init_dict=mat_type)
        else:
            self.mat_type = mat_type
        self.Nrvd = Nrvd
        self.Wrvd = Wrvd
        self.Kf1 = Kf1
        self.is_internal = is_internal
        self.Rint = Rint
        self.Rext = Rext
        self.is_stator = is_stator
        # axial_vent can be None or a list of Hole object
        self.axial_vent = list()
        if type(axial_vent) is list:
            for obj in axial_vent:
                if obj is None:  # Default value
                    self.axial_vent.append(Hole())
                elif isinstance(obj, dict):
                    # Check that the type is correct (including daughter)
                    class_name = obj.get("__class__")
                    if class_name not in [
                        "Hole",
                        "HoleM50",
                        "HoleM51",
                        "HoleM52",
                        "HoleM53",
                        "HoleM54",
                        "HoleMag",
                        "VentilationCirc",
                        "VentilationPolar",
                        "VentilationTrap",
                    ]:
                        raise InitUnKnowClassError(
                            "Unknow class name "
                            + class_name
                            + " in init_dict for axial_vent"
                        )
                    # Dynamic import to call the correct constructor
                    module = __import__(
                        "pyleecan.Classes." + class_name, fromlist=[class_name]
                    )
                    class_obj = getattr(module, class_name)
                    self.axial_vent.append(class_obj(init_dict=obj))
                else:
                    self.axial_vent.append(obj)
        elif axial_vent is None:
            self.axial_vent = list()
        else:
            self.axial_vent = axial_vent
        # notch can be None or a list of Notch object
        self.notch = list()
        if type(notch) is list:
            for obj in notch:
                if obj is None:  # Default value
                    self.notch.append(Notch())
                elif isinstance(obj, dict):
                    # Check that the type is correct (including daughter)
                    class_name = obj.get("__class__")
                    if class_name not in ["Notch", "NotchEvenDist"]:
                        raise InitUnKnowClassError(
                            "Unknow class name "
                            + class_name
                            + " in init_dict for notch"
                        )
                    # Dynamic import to call the correct constructor
                    module = __import__(
                        "pyleecan.Classes." + class_name, fromlist=[class_name]
                    )
                    class_obj = getattr(module, class_name)
                    self.notch.append(class_obj(init_dict=obj))
                else:
                    self.notch.append(obj)
        elif notch is None:
            self.notch = list()
        else:
            self.notch = notch

        # The class is frozen, for now it's impossible to add new properties
        self._freeze()

    def __str__(self):
        """Convert this objet in a readeable string (for print)"""

        Lamination_str = ""
        if self.parent is None:
            Lamination_str += "parent = None " + linesep
        else:
            Lamination_str += "parent = " + str(type(self.parent)) + " object" + linesep
        Lamination_str += "L1 = " + str(self.L1) + linesep
        if self.mat_type is not None:
            tmp = self.mat_type.__str__().replace(linesep, linesep + "\t").rstrip("\t")
            Lamination_str += "mat_type = " + tmp
        else:
            Lamination_str += "mat_type = None" + linesep + linesep
        Lamination_str += "Nrvd = " + str(self.Nrvd) + linesep
        Lamination_str += "Wrvd = " + str(self.Wrvd) + linesep
        Lamination_str += "Kf1 = " + str(self.Kf1) + linesep
        Lamination_str += "is_internal = " + str(self.is_internal) + linesep
        Lamination_str += "Rint = " + str(self.Rint) + linesep
        Lamination_str += "Rext = " + str(self.Rext) + linesep
        Lamination_str += "is_stator = " + str(self.is_stator) + linesep
        if len(self.axial_vent) == 0:
            Lamination_str += "axial_vent = []" + linesep
        for ii in range(len(self.axial_vent)):
            tmp = (
                self.axial_vent[ii].__str__().replace(linesep, linesep + "\t") + linesep
            )
            Lamination_str += "axial_vent[" + str(ii) + "] =" + tmp + linesep + linesep
        if len(self.notch) == 0:
            Lamination_str += "notch = []" + linesep
        for ii in range(len(self.notch)):
            tmp = self.notch[ii].__str__().replace(linesep, linesep + "\t") + linesep
            Lamination_str += "notch[" + str(ii) + "] =" + tmp + linesep + linesep
        return Lamination_str

    def __eq__(self, other):
        """Compare two objects (skip parent)"""

        if type(other) != type(self):
            return False
        if other.L1 != self.L1:
            return False
        if other.mat_type != self.mat_type:
            return False
        if other.Nrvd != self.Nrvd:
            return False
        if other.Wrvd != self.Wrvd:
            return False
        if other.Kf1 != self.Kf1:
            return False
        if other.is_internal != self.is_internal:
            return False
        if other.Rint != self.Rint:
            return False
        if other.Rext != self.Rext:
            return False
        if other.is_stator != self.is_stator:
            return False
        if other.axial_vent != self.axial_vent:
            return False
        if other.notch != self.notch:
            return False
        return True

    def as_dict(self):
        """Convert this objet in a json seriable dict (can be use in __init__)
        """

        Lamination_dict = dict()
        Lamination_dict["L1"] = self.L1
        if self.mat_type is None:
            Lamination_dict["mat_type"] = None
        else:
            Lamination_dict["mat_type"] = self.mat_type.as_dict()
        Lamination_dict["Nrvd"] = self.Nrvd
        Lamination_dict["Wrvd"] = self.Wrvd
        Lamination_dict["Kf1"] = self.Kf1
        Lamination_dict["is_internal"] = self.is_internal
        Lamination_dict["Rint"] = self.Rint
        Lamination_dict["Rext"] = self.Rext
        Lamination_dict["is_stator"] = self.is_stator
        Lamination_dict["axial_vent"] = list()
        for obj in self.axial_vent:
            Lamination_dict["axial_vent"].append(obj.as_dict())
        Lamination_dict["notch"] = list()
        for obj in self.notch:
            Lamination_dict["notch"].append(obj.as_dict())
        # The class name is added to the dict fordeserialisation purpose
        Lamination_dict["__class__"] = "Lamination"
        return Lamination_dict

    def _set_None(self):
        """Set all the properties to None (except pyleecan object)"""

        self.L1 = None
        if self.mat_type is not None:
            self.mat_type._set_None()
        self.Nrvd = None
        self.Wrvd = None
        self.Kf1 = None
        self.is_internal = None
        self.Rint = None
        self.Rext = None
        self.is_stator = None
        for obj in self.axial_vent:
            obj._set_None()
        for obj in self.notch:
            obj._set_None()

    def get_logger(self):
        """getter of the logger"""
        if hasattr(self, "logger_name"):
            return getLogger(self.logger_name)
        elif self.parent != None:
            return self.parent.get_logger()
        else:
            return getLogger("Pyleecan")

    def _get_L1(self):
        """getter of L1"""
        return self._L1

    def _set_L1(self, value):
        """setter of L1"""
        check_var("L1", value, "float", Vmin=0, Vmax=100)
        self._L1 = value

    # Lamination stack active length [m] without radial ventilation airducts but including insulation layers between lamination sheets
    # Type : float, min = 0, max = 100
    L1 = property(
        fget=_get_L1,
        fset=_set_L1,
        doc=u"""Lamination stack active length [m] without radial ventilation airducts but including insulation layers between lamination sheets""",
    )

    def _get_mat_type(self):
        """getter of mat_type"""
        return self._mat_type

    def _set_mat_type(self, value):
        """setter of mat_type"""
        check_var("mat_type", value, "Material")
        self._mat_type = value

        if self._mat_type is not None:
            self._mat_type.parent = self

    # Lamination's material
    # Type : Material
    mat_type = property(
        fget=_get_mat_type, fset=_set_mat_type, doc=u"""Lamination's material"""
    )

    def _get_Nrvd(self):
        """getter of Nrvd"""
        return self._Nrvd

    def _set_Nrvd(self, value):
        """setter of Nrvd"""
        check_var("Nrvd", value, "int", Vmin=0)
        self._Nrvd = value

    # number of radial air ventilation ducts in lamination
    # Type : int, min = 0
    Nrvd = property(
        fget=_get_Nrvd,
        fset=_set_Nrvd,
        doc=u"""number of radial air ventilation ducts in lamination""",
    )

    def _get_Wrvd(self):
        """getter of Wrvd"""
        return self._Wrvd

    def _set_Wrvd(self, value):
        """setter of Wrvd"""
        check_var("Wrvd", value, "float", Vmin=0)
        self._Wrvd = value

    # axial width of ventilation ducts in lamination
    # Type : float, min = 0
    Wrvd = property(
        fget=_get_Wrvd,
        fset=_set_Wrvd,
        doc=u"""axial width of ventilation ducts in lamination""",
    )

    def _get_Kf1(self):
        """getter of Kf1"""
        return self._Kf1

    def _set_Kf1(self, value):
        """setter of Kf1"""
        check_var("Kf1", value, "float", Vmin=0, Vmax=1)
        self._Kf1 = value

    # lamination stacking / packing factor
    # Type : float, min = 0, max = 1
    Kf1 = property(
        fget=_get_Kf1, fset=_set_Kf1, doc=u"""lamination stacking / packing factor"""
    )

    def _get_is_internal(self):
        """getter of is_internal"""
        return self._is_internal

    def _set_is_internal(self, value):
        """setter of is_internal"""
        check_var("is_internal", value, "bool")
        self._is_internal = value

    # 1 for internal lamination topology, 0 for external lamination
    # Type : bool
    is_internal = property(
        fget=_get_is_internal,
        fset=_set_is_internal,
        doc=u"""1 for internal lamination topology, 0 for external lamination""",
    )

    def _get_Rint(self):
        """getter of Rint"""
        return self._Rint

    def _set_Rint(self, value):
        """setter of Rint"""
        check_var("Rint", value, "float", Vmin=0)
        self._Rint = value

    # To fill
    # Type : float, min = 0
    Rint = property(fget=_get_Rint, fset=_set_Rint, doc=u"""To fill""")

    def _get_Rext(self):
        """getter of Rext"""
        return self._Rext

    def _set_Rext(self, value):
        """setter of Rext"""
        check_var("Rext", value, "float", Vmin=0)
        self._Rext = value

    # To fill
    # Type : float, min = 0
    Rext = property(fget=_get_Rext, fset=_set_Rext, doc=u"""To fill""")

    def _get_is_stator(self):
        """getter of is_stator"""
        return self._is_stator

    def _set_is_stator(self, value):
        """setter of is_stator"""
        check_var("is_stator", value, "bool")
        self._is_stator = value

    # To fill
    # Type : bool
    is_stator = property(fget=_get_is_stator, fset=_set_is_stator, doc=u"""To fill""")

    def _get_axial_vent(self):
        """getter of axial_vent"""
        for obj in self._axial_vent:
            if obj is not None:
                obj.parent = self
        return self._axial_vent

    def _set_axial_vent(self, value):
        """setter of axial_vent"""
        check_var("axial_vent", value, "[Hole]")
        self._axial_vent = value

        for obj in self._axial_vent:
            if obj is not None:
                obj.parent = self

    # Axial ventilation ducts
    # Type : [Hole]
    axial_vent = property(
        fget=_get_axial_vent, fset=_set_axial_vent, doc=u"""Axial ventilation ducts"""
    )

    def _get_notch(self):
        """getter of notch"""
        for obj in self._notch:
            if obj is not None:
                obj.parent = self
        return self._notch

    def _set_notch(self, value):
        """setter of notch"""
        check_var("notch", value, "[Notch]")
        self._notch = value

        for obj in self._notch:
            if obj is not None:
                obj.parent = self

    # Lamination bore notches
    # Type : [Notch]
    notch = property(
        fget=_get_notch, fset=_set_notch, doc=u"""Lamination bore notches"""
    )<|MERGE_RESOLUTION|>--- conflicted
+++ resolved
@@ -4,12 +4,8 @@
 """
 
 from os import linesep
-<<<<<<< HEAD
 from logging import getLogger
-from pyleecan.Classes._check import check_init_dict, check_var, raise_
-=======
 from pyleecan.Classes._check import check_var, raise_
->>>>>>> 5d30fce8
 from pyleecan.Functions.save import save
 from pyleecan.Classes._frozen import FrozenClass
 
@@ -41,9 +37,7 @@
     comp_radius_mec = error
 
 try:
-    from pyleecan.Methods.Machine.Lamination.comp_surface_axial_vent import (
-        comp_surface_axial_vent,
-    )
+    from pyleecan.Methods.Machine.Lamination.comp_surface_axial_vent import comp_surface_axial_vent
 except ImportError as error:
     comp_surface_axial_vent = error
 
@@ -317,21 +311,7 @@
     # save method is available in all object
     save = save
 
-    def __init__(
-        self,
-        L1=0.35,
-        mat_type=-1,
-        Nrvd=0,
-        Wrvd=0,
-        Kf1=0.95,
-        is_internal=True,
-        Rint=0,
-        Rext=1,
-        is_stator=True,
-        axial_vent=list(),
-        notch=list(),
-        init_dict=None,
-    ):
+    def __init__(self, L1=0.35, mat_type=-1, Nrvd=0, Wrvd=0, Kf1=0.95, is_internal=True, Rint=0, Rext=1, is_stator=True, axial_vent=list(), notch=list(), init_dict=None):
         """Constructor of the class. Can be use in two ways :
         - __init__ (arg1 = 1, arg3 = 5) every parameters have name and default values
             for Matrix, None will initialise the property with an empty Matrix
@@ -344,7 +324,7 @@
         if mat_type == -1:
             mat_type = Material()
         if init_dict is not None:  # Initialisation by dict
-            assert type(init_dict) is dict
+            assert(type(init_dict) is dict)
             # Overwrite default value with init_dict content
             if "L1" in list(init_dict.keys()):
                 L1 = init_dict["L1"]
@@ -392,18 +372,7 @@
                 elif isinstance(obj, dict):
                     # Check that the type is correct (including daughter)
                     class_name = obj.get("__class__")
-                    if class_name not in [
-                        "Hole",
-                        "HoleM50",
-                        "HoleM51",
-                        "HoleM52",
-                        "HoleM53",
-                        "HoleM54",
-                        "HoleMag",
-                        "VentilationCirc",
-                        "VentilationPolar",
-                        "VentilationTrap",
-                    ]:
+                    if class_name not in ['Hole', 'HoleM50', 'HoleM51', 'HoleM52', 'HoleM53', 'HoleM54', 'HoleMag', 'VentilationCirc', 'VentilationPolar', 'VentilationTrap']:
                         raise InitUnKnowClassError(
                             "Unknow class name "
                             + class_name
@@ -430,7 +399,7 @@
                 elif isinstance(obj, dict):
                     # Check that the type is correct (including daughter)
                     class_name = obj.get("__class__")
-                    if class_name not in ["Notch", "NotchEvenDist"]:
+                    if class_name not in ['Notch', 'NotchEvenDist']:
                         raise InitUnKnowClassError(
                             "Unknow class name "
                             + class_name
@@ -463,7 +432,7 @@
         Lamination_str += "L1 = " + str(self.L1) + linesep
         if self.mat_type is not None:
             tmp = self.mat_type.__str__().replace(linesep, linesep + "\t").rstrip("\t")
-            Lamination_str += "mat_type = " + tmp
+            Lamination_str += "mat_type = "+ tmp
         else:
             Lamination_str += "mat_type = None" + linesep + linesep
         Lamination_str += "Nrvd = " + str(self.Nrvd) + linesep
@@ -476,15 +445,13 @@
         if len(self.axial_vent) == 0:
             Lamination_str += "axial_vent = []" + linesep
         for ii in range(len(self.axial_vent)):
-            tmp = (
-                self.axial_vent[ii].__str__().replace(linesep, linesep + "\t") + linesep
-            )
-            Lamination_str += "axial_vent[" + str(ii) + "] =" + tmp + linesep + linesep
+            tmp = self.axial_vent[ii].__str__().replace(linesep, linesep + "\t") + linesep
+            Lamination_str += "axial_vent["+str(ii)+"] ="+ tmp + linesep + linesep
         if len(self.notch) == 0:
             Lamination_str += "notch = []" + linesep
         for ii in range(len(self.notch)):
             tmp = self.notch[ii].__str__().replace(linesep, linesep + "\t") + linesep
-            Lamination_str += "notch[" + str(ii) + "] =" + tmp + linesep + linesep
+            Lamination_str += "notch["+str(ii)+"] ="+ tmp + linesep + linesep
         return Lamination_str
 
     def __eq__(self, other):
@@ -563,12 +530,12 @@
 
     def get_logger(self):
         """getter of the logger"""
-        if hasattr(self, "logger_name"):
+        if hasattr(self,'logger_name'):
             return getLogger(self.logger_name)
         elif self.parent != None:
             return self.parent.get_logger()
         else:
-            return getLogger("Pyleecan")
+            return getLogger('Pyleecan')
 
     def _get_L1(self):
         """getter of L1"""
@@ -598,7 +565,6 @@
 
         if self._mat_type is not None:
             self._mat_type.parent = self
-
     # Lamination's material
     # Type : Material
     mat_type = property(
