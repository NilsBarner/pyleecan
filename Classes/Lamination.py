--- conflicted
+++ resolved
@@ -472,11 +472,7 @@
             Lamination_str += "parent = " + str(type(self.parent)) + " object" + linesep
         Lamination_str += "L1 = " + str(self.L1) + linesep
         if self.mat_type is not None:
-<<<<<<< HEAD
-            tmp = self.mat_type.__str__()[:-2].replace(linesep, linesep + "\t")
-=======
             tmp = self.mat_type.__str__().replace(linesep, linesep + "\t").rstrip("\t")
->>>>>>> 27afb3c5
             Lamination_str += "mat_type = " + tmp
         else:
             Lamination_str += "mat_type = None" + linesep + linesep
@@ -491,24 +487,14 @@
             Lamination_str += "axial_vent = []" + linesep
         for ii in range(len(self.axial_vent)):
             tmp = (
-<<<<<<< HEAD
-                self.axial_vent[ii].__str__()[:-2].replace(linesep, linesep + "\t")
-                + "\n"
-=======
                 self.axial_vent[ii].__str__().replace(linesep, linesep + "\t") + linesep
->>>>>>> 27afb3c5
             )
             Lamination_str += "axial_vent[" + str(ii) + "] =" + tmp + linesep + linesep
         if len(self.notch) == 0:
             Lamination_str += "notch = []" + linesep
         for ii in range(len(self.notch)):
-<<<<<<< HEAD
-            tmp = self.notch[ii].__str__()[:-2].replace(linesep, linesep + "\t") + "\n"
-            Lamination_str += "notch[" + str(ii) + "] =" + tmp
-=======
             tmp = self.notch[ii].__str__().replace(linesep, linesep + "\t") + linesep
             Lamination_str += "notch[" + str(ii) + "] =" + tmp + linesep + linesep
->>>>>>> 27afb3c5
         return Lamination_str
 
     def __eq__(self, other):
