--- conflicted
+++ resolved
@@ -138,23 +138,17 @@
 
         MachineSIPMSM_str = ""
         # Get the properties inherited from MachineSync
-<<<<<<< HEAD
-        MachineSIPMSM_str += super(MachineSIPMSM, self).__str__() + linesep
+        MachineSIPMSM_str += super(MachineSIPMSM, self).__str__()
         if self.rotor is not None:
-            MachineSIPMSM_str += (
-                "rotor = " + str(self.rotor.as_dict()) + linesep + linesep
-            )
+            tmp = self.rotor.__str__().replace(linesep, linesep + "\t").rstrip("\t")
+            MachineSIPMSM_str += "rotor = " + tmp
         else:
             MachineSIPMSM_str += "rotor = None" + linesep + linesep
         if self.stator is not None:
-            MachineSIPMSM_str += (
-                "stator = " + str(self.stator.as_dict()) + linesep + linesep
-            )
-        else:
-            MachineSIPMSM_str += "stator = None"
-=======
-        MachineSIPMSM_str += super(MachineSIPMSM, self).__str__()
->>>>>>> b0516bf4
+            tmp = self.stator.__str__().replace(linesep, linesep + "\t").rstrip("\t")
+            MachineSIPMSM_str += "stator = " + tmp
+        else:
+            MachineSIPMSM_str += "stator = None" + linesep + linesep
         return MachineSIPMSM_str
 
     def __eq__(self, other):
