# -*- coding: utf-8 -*-
"""File generated according to pyleecan/Generator/ClassesRef/Machine/MachineSIPMSM.csv
WARNING! All changes made in this file will be lost!
"""

from os import linesep
<<<<<<< HEAD
from logging import getLogger
from pyleecan.Classes._check import check_init_dict, check_var, raise_
=======
from pyleecan.Classes._check import check_var, raise_
>>>>>>> 5d30fce8
from pyleecan.Functions.save import save
from pyleecan.Classes.MachineSync import MachineSync

# Import all class method
# Try/catch to remove unnecessary dependencies in unused method
try:
    from pyleecan.Methods.Machine.MachineSIPMSM.check import check
except ImportError as error:
    check = error

try:
    from pyleecan.Methods.Machine.MachineSIPMSM.get_machine_type import get_machine_type
except ImportError as error:
    get_machine_type = error


from pyleecan.Classes._check import InitUnKnowClassError
from pyleecan.Classes.LamSlotMag import LamSlotMag
from pyleecan.Classes.LamSlotWind import LamSlotWind
from pyleecan.Classes.Frame import Frame
from pyleecan.Classes.Shaft import Shaft


class MachineSIPMSM(MachineSync):
    """Inset and Surface Permanent Magnet Synchronous Machine"""

    VERSION = 1

    # Check ImportError to remove unnecessary dependencies in unused method
    # cf Methods.Machine.MachineSIPMSM.check
    if isinstance(check, ImportError):
        check = property(
            fget=lambda x: raise_(
                ImportError("Can't use MachineSIPMSM method check: " + str(check))
            )
        )
    else:
        check = check
    # cf Methods.Machine.MachineSIPMSM.get_machine_type
    if isinstance(get_machine_type, ImportError):
        get_machine_type = property(
            fget=lambda x: raise_(
                ImportError(
                    "Can't use MachineSIPMSM method get_machine_type: "
                    + str(get_machine_type)
                )
            )
        )
    else:
        get_machine_type = get_machine_type
    # save method is available in all object
    save = save

    def __init__(
        self,
        rotor=-1,
        stator=-1,
        frame=-1,
        shaft=-1,
        name="default_machine",
        desc="",
        type_machine=1,
        logger_name="Pyleecan.Machine",
        init_dict=None,
    ):
        """Constructor of the class. Can be use in two ways :
        - __init__ (arg1 = 1, arg3 = 5) every parameters have name and default values
            for Matrix, None will initialise the property with an empty Matrix
            for pyleecan type, None will call the default constructor
        - __init__ (init_dict = d) d must be a dictionnary wiht every properties as keys

        ndarray or list can be given for Vector and Matrix
        object or dict can be given for pyleecan Object"""

        if rotor == -1:
            rotor = LamSlotMag()
        if stator == -1:
            stator = LamSlotWind()
        if frame == -1:
            frame = Frame()
        if shaft == -1:
            shaft = Shaft()
        if init_dict is not None:  # Initialisation by dict
<<<<<<< HEAD
            check_init_dict(
                init_dict,
                [
                    "rotor",
                    "stator",
                    "frame",
                    "shaft",
                    "name",
                    "desc",
                    "type_machine",
                    "logger_name",
                ],
            )
=======
            assert type(init_dict) is dict
>>>>>>> 5d30fce8
            # Overwrite default value with init_dict content
            if "rotor" in list(init_dict.keys()):
                rotor = init_dict["rotor"]
            if "stator" in list(init_dict.keys()):
                stator = init_dict["stator"]
            if "frame" in list(init_dict.keys()):
                frame = init_dict["frame"]
            if "shaft" in list(init_dict.keys()):
                shaft = init_dict["shaft"]
            if "name" in list(init_dict.keys()):
                name = init_dict["name"]
            if "desc" in list(init_dict.keys()):
                desc = init_dict["desc"]
            if "type_machine" in list(init_dict.keys()):
                type_machine = init_dict["type_machine"]
            if "logger_name" in list(init_dict.keys()):
                logger_name = init_dict["logger_name"]
        # Initialisation by argument
        # rotor can be None, a LamSlotMag object or a dict
        if isinstance(rotor, dict):
            self.rotor = LamSlotMag(init_dict=rotor)
        else:
            self.rotor = rotor
        # stator can be None, a LamSlotWind object or a dict
        if isinstance(stator, dict):
            # Check that the type is correct (including daughter)
            class_name = stator.get("__class__")
            if class_name not in ["LamSlotWind", "LamSquirrelCage"]:
                raise InitUnKnowClassError(
                    "Unknow class name " + class_name + " in init_dict for stator"
                )
            # Dynamic import to call the correct constructor
            module = __import__("pyleecan.Classes." + class_name, fromlist=[class_name])
            class_obj = getattr(module, class_name)
            self.stator = class_obj(init_dict=stator)
        else:
            self.stator = stator
        # Call MachineSync init
        super(MachineSIPMSM, self).__init__(
            frame=frame,
            shaft=shaft,
            name=name,
            desc=desc,
            type_machine=type_machine,
            logger_name=logger_name,
        )
        # The class is frozen (in MachineSync init), for now it's impossible to
        # add new properties

    def __str__(self):
        """Convert this objet in a readeable string (for print)"""

        MachineSIPMSM_str = ""
        # Get the properties inherited from MachineSync
        MachineSIPMSM_str += super(MachineSIPMSM, self).__str__()
        if self.rotor is not None:
            tmp = self.rotor.__str__().replace(linesep, linesep + "\t").rstrip("\t")
            MachineSIPMSM_str += "rotor = " + tmp
        else:
            MachineSIPMSM_str += "rotor = None" + linesep + linesep
        if self.stator is not None:
            tmp = self.stator.__str__().replace(linesep, linesep + "\t").rstrip("\t")
            MachineSIPMSM_str += "stator = " + tmp
        else:
            MachineSIPMSM_str += "stator = None" + linesep + linesep
        return MachineSIPMSM_str

    def __eq__(self, other):
        """Compare two objects (skip parent)"""

        if type(other) != type(self):
            return False

        # Check the properties inherited from MachineSync
        if not super(MachineSIPMSM, self).__eq__(other):
            return False
        if other.rotor != self.rotor:
            return False
        if other.stator != self.stator:
            return False
        return True

    def as_dict(self):
        """Convert this objet in a json seriable dict (can be use in __init__)
        """

        # Get the properties inherited from MachineSync
        MachineSIPMSM_dict = super(MachineSIPMSM, self).as_dict()
        if self.rotor is None:
            MachineSIPMSM_dict["rotor"] = None
        else:
            MachineSIPMSM_dict["rotor"] = self.rotor.as_dict()
        if self.stator is None:
            MachineSIPMSM_dict["stator"] = None
        else:
            MachineSIPMSM_dict["stator"] = self.stator.as_dict()
        # The class name is added to the dict fordeserialisation purpose
        # Overwrite the mother class name
        MachineSIPMSM_dict["__class__"] = "MachineSIPMSM"
        return MachineSIPMSM_dict

    def _set_None(self):
        """Set all the properties to None (except pyleecan object)"""

        if self.rotor is not None:
            self.rotor._set_None()
        if self.stator is not None:
            self.stator._set_None()
        # Set to None the properties inherited from MachineSync
        super(MachineSIPMSM, self)._set_None()

    def get_logger(self):
        """getter of the logger"""
        if hasattr(self, "logger_name"):
            return getLogger(self.logger_name)
        elif self.parent != None:
            return self.parent.get_logger()
        else:
            return getLogger("Pyleecan")

    def _get_rotor(self):
        """getter of rotor"""
        return self._rotor

    def _set_rotor(self, value):
        """setter of rotor"""
        check_var("rotor", value, "LamSlotMag")
        self._rotor = value

        if self._rotor is not None:
            self._rotor.parent = self

    # Machine's Rotor
    # Type : LamSlotMag
    rotor = property(fget=_get_rotor, fset=_set_rotor, doc=u"""Machine's Rotor""")

    def _get_stator(self):
        """getter of stator"""
        return self._stator

    def _set_stator(self, value):
        """setter of stator"""
        check_var("stator", value, "LamSlotWind")
        self._stator = value

        if self._stator is not None:
            self._stator.parent = self

    # Machine's Stator
    # Type : LamSlotWind
    stator = property(fget=_get_stator, fset=_set_stator, doc=u"""Machine's Stator""")<|MERGE_RESOLUTION|>--- conflicted
+++ resolved
@@ -4,12 +4,8 @@
 """
 
 from os import linesep
-<<<<<<< HEAD
 from logging import getLogger
-from pyleecan.Classes._check import check_init_dict, check_var, raise_
-=======
 from pyleecan.Classes._check import check_var, raise_
->>>>>>> 5d30fce8
 from pyleecan.Functions.save import save
 from pyleecan.Classes.MachineSync import MachineSync
 
@@ -63,18 +59,7 @@
     # save method is available in all object
     save = save
 
-    def __init__(
-        self,
-        rotor=-1,
-        stator=-1,
-        frame=-1,
-        shaft=-1,
-        name="default_machine",
-        desc="",
-        type_machine=1,
-        logger_name="Pyleecan.Machine",
-        init_dict=None,
-    ):
+    def __init__(self, rotor=-1, stator=-1, frame=-1, shaft=-1, name="default_machine", desc="", type_machine=1, logger_name="Pyleecan.Machine", init_dict=None):
         """Constructor of the class. Can be use in two ways :
         - __init__ (arg1 = 1, arg3 = 5) every parameters have name and default values
             for Matrix, None will initialise the property with an empty Matrix
@@ -93,23 +78,7 @@
         if shaft == -1:
             shaft = Shaft()
         if init_dict is not None:  # Initialisation by dict
-<<<<<<< HEAD
-            check_init_dict(
-                init_dict,
-                [
-                    "rotor",
-                    "stator",
-                    "frame",
-                    "shaft",
-                    "name",
-                    "desc",
-                    "type_machine",
-                    "logger_name",
-                ],
-            )
-=======
-            assert type(init_dict) is dict
->>>>>>> 5d30fce8
+            assert(type(init_dict) is dict)
             # Overwrite default value with init_dict content
             if "rotor" in list(init_dict.keys()):
                 rotor = init_dict["rotor"]
@@ -136,26 +105,17 @@
         # stator can be None, a LamSlotWind object or a dict
         if isinstance(stator, dict):
             # Check that the type is correct (including daughter)
-            class_name = stator.get("__class__")
-            if class_name not in ["LamSlotWind", "LamSquirrelCage"]:
-                raise InitUnKnowClassError(
-                    "Unknow class name " + class_name + " in init_dict for stator"
-                )
+            class_name = stator.get('__class__')
+            if class_name not in ['LamSlotWind', 'LamSquirrelCage']:
+                raise InitUnKnowClassError("Unknow class name "+class_name+" in init_dict for stator")
             # Dynamic import to call the correct constructor
-            module = __import__("pyleecan.Classes." + class_name, fromlist=[class_name])
-            class_obj = getattr(module, class_name)
+            module = __import__("pyleecan.Classes."+class_name, fromlist=[class_name])
+            class_obj = getattr(module,class_name)
             self.stator = class_obj(init_dict=stator)
         else:
             self.stator = stator
         # Call MachineSync init
-        super(MachineSIPMSM, self).__init__(
-            frame=frame,
-            shaft=shaft,
-            name=name,
-            desc=desc,
-            type_machine=type_machine,
-            logger_name=logger_name,
-        )
+        super(MachineSIPMSM, self).__init__(frame=frame, shaft=shaft, name=name, desc=desc, type_machine=type_machine, logger_name=logger_name)
         # The class is frozen (in MachineSync init), for now it's impossible to
         # add new properties
 
@@ -167,12 +127,12 @@
         MachineSIPMSM_str += super(MachineSIPMSM, self).__str__()
         if self.rotor is not None:
             tmp = self.rotor.__str__().replace(linesep, linesep + "\t").rstrip("\t")
-            MachineSIPMSM_str += "rotor = " + tmp
+            MachineSIPMSM_str += "rotor = "+ tmp
         else:
             MachineSIPMSM_str += "rotor = None" + linesep + linesep
         if self.stator is not None:
             tmp = self.stator.__str__().replace(linesep, linesep + "\t").rstrip("\t")
-            MachineSIPMSM_str += "stator = " + tmp
+            MachineSIPMSM_str += "stator = "+ tmp
         else:
             MachineSIPMSM_str += "stator = None" + linesep + linesep
         return MachineSIPMSM_str
@@ -223,12 +183,12 @@
 
     def get_logger(self):
         """getter of the logger"""
-        if hasattr(self, "logger_name"):
+        if hasattr(self,'logger_name'):
             return getLogger(self.logger_name)
         elif self.parent != None:
             return self.parent.get_logger()
         else:
-            return getLogger("Pyleecan")
+            return getLogger('Pyleecan')
 
     def _get_rotor(self):
         """getter of rotor"""
@@ -241,7 +201,6 @@
 
         if self._rotor is not None:
             self._rotor.parent = self
-
     # Machine's Rotor
     # Type : LamSlotMag
     rotor = property(fget=_get_rotor, fset=_set_rotor, doc=u"""Machine's Rotor""")
@@ -257,7 +216,8 @@
 
         if self._stator is not None:
             self._stator.parent = self
-
     # Machine's Stator
     # Type : LamSlotWind
-    stator = property(fget=_get_stator, fset=_set_stator, doc=u"""Machine's Stator""")+    stator = property(
+        fget=_get_stator, fset=_set_stator, doc=u"""Machine's Stator"""
+    )