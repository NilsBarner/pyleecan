# -*- coding: utf-8 -*-
"""File generated according to pyleecan/Generator/ClassesRef/Machine/MachineSIPMSM.csv
WARNING! All changes made in this file will be lost!
"""

from os import linesep
<<<<<<< HEAD
from logging import getLogger
from pyleecan.Classes._check import check_init_dict, check_var, raise_
=======
from pyleecan.Classes._check import check_var, raise_
>>>>>>> 3481893b
from pyleecan.Functions.save import save
from pyleecan.Classes.MachineSync import MachineSync

# Import all class method
# Try/catch to remove unnecessary dependencies in unused method
try:
    from pyleecan.Methods.Machine.MachineSIPMSM.check import check
except ImportError as error:
    check = error

try:
    from pyleecan.Methods.Machine.MachineSIPMSM.get_machine_type import get_machine_type
except ImportError as error:
    get_machine_type = error


from pyleecan.Classes._check import InitUnKnowClassError
from pyleecan.Classes.LamSlotMag import LamSlotMag
from pyleecan.Classes.LamSlotWind import LamSlotWind
from pyleecan.Classes.Frame import Frame
from pyleecan.Classes.Shaft import Shaft


class MachineSIPMSM(MachineSync):
    """Inset and Surface Permanent Magnet Synchronous Machine"""

    VERSION = 1

    # Check ImportError to remove unnecessary dependencies in unused method
    # cf Methods.Machine.MachineSIPMSM.check
    if isinstance(check, ImportError):
        check = property(
            fget=lambda x: raise_(
                ImportError("Can't use MachineSIPMSM method check: " + str(check))
            )
        )
    else:
        check = check
    # cf Methods.Machine.MachineSIPMSM.get_machine_type
    if isinstance(get_machine_type, ImportError):
        get_machine_type = property(
            fget=lambda x: raise_(
                ImportError(
                    "Can't use MachineSIPMSM method get_machine_type: "
                    + str(get_machine_type)
                )
            )
        )
    else:
        get_machine_type = get_machine_type
    # save method is available in all object
    save = save

    def __init__(
        self,
        rotor=-1,
        stator=-1,
        frame=-1,
        shaft=-1,
        name="default_machine",
        desc="",
        type_machine=1,
        logger_name="Pyleecan.Machine",
        init_dict=None,
    ):
        """Constructor of the class. Can be use in two ways :
        - __init__ (arg1 = 1, arg3 = 5) every parameters have name and default values
            for Matrix, None will initialise the property with an empty Matrix
            for pyleecan type, None will call the default constructor
        - __init__ (init_dict = d) d must be a dictionnary wiht every properties as keys

        ndarray or list can be given for Vector and Matrix
        object or dict can be given for pyleecan Object"""

        if rotor == -1:
            rotor = LamSlotMag()
        if stator == -1:
            stator = LamSlotWind()
        if frame == -1:
            frame = Frame()
        if shaft == -1:
            shaft = Shaft()
        if init_dict is not None:  # Initialisation by dict
<<<<<<< HEAD
            check_init_dict(
                init_dict,
                [
                    "rotor",
                    "stator",
                    "frame",
                    "shaft",
                    "name",
                    "desc",
                    "type_machine",
                    "logger_name",
                ],
            )
=======
            assert type(init_dict) is dict
>>>>>>> 3481893b
            # Overwrite default value with init_dict content
            if "rotor" in list(init_dict.keys()):
                rotor = init_dict["rotor"]
            if "stator" in list(init_dict.keys()):
                stator = init_dict["stator"]
            if "frame" in list(init_dict.keys()):
                frame = init_dict["frame"]
            if "shaft" in list(init_dict.keys()):
                shaft = init_dict["shaft"]
            if "name" in list(init_dict.keys()):
                name = init_dict["name"]
            if "desc" in list(init_dict.keys()):
                desc = init_dict["desc"]
            if "type_machine" in list(init_dict.keys()):
                type_machine = init_dict["type_machine"]
            if "logger_name" in list(init_dict.keys()):
                logger_name = init_dict["logger_name"]
        # Initialisation by argument
        # rotor can be None, a LamSlotMag object or a dict
        if isinstance(rotor, dict):
            self.rotor = LamSlotMag(init_dict=rotor)
        else:
            self.rotor = rotor
        # stator can be None, a LamSlotWind object or a dict
        if isinstance(stator, dict):
            # Check that the type is correct (including daughter)
            class_name = stator.get("__class__")
            if class_name not in ["LamSlotWind", "LamSquirrelCage"]:
                raise InitUnKnowClassError(
                    "Unknow class name " + class_name + " in init_dict for stator"
                )
            # Dynamic import to call the correct constructor
            module = __import__("pyleecan.Classes." + class_name, fromlist=[class_name])
            class_obj = getattr(module, class_name)
            self.stator = class_obj(init_dict=stator)
        else:
            self.stator = stator
        # Call MachineSync init
        super(MachineSIPMSM, self).__init__(
            frame=frame,
            shaft=shaft,
            name=name,
            desc=desc,
            type_machine=type_machine,
            logger_name=logger_name,
        )
        # The class is frozen (in MachineSync init), for now it's impossible to
        # add new properties

    def __str__(self):
        """Convert this objet in a readeable string (for print)"""

        MachineSIPMSM_str = ""
        # Get the properties inherited from MachineSync
        MachineSIPMSM_str += super(MachineSIPMSM, self).__str__()
        if self.rotor is not None:
            tmp = self.rotor.__str__().replace(linesep, linesep + "\t").rstrip("\t")
            MachineSIPMSM_str += "rotor = " + tmp
        else:
            MachineSIPMSM_str += "rotor = None" + linesep + linesep
        if self.stator is not None:
            tmp = self.stator.__str__().replace(linesep, linesep + "\t").rstrip("\t")
            MachineSIPMSM_str += "stator = " + tmp
        else:
            MachineSIPMSM_str += "stator = None" + linesep + linesep
        return MachineSIPMSM_str

    def __eq__(self, other):
        """Compare two objects (skip parent)"""

        if type(other) != type(self):
            return False

        # Check the properties inherited from MachineSync
        if not super(MachineSIPMSM, self).__eq__(other):
            return False
        if other.rotor != self.rotor:
            return False
        if other.stator != self.stator:
            return False
        return True

    def as_dict(self):
        """Convert this objet in a json seriable dict (can be use in __init__)
        """

        # Get the properties inherited from MachineSync
        MachineSIPMSM_dict = super(MachineSIPMSM, self).as_dict()
        if self.rotor is None:
            MachineSIPMSM_dict["rotor"] = None
        else:
            MachineSIPMSM_dict["rotor"] = self.rotor.as_dict()
        if self.stator is None:
            MachineSIPMSM_dict["stator"] = None
        else:
            MachineSIPMSM_dict["stator"] = self.stator.as_dict()
        # The class name is added to the dict fordeserialisation purpose
        # Overwrite the mother class name
        MachineSIPMSM_dict["__class__"] = "MachineSIPMSM"
        return MachineSIPMSM_dict

    def _set_None(self):
        """Set all the properties to None (except pyleecan object)"""

        if self.rotor is not None:
            self.rotor._set_None()
        if self.stator is not None:
            self.stator._set_None()
        # Set to None the properties inherited from MachineSync
        super(MachineSIPMSM, self)._set_None()

    def get_logger(self):
        """getter of the logger"""
        if hasattr(self, "logger_name"):
            return getLogger(self.logger_name)
        elif self.parent != None:
            return self.parent.get_logger()
        else:
            return getLogger("Pyleecan")

    def _get_rotor(self):
        """getter of rotor"""
        return self._rotor

    def _set_rotor(self, value):
        """setter of rotor"""
        check_var("rotor", value, "LamSlotMag")
        self._rotor = value

        if self._rotor is not None:
            self._rotor.parent = self

    # Machine's Rotor
    # Type : LamSlotMag
    rotor = property(fget=_get_rotor, fset=_set_rotor, doc=u"""Machine's Rotor""")

    def _get_stator(self):
        """getter of stator"""
        return self._stator

    def _set_stator(self, value):
        """setter of stator"""
        check_var("stator", value, "LamSlotWind")
        self._stator = value

        if self._stator is not None:
            self._stator.parent = self

    # Machine's Stator
    # Type : LamSlotWind
    stator = property(fget=_get_stator, fset=_set_stator, doc=u"""Machine's Stator""")<|MERGE_RESOLUTION|>--- conflicted
+++ resolved
@@ -4,12 +4,8 @@
 """
 
 from os import linesep
-<<<<<<< HEAD
 from logging import getLogger
-from pyleecan.Classes._check import check_init_dict, check_var, raise_
-=======
 from pyleecan.Classes._check import check_var, raise_
->>>>>>> 3481893b
 from pyleecan.Functions.save import save
 from pyleecan.Classes.MachineSync import MachineSync
 
@@ -93,23 +89,7 @@
         if shaft == -1:
             shaft = Shaft()
         if init_dict is not None:  # Initialisation by dict
-<<<<<<< HEAD
-            check_init_dict(
-                init_dict,
-                [
-                    "rotor",
-                    "stator",
-                    "frame",
-                    "shaft",
-                    "name",
-                    "desc",
-                    "type_machine",
-                    "logger_name",
-                ],
-            )
-=======
             assert type(init_dict) is dict
->>>>>>> 3481893b
             # Overwrite default value with init_dict content
             if "rotor" in list(init_dict.keys()):
                 rotor = init_dict["rotor"]
