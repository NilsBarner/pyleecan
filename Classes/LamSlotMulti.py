--- conflicted
+++ resolved
@@ -4,12 +4,8 @@
 """
 
 from os import linesep
-<<<<<<< HEAD
 from logging import getLogger
-from pyleecan.Classes._check import set_array, check_init_dict, check_var, raise_
-=======
 from pyleecan.Classes._check import set_array, check_var, raise_
->>>>>>> 5d30fce8
 from pyleecan.Functions.save import save
 from pyleecan.Classes.Lamination import Lamination
 
@@ -36,9 +32,7 @@
     comp_surfaces = error
 
 try:
-    from pyleecan.Methods.Machine.LamSlotMulti.get_pole_pair_number import (
-        get_pole_pair_number,
-    )
+    from pyleecan.Methods.Machine.LamSlotMulti.get_pole_pair_number import get_pole_pair_number
 except ImportError as error:
     get_pole_pair_number = error
 
@@ -177,23 +171,7 @@
     # save method is available in all object
     save = save
 
-    def __init__(
-        self,
-        slot_list=list(),
-        alpha=None,
-        L1=0.35,
-        mat_type=-1,
-        Nrvd=0,
-        Wrvd=0,
-        Kf1=0.95,
-        is_internal=True,
-        Rint=0,
-        Rext=1,
-        is_stator=True,
-        axial_vent=list(),
-        notch=list(),
-        init_dict=None,
-    ):
+    def __init__(self, slot_list=list(), alpha=None, L1=0.35, mat_type=-1, Nrvd=0, Wrvd=0, Kf1=0.95, is_internal=True, Rint=0, Rext=1, is_stator=True, axial_vent=list(), notch=list(), init_dict=None):
         """Constructor of the class. Can be use in two ways :
         - __init__ (arg1 = 1, arg3 = 5) every parameters have name and default values
             for Matrix, None will initialise the property with an empty Matrix
@@ -206,7 +184,7 @@
         if mat_type == -1:
             mat_type = Material()
         if init_dict is not None:  # Initialisation by dict
-            assert type(init_dict) is dict
+            assert(type(init_dict) is dict)
             # Overwrite default value with init_dict content
             if "slot_list" in list(init_dict.keys()):
                 slot_list = init_dict["slot_list"]
@@ -244,33 +222,7 @@
                 elif isinstance(obj, dict):
                     # Check that the type is correct (including daughter)
                     class_name = obj.get("__class__")
-                    if class_name not in [
-                        "Slot",
-                        "Slot19",
-                        "SlotMFlat",
-                        "SlotMPolar",
-                        "SlotMag",
-                        "SlotUD",
-                        "SlotW10",
-                        "SlotW11",
-                        "SlotW12",
-                        "SlotW13",
-                        "SlotW14",
-                        "SlotW15",
-                        "SlotW16",
-                        "SlotW21",
-                        "SlotW22",
-                        "SlotW23",
-                        "SlotW24",
-                        "SlotW25",
-                        "SlotW26",
-                        "SlotW27",
-                        "SlotW28",
-                        "SlotW29",
-                        "SlotW60",
-                        "SlotW61",
-                        "SlotWind",
-                    ]:
+                    if class_name not in ['Slot', 'Slot19', 'SlotMFlat', 'SlotMPolar', 'SlotMag', 'SlotUD', 'SlotW10', 'SlotW11', 'SlotW12', 'SlotW13', 'SlotW14', 'SlotW15', 'SlotW16', 'SlotW21', 'SlotW22', 'SlotW23', 'SlotW24', 'SlotW25', 'SlotW26', 'SlotW27', 'SlotW28', 'SlotW29', 'SlotW60', 'SlotW61', 'SlotWind']:
                         raise InitUnKnowClassError(
                             "Unknow class name "
                             + class_name
@@ -291,19 +243,7 @@
         # alpha can be None, a ndarray or a list
         set_array(self, "alpha", alpha)
         # Call Lamination init
-        super(LamSlotMulti, self).__init__(
-            L1=L1,
-            mat_type=mat_type,
-            Nrvd=Nrvd,
-            Wrvd=Wrvd,
-            Kf1=Kf1,
-            is_internal=is_internal,
-            Rint=Rint,
-            Rext=Rext,
-            is_stator=is_stator,
-            axial_vent=axial_vent,
-            notch=notch,
-        )
+        super(LamSlotMulti, self).__init__(L1=L1, mat_type=mat_type, Nrvd=Nrvd, Wrvd=Wrvd, Kf1=Kf1, is_internal=is_internal, Rint=Rint, Rext=Rext, is_stator=is_stator, axial_vent=axial_vent, notch=notch)
         # The class is frozen (in Lamination init), for now it's impossible to
         # add new properties
 
@@ -316,17 +256,9 @@
         if len(self.slot_list) == 0:
             LamSlotMulti_str += "slot_list = []" + linesep
         for ii in range(len(self.slot_list)):
-            tmp = (
-                self.slot_list[ii].__str__().replace(linesep, linesep + "\t") + linesep
-            )
-            LamSlotMulti_str += "slot_list[" + str(ii) + "] =" + tmp + linesep + linesep
-        LamSlotMulti_str += (
-            "alpha = "
-            + linesep
-            + str(self.alpha).replace(linesep, linesep + "\t")
-            + linesep
-            + linesep
-        )
+            tmp = self.slot_list[ii].__str__().replace(linesep, linesep + "\t") + linesep
+            LamSlotMulti_str += "slot_list["+str(ii)+"] ="+ tmp + linesep + linesep
+        LamSlotMulti_str += "alpha = " + linesep + str(self.alpha).replace(linesep, linesep + "\t") + linesep + linesep
         return LamSlotMulti_str
 
     def __eq__(self, other):
@@ -373,12 +305,12 @@
 
     def get_logger(self):
         """getter of the logger"""
-        if hasattr(self, "logger_name"):
+        if hasattr(self,'logger_name'):
             return getLogger(self.logger_name)
         elif self.parent != None:
             return self.parent.get_logger()
         else:
-            return getLogger("Pyleecan")
+            return getLogger('Pyleecan')
 
     def _get_slot_list(self):
         """getter of slot_list"""
