--- conflicted
+++ resolved
@@ -4,12 +4,8 @@
 """
 
 from os import linesep
-<<<<<<< HEAD
 from logging import getLogger
-from pyleecan.Classes._check import check_init_dict, check_var, raise_
-=======
 from pyleecan.Classes._check import check_var, raise_
->>>>>>> 5d30fce8
 from pyleecan.Functions.save import save
 from pyleecan.Classes._frozen import FrozenClass
 
@@ -73,7 +69,7 @@
         if force == -1:
             force = Force()
         if init_dict is not None:  # Initialisation by dict
-            assert type(init_dict) is dict
+            assert(type(init_dict) is dict)
             # Overwrite default value with init_dict content
             if "force" in list(init_dict.keys()):
                 force = init_dict["force"]
@@ -82,14 +78,12 @@
         # force can be None, a Force object or a dict
         if isinstance(force, dict):
             # Check that the type is correct (including daughter)
-            class_name = force.get("__class__")
-            if class_name not in ["Force", "ForceMT"]:
-                raise InitUnKnowClassError(
-                    "Unknow class name " + class_name + " in init_dict for force"
-                )
+            class_name = force.get('__class__')
+            if class_name not in ['Force', 'ForceMT']:
+                raise InitUnKnowClassError("Unknow class name "+class_name+" in init_dict for force")
             # Dynamic import to call the correct constructor
-            module = __import__("pyleecan.Classes." + class_name, fromlist=[class_name])
-            class_obj = getattr(module, class_name)
+            module = __import__("pyleecan.Classes."+class_name, fromlist=[class_name])
+            class_obj = getattr(module,class_name)
             self.force = class_obj(init_dict=force)
         else:
             self.force = force
@@ -107,7 +101,7 @@
             Structural_str += "parent = " + str(type(self.parent)) + " object" + linesep
         if self.force is not None:
             tmp = self.force.__str__().replace(linesep, linesep + "\t").rstrip("\t")
-            Structural_str += "force = " + tmp
+            Structural_str += "force = "+ tmp
         else:
             Structural_str += "force = None" + linesep + linesep
         return Structural_str
@@ -142,12 +136,12 @@
 
     def get_logger(self):
         """getter of the logger"""
-        if hasattr(self, "logger_name"):
+        if hasattr(self,'logger_name'):
             return getLogger(self.logger_name)
         elif self.parent != None:
             return self.parent.get_logger()
         else:
-            return getLogger("Pyleecan")
+            return getLogger('Pyleecan')
 
     def _get_force(self):
         """getter of force"""
@@ -160,7 +154,6 @@
 
         if self._force is not None:
             self._force.parent = self
-
     # Force module
     # Type : Force
     force = property(fget=_get_force, fset=_set_force, doc=u"""Force module""")