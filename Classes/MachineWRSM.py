--- conflicted
+++ resolved
@@ -146,23 +146,17 @@
 
         MachineWRSM_str = ""
         # Get the properties inherited from MachineSync
-<<<<<<< HEAD
-        MachineWRSM_str += super(MachineWRSM, self).__str__() + linesep
+        MachineWRSM_str += super(MachineWRSM, self).__str__()
         if self.rotor is not None:
-            MachineWRSM_str += (
-                "rotor = " + str(self.rotor.as_dict()) + linesep + linesep
-            )
+            tmp = self.rotor.__str__().replace(linesep, linesep + "\t").rstrip("\t")
+            MachineWRSM_str += "rotor = " + tmp
         else:
             MachineWRSM_str += "rotor = None" + linesep + linesep
         if self.stator is not None:
-            MachineWRSM_str += (
-                "stator = " + str(self.stator.as_dict()) + linesep + linesep
-            )
-        else:
-            MachineWRSM_str += "stator = None"
-=======
-        MachineWRSM_str += super(MachineWRSM, self).__str__()
->>>>>>> b0516bf4
+            tmp = self.stator.__str__().replace(linesep, linesep + "\t").rstrip("\t")
+            MachineWRSM_str += "stator = " + tmp
+        else:
+            MachineWRSM_str += "stator = None" + linesep + linesep
         return MachineWRSM_str
 
     def __eq__(self, other):
