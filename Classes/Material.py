--- conflicted
+++ resolved
@@ -135,47 +135,27 @@
         Material_str += 'name = "' + str(self.name) + '"' + linesep
         Material_str += "is_isotropic = " + str(self.is_isotropic) + linesep
         if self.elec is not None:
-<<<<<<< HEAD
-            tmp = self.elec.__str__()[:-2].replace(linesep, linesep + "\t")
-=======
             tmp = self.elec.__str__().replace(linesep, linesep + "\t").rstrip("\t")
->>>>>>> 27afb3c5
             Material_str += "elec = " + tmp
         else:
             Material_str += "elec = None" + linesep + linesep
         if self.mag is not None:
-<<<<<<< HEAD
-            tmp = self.mag.__str__()[:-2].replace(linesep, linesep + "\t")
-=======
             tmp = self.mag.__str__().replace(linesep, linesep + "\t").rstrip("\t")
->>>>>>> 27afb3c5
             Material_str += "mag = " + tmp
         else:
             Material_str += "mag = None" + linesep + linesep
         if self.struct is not None:
-<<<<<<< HEAD
-            tmp = self.struct.__str__()[:-2].replace(linesep, linesep + "\t")
-=======
             tmp = self.struct.__str__().replace(linesep, linesep + "\t").rstrip("\t")
->>>>>>> 27afb3c5
             Material_str += "struct = " + tmp
         else:
             Material_str += "struct = None" + linesep + linesep
         if self.HT is not None:
-<<<<<<< HEAD
-            tmp = self.HT.__str__()[:-2].replace(linesep, linesep + "\t")
-=======
             tmp = self.HT.__str__().replace(linesep, linesep + "\t").rstrip("\t")
->>>>>>> 27afb3c5
             Material_str += "HT = " + tmp
         else:
             Material_str += "HT = None" + linesep + linesep
         if self.eco is not None:
-<<<<<<< HEAD
-            tmp = self.eco.__str__()[:-2].replace(linesep, linesep + "\t")
-=======
             tmp = self.eco.__str__().replace(linesep, linesep + "\t").rstrip("\t")
->>>>>>> 27afb3c5
             Material_str += "eco = " + tmp
         else:
             Material_str += "eco = None" + linesep + linesep
