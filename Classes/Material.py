# -*- coding: utf-8 -*-
"""File generated according to pyleecan/Generator/ClassesRef/Material/Material.csv
WARNING! All changes made in this file will be lost!
"""

from os import linesep
<<<<<<< HEAD
from logging import getLogger
from pyleecan.Classes._check import check_init_dict, check_var, raise_
=======
from pyleecan.Classes._check import check_var, raise_
>>>>>>> 5d30fce8
from pyleecan.Functions.save import save
from pyleecan.Classes._frozen import FrozenClass

from pyleecan.Classes._check import InitUnKnowClassError
from pyleecan.Classes.MatElectrical import MatElectrical
from pyleecan.Classes.MatMagnetics import MatMagnetics
from pyleecan.Classes.MatStructural import MatStructural
from pyleecan.Classes.MatHT import MatHT
from pyleecan.Classes.MatEconomical import MatEconomical


class Material(FrozenClass):

    VERSION = 1

    # save method is available in all object
    save = save

    def __init__(
        self,
        name="M400-50A",
        is_isotropic=False,
        elec=-1,
        mag=-1,
        struct=-1,
        HT=-1,
        eco=-1,
        desc="Lamination M400-50A",
        path="",
        init_dict=None,
    ):
        """Constructor of the class. Can be use in two ways :
        - __init__ (arg1 = 1, arg3 = 5) every parameters have name and default values
            for Matrix, None will initialise the property with an empty Matrix
            for pyleecan type, None will call the default constructor
        - __init__ (init_dict = d) d must be a dictionnary wiht every properties as keys

        ndarray or list can be given for Vector and Matrix
        object or dict can be given for pyleecan Object"""

        if elec == -1:
            elec = MatElectrical()
        if mag == -1:
            mag = MatMagnetics()
        if struct == -1:
            struct = MatStructural()
        if HT == -1:
            HT = MatHT()
        if eco == -1:
            eco = MatEconomical()
        if init_dict is not None:  # Initialisation by dict
            assert type(init_dict) is dict
            # Overwrite default value with init_dict content
            if "name" in list(init_dict.keys()):
                name = init_dict["name"]
            if "is_isotropic" in list(init_dict.keys()):
                is_isotropic = init_dict["is_isotropic"]
            if "elec" in list(init_dict.keys()):
                elec = init_dict["elec"]
            if "mag" in list(init_dict.keys()):
                mag = init_dict["mag"]
            if "struct" in list(init_dict.keys()):
                struct = init_dict["struct"]
            if "HT" in list(init_dict.keys()):
                HT = init_dict["HT"]
            if "eco" in list(init_dict.keys()):
                eco = init_dict["eco"]
            if "desc" in list(init_dict.keys()):
                desc = init_dict["desc"]
            if "path" in list(init_dict.keys()):
                path = init_dict["path"]
        # Initialisation by argument
        self.parent = None
        self.name = name
        self.is_isotropic = is_isotropic
        # elec can be None, a MatElectrical object or a dict
        if isinstance(elec, dict):
            self.elec = MatElectrical(init_dict=elec)
        else:
            self.elec = elec
        # mag can be None, a MatMagnetics object or a dict
        if isinstance(mag, dict):
            self.mag = MatMagnetics(init_dict=mag)
        else:
            self.mag = mag
        # struct can be None, a MatStructural object or a dict
        if isinstance(struct, dict):
            self.struct = MatStructural(init_dict=struct)
        else:
            self.struct = struct
        # HT can be None, a MatHT object or a dict
        if isinstance(HT, dict):
            self.HT = MatHT(init_dict=HT)
        else:
            self.HT = HT
        # eco can be None, a MatEconomical object or a dict
        if isinstance(eco, dict):
            self.eco = MatEconomical(init_dict=eco)
        else:
            self.eco = eco
        self.desc = desc
        self.path = path

        # The class is frozen, for now it's impossible to add new properties
        self._freeze()

    def __str__(self):
        """Convert this objet in a readeable string (for print)"""

        Material_str = ""
        if self.parent is None:
            Material_str += "parent = None " + linesep
        else:
            Material_str += "parent = " + str(type(self.parent)) + " object" + linesep
        Material_str += 'name = "' + str(self.name) + '"' + linesep
        Material_str += "is_isotropic = " + str(self.is_isotropic) + linesep
        if self.elec is not None:
            tmp = self.elec.__str__().replace(linesep, linesep + "\t").rstrip("\t")
            Material_str += "elec = " + tmp
        else:
            Material_str += "elec = None" + linesep + linesep
        if self.mag is not None:
            tmp = self.mag.__str__().replace(linesep, linesep + "\t").rstrip("\t")
            Material_str += "mag = " + tmp
        else:
            Material_str += "mag = None" + linesep + linesep
        if self.struct is not None:
            tmp = self.struct.__str__().replace(linesep, linesep + "\t").rstrip("\t")
            Material_str += "struct = " + tmp
        else:
            Material_str += "struct = None" + linesep + linesep
        if self.HT is not None:
            tmp = self.HT.__str__().replace(linesep, linesep + "\t").rstrip("\t")
            Material_str += "HT = " + tmp
        else:
            Material_str += "HT = None" + linesep + linesep
        if self.eco is not None:
            tmp = self.eco.__str__().replace(linesep, linesep + "\t").rstrip("\t")
            Material_str += "eco = " + tmp
        else:
            Material_str += "eco = None" + linesep + linesep
        Material_str += 'desc = "' + str(self.desc) + '"' + linesep
        Material_str += 'path = "' + str(self.path) + '"' + linesep
        return Material_str

    def __eq__(self, other):
        """Compare two objects (skip parent)"""

        if type(other) != type(self):
            return False
        if other.name != self.name:
            return False
        if other.is_isotropic != self.is_isotropic:
            return False
        if other.elec != self.elec:
            return False
        if other.mag != self.mag:
            return False
        if other.struct != self.struct:
            return False
        if other.HT != self.HT:
            return False
        if other.eco != self.eco:
            return False
        if other.desc != self.desc:
            return False
        if other.path != self.path:
            return False
        return True

    def as_dict(self):
        """Convert this objet in a json seriable dict (can be use in __init__)
        """

        Material_dict = dict()
        Material_dict["name"] = self.name
        Material_dict["is_isotropic"] = self.is_isotropic
        if self.elec is None:
            Material_dict["elec"] = None
        else:
            Material_dict["elec"] = self.elec.as_dict()
        if self.mag is None:
            Material_dict["mag"] = None
        else:
            Material_dict["mag"] = self.mag.as_dict()
        if self.struct is None:
            Material_dict["struct"] = None
        else:
            Material_dict["struct"] = self.struct.as_dict()
        if self.HT is None:
            Material_dict["HT"] = None
        else:
            Material_dict["HT"] = self.HT.as_dict()
        if self.eco is None:
            Material_dict["eco"] = None
        else:
            Material_dict["eco"] = self.eco.as_dict()
        Material_dict["desc"] = self.desc
        Material_dict["path"] = self.path
        # The class name is added to the dict fordeserialisation purpose
        Material_dict["__class__"] = "Material"
        return Material_dict

    def _set_None(self):
        """Set all the properties to None (except pyleecan object)"""

        self.name = None
        self.is_isotropic = None
        if self.elec is not None:
            self.elec._set_None()
        if self.mag is not None:
            self.mag._set_None()
        if self.struct is not None:
            self.struct._set_None()
        if self.HT is not None:
            self.HT._set_None()
        if self.eco is not None:
            self.eco._set_None()
        self.desc = None
        self.path = None

    def get_logger(self):
        """getter of the logger"""
        if hasattr(self, "logger_name"):
            return getLogger(self.logger_name)
        elif self.parent != None:
            return self.parent.get_logger()
        else:
            return getLogger("Pyleecan")

    def _get_name(self):
        """getter of name"""
        return self._name

    def _set_name(self, value):
        """setter of name"""
        check_var("name", value, "str")
        self._name = value

    # name of the material
    # Type : str
    name = property(fget=_get_name, fset=_set_name, doc=u"""name of the material""")

    def _get_is_isotropic(self):
        """getter of is_isotropic"""
        return self._is_isotropic

    def _set_is_isotropic(self, value):
        """setter of is_isotropic"""
        check_var("is_isotropic", value, "bool")
        self._is_isotropic = value

    # If True, uniformity in all orientations
    # Type : bool
    is_isotropic = property(
        fget=_get_is_isotropic,
        fset=_set_is_isotropic,
        doc=u"""If True, uniformity in all orientations""",
    )

    def _get_elec(self):
        """getter of elec"""
        return self._elec

    def _set_elec(self, value):
        """setter of elec"""
        check_var("elec", value, "MatElectrical")
        self._elec = value

        if self._elec is not None:
            self._elec.parent = self

    # Electrical properties of the material
    # Type : MatElectrical
    elec = property(
        fget=_get_elec, fset=_set_elec, doc=u"""Electrical properties of the material"""
    )

    def _get_mag(self):
        """getter of mag"""
        return self._mag

    def _set_mag(self, value):
        """setter of mag"""
        check_var("mag", value, "MatMagnetics")
        self._mag = value

        if self._mag is not None:
            self._mag.parent = self

    # Magnetic properties of the material
    # Type : MatMagnetics
    mag = property(
        fget=_get_mag, fset=_set_mag, doc=u"""Magnetic properties of the material"""
    )

    def _get_struct(self):
        """getter of struct"""
        return self._struct

    def _set_struct(self, value):
        """setter of struct"""
        check_var("struct", value, "MatStructural")
        self._struct = value

        if self._struct is not None:
            self._struct.parent = self

    # Structural properties of the material
    # Type : MatStructural
    struct = property(
        fget=_get_struct,
        fset=_set_struct,
        doc=u"""Structural properties of the material""",
    )

    def _get_HT(self):
        """getter of HT"""
        return self._HT

    def _set_HT(self, value):
        """setter of HT"""
        check_var("HT", value, "MatHT")
        self._HT = value

        if self._HT is not None:
            self._HT.parent = self

    # Heat Transfer properties of the material
    # Type : MatHT
    HT = property(
        fget=_get_HT, fset=_set_HT, doc=u"""Heat Transfer properties of the material"""
    )

    def _get_eco(self):
        """getter of eco"""
        return self._eco

    def _set_eco(self, value):
        """setter of eco"""
        check_var("eco", value, "MatEconomical")
        self._eco = value

        if self._eco is not None:
            self._eco.parent = self

    # Economical properties of the material
    # Type : MatEconomical
    eco = property(
        fget=_get_eco, fset=_set_eco, doc=u"""Economical properties of the material"""
    )

    def _get_desc(self):
        """getter of desc"""
        return self._desc

    def _set_desc(self, value):
        """setter of desc"""
        check_var("desc", value, "str")
        self._desc = value

    # material description
    # Type : str
    desc = property(fget=_get_desc, fset=_set_desc, doc=u"""material description""")

    def _get_path(self):
        """getter of path"""
        return self._path

    def _set_path(self, value):
        """setter of path"""
        check_var("path", value, "str")
        self._path = value

    # Path to the material file
    # Type : str
    path = property(
        fget=_get_path, fset=_set_path, doc=u"""Path to the material file"""
    )<|MERGE_RESOLUTION|>--- conflicted
+++ resolved
@@ -4,12 +4,8 @@
 """
 
 from os import linesep
-<<<<<<< HEAD
 from logging import getLogger
-from pyleecan.Classes._check import check_init_dict, check_var, raise_
-=======
 from pyleecan.Classes._check import check_var, raise_
->>>>>>> 5d30fce8
 from pyleecan.Functions.save import save
 from pyleecan.Classes._frozen import FrozenClass
 
@@ -28,19 +24,7 @@
     # save method is available in all object
     save = save
 
-    def __init__(
-        self,
-        name="M400-50A",
-        is_isotropic=False,
-        elec=-1,
-        mag=-1,
-        struct=-1,
-        HT=-1,
-        eco=-1,
-        desc="Lamination M400-50A",
-        path="",
-        init_dict=None,
-    ):
+    def __init__(self, name="M400-50A", is_isotropic=False, elec=-1, mag=-1, struct=-1, HT=-1, eco=-1, desc="Lamination M400-50A", path="", init_dict=None):
         """Constructor of the class. Can be use in two ways :
         - __init__ (arg1 = 1, arg3 = 5) every parameters have name and default values
             for Matrix, None will initialise the property with an empty Matrix
@@ -61,7 +45,7 @@
         if eco == -1:
             eco = MatEconomical()
         if init_dict is not None:  # Initialisation by dict
-            assert type(init_dict) is dict
+            assert(type(init_dict) is dict)
             # Overwrite default value with init_dict content
             if "name" in list(init_dict.keys()):
                 name = init_dict["name"]
@@ -128,27 +112,27 @@
         Material_str += "is_isotropic = " + str(self.is_isotropic) + linesep
         if self.elec is not None:
             tmp = self.elec.__str__().replace(linesep, linesep + "\t").rstrip("\t")
-            Material_str += "elec = " + tmp
+            Material_str += "elec = "+ tmp
         else:
             Material_str += "elec = None" + linesep + linesep
         if self.mag is not None:
             tmp = self.mag.__str__().replace(linesep, linesep + "\t").rstrip("\t")
-            Material_str += "mag = " + tmp
+            Material_str += "mag = "+ tmp
         else:
             Material_str += "mag = None" + linesep + linesep
         if self.struct is not None:
             tmp = self.struct.__str__().replace(linesep, linesep + "\t").rstrip("\t")
-            Material_str += "struct = " + tmp
+            Material_str += "struct = "+ tmp
         else:
             Material_str += "struct = None" + linesep + linesep
         if self.HT is not None:
             tmp = self.HT.__str__().replace(linesep, linesep + "\t").rstrip("\t")
-            Material_str += "HT = " + tmp
+            Material_str += "HT = "+ tmp
         else:
             Material_str += "HT = None" + linesep + linesep
         if self.eco is not None:
             tmp = self.eco.__str__().replace(linesep, linesep + "\t").rstrip("\t")
-            Material_str += "eco = " + tmp
+            Material_str += "eco = "+ tmp
         else:
             Material_str += "eco = None" + linesep + linesep
         Material_str += 'desc = "' + str(self.desc) + '"' + linesep
@@ -233,12 +217,12 @@
 
     def get_logger(self):
         """getter of the logger"""
-        if hasattr(self, "logger_name"):
+        if hasattr(self,'logger_name'):
             return getLogger(self.logger_name)
         elif self.parent != None:
             return self.parent.get_logger()
         else:
-            return getLogger("Pyleecan")
+            return getLogger('Pyleecan')
 
     def _get_name(self):
         """getter of name"""
@@ -251,7 +235,9 @@
 
     # name of the material
     # Type : str
-    name = property(fget=_get_name, fset=_set_name, doc=u"""name of the material""")
+    name = property(
+        fget=_get_name, fset=_set_name, doc=u"""name of the material"""
+    )
 
     def _get_is_isotropic(self):
         """getter of is_isotropic"""
@@ -265,9 +251,7 @@
     # If True, uniformity in all orientations
     # Type : bool
     is_isotropic = property(
-        fget=_get_is_isotropic,
-        fset=_set_is_isotropic,
-        doc=u"""If True, uniformity in all orientations""",
+        fget=_get_is_isotropic, fset=_set_is_isotropic, doc=u"""If True, uniformity in all orientations"""
     )
 
     def _get_elec(self):
@@ -281,7 +265,6 @@
 
         if self._elec is not None:
             self._elec.parent = self
-
     # Electrical properties of the material
     # Type : MatElectrical
     elec = property(
@@ -299,7 +282,6 @@
 
         if self._mag is not None:
             self._mag.parent = self
-
     # Magnetic properties of the material
     # Type : MatMagnetics
     mag = property(
@@ -317,13 +299,10 @@
 
         if self._struct is not None:
             self._struct.parent = self
-
     # Structural properties of the material
     # Type : MatStructural
     struct = property(
-        fget=_get_struct,
-        fset=_set_struct,
-        doc=u"""Structural properties of the material""",
+        fget=_get_struct, fset=_set_struct, doc=u"""Structural properties of the material"""
     )
 
     def _get_HT(self):
@@ -337,7 +316,6 @@
 
         if self._HT is not None:
             self._HT.parent = self
-
     # Heat Transfer properties of the material
     # Type : MatHT
     HT = property(
@@ -355,7 +333,6 @@
 
         if self._eco is not None:
             self._eco.parent = self
-
     # Economical properties of the material
     # Type : MatEconomical
     eco = property(
@@ -373,7 +350,9 @@
 
     # material description
     # Type : str
-    desc = property(fget=_get_desc, fset=_set_desc, doc=u"""material description""")
+    desc = property(
+        fget=_get_desc, fset=_set_desc, doc=u"""material description"""
+    )
 
     def _get_path(self):
         """getter of path"""
