# -*- coding: utf-8 -*-
"""File generated according to pyleecan/Generator/ClassesRef/Slot/Hole.csv
WARNING! All changes made in this file will be lost!
"""

from os import linesep
from pyleecan.Classes._check import check_init_dict, check_var, raise_
from pyleecan.Functions.save import save
from pyleecan.Classes._frozen import FrozenClass

# Import all class method
# Try/catch to remove unnecessary dependencies in unused method
try:
    from pyleecan.Methods.Slot.Hole.comp_radius import comp_radius
except ImportError as error:
    comp_radius = error

try:
    from pyleecan.Methods.Slot.Hole.comp_surface import comp_surface
except ImportError as error:
    comp_surface = error

try:
    from pyleecan.Methods.Slot.Hole.get_is_stator import get_is_stator
except ImportError as error:
    get_is_stator = error

try:
    from pyleecan.Methods.Slot.Hole.get_Rbo import get_Rbo
except ImportError as error:
    get_Rbo = error

try:
    from pyleecan.Methods.Slot.Hole.has_magnet import has_magnet
except ImportError as error:
    has_magnet = error

try:
    from pyleecan.Methods.Slot.Hole.plot import plot
except ImportError as error:
    plot = error


from pyleecan.Classes._check import InitUnKnowClassError
from pyleecan.Classes.Material import Material


class Hole(FrozenClass):
    """Holes for lamination (abstract)"""

    VERSION = 1

    # Check ImportError to remove unnecessary dependencies in unused method
    # cf Methods.Slot.Hole.comp_radius
    if isinstance(comp_radius, ImportError):
        comp_radius = property(
            fget=lambda x: raise_(
                ImportError("Can't use Hole method comp_radius: " + str(comp_radius))
            )
        )
    else:
        comp_radius = comp_radius
    # cf Methods.Slot.Hole.comp_surface
    if isinstance(comp_surface, ImportError):
        comp_surface = property(
            fget=lambda x: raise_(
                ImportError("Can't use Hole method comp_surface: " + str(comp_surface))
            )
        )
    else:
        comp_surface = comp_surface
    # cf Methods.Slot.Hole.get_is_stator
    if isinstance(get_is_stator, ImportError):
        get_is_stator = property(
            fget=lambda x: raise_(
                ImportError(
                    "Can't use Hole method get_is_stator: " + str(get_is_stator)
                )
            )
        )
    else:
        get_is_stator = get_is_stator
    # cf Methods.Slot.Hole.get_Rbo
    if isinstance(get_Rbo, ImportError):
        get_Rbo = property(
            fget=lambda x: raise_(
                ImportError("Can't use Hole method get_Rbo: " + str(get_Rbo))
            )
        )
    else:
        get_Rbo = get_Rbo
    # cf Methods.Slot.Hole.has_magnet
    if isinstance(has_magnet, ImportError):
        has_magnet = property(
            fget=lambda x: raise_(
                ImportError("Can't use Hole method has_magnet: " + str(has_magnet))
            )
        )
    else:
        has_magnet = has_magnet
    # cf Methods.Slot.Hole.plot
    if isinstance(plot, ImportError):
        plot = property(
            fget=lambda x: raise_(
                ImportError("Can't use Hole method plot: " + str(plot))
            )
        )
    else:
        plot = plot
    # save method is available in all object
    save = save

    def __init__(self, Zh=36, mat_void=-1, init_dict=None):
        """Constructor of the class. Can be use in two ways :
        - __init__ (arg1 = 1, arg3 = 5) every parameters have name and default values
            for Matrix, None will initialise the property with an empty Matrix
            for pyleecan type, None will call the default constructor
        - __init__ (init_dict = d) d must be a dictionnary wiht every properties as keys

        ndarray or list can be given for Vector and Matrix
        object or dict can be given for pyleecan Object"""

        if mat_void == -1:
            mat_void = Material()
        if init_dict is not None:  # Initialisation by dict
            check_init_dict(init_dict, ["Zh", "mat_void"])
            # Overwrite default value with init_dict content
            if "Zh" in list(init_dict.keys()):
                Zh = init_dict["Zh"]
            if "mat_void" in list(init_dict.keys()):
                mat_void = init_dict["mat_void"]
        # Initialisation by argument
        self.parent = None
        self.Zh = Zh
        # mat_void can be None, a Material object or a dict
        if isinstance(mat_void, dict):
            self.mat_void = Material(init_dict=mat_void)
        else:
            self.mat_void = mat_void

        # The class is frozen, for now it's impossible to add new properties
        self._freeze()

    def __str__(self):
        """Convert this objet in a readeable string (for print)"""

        Hole_str = ""
        if self.parent is None:
            Hole_str += "parent = None " + linesep
        else:
            Hole_str += "parent = " + str(type(self.parent)) + " object" + linesep
        Hole_str += "Zh = " + str(self.Zh) + linesep
        if self.mat_void is not None:
<<<<<<< HEAD
            tmp = self.mat_void.__str__()[:-2].replace(linesep, linesep + "\t")
=======
            tmp = self.mat_void.__str__().replace(linesep, linesep + "\t").rstrip("\t")
>>>>>>> 27afb3c5
            Hole_str += "mat_void = " + tmp
        else:
            Hole_str += "mat_void = None" + linesep + linesep
        return Hole_str

    def __eq__(self, other):
        """Compare two objects (skip parent)"""

        if type(other) != type(self):
            return False
        if other.Zh != self.Zh:
            return False
        if other.mat_void != self.mat_void:
            return False
        return True

    def as_dict(self):
        """Convert this objet in a json seriable dict (can be use in __init__)
        """

        Hole_dict = dict()
        Hole_dict["Zh"] = self.Zh
        if self.mat_void is None:
            Hole_dict["mat_void"] = None
        else:
            Hole_dict["mat_void"] = self.mat_void.as_dict()
        # The class name is added to the dict fordeserialisation purpose
        Hole_dict["__class__"] = "Hole"
        return Hole_dict

    def _set_None(self):
        """Set all the properties to None (except pyleecan object)"""

        self.Zh = None
        if self.mat_void is not None:
            self.mat_void._set_None()

    def _get_Zh(self):
        """getter of Zh"""
        return self._Zh

    def _set_Zh(self, value):
        """setter of Zh"""
        check_var("Zh", value, "int", Vmin=0, Vmax=1000)
        self._Zh = value

    # Number of Hole around the circumference
    # Type : int, min = 0, max = 1000
    Zh = property(
        fget=_get_Zh, fset=_set_Zh, doc=u"""Number of Hole around the circumference"""
    )

    def _get_mat_void(self):
        """getter of mat_void"""
        return self._mat_void

    def _set_mat_void(self, value):
        """setter of mat_void"""
        check_var("mat_void", value, "Material")
        self._mat_void = value

        if self._mat_void is not None:
            self._mat_void.parent = self

    # Material of the void part of the hole (Air in general)
    # Type : Material
    mat_void = property(
        fget=_get_mat_void,
        fset=_set_mat_void,
        doc=u"""Material of the void part of the hole (Air in general)""",
    )<|MERGE_RESOLUTION|>--- conflicted
+++ resolved
@@ -151,11 +151,7 @@
             Hole_str += "parent = " + str(type(self.parent)) + " object" + linesep
         Hole_str += "Zh = " + str(self.Zh) + linesep
         if self.mat_void is not None:
-<<<<<<< HEAD
-            tmp = self.mat_void.__str__()[:-2].replace(linesep, linesep + "\t")
-=======
             tmp = self.mat_void.__str__().replace(linesep, linesep + "\t").rstrip("\t")
->>>>>>> 27afb3c5
             Hole_str += "mat_void = " + tmp
         else:
             Hole_str += "mat_void = None" + linesep + linesep
