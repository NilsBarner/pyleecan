# -*- coding: utf-8 -*-
"""File generated according to pyleecan/Generator/ClassesRef/Slot/SlotW21.csv
WARNING! All changes made in this file will be lost!
"""

from os import linesep
<<<<<<< HEAD
from logging import getLogger
from pyleecan.Classes._check import check_init_dict, check_var, raise_
=======
from pyleecan.Classes._check import check_var, raise_
>>>>>>> 5d30fce8
from pyleecan.Functions.save import save
from pyleecan.Classes.SlotWind import SlotWind

# Import all class method
# Try/catch to remove unnecessary dependencies in unused method
try:
    from pyleecan.Methods.Slot.SlotW21._comp_point_coordinate import (
        _comp_point_coordinate,
    )
except ImportError as error:
    _comp_point_coordinate = error

try:
    from pyleecan.Methods.Slot.SlotW21.build_geometry import build_geometry
except ImportError as error:
    build_geometry = error

try:
    from pyleecan.Methods.Slot.SlotW21.build_geometry_wind import build_geometry_wind
except ImportError as error:
    build_geometry_wind = error

try:
    from pyleecan.Methods.Slot.SlotW21.check import check
except ImportError as error:
    check = error

try:
    from pyleecan.Methods.Slot.SlotW21.comp_angle_opening import comp_angle_opening
except ImportError as error:
    comp_angle_opening = error

try:
    from pyleecan.Methods.Slot.SlotW21.comp_height import comp_height
except ImportError as error:
    comp_height = error

try:
    from pyleecan.Methods.Slot.SlotW21.comp_height_wind import comp_height_wind
except ImportError as error:
    comp_height_wind = error

try:
    from pyleecan.Methods.Slot.SlotW21.comp_surface import comp_surface
except ImportError as error:
    comp_surface = error

try:
    from pyleecan.Methods.Slot.SlotW21.comp_surface_wind import comp_surface_wind
except ImportError as error:
    comp_surface_wind = error


from pyleecan.Classes._check import InitUnKnowClassError


class SlotW21(SlotWind):
    """semi-closed trapezoidal without fillet without wedge (flat bottom)"""

    VERSION = 1
    IS_SYMMETRICAL = 1

    # Check ImportError to remove unnecessary dependencies in unused method
    # cf Methods.Slot.SlotW21._comp_point_coordinate
    if isinstance(_comp_point_coordinate, ImportError):
        _comp_point_coordinate = property(
            fget=lambda x: raise_(
                ImportError(
                    "Can't use SlotW21 method _comp_point_coordinate: "
                    + str(_comp_point_coordinate)
                )
            )
        )
    else:
        _comp_point_coordinate = _comp_point_coordinate
    # cf Methods.Slot.SlotW21.build_geometry
    if isinstance(build_geometry, ImportError):
        build_geometry = property(
            fget=lambda x: raise_(
                ImportError(
                    "Can't use SlotW21 method build_geometry: " + str(build_geometry)
                )
            )
        )
    else:
        build_geometry = build_geometry
    # cf Methods.Slot.SlotW21.build_geometry_wind
    if isinstance(build_geometry_wind, ImportError):
        build_geometry_wind = property(
            fget=lambda x: raise_(
                ImportError(
                    "Can't use SlotW21 method build_geometry_wind: "
                    + str(build_geometry_wind)
                )
            )
        )
    else:
        build_geometry_wind = build_geometry_wind
    # cf Methods.Slot.SlotW21.check
    if isinstance(check, ImportError):
        check = property(
            fget=lambda x: raise_(
                ImportError("Can't use SlotW21 method check: " + str(check))
            )
        )
    else:
        check = check
    # cf Methods.Slot.SlotW21.comp_angle_opening
    if isinstance(comp_angle_opening, ImportError):
        comp_angle_opening = property(
            fget=lambda x: raise_(
                ImportError(
                    "Can't use SlotW21 method comp_angle_opening: "
                    + str(comp_angle_opening)
                )
            )
        )
    else:
        comp_angle_opening = comp_angle_opening
    # cf Methods.Slot.SlotW21.comp_height
    if isinstance(comp_height, ImportError):
        comp_height = property(
            fget=lambda x: raise_(
                ImportError("Can't use SlotW21 method comp_height: " + str(comp_height))
            )
        )
    else:
        comp_height = comp_height
    # cf Methods.Slot.SlotW21.comp_height_wind
    if isinstance(comp_height_wind, ImportError):
        comp_height_wind = property(
            fget=lambda x: raise_(
                ImportError(
                    "Can't use SlotW21 method comp_height_wind: "
                    + str(comp_height_wind)
                )
            )
        )
    else:
        comp_height_wind = comp_height_wind
    # cf Methods.Slot.SlotW21.comp_surface
    if isinstance(comp_surface, ImportError):
        comp_surface = property(
            fget=lambda x: raise_(
                ImportError(
                    "Can't use SlotW21 method comp_surface: " + str(comp_surface)
                )
            )
        )
    else:
        comp_surface = comp_surface
    # cf Methods.Slot.SlotW21.comp_surface_wind
    if isinstance(comp_surface_wind, ImportError):
        comp_surface_wind = property(
            fget=lambda x: raise_(
                ImportError(
                    "Can't use SlotW21 method comp_surface_wind: "
                    + str(comp_surface_wind)
                )
            )
        )
    else:
        comp_surface_wind = comp_surface_wind
    # save method is available in all object
    save = save

    def __init__(
        self,
        W0=0.003,
        H0=0.003,
        H1=0,
        H1_is_rad=False,
        W1=0.013,
        H2=0.02,
        W2=0.01,
        Zs=36,
        init_dict=None,
    ):
        """Constructor of the class. Can be use in two ways :
        - __init__ (arg1 = 1, arg3 = 5) every parameters have name and default values
            for Matrix, None will initialise the property with an empty Matrix
            for pyleecan type, None will call the default constructor
        - __init__ (init_dict = d) d must be a dictionnary wiht every properties as keys

        ndarray or list can be given for Vector and Matrix
        object or dict can be given for pyleecan Object"""

        if init_dict is not None:  # Initialisation by dict
            assert type(init_dict) is dict
            # Overwrite default value with init_dict content
            if "W0" in list(init_dict.keys()):
                W0 = init_dict["W0"]
            if "H0" in list(init_dict.keys()):
                H0 = init_dict["H0"]
            if "H1" in list(init_dict.keys()):
                H1 = init_dict["H1"]
            if "H1_is_rad" in list(init_dict.keys()):
                H1_is_rad = init_dict["H1_is_rad"]
            if "W1" in list(init_dict.keys()):
                W1 = init_dict["W1"]
            if "H2" in list(init_dict.keys()):
                H2 = init_dict["H2"]
            if "W2" in list(init_dict.keys()):
                W2 = init_dict["W2"]
            if "Zs" in list(init_dict.keys()):
                Zs = init_dict["Zs"]
        # Initialisation by argument
        self.W0 = W0
        self.H0 = H0
        self.H1 = H1
        self.H1_is_rad = H1_is_rad
        self.W1 = W1
        self.H2 = H2
        self.W2 = W2
        # Call SlotWind init
        super(SlotW21, self).__init__(Zs=Zs)
        # The class is frozen (in SlotWind init), for now it's impossible to
        # add new properties

    def __str__(self):
        """Convert this objet in a readeable string (for print)"""

        SlotW21_str = ""
        # Get the properties inherited from SlotWind
        SlotW21_str += super(SlotW21, self).__str__()
        SlotW21_str += "W0 = " + str(self.W0) + linesep
        SlotW21_str += "H0 = " + str(self.H0) + linesep
        SlotW21_str += "H1 = " + str(self.H1) + linesep
        SlotW21_str += "H1_is_rad = " + str(self.H1_is_rad) + linesep
        SlotW21_str += "W1 = " + str(self.W1) + linesep
        SlotW21_str += "H2 = " + str(self.H2) + linesep
        SlotW21_str += "W2 = " + str(self.W2) + linesep
        return SlotW21_str

    def __eq__(self, other):
        """Compare two objects (skip parent)"""

        if type(other) != type(self):
            return False

        # Check the properties inherited from SlotWind
        if not super(SlotW21, self).__eq__(other):
            return False
        if other.W0 != self.W0:
            return False
        if other.H0 != self.H0:
            return False
        if other.H1 != self.H1:
            return False
        if other.H1_is_rad != self.H1_is_rad:
            return False
        if other.W1 != self.W1:
            return False
        if other.H2 != self.H2:
            return False
        if other.W2 != self.W2:
            return False
        return True

    def as_dict(self):
        """Convert this objet in a json seriable dict (can be use in __init__)
        """

        # Get the properties inherited from SlotWind
        SlotW21_dict = super(SlotW21, self).as_dict()
        SlotW21_dict["W0"] = self.W0
        SlotW21_dict["H0"] = self.H0
        SlotW21_dict["H1"] = self.H1
        SlotW21_dict["H1_is_rad"] = self.H1_is_rad
        SlotW21_dict["W1"] = self.W1
        SlotW21_dict["H2"] = self.H2
        SlotW21_dict["W2"] = self.W2
        # The class name is added to the dict fordeserialisation purpose
        # Overwrite the mother class name
        SlotW21_dict["__class__"] = "SlotW21"
        return SlotW21_dict

    def _set_None(self):
        """Set all the properties to None (except pyleecan object)"""

        self.W0 = None
        self.H0 = None
        self.H1 = None
        self.H1_is_rad = None
        self.W1 = None
        self.H2 = None
        self.W2 = None
        # Set to None the properties inherited from SlotWind
        super(SlotW21, self)._set_None()

    def get_logger(self):
        """getter of the logger"""
        if hasattr(self, "logger_name"):
            return getLogger(self.logger_name)
        elif self.parent != None:
            return self.parent.get_logger()
        else:
            return getLogger("Pyleecan")

    def _get_W0(self):
        """getter of W0"""
        return self._W0

    def _set_W0(self, value):
        """setter of W0"""
        check_var("W0", value, "float", Vmin=0)
        self._W0 = value

    # Slot isthmus width.
    # Type : float, min = 0
    W0 = property(fget=_get_W0, fset=_set_W0, doc=u"""Slot isthmus width.""")

    def _get_H0(self):
        """getter of H0"""
        return self._H0

    def _set_H0(self, value):
        """setter of H0"""
        check_var("H0", value, "float", Vmin=0)
        self._H0 = value

    # Slot isthmus height.
    # Type : float, min = 0
    H0 = property(fget=_get_H0, fset=_set_H0, doc=u"""Slot isthmus height.""")

    def _get_H1(self):
        """getter of H1"""
        return self._H1

    def _set_H1(self, value):
        """setter of H1"""
        check_var("H1", value, "float", Vmin=0)
        self._H1 = value

    # height or angle  (See Schematics)
    # Type : float, min = 0
    H1 = property(
        fget=_get_H1, fset=_set_H1, doc=u"""height or angle  (See Schematics)"""
    )

    def _get_H1_is_rad(self):
        """getter of H1_is_rad"""
        return self._H1_is_rad

    def _set_H1_is_rad(self, value):
        """setter of H1_is_rad"""
        check_var("H1_is_rad", value, "bool")
        self._H1_is_rad = value

    # H1 unit, 0 for m, 1 for rad
    # Type : bool
    H1_is_rad = property(
        fget=_get_H1_is_rad, fset=_set_H1_is_rad, doc=u"""H1 unit, 0 for m, 1 for rad"""
    )

    def _get_W1(self):
        """getter of W1"""
        return self._W1

    def _set_W1(self, value):
        """setter of W1"""
        check_var("W1", value, "float", Vmin=0)
        self._W1 = value

    # Slot top width.
    # Type : float, min = 0
    W1 = property(fget=_get_W1, fset=_set_W1, doc=u"""Slot top width.""")

    def _get_H2(self):
        """getter of H2"""
        return self._H2

    def _set_H2(self, value):
        """setter of H2"""
        check_var("H2", value, "float", Vmin=0)
        self._H2 = value

    # Slot height below wedge
    # Type : float, min = 0
    H2 = property(fget=_get_H2, fset=_set_H2, doc=u"""Slot height below wedge """)

    def _get_W2(self):
        """getter of W2"""
        return self._W2

    def _set_W2(self, value):
        """setter of W2"""
        check_var("W2", value, "float", Vmin=0)
        self._W2 = value

    # Slot bottom width.
    # Type : float, min = 0
    W2 = property(fget=_get_W2, fset=_set_W2, doc=u"""Slot bottom width.""")<|MERGE_RESOLUTION|>--- conflicted
+++ resolved
@@ -4,21 +4,15 @@
 """
 
 from os import linesep
-<<<<<<< HEAD
 from logging import getLogger
-from pyleecan.Classes._check import check_init_dict, check_var, raise_
-=======
 from pyleecan.Classes._check import check_var, raise_
->>>>>>> 5d30fce8
 from pyleecan.Functions.save import save
 from pyleecan.Classes.SlotWind import SlotWind
 
 # Import all class method
 # Try/catch to remove unnecessary dependencies in unused method
 try:
-    from pyleecan.Methods.Slot.SlotW21._comp_point_coordinate import (
-        _comp_point_coordinate,
-    )
+    from pyleecan.Methods.Slot.SlotW21._comp_point_coordinate import _comp_point_coordinate
 except ImportError as error:
     _comp_point_coordinate = error
 
@@ -143,8 +137,7 @@
         comp_height_wind = property(
             fget=lambda x: raise_(
                 ImportError(
-                    "Can't use SlotW21 method comp_height_wind: "
-                    + str(comp_height_wind)
+                    "Can't use SlotW21 method comp_height_wind: " + str(comp_height_wind)
                 )
             )
         )
@@ -176,18 +169,7 @@
     # save method is available in all object
     save = save
 
-    def __init__(
-        self,
-        W0=0.003,
-        H0=0.003,
-        H1=0,
-        H1_is_rad=False,
-        W1=0.013,
-        H2=0.02,
-        W2=0.01,
-        Zs=36,
-        init_dict=None,
-    ):
+    def __init__(self, W0=0.003, H0=0.003, H1=0, H1_is_rad=False, W1=0.013, H2=0.02, W2=0.01, Zs=36, init_dict=None):
         """Constructor of the class. Can be use in two ways :
         - __init__ (arg1 = 1, arg3 = 5) every parameters have name and default values
             for Matrix, None will initialise the property with an empty Matrix
@@ -198,7 +180,7 @@
         object or dict can be given for pyleecan Object"""
 
         if init_dict is not None:  # Initialisation by dict
-            assert type(init_dict) is dict
+            assert(type(init_dict) is dict)
             # Overwrite default value with init_dict content
             if "W0" in list(init_dict.keys()):
                 W0 = init_dict["W0"]
@@ -302,12 +284,12 @@
 
     def get_logger(self):
         """getter of the logger"""
-        if hasattr(self, "logger_name"):
+        if hasattr(self,'logger_name'):
             return getLogger(self.logger_name)
         elif self.parent != None:
             return self.parent.get_logger()
         else:
-            return getLogger("Pyleecan")
+            return getLogger('Pyleecan')
 
     def _get_W0(self):
         """getter of W0"""
@@ -387,9 +369,11 @@
         check_var("H2", value, "float", Vmin=0)
         self._H2 = value
 
-    # Slot height below wedge
-    # Type : float, min = 0
-    H2 = property(fget=_get_H2, fset=_set_H2, doc=u"""Slot height below wedge """)
+    # Slot height below wedge 
+    # Type : float, min = 0
+    H2 = property(
+        fget=_get_H2, fset=_set_H2, doc=u"""Slot height below wedge """
+    )
 
     def _get_W2(self):
         """getter of W2"""
