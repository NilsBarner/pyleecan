--- conflicted
+++ resolved
@@ -4,12 +4,8 @@
 """
 
 from os import linesep
-<<<<<<< HEAD
 from logging import getLogger
-from pyleecan.Classes._check import check_init_dict, check_var, raise_
-=======
 from pyleecan.Classes._check import check_var, raise_
->>>>>>> 5d30fce8
 from pyleecan.Functions.save import save
 from pyleecan.Classes._frozen import FrozenClass
 
@@ -35,7 +31,7 @@
         object or dict can be given for pyleecan Object"""
 
         if init_dict is not None:  # Initialisation by dict
-            assert type(init_dict) is dict
+            assert(type(init_dict) is dict)
             # Overwrite default value with init_dict content
             if "rho" in list(init_dict.keys()):
                 rho = init_dict["rho"]
@@ -59,9 +55,7 @@
         if self.parent is None:
             MatElectrical_str += "parent = None " + linesep
         else:
-            MatElectrical_str += (
-                "parent = " + str(type(self.parent)) + " object" + linesep
-            )
+            MatElectrical_str += "parent = " + str(type(self.parent)) + " object" + linesep
         MatElectrical_str += "rho = " + str(self.rho) + linesep
         MatElectrical_str += "epsr = " + str(self.epsr) + linesep
         MatElectrical_str += "alpha = " + str(self.alpha) + linesep
@@ -101,12 +95,12 @@
 
     def get_logger(self):
         """getter of the logger"""
-        if hasattr(self, "logger_name"):
+        if hasattr(self,'logger_name'):
             return getLogger(self.logger_name)
         elif self.parent != None:
             return self.parent.get_logger()
         else:
-            return getLogger("Pyleecan")
+            return getLogger('Pyleecan')
 
     def _get_rho(self):
         """getter of rho"""
@@ -119,7 +113,9 @@
 
     # Resistivity at 20 deg C
     # Type : float, min = 0
-    rho = property(fget=_get_rho, fset=_set_rho, doc=u"""Resistivity at 20 deg C""")
+    rho = property(
+        fget=_get_rho, fset=_set_rho, doc=u"""Resistivity at 20 deg C"""
+    )
 
     def _get_epsr(self):
         """getter of epsr"""
@@ -147,4 +143,6 @@
 
     # Thermal Coefficient
     # Type : float, min = 0
-    alpha = property(fget=_get_alpha, fset=_set_alpha, doc=u"""Thermal Coefficient""")+    alpha = property(
+        fget=_get_alpha, fset=_set_alpha, doc=u"""Thermal Coefficient"""
+    )