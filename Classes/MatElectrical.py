# -*- coding: utf-8 -*-
"""File generated according to pyleecan/Generator/ClassesRef/Material/MatElectrical.csv
WARNING! All changes made in this file will be lost!
"""

from os import linesep
<<<<<<< HEAD
from logging import getLogger
from pyleecan.Classes._check import check_init_dict, check_var, raise_
=======
from pyleecan.Classes._check import check_var, raise_
>>>>>>> 3481893b
from pyleecan.Functions.save import save
from pyleecan.Classes._frozen import FrozenClass

from pyleecan.Classes._check import InitUnKnowClassError


class MatElectrical(FrozenClass):
    """material electrical properties"""

    VERSION = 1

    # save method is available in all object
    save = save

    def __init__(self, rho=1, epsr=1, alpha=1, init_dict=None):
        """Constructor of the class. Can be use in two ways :
        - __init__ (arg1 = 1, arg3 = 5) every parameters have name and default values
            for Matrix, None will initialise the property with an empty Matrix
            for pyleecan type, None will call the default constructor
        - __init__ (init_dict = d) d must be a dictionnary wiht every properties as keys

        ndarray or list can be given for Vector and Matrix
        object or dict can be given for pyleecan Object"""

        if init_dict is not None:  # Initialisation by dict
            assert type(init_dict) is dict
            # Overwrite default value with init_dict content
            if "rho" in list(init_dict.keys()):
                rho = init_dict["rho"]
            if "epsr" in list(init_dict.keys()):
                epsr = init_dict["epsr"]
            if "alpha" in list(init_dict.keys()):
                alpha = init_dict["alpha"]
        # Initialisation by argument
        self.parent = None
        self.rho = rho
        self.epsr = epsr
        self.alpha = alpha

        # The class is frozen, for now it's impossible to add new properties
        self._freeze()

    def __str__(self):
        """Convert this objet in a readeable string (for print)"""

        MatElectrical_str = ""
        if self.parent is None:
            MatElectrical_str += "parent = None " + linesep
        else:
            MatElectrical_str += (
                "parent = " + str(type(self.parent)) + " object" + linesep
            )
        MatElectrical_str += "rho = " + str(self.rho) + linesep
        MatElectrical_str += "epsr = " + str(self.epsr) + linesep
        MatElectrical_str += "alpha = " + str(self.alpha) + linesep
        return MatElectrical_str

    def __eq__(self, other):
        """Compare two objects (skip parent)"""

        if type(other) != type(self):
            return False
        if other.rho != self.rho:
            return False
        if other.epsr != self.epsr:
            return False
        if other.alpha != self.alpha:
            return False
        return True

    def as_dict(self):
        """Convert this objet in a json seriable dict (can be use in __init__)
        """

        MatElectrical_dict = dict()
        MatElectrical_dict["rho"] = self.rho
        MatElectrical_dict["epsr"] = self.epsr
        MatElectrical_dict["alpha"] = self.alpha
        # The class name is added to the dict fordeserialisation purpose
        MatElectrical_dict["__class__"] = "MatElectrical"
        return MatElectrical_dict

    def _set_None(self):
        """Set all the properties to None (except pyleecan object)"""

        self.rho = None
        self.epsr = None
        self.alpha = None

    def get_logger(self):
        """getter of the logger"""
        if hasattr(self, "logger_name"):
            return getLogger(self.logger_name)
        elif self.parent != None:
            return self.parent.get_logger()
        else:
            return getLogger("Pyleecan")

    def _get_rho(self):
        """getter of rho"""
        return self._rho

    def _set_rho(self, value):
        """setter of rho"""
        check_var("rho", value, "float", Vmin=0)
        self._rho = value

    # Resistivity at 20 deg C
    # Type : float, min = 0
    rho = property(fget=_get_rho, fset=_set_rho, doc=u"""Resistivity at 20 deg C""")

    def _get_epsr(self):
        """getter of epsr"""
        return self._epsr

    def _set_epsr(self, value):
        """setter of epsr"""
        check_var("epsr", value, "float", Vmin=0)
        self._epsr = value

    # Relative dielectric constant
    # Type : float, min = 0
    epsr = property(
        fget=_get_epsr, fset=_set_epsr, doc=u"""Relative dielectric constant"""
    )

    def _get_alpha(self):
        """getter of alpha"""
        return self._alpha

    def _set_alpha(self, value):
        """setter of alpha"""
        check_var("alpha", value, "float", Vmin=0)
        self._alpha = value

    # Thermal Coefficient
    # Type : float, min = 0
    alpha = property(fget=_get_alpha, fset=_set_alpha, doc=u"""Thermal Coefficient""")<|MERGE_RESOLUTION|>--- conflicted
+++ resolved
@@ -4,12 +4,8 @@
 """
 
 from os import linesep
-<<<<<<< HEAD
 from logging import getLogger
-from pyleecan.Classes._check import check_init_dict, check_var, raise_
-=======
 from pyleecan.Classes._check import check_var, raise_
->>>>>>> 3481893b
 from pyleecan.Functions.save import save
 from pyleecan.Classes._frozen import FrozenClass
 
