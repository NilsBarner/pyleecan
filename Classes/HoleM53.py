# -*- coding: utf-8 -*-
"""File generated according to pyleecan/Generator/ClassesRef/Slot/HoleM53.csv
WARNING! All changes made in this file will be lost!
"""

from os import linesep
from pyleecan.Classes._check import check_init_dict, check_var, raise_
from pyleecan.Functions.save import save
from pyleecan.Classes.HoleMag import HoleMag

# Import all class method
# Try/catch to remove unnecessary dependencies in unused method
try:
    from pyleecan.Methods.Slot.HoleM53.build_geometry import build_geometry
except ImportError as error:
    build_geometry = error

try:
    from pyleecan.Methods.Slot.HoleM53.check import check
except ImportError as error:
    check = error

try:
    from pyleecan.Methods.Slot.HoleM53.comp_alpha import comp_alpha
except ImportError as error:
    comp_alpha = error

try:
    from pyleecan.Methods.Slot.HoleM53.comp_mass_magnets import comp_mass_magnets
except ImportError as error:
    comp_mass_magnets = error

try:
    from pyleecan.Methods.Slot.HoleM53.comp_radius import comp_radius
except ImportError as error:
    comp_radius = error

try:
    from pyleecan.Methods.Slot.HoleM53.comp_surface_magnets import comp_surface_magnets
except ImportError as error:
    comp_surface_magnets = error

try:
    from pyleecan.Methods.Slot.HoleM53.comp_volume_magnets import comp_volume_magnets
except ImportError as error:
    comp_volume_magnets = error

try:
    from pyleecan.Methods.Slot.HoleM53.comp_W5 import comp_W5
except ImportError as error:
    comp_W5 = error

try:
    from pyleecan.Methods.Slot.HoleM53.get_height_magnet import get_height_magnet
except ImportError as error:
    get_height_magnet = error

try:
    from pyleecan.Methods.Slot.HoleM53.remove_magnet import remove_magnet
except ImportError as error:
    remove_magnet = error


from pyleecan.Classes._check import InitUnKnowClassError
from pyleecan.Classes.Magnet import Magnet
from pyleecan.Classes.Material import Material


class HoleM53(HoleMag):
    """V shape slot for buried magnet"""

    VERSION = 1
    IS_SYMMETRICAL = 1

    # Check ImportError to remove unnecessary dependencies in unused method
    # cf Methods.Slot.HoleM53.build_geometry
    if isinstance(build_geometry, ImportError):
        build_geometry = property(
            fget=lambda x: raise_(
                ImportError(
                    "Can't use HoleM53 method build_geometry: " + str(build_geometry)
                )
            )
        )
    else:
        build_geometry = build_geometry
    # cf Methods.Slot.HoleM53.check
    if isinstance(check, ImportError):
        check = property(
            fget=lambda x: raise_(
                ImportError("Can't use HoleM53 method check: " + str(check))
            )
        )
    else:
        check = check
    # cf Methods.Slot.HoleM53.comp_alpha
    if isinstance(comp_alpha, ImportError):
        comp_alpha = property(
            fget=lambda x: raise_(
                ImportError("Can't use HoleM53 method comp_alpha: " + str(comp_alpha))
            )
        )
    else:
        comp_alpha = comp_alpha
    # cf Methods.Slot.HoleM53.comp_mass_magnets
    if isinstance(comp_mass_magnets, ImportError):
        comp_mass_magnets = property(
            fget=lambda x: raise_(
                ImportError(
                    "Can't use HoleM53 method comp_mass_magnets: "
                    + str(comp_mass_magnets)
                )
            )
        )
    else:
        comp_mass_magnets = comp_mass_magnets
    # cf Methods.Slot.HoleM53.comp_radius
    if isinstance(comp_radius, ImportError):
        comp_radius = property(
            fget=lambda x: raise_(
                ImportError("Can't use HoleM53 method comp_radius: " + str(comp_radius))
            )
        )
    else:
        comp_radius = comp_radius
    # cf Methods.Slot.HoleM53.comp_surface_magnets
    if isinstance(comp_surface_magnets, ImportError):
        comp_surface_magnets = property(
            fget=lambda x: raise_(
                ImportError(
                    "Can't use HoleM53 method comp_surface_magnets: "
                    + str(comp_surface_magnets)
                )
            )
        )
    else:
        comp_surface_magnets = comp_surface_magnets
    # cf Methods.Slot.HoleM53.comp_volume_magnets
    if isinstance(comp_volume_magnets, ImportError):
        comp_volume_magnets = property(
            fget=lambda x: raise_(
                ImportError(
                    "Can't use HoleM53 method comp_volume_magnets: "
                    + str(comp_volume_magnets)
                )
            )
        )
    else:
        comp_volume_magnets = comp_volume_magnets
    # cf Methods.Slot.HoleM53.comp_W5
    if isinstance(comp_W5, ImportError):
        comp_W5 = property(
            fget=lambda x: raise_(
                ImportError("Can't use HoleM53 method comp_W5: " + str(comp_W5))
            )
        )
    else:
        comp_W5 = comp_W5
    # cf Methods.Slot.HoleM53.get_height_magnet
    if isinstance(get_height_magnet, ImportError):
        get_height_magnet = property(
            fget=lambda x: raise_(
                ImportError(
                    "Can't use HoleM53 method get_height_magnet: "
                    + str(get_height_magnet)
                )
            )
        )
    else:
        get_height_magnet = get_height_magnet
    # cf Methods.Slot.HoleM53.remove_magnet
    if isinstance(remove_magnet, ImportError):
        remove_magnet = property(
            fget=lambda x: raise_(
                ImportError(
                    "Can't use HoleM53 method remove_magnet: " + str(remove_magnet)
                )
            )
        )
    else:
        remove_magnet = remove_magnet
    # save method is available in all object
    save = save

    def __init__(
        self,
        H0=3.00e-03,
        H1=0,
        W1=1.30e-02,
        H2=2.00e-02,
        W2=1.00e-02,
        H3=1.00e-02,
        W3=1.00e-02,
        W4=1.00e-02,
        magnet_0=-1,
        magnet_1=-1,
        Zh=36,
        mat_void=-1,
        init_dict=None,
    ):
        """Constructor of the class. Can be use in two ways :
        - __init__ (arg1 = 1, arg3 = 5) every parameters have name and default values
            for Matrix, None will initialise the property with an empty Matrix
            for pyleecan type, None will call the default constructor
        - __init__ (init_dict = d) d must be a dictionnary wiht every properties as keys

        ndarray or list can be given for Vector and Matrix
        object or dict can be given for pyleecan Object"""

        if magnet_0 == -1:
            magnet_0 = Magnet()
        if magnet_1 == -1:
            magnet_1 = Magnet()
        if mat_void == -1:
            mat_void = Material()
        if init_dict is not None:  # Initialisation by dict
            check_init_dict(
                init_dict,
                [
                    "H0",
                    "H1",
                    "W1",
                    "H2",
                    "W2",
                    "H3",
                    "W3",
                    "W4",
                    "magnet_0",
                    "magnet_1",
                    "Zh",
                    "mat_void",
                ],
            )
            # Overwrite default value with init_dict content
            if "H0" in list(init_dict.keys()):
                H0 = init_dict["H0"]
            if "H1" in list(init_dict.keys()):
                H1 = init_dict["H1"]
            if "W1" in list(init_dict.keys()):
                W1 = init_dict["W1"]
            if "H2" in list(init_dict.keys()):
                H2 = init_dict["H2"]
            if "W2" in list(init_dict.keys()):
                W2 = init_dict["W2"]
            if "H3" in list(init_dict.keys()):
                H3 = init_dict["H3"]
            if "W3" in list(init_dict.keys()):
                W3 = init_dict["W3"]
            if "W4" in list(init_dict.keys()):
                W4 = init_dict["W4"]
            if "magnet_0" in list(init_dict.keys()):
                magnet_0 = init_dict["magnet_0"]
            if "magnet_1" in list(init_dict.keys()):
                magnet_1 = init_dict["magnet_1"]
            if "Zh" in list(init_dict.keys()):
                Zh = init_dict["Zh"]
            if "mat_void" in list(init_dict.keys()):
                mat_void = init_dict["mat_void"]
        # Initialisation by argument
        self.H0 = H0
        self.H1 = H1
        self.W1 = W1
        self.H2 = H2
        self.W2 = W2
        self.H3 = H3
        self.W3 = W3
        self.W4 = W4
        # magnet_0 can be None, a Magnet object or a dict
        if isinstance(magnet_0, dict):
            # Check that the type is correct (including daughter)
            class_name = magnet_0.get("__class__")
            if class_name not in [
                "Magnet",
                "MagnetFlat",
                "MagnetPolar",
                "MagnetType10",
                "MagnetType11",
                "MagnetType12",
                "MagnetType13",
                "MagnetType14",
            ]:
                raise InitUnKnowClassError(
                    "Unknow class name " + class_name + " in init_dict for magnet_0"
                )
            # Dynamic import to call the correct constructor
            module = __import__("pyleecan.Classes." + class_name, fromlist=[class_name])
            class_obj = getattr(module, class_name)
            self.magnet_0 = class_obj(init_dict=magnet_0)
        else:
            self.magnet_0 = magnet_0
        # magnet_1 can be None, a Magnet object or a dict
        if isinstance(magnet_1, dict):
            # Check that the type is correct (including daughter)
            class_name = magnet_1.get("__class__")
            if class_name not in [
                "Magnet",
                "MagnetFlat",
                "MagnetPolar",
                "MagnetType10",
                "MagnetType11",
                "MagnetType12",
                "MagnetType13",
                "MagnetType14",
            ]:
                raise InitUnKnowClassError(
                    "Unknow class name " + class_name + " in init_dict for magnet_1"
                )
            # Dynamic import to call the correct constructor
            module = __import__("pyleecan.Classes." + class_name, fromlist=[class_name])
            class_obj = getattr(module, class_name)
            self.magnet_1 = class_obj(init_dict=magnet_1)
        else:
            self.magnet_1 = magnet_1
        # Call HoleMag init
        super(HoleM53, self).__init__(Zh=Zh, mat_void=mat_void)
        # The class is frozen (in HoleMag init), for now it's impossible to
        # add new properties

    def __str__(self):
        """Convert this objet in a readeable string (for print)"""

        HoleM53_str = ""
        # Get the properties inherited from HoleMag
        HoleM53_str += super(HoleM53, self).__str__()
        HoleM53_str += "H0 = " + str(self.H0) + linesep
        HoleM53_str += "H1 = " + str(self.H1) + linesep
        HoleM53_str += "W1 = " + str(self.W1) + linesep
        HoleM53_str += "H2 = " + str(self.H2) + linesep
        HoleM53_str += "W2 = " + str(self.W2) + linesep
        HoleM53_str += "H3 = " + str(self.H3) + linesep
        HoleM53_str += "W3 = " + str(self.W3) + linesep
        HoleM53_str += "W4 = " + str(self.W4) + linesep
        if self.magnet_0 is not None:
<<<<<<< HEAD
            tmp = self.magnet_0.__str__()[:-2].replace(linesep, linesep + "\t")
=======
            tmp = self.magnet_0.__str__().replace(linesep, linesep + "\t").rstrip("\t")
>>>>>>> 27afb3c5
            HoleM53_str += "magnet_0 = " + tmp
        else:
            HoleM53_str += "magnet_0 = None" + linesep + linesep
        if self.magnet_1 is not None:
<<<<<<< HEAD
            tmp = self.magnet_1.__str__()[:-2].replace(linesep, linesep + "\t")
=======
            tmp = self.magnet_1.__str__().replace(linesep, linesep + "\t").rstrip("\t")
>>>>>>> 27afb3c5
            HoleM53_str += "magnet_1 = " + tmp
        else:
            HoleM53_str += "magnet_1 = None" + linesep + linesep
        return HoleM53_str

    def __eq__(self, other):
        """Compare two objects (skip parent)"""

        if type(other) != type(self):
            return False

        # Check the properties inherited from HoleMag
        if not super(HoleM53, self).__eq__(other):
            return False
        if other.H0 != self.H0:
            return False
        if other.H1 != self.H1:
            return False
        if other.W1 != self.W1:
            return False
        if other.H2 != self.H2:
            return False
        if other.W2 != self.W2:
            return False
        if other.H3 != self.H3:
            return False
        if other.W3 != self.W3:
            return False
        if other.W4 != self.W4:
            return False
        if other.magnet_0 != self.magnet_0:
            return False
        if other.magnet_1 != self.magnet_1:
            return False
        return True

    def as_dict(self):
        """Convert this objet in a json seriable dict (can be use in __init__)
        """

        # Get the properties inherited from HoleMag
        HoleM53_dict = super(HoleM53, self).as_dict()
        HoleM53_dict["H0"] = self.H0
        HoleM53_dict["H1"] = self.H1
        HoleM53_dict["W1"] = self.W1
        HoleM53_dict["H2"] = self.H2
        HoleM53_dict["W2"] = self.W2
        HoleM53_dict["H3"] = self.H3
        HoleM53_dict["W3"] = self.W3
        HoleM53_dict["W4"] = self.W4
        if self.magnet_0 is None:
            HoleM53_dict["magnet_0"] = None
        else:
            HoleM53_dict["magnet_0"] = self.magnet_0.as_dict()
        if self.magnet_1 is None:
            HoleM53_dict["magnet_1"] = None
        else:
            HoleM53_dict["magnet_1"] = self.magnet_1.as_dict()
        # The class name is added to the dict fordeserialisation purpose
        # Overwrite the mother class name
        HoleM53_dict["__class__"] = "HoleM53"
        return HoleM53_dict

    def _set_None(self):
        """Set all the properties to None (except pyleecan object)"""

        self.H0 = None
        self.H1 = None
        self.W1 = None
        self.H2 = None
        self.W2 = None
        self.H3 = None
        self.W3 = None
        self.W4 = None
        if self.magnet_0 is not None:
            self.magnet_0._set_None()
        if self.magnet_1 is not None:
            self.magnet_1._set_None()
        # Set to None the properties inherited from HoleMag
        super(HoleM53, self)._set_None()

    def _get_H0(self):
        """getter of H0"""
        return self._H0

    def _set_H0(self, value):
        """setter of H0"""
        check_var("H0", value, "float", Vmin=0)
        self._H0 = value

    # Slot depth
    # Type : float, min = 0
    H0 = property(fget=_get_H0, fset=_set_H0, doc=u"""Slot depth""")

    def _get_H1(self):
        """getter of H1"""
        return self._H1

    def _set_H1(self, value):
        """setter of H1"""
        check_var("H1", value, "float", Vmin=0)
        self._H1 = value

    # Distance from the lamination Bore
    # Type : float, min = 0
    H1 = property(
        fget=_get_H1, fset=_set_H1, doc=u"""Distance from the lamination Bore"""
    )

    def _get_W1(self):
        """getter of W1"""
        return self._W1

    def _set_W1(self, value):
        """setter of W1"""
        check_var("W1", value, "float", Vmin=0)
        self._W1 = value

    # Tooth width (at V bottom)
    # Type : float, min = 0
    W1 = property(fget=_get_W1, fset=_set_W1, doc=u"""Tooth width (at V bottom)""")

    def _get_H2(self):
        """getter of H2"""
        return self._H2

    def _set_H2(self, value):
        """setter of H2"""
        check_var("H2", value, "float", Vmin=0)
        self._H2 = value

    # Magnet Height
    # Type : float, min = 0
    H2 = property(fget=_get_H2, fset=_set_H2, doc=u"""Magnet Height""")

    def _get_W2(self):
        """getter of W2"""
        return self._W2

    def _set_W2(self, value):
        """setter of W2"""
        check_var("W2", value, "float", Vmin=0)
        self._W2 = value

    # Distance Magnet to bottom of the V
    # Type : float, min = 0
    W2 = property(
        fget=_get_W2, fset=_set_W2, doc=u"""Distance Magnet to bottom of the V"""
    )

    def _get_H3(self):
        """getter of H3"""
        return self._H3

    def _set_H3(self, value):
        """setter of H3"""
        check_var("H3", value, "float", Vmin=0)
        self._H3 = value

    # Additional depth for the magnet
    # Type : float, min = 0
    H3 = property(
        fget=_get_H3, fset=_set_H3, doc=u"""Additional depth for the magnet"""
    )

    def _get_W3(self):
        """getter of W3"""
        return self._W3

    def _set_W3(self, value):
        """setter of W3"""
        check_var("W3", value, "float", Vmin=0)
        self._W3 = value

    # Magnet Width
    # Type : float, min = 0
    W3 = property(fget=_get_W3, fset=_set_W3, doc=u"""Magnet Width""")

    def _get_W4(self):
        """getter of W4"""
        return self._W4

    def _set_W4(self, value):
        """setter of W4"""
        check_var("W4", value, "float", Vmin=0)
        self._W4 = value

    # Slot angle
    # Type : float, min = 0
    W4 = property(fget=_get_W4, fset=_set_W4, doc=u"""Slot angle""")

    def _get_magnet_0(self):
        """getter of magnet_0"""
        return self._magnet_0

    def _set_magnet_0(self, value):
        """setter of magnet_0"""
        check_var("magnet_0", value, "Magnet")
        self._magnet_0 = value

        if self._magnet_0 is not None:
            self._magnet_0.parent = self

    # First Magnet
    # Type : Magnet
    magnet_0 = property(fget=_get_magnet_0, fset=_set_magnet_0, doc=u"""First Magnet""")

    def _get_magnet_1(self):
        """getter of magnet_1"""
        return self._magnet_1

    def _set_magnet_1(self, value):
        """setter of magnet_1"""
        check_var("magnet_1", value, "Magnet")
        self._magnet_1 = value

        if self._magnet_1 is not None:
            self._magnet_1.parent = self

    # Second Magnet
    # Type : Magnet
    magnet_1 = property(
        fget=_get_magnet_1, fset=_set_magnet_1, doc=u"""Second Magnet"""
    )<|MERGE_RESOLUTION|>--- conflicted
+++ resolved
@@ -331,20 +331,12 @@
         HoleM53_str += "W3 = " + str(self.W3) + linesep
         HoleM53_str += "W4 = " + str(self.W4) + linesep
         if self.magnet_0 is not None:
-<<<<<<< HEAD
-            tmp = self.magnet_0.__str__()[:-2].replace(linesep, linesep + "\t")
-=======
             tmp = self.magnet_0.__str__().replace(linesep, linesep + "\t").rstrip("\t")
->>>>>>> 27afb3c5
             HoleM53_str += "magnet_0 = " + tmp
         else:
             HoleM53_str += "magnet_0 = None" + linesep + linesep
         if self.magnet_1 is not None:
-<<<<<<< HEAD
-            tmp = self.magnet_1.__str__()[:-2].replace(linesep, linesep + "\t")
-=======
             tmp = self.magnet_1.__str__().replace(linesep, linesep + "\t").rstrip("\t")
->>>>>>> 27afb3c5
             HoleM53_str += "magnet_1 = " + tmp
         else:
             HoleM53_str += "magnet_1 = None" + linesep + linesep
