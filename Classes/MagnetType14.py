# -*- coding: utf-8 -*-
"""File generated according to pyleecan/Generator/ClassesRef/Machine/MagnetType14.csv
WARNING! All changes made in this file will be lost!
"""

from os import linesep
<<<<<<< HEAD
from logging import getLogger
from pyleecan.Classes._check import check_init_dict, check_var, raise_
=======
from pyleecan.Classes._check import check_var, raise_
>>>>>>> 5d30fce8
from pyleecan.Functions.save import save
from pyleecan.Classes.MagnetPolar import MagnetPolar

# Import all class method
# Try/catch to remove unnecessary dependencies in unused method
try:
    from pyleecan.Methods.Machine.MagnetType14.build_geometry import build_geometry
except ImportError as error:
    build_geometry = error

try:
    from pyleecan.Methods.Machine.MagnetType14.comp_height import comp_height
except ImportError as error:
    comp_height = error


from pyleecan.Classes._check import InitUnKnowClassError
from pyleecan.Classes.Material import Material


class MagnetType14(MagnetPolar):
    """single magnet with polar base and curved-top shape """

    VERSION = 1
    IS_FLAT_BOT = 0
    IS_FLAT_TOP = 0

    # Check ImportError to remove unnecessary dependencies in unused method
    # cf Methods.Machine.MagnetType14.build_geometry
    if isinstance(build_geometry, ImportError):
        build_geometry = property(
            fget=lambda x: raise_(
                ImportError(
                    "Can't use MagnetType14 method build_geometry: "
                    + str(build_geometry)
                )
            )
        )
    else:
        build_geometry = build_geometry
    # cf Methods.Machine.MagnetType14.comp_height
    if isinstance(comp_height, ImportError):
        comp_height = property(
            fget=lambda x: raise_(
                ImportError(
                    "Can't use MagnetType14 method comp_height: " + str(comp_height)
                )
            )
        )
    else:
        comp_height = comp_height
    # save method is available in all object
    save = save

    def __init__(
        self,
        Wmag=0.002,
        Hmag=0.001,
        Rtop=0.05,
        mat_type=-1,
        type_magnetization=0,
        Lmag=0.95,
        init_dict=None,
    ):
        """Constructor of the class. Can be use in two ways :
        - __init__ (arg1 = 1, arg3 = 5) every parameters have name and default values
            for Matrix, None will initialise the property with an empty Matrix
            for pyleecan type, None will call the default constructor
        - __init__ (init_dict = d) d must be a dictionnary wiht every properties as keys

        ndarray or list can be given for Vector and Matrix
        object or dict can be given for pyleecan Object"""

        if mat_type == -1:
            mat_type = Material()
        if init_dict is not None:  # Initialisation by dict
            assert type(init_dict) is dict
            # Overwrite default value with init_dict content
            if "Wmag" in list(init_dict.keys()):
                Wmag = init_dict["Wmag"]
            if "Hmag" in list(init_dict.keys()):
                Hmag = init_dict["Hmag"]
            if "Rtop" in list(init_dict.keys()):
                Rtop = init_dict["Rtop"]
            if "mat_type" in list(init_dict.keys()):
                mat_type = init_dict["mat_type"]
            if "type_magnetization" in list(init_dict.keys()):
                type_magnetization = init_dict["type_magnetization"]
            if "Lmag" in list(init_dict.keys()):
                Lmag = init_dict["Lmag"]
        # Initialisation by argument
        self.Wmag = Wmag
        self.Hmag = Hmag
        self.Rtop = Rtop
        # Call MagnetPolar init
        super(MagnetType14, self).__init__(
            mat_type=mat_type, type_magnetization=type_magnetization, Lmag=Lmag
        )
        # The class is frozen (in MagnetPolar init), for now it's impossible to
        # add new properties

    def __str__(self):
        """Convert this objet in a readeable string (for print)"""

        MagnetType14_str = ""
        # Get the properties inherited from MagnetPolar
        MagnetType14_str += super(MagnetType14, self).__str__()
        MagnetType14_str += "Wmag = " + str(self.Wmag) + linesep
        MagnetType14_str += "Hmag = " + str(self.Hmag) + linesep
        MagnetType14_str += "Rtop = " + str(self.Rtop) + linesep
        return MagnetType14_str

    def __eq__(self, other):
        """Compare two objects (skip parent)"""

        if type(other) != type(self):
            return False

        # Check the properties inherited from MagnetPolar
        if not super(MagnetType14, self).__eq__(other):
            return False
        if other.Wmag != self.Wmag:
            return False
        if other.Hmag != self.Hmag:
            return False
        if other.Rtop != self.Rtop:
            return False
        return True

    def as_dict(self):
        """Convert this objet in a json seriable dict (can be use in __init__)
        """

        # Get the properties inherited from MagnetPolar
        MagnetType14_dict = super(MagnetType14, self).as_dict()
        MagnetType14_dict["Wmag"] = self.Wmag
        MagnetType14_dict["Hmag"] = self.Hmag
        MagnetType14_dict["Rtop"] = self.Rtop
        # The class name is added to the dict fordeserialisation purpose
        # Overwrite the mother class name
        MagnetType14_dict["__class__"] = "MagnetType14"
        return MagnetType14_dict

    def _set_None(self):
        """Set all the properties to None (except pyleecan object)"""

        self.Wmag = None
        self.Hmag = None
        self.Rtop = None
        # Set to None the properties inherited from MagnetPolar
        super(MagnetType14, self)._set_None()

    def get_logger(self):
        """getter of the logger"""
        if hasattr(self, "logger_name"):
            return getLogger(self.logger_name)
        elif self.parent != None:
            return self.parent.get_logger()
        else:
            return getLogger("Pyleecan")

    def _get_Wmag(self):
        """getter of Wmag"""
        return self._Wmag

    def _set_Wmag(self, value):
        """setter of Wmag"""
        check_var("Wmag", value, "float", Vmin=0)
        self._Wmag = value

    # magnet bottom width [rad]
    # Type : float, min = 0
    Wmag = property(
        fget=_get_Wmag, fset=_set_Wmag, doc=u"""magnet bottom width [rad]"""
    )

    def _get_Hmag(self):
        """getter of Hmag"""
        return self._Hmag

    def _set_Hmag(self, value):
        """setter of Hmag"""
        check_var("Hmag", value, "float", Vmin=0)
        self._Hmag = value

    # magnet radial height [m]
    # Type : float, min = 0
    Hmag = property(fget=_get_Hmag, fset=_set_Hmag, doc=u"""magnet radial height [m]""")

    def _get_Rtop(self):
        """getter of Rtop"""
        return self._Rtop

    def _set_Rtop(self, value):
        """setter of Rtop"""
        check_var("Rtop", value, "float", Vmin=0)
        self._Rtop = value

    # radius of the circular top shape [m]
    # Type : float, min = 0
    Rtop = property(
        fget=_get_Rtop, fset=_set_Rtop, doc=u"""radius of the circular top shape [m]"""
    )<|MERGE_RESOLUTION|>--- conflicted
+++ resolved
@@ -4,12 +4,8 @@
 """
 
 from os import linesep
-<<<<<<< HEAD
 from logging import getLogger
-from pyleecan.Classes._check import check_init_dict, check_var, raise_
-=======
 from pyleecan.Classes._check import check_var, raise_
->>>>>>> 5d30fce8
 from pyleecan.Functions.save import save
 from pyleecan.Classes.MagnetPolar import MagnetPolar
 
@@ -64,16 +60,7 @@
     # save method is available in all object
     save = save
 
-    def __init__(
-        self,
-        Wmag=0.002,
-        Hmag=0.001,
-        Rtop=0.05,
-        mat_type=-1,
-        type_magnetization=0,
-        Lmag=0.95,
-        init_dict=None,
-    ):
+    def __init__(self, Wmag=0.002, Hmag=0.001, Rtop=0.05, mat_type=-1, type_magnetization=0, Lmag=0.95, init_dict=None):
         """Constructor of the class. Can be use in two ways :
         - __init__ (arg1 = 1, arg3 = 5) every parameters have name and default values
             for Matrix, None will initialise the property with an empty Matrix
@@ -86,7 +73,7 @@
         if mat_type == -1:
             mat_type = Material()
         if init_dict is not None:  # Initialisation by dict
-            assert type(init_dict) is dict
+            assert(type(init_dict) is dict)
             # Overwrite default value with init_dict content
             if "Wmag" in list(init_dict.keys()):
                 Wmag = init_dict["Wmag"]
@@ -105,9 +92,7 @@
         self.Hmag = Hmag
         self.Rtop = Rtop
         # Call MagnetPolar init
-        super(MagnetType14, self).__init__(
-            mat_type=mat_type, type_magnetization=type_magnetization, Lmag=Lmag
-        )
+        super(MagnetType14, self).__init__(mat_type=mat_type, type_magnetization=type_magnetization, Lmag=Lmag)
         # The class is frozen (in MagnetPolar init), for now it's impossible to
         # add new properties
 
@@ -164,12 +149,12 @@
 
     def get_logger(self):
         """getter of the logger"""
-        if hasattr(self, "logger_name"):
+        if hasattr(self,'logger_name'):
             return getLogger(self.logger_name)
         elif self.parent != None:
             return self.parent.get_logger()
         else:
-            return getLogger("Pyleecan")
+            return getLogger('Pyleecan')
 
     def _get_Wmag(self):
         """getter of Wmag"""
@@ -197,7 +182,9 @@
 
     # magnet radial height [m]
     # Type : float, min = 0
-    Hmag = property(fget=_get_Hmag, fset=_set_Hmag, doc=u"""magnet radial height [m]""")
+    Hmag = property(
+        fget=_get_Hmag, fset=_set_Hmag, doc=u"""magnet radial height [m]"""
+    )
 
     def _get_Rtop(self):
         """getter of Rtop"""
