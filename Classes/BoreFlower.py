--- conflicted
+++ resolved
@@ -4,12 +4,8 @@
 """
 
 from os import linesep
-<<<<<<< HEAD
 from logging import getLogger
-from pyleecan.Classes._check import check_init_dict, check_var, raise_
-=======
 from pyleecan.Classes._check import check_var, raise_
->>>>>>> 5d30fce8
 from pyleecan.Functions.save import save
 from pyleecan.Classes.Bore import Bore
 
@@ -54,7 +50,7 @@
         object or dict can be given for pyleecan Object"""
 
         if init_dict is not None:  # Initialisation by dict
-            assert type(init_dict) is dict
+            assert(type(init_dict) is dict)
             # Overwrite default value with init_dict content
             if "N" in list(init_dict.keys()):
                 N = init_dict["N"]
@@ -124,12 +120,12 @@
 
     def get_logger(self):
         """getter of the logger"""
-        if hasattr(self, "logger_name"):
+        if hasattr(self,'logger_name'):
             return getLogger(self.logger_name)
         elif self.parent != None:
             return self.parent.get_logger()
         else:
-            return getLogger("Pyleecan")
+            return getLogger('Pyleecan')
 
     def _get_N(self):
         """getter of N"""
@@ -155,7 +151,9 @@
 
     # Radius of the flower arc
     # Type : float, min = 0
-    Rarc = property(fget=_get_Rarc, fset=_set_Rarc, doc=u"""Radius of the flower arc""")
+    Rarc = property(
+        fget=_get_Rarc, fset=_set_Rarc, doc=u"""Radius of the flower arc"""
+    )
 
     def _get_alpha(self):
         """getter of alpha"""
