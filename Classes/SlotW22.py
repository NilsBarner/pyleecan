# -*- coding: utf-8 -*-
"""File generated according to pyleecan/Generator/ClassesRef/Slot/SlotW22.csv
WARNING! All changes made in this file will be lost!
"""

from os import linesep
<<<<<<< HEAD
from logging import getLogger
from pyleecan.Classes._check import check_init_dict, check_var, raise_
=======
from pyleecan.Classes._check import check_var, raise_
>>>>>>> 5d30fce8
from pyleecan.Functions.save import save
from pyleecan.Classes.SlotWind import SlotWind

# Import all class method
# Try/catch to remove unnecessary dependencies in unused method
try:
    from pyleecan.Methods.Slot.SlotW22.build_geometry import build_geometry
except ImportError as error:
    build_geometry = error

try:
    from pyleecan.Methods.Slot.SlotW22.build_geometry_wind import build_geometry_wind
except ImportError as error:
    build_geometry_wind = error

try:
    from pyleecan.Methods.Slot.SlotW22.check import check
except ImportError as error:
    check = error

try:
    from pyleecan.Methods.Slot.SlotW22.comp_angle_opening import comp_angle_opening
except ImportError as error:
    comp_angle_opening = error

try:
    from pyleecan.Methods.Slot.SlotW22.comp_height import comp_height
except ImportError as error:
    comp_height = error

try:
    from pyleecan.Methods.Slot.SlotW22.comp_height_wind import comp_height_wind
except ImportError as error:
    comp_height_wind = error

try:
    from pyleecan.Methods.Slot.SlotW22.comp_surface import comp_surface
except ImportError as error:
    comp_surface = error

try:
    from pyleecan.Methods.Slot.SlotW22.comp_surface_wind import comp_surface_wind
except ImportError as error:
    comp_surface_wind = error


from pyleecan.Classes._check import InitUnKnowClassError


class SlotW22(SlotWind):
    """semi-closed orthoradial without fillet without wedge"""

    VERSION = 1
    IS_SYMMETRICAL = 1

    # Check ImportError to remove unnecessary dependencies in unused method
    # cf Methods.Slot.SlotW22.build_geometry
    if isinstance(build_geometry, ImportError):
        build_geometry = property(
            fget=lambda x: raise_(
                ImportError(
                    "Can't use SlotW22 method build_geometry: " + str(build_geometry)
                )
            )
        )
    else:
        build_geometry = build_geometry
    # cf Methods.Slot.SlotW22.build_geometry_wind
    if isinstance(build_geometry_wind, ImportError):
        build_geometry_wind = property(
            fget=lambda x: raise_(
                ImportError(
                    "Can't use SlotW22 method build_geometry_wind: "
                    + str(build_geometry_wind)
                )
            )
        )
    else:
        build_geometry_wind = build_geometry_wind
    # cf Methods.Slot.SlotW22.check
    if isinstance(check, ImportError):
        check = property(
            fget=lambda x: raise_(
                ImportError("Can't use SlotW22 method check: " + str(check))
            )
        )
    else:
        check = check
    # cf Methods.Slot.SlotW22.comp_angle_opening
    if isinstance(comp_angle_opening, ImportError):
        comp_angle_opening = property(
            fget=lambda x: raise_(
                ImportError(
                    "Can't use SlotW22 method comp_angle_opening: "
                    + str(comp_angle_opening)
                )
            )
        )
    else:
        comp_angle_opening = comp_angle_opening
    # cf Methods.Slot.SlotW22.comp_height
    if isinstance(comp_height, ImportError):
        comp_height = property(
            fget=lambda x: raise_(
                ImportError("Can't use SlotW22 method comp_height: " + str(comp_height))
            )
        )
    else:
        comp_height = comp_height
    # cf Methods.Slot.SlotW22.comp_height_wind
    if isinstance(comp_height_wind, ImportError):
        comp_height_wind = property(
            fget=lambda x: raise_(
                ImportError(
                    "Can't use SlotW22 method comp_height_wind: "
                    + str(comp_height_wind)
                )
            )
        )
    else:
        comp_height_wind = comp_height_wind
    # cf Methods.Slot.SlotW22.comp_surface
    if isinstance(comp_surface, ImportError):
        comp_surface = property(
            fget=lambda x: raise_(
                ImportError(
                    "Can't use SlotW22 method comp_surface: " + str(comp_surface)
                )
            )
        )
    else:
        comp_surface = comp_surface
    # cf Methods.Slot.SlotW22.comp_surface_wind
    if isinstance(comp_surface_wind, ImportError):
        comp_surface_wind = property(
            fget=lambda x: raise_(
                ImportError(
                    "Can't use SlotW22 method comp_surface_wind: "
                    + str(comp_surface_wind)
                )
            )
        )
    else:
        comp_surface_wind = comp_surface_wind
    # save method is available in all object
    save = save

    def __init__(
        self, W0=0.043633, H0=0.006, H2=0.04, W2=0.08725, Zs=36, init_dict=None
    ):
        """Constructor of the class. Can be use in two ways :
        - __init__ (arg1 = 1, arg3 = 5) every parameters have name and default values
            for Matrix, None will initialise the property with an empty Matrix
            for pyleecan type, None will call the default constructor
        - __init__ (init_dict = d) d must be a dictionnary wiht every properties as keys

        ndarray or list can be given for Vector and Matrix
        object or dict can be given for pyleecan Object"""

        if init_dict is not None:  # Initialisation by dict
            assert type(init_dict) is dict
            # Overwrite default value with init_dict content
            if "W0" in list(init_dict.keys()):
                W0 = init_dict["W0"]
            if "H0" in list(init_dict.keys()):
                H0 = init_dict["H0"]
            if "H2" in list(init_dict.keys()):
                H2 = init_dict["H2"]
            if "W2" in list(init_dict.keys()):
                W2 = init_dict["W2"]
            if "Zs" in list(init_dict.keys()):
                Zs = init_dict["Zs"]
        # Initialisation by argument
        self.W0 = W0
        self.H0 = H0
        self.H2 = H2
        self.W2 = W2
        # Call SlotWind init
        super(SlotW22, self).__init__(Zs=Zs)
        # The class is frozen (in SlotWind init), for now it's impossible to
        # add new properties

    def __str__(self):
        """Convert this objet in a readeable string (for print)"""

        SlotW22_str = ""
        # Get the properties inherited from SlotWind
        SlotW22_str += super(SlotW22, self).__str__()
        SlotW22_str += "W0 = " + str(self.W0) + linesep
        SlotW22_str += "H0 = " + str(self.H0) + linesep
        SlotW22_str += "H2 = " + str(self.H2) + linesep
        SlotW22_str += "W2 = " + str(self.W2) + linesep
        return SlotW22_str

    def __eq__(self, other):
        """Compare two objects (skip parent)"""

        if type(other) != type(self):
            return False

        # Check the properties inherited from SlotWind
        if not super(SlotW22, self).__eq__(other):
            return False
        if other.W0 != self.W0:
            return False
        if other.H0 != self.H0:
            return False
        if other.H2 != self.H2:
            return False
        if other.W2 != self.W2:
            return False
        return True

    def as_dict(self):
        """Convert this objet in a json seriable dict (can be use in __init__)
        """

        # Get the properties inherited from SlotWind
        SlotW22_dict = super(SlotW22, self).as_dict()
        SlotW22_dict["W0"] = self.W0
        SlotW22_dict["H0"] = self.H0
        SlotW22_dict["H2"] = self.H2
        SlotW22_dict["W2"] = self.W2
        # The class name is added to the dict fordeserialisation purpose
        # Overwrite the mother class name
        SlotW22_dict["__class__"] = "SlotW22"
        return SlotW22_dict

    def _set_None(self):
        """Set all the properties to None (except pyleecan object)"""

        self.W0 = None
        self.H0 = None
        self.H2 = None
        self.W2 = None
        # Set to None the properties inherited from SlotWind
        super(SlotW22, self)._set_None()

    def get_logger(self):
        """getter of the logger"""
        if hasattr(self, "logger_name"):
            return getLogger(self.logger_name)
        elif self.parent != None:
            return self.parent.get_logger()
        else:
            return getLogger("Pyleecan")

    def _get_W0(self):
        """getter of W0"""
        return self._W0

    def _set_W0(self, value):
        """setter of W0"""
        check_var("W0", value, "float", Vmin=0)
        self._W0 = value

    # Slot isthmus orthoradial angular width.
    # Type : float, min = 0
    W0 = property(
        fget=_get_W0, fset=_set_W0, doc=u"""Slot isthmus orthoradial angular width."""
    )

    def _get_H0(self):
        """getter of H0"""
        return self._H0

    def _set_H0(self, value):
        """setter of H0"""
        check_var("H0", value, "float", Vmin=0)
        self._H0 = value

    # Slot isthmus radial height.
    # Type : float, min = 0
    H0 = property(fget=_get_H0, fset=_set_H0, doc=u"""Slot isthmus radial height.""")

    def _get_H2(self):
        """getter of H2"""
        return self._H2

    def _set_H2(self, value):
        """setter of H2"""
        check_var("H2", value, "float", Vmin=0)
        self._H2 = value

    # Slot radial height below wedge
    # Type : float, min = 0
    H2 = property(
        fget=_get_H2, fset=_set_H2, doc=u"""Slot radial height below wedge """
    )

    def _get_W2(self):
        """getter of W2"""
        return self._W2

    def _set_W2(self, value):
        """setter of W2"""
        check_var("W2", value, "float", Vmin=0)
        self._W2 = value

    # Angle between slot edges
    # Type : float, min = 0
    W2 = property(fget=_get_W2, fset=_set_W2, doc=u"""Angle between slot edges""")<|MERGE_RESOLUTION|>--- conflicted
+++ resolved
@@ -4,12 +4,8 @@
 """
 
 from os import linesep
-<<<<<<< HEAD
 from logging import getLogger
-from pyleecan.Classes._check import check_init_dict, check_var, raise_
-=======
 from pyleecan.Classes._check import check_var, raise_
->>>>>>> 5d30fce8
 from pyleecan.Functions.save import save
 from pyleecan.Classes.SlotWind import SlotWind
 
@@ -124,8 +120,7 @@
         comp_height_wind = property(
             fget=lambda x: raise_(
                 ImportError(
-                    "Can't use SlotW22 method comp_height_wind: "
-                    + str(comp_height_wind)
+                    "Can't use SlotW22 method comp_height_wind: " + str(comp_height_wind)
                 )
             )
         )
@@ -157,9 +152,7 @@
     # save method is available in all object
     save = save
 
-    def __init__(
-        self, W0=0.043633, H0=0.006, H2=0.04, W2=0.08725, Zs=36, init_dict=None
-    ):
+    def __init__(self, W0=0.043633, H0=0.006, H2=0.04, W2=0.08725, Zs=36, init_dict=None):
         """Constructor of the class. Can be use in two ways :
         - __init__ (arg1 = 1, arg3 = 5) every parameters have name and default values
             for Matrix, None will initialise the property with an empty Matrix
@@ -170,7 +163,7 @@
         object or dict can be given for pyleecan Object"""
 
         if init_dict is not None:  # Initialisation by dict
-            assert type(init_dict) is dict
+            assert(type(init_dict) is dict)
             # Overwrite default value with init_dict content
             if "W0" in list(init_dict.keys()):
                 W0 = init_dict["W0"]
@@ -250,12 +243,12 @@
 
     def get_logger(self):
         """getter of the logger"""
-        if hasattr(self, "logger_name"):
+        if hasattr(self,'logger_name'):
             return getLogger(self.logger_name)
         elif self.parent != None:
             return self.parent.get_logger()
         else:
-            return getLogger("Pyleecan")
+            return getLogger('Pyleecan')
 
     def _get_W0(self):
         """getter of W0"""
@@ -283,7 +276,9 @@
 
     # Slot isthmus radial height.
     # Type : float, min = 0
-    H0 = property(fget=_get_H0, fset=_set_H0, doc=u"""Slot isthmus radial height.""")
+    H0 = property(
+        fget=_get_H0, fset=_set_H0, doc=u"""Slot isthmus radial height."""
+    )
 
     def _get_H2(self):
         """getter of H2"""
@@ -294,7 +289,7 @@
         check_var("H2", value, "float", Vmin=0)
         self._H2 = value
 
-    # Slot radial height below wedge
+    # Slot radial height below wedge 
     # Type : float, min = 0
     H2 = property(
         fget=_get_H2, fset=_set_H2, doc=u"""Slot radial height below wedge """
@@ -311,4 +306,6 @@
 
     # Angle between slot edges
     # Type : float, min = 0
-    W2 = property(fget=_get_W2, fset=_set_W2, doc=u"""Angle between slot edges""")+    W2 = property(
+        fget=_get_W2, fset=_set_W2, doc=u"""Angle between slot edges"""
+    )