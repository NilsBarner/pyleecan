# -*- coding: utf-8 -*-
"""File generated according to pyleecan/Generator/ClassesRef/Slot/VentilationPolar.csv
WARNING! All changes made in this file will be lost!
"""

from os import linesep
<<<<<<< HEAD
from logging import getLogger
from pyleecan.Classes._check import check_init_dict, check_var, raise_
=======
from pyleecan.Classes._check import check_var, raise_
>>>>>>> 5d30fce8
from pyleecan.Functions.save import save
from pyleecan.Classes.Hole import Hole

# Import all class method
# Try/catch to remove unnecessary dependencies in unused method
try:
    from pyleecan.Methods.Slot.VentilationPolar.build_geometry import build_geometry
except ImportError as error:
    build_geometry = error

try:
    from pyleecan.Methods.Slot.VentilationPolar.check import check
except ImportError as error:
    check = error

try:
    from pyleecan.Methods.Slot.VentilationPolar.comp_radius import comp_radius
except ImportError as error:
    comp_radius = error

try:
    from pyleecan.Methods.Slot.VentilationPolar.comp_surface import comp_surface
except ImportError as error:
    comp_surface = error

try:
    from pyleecan.Methods.Slot.VentilationPolar.get_center import get_center
except ImportError as error:
    get_center = error


from pyleecan.Classes._check import InitUnKnowClassError
from pyleecan.Classes.Material import Material


class VentilationPolar(Hole):
    """Polar axial ventilation duct"""

    VERSION = 1

    # Check ImportError to remove unnecessary dependencies in unused method
    # cf Methods.Slot.VentilationPolar.build_geometry
    if isinstance(build_geometry, ImportError):
        build_geometry = property(
            fget=lambda x: raise_(
                ImportError(
                    "Can't use VentilationPolar method build_geometry: "
                    + str(build_geometry)
                )
            )
        )
    else:
        build_geometry = build_geometry
    # cf Methods.Slot.VentilationPolar.check
    if isinstance(check, ImportError):
        check = property(
            fget=lambda x: raise_(
                ImportError("Can't use VentilationPolar method check: " + str(check))
            )
        )
    else:
        check = check
    # cf Methods.Slot.VentilationPolar.comp_radius
    if isinstance(comp_radius, ImportError):
        comp_radius = property(
            fget=lambda x: raise_(
                ImportError(
                    "Can't use VentilationPolar method comp_radius: " + str(comp_radius)
                )
            )
        )
    else:
        comp_radius = comp_radius
    # cf Methods.Slot.VentilationPolar.comp_surface
    if isinstance(comp_surface, ImportError):
        comp_surface = property(
            fget=lambda x: raise_(
                ImportError(
                    "Can't use VentilationPolar method comp_surface: "
                    + str(comp_surface)
                )
            )
        )
    else:
        comp_surface = comp_surface
    # cf Methods.Slot.VentilationPolar.get_center
    if isinstance(get_center, ImportError):
        get_center = property(
            fget=lambda x: raise_(
                ImportError(
                    "Can't use VentilationPolar method get_center: " + str(get_center)
                )
            )
        )
    else:
        get_center = get_center
    # save method is available in all object
    save = save

    def __init__(self, Alpha0=0, D0=1, H0=1, W1=1, Zh=36, mat_void=-1, init_dict=None):
        """Constructor of the class. Can be use in two ways :
        - __init__ (arg1 = 1, arg3 = 5) every parameters have name and default values
            for Matrix, None will initialise the property with an empty Matrix
            for pyleecan type, None will call the default constructor
        - __init__ (init_dict = d) d must be a dictionnary wiht every properties as keys

        ndarray or list can be given for Vector and Matrix
        object or dict can be given for pyleecan Object"""

        if mat_void == -1:
            mat_void = Material()
        if init_dict is not None:  # Initialisation by dict
            assert type(init_dict) is dict
            # Overwrite default value with init_dict content
            if "Alpha0" in list(init_dict.keys()):
                Alpha0 = init_dict["Alpha0"]
            if "D0" in list(init_dict.keys()):
                D0 = init_dict["D0"]
            if "H0" in list(init_dict.keys()):
                H0 = init_dict["H0"]
            if "W1" in list(init_dict.keys()):
                W1 = init_dict["W1"]
            if "Zh" in list(init_dict.keys()):
                Zh = init_dict["Zh"]
            if "mat_void" in list(init_dict.keys()):
                mat_void = init_dict["mat_void"]
        # Initialisation by argument
        self.Alpha0 = Alpha0
        self.D0 = D0
        self.H0 = H0
        self.W1 = W1
        # Call Hole init
        super(VentilationPolar, self).__init__(Zh=Zh, mat_void=mat_void)
        # The class is frozen (in Hole init), for now it's impossible to
        # add new properties

    def __str__(self):
        """Convert this objet in a readeable string (for print)"""

        VentilationPolar_str = ""
        # Get the properties inherited from Hole
        VentilationPolar_str += super(VentilationPolar, self).__str__()
        VentilationPolar_str += "Alpha0 = " + str(self.Alpha0) + linesep
        VentilationPolar_str += "D0 = " + str(self.D0) + linesep
        VentilationPolar_str += "H0 = " + str(self.H0) + linesep
        VentilationPolar_str += "W1 = " + str(self.W1) + linesep
        return VentilationPolar_str

    def __eq__(self, other):
        """Compare two objects (skip parent)"""

        if type(other) != type(self):
            return False

        # Check the properties inherited from Hole
        if not super(VentilationPolar, self).__eq__(other):
            return False
        if other.Alpha0 != self.Alpha0:
            return False
        if other.D0 != self.D0:
            return False
        if other.H0 != self.H0:
            return False
        if other.W1 != self.W1:
            return False
        return True

    def as_dict(self):
        """Convert this objet in a json seriable dict (can be use in __init__)
        """

        # Get the properties inherited from Hole
        VentilationPolar_dict = super(VentilationPolar, self).as_dict()
        VentilationPolar_dict["Alpha0"] = self.Alpha0
        VentilationPolar_dict["D0"] = self.D0
        VentilationPolar_dict["H0"] = self.H0
        VentilationPolar_dict["W1"] = self.W1
        # The class name is added to the dict fordeserialisation purpose
        # Overwrite the mother class name
        VentilationPolar_dict["__class__"] = "VentilationPolar"
        return VentilationPolar_dict

    def _set_None(self):
        """Set all the properties to None (except pyleecan object)"""

        self.Alpha0 = None
        self.D0 = None
        self.H0 = None
        self.W1 = None
        # Set to None the properties inherited from Hole
        super(VentilationPolar, self)._set_None()

    def get_logger(self):
        """getter of the logger"""
        if hasattr(self, "logger_name"):
            return getLogger(self.logger_name)
        elif self.parent != None:
            return self.parent.get_logger()
        else:
            return getLogger("Pyleecan")

    def _get_Alpha0(self):
        """getter of Alpha0"""
        return self._Alpha0

    def _set_Alpha0(self, value):
        """setter of Alpha0"""
        check_var("Alpha0", value, "float", Vmin=0, Vmax=6.29)
        self._Alpha0 = value

    # Shift angle of the hole around circumference
    # Type : float, min = 0, max = 6.29
    Alpha0 = property(
        fget=_get_Alpha0,
        fset=_set_Alpha0,
        doc=u"""Shift angle of the hole around circumference""",
    )

    def _get_D0(self):
        """getter of D0"""
        return self._D0

    def _set_D0(self, value):
        """setter of D0"""
        check_var("D0", value, "float", Vmin=0)
        self._D0 = value

    # Height of the hole
    # Type : float, min = 0
    D0 = property(fget=_get_D0, fset=_set_D0, doc=u"""Height of the hole""")

    def _get_H0(self):
        """getter of H0"""
        return self._H0

    def _set_H0(self, value):
        """setter of H0"""
        check_var("H0", value, "float", Vmin=0)
        self._H0 = value

    # Radius of the bottom of Hole
    # Type : float, min = 0
    H0 = property(fget=_get_H0, fset=_set_H0, doc=u"""Radius of the bottom of Hole""")

    def _get_W1(self):
        """getter of W1"""
        return self._W1

    def _set_W1(self, value):
        """setter of W1"""
        check_var("W1", value, "float", Vmin=0, Vmax=6.29)
        self._W1 = value

    # Hole angular width
    # Type : float, min = 0, max = 6.29
    W1 = property(fget=_get_W1, fset=_set_W1, doc=u"""Hole angular width""")<|MERGE_RESOLUTION|>--- conflicted
+++ resolved
@@ -4,12 +4,8 @@
 """
 
 from os import linesep
-<<<<<<< HEAD
 from logging import getLogger
-from pyleecan.Classes._check import check_init_dict, check_var, raise_
-=======
 from pyleecan.Classes._check import check_var, raise_
->>>>>>> 5d30fce8
 from pyleecan.Functions.save import save
 from pyleecan.Classes.Hole import Hole
 
@@ -122,7 +118,7 @@
         if mat_void == -1:
             mat_void = Material()
         if init_dict is not None:  # Initialisation by dict
-            assert type(init_dict) is dict
+            assert(type(init_dict) is dict)
             # Overwrite default value with init_dict content
             if "Alpha0" in list(init_dict.keys()):
                 Alpha0 = init_dict["Alpha0"]
@@ -204,12 +200,12 @@
 
     def get_logger(self):
         """getter of the logger"""
-        if hasattr(self, "logger_name"):
+        if hasattr(self,'logger_name'):
             return getLogger(self.logger_name)
         elif self.parent != None:
             return self.parent.get_logger()
         else:
-            return getLogger("Pyleecan")
+            return getLogger('Pyleecan')
 
     def _get_Alpha0(self):
         """getter of Alpha0"""
@@ -252,7 +248,9 @@
 
     # Radius of the bottom of Hole
     # Type : float, min = 0
-    H0 = property(fget=_get_H0, fset=_set_H0, doc=u"""Radius of the bottom of Hole""")
+    H0 = property(
+        fget=_get_H0, fset=_set_H0, doc=u"""Radius of the bottom of Hole"""
+    )
 
     def _get_W1(self):
         """getter of W1"""
