# -*- coding: utf-8 -*-
"""File generated according to pyleecan/Generator/ClassesRef/Mesh/NodeMat.csv
WARNING! All changes made in this file will be lost!
"""

from os import linesep
<<<<<<< HEAD
from logging import getLogger
from pyleecan.Classes._check import set_array, check_init_dict, check_var, raise_
=======
from pyleecan.Classes._check import set_array, check_var, raise_
>>>>>>> 5d30fce8
from pyleecan.Functions.save import save
from pyleecan.Classes.Node import Node

# Import all class method
# Try/catch to remove unnecessary dependencies in unused method
try:
    from pyleecan.Methods.Mesh.NodeMat.get_coord import get_coord
except ImportError as error:
    get_coord = error

try:
    from pyleecan.Methods.Mesh.NodeMat.get_tag import get_tag
except ImportError as error:
    get_tag = error

try:
    from pyleecan.Methods.Mesh.NodeMat.get_group import get_group
except ImportError as error:
    get_group = error

try:
    from pyleecan.Methods.Mesh.NodeMat.add_node import add_node
except ImportError as error:
    add_node = error

try:
    from pyleecan.Methods.Mesh.NodeMat.is_exist import is_exist
except ImportError as error:
    is_exist = error


from numpy import array, array_equal
from pyleecan.Classes._check import InitUnKnowClassError


class NodeMat(Node):
    """Class to define nodes coordinates and getter."""

    VERSION = 1

    # Check ImportError to remove unnecessary dependencies in unused method
    # cf Methods.Mesh.NodeMat.get_coord
    if isinstance(get_coord, ImportError):
        get_coord = property(
            fget=lambda x: raise_(
                ImportError("Can't use NodeMat method get_coord: " + str(get_coord))
            )
        )
    else:
        get_coord = get_coord
    # cf Methods.Mesh.NodeMat.get_tag
    if isinstance(get_tag, ImportError):
        get_tag = property(
            fget=lambda x: raise_(
                ImportError("Can't use NodeMat method get_tag: " + str(get_tag))
            )
        )
    else:
        get_tag = get_tag
    # cf Methods.Mesh.NodeMat.get_group
    if isinstance(get_group, ImportError):
        get_group = property(
            fget=lambda x: raise_(
                ImportError("Can't use NodeMat method get_group: " + str(get_group))
            )
        )
    else:
        get_group = get_group
    # cf Methods.Mesh.NodeMat.add_node
    if isinstance(add_node, ImportError):
        add_node = property(
            fget=lambda x: raise_(
                ImportError("Can't use NodeMat method add_node: " + str(add_node))
            )
        )
    else:
        add_node = add_node
    # cf Methods.Mesh.NodeMat.is_exist
    if isinstance(is_exist, ImportError):
        is_exist = property(
            fget=lambda x: raise_(
                ImportError("Can't use NodeMat method is_exist: " + str(is_exist))
            )
        )
    else:
        is_exist = is_exist
    # save method is available in all object
    save = save

    def __init__(
        self, coordinate=None, nb_node=0, tag=None, delta=1e-10, init_dict=None
    ):
        """Constructor of the class. Can be use in two ways :
        - __init__ (arg1 = 1, arg3 = 5) every parameters have name and default values
            for Matrix, None will initialise the property with an empty Matrix
            for pyleecan type, None will call the default constructor
        - __init__ (init_dict = d) d must be a dictionnary wiht every properties as keys

        ndarray or list can be given for Vector and Matrix
        object or dict can be given for pyleecan Object"""

        if init_dict is not None:  # Initialisation by dict
            assert type(init_dict) is dict
            # Overwrite default value with init_dict content
            if "coordinate" in list(init_dict.keys()):
                coordinate = init_dict["coordinate"]
            if "nb_node" in list(init_dict.keys()):
                nb_node = init_dict["nb_node"]
            if "tag" in list(init_dict.keys()):
                tag = init_dict["tag"]
            if "delta" in list(init_dict.keys()):
                delta = init_dict["delta"]
        # Initialisation by argument
        # coordinate can be None, a ndarray or a list
        set_array(self, "coordinate", coordinate)
        self.nb_node = nb_node
        # tag can be None, a ndarray or a list
        set_array(self, "tag", tag)
        self.delta = delta
        # Call Node init
        super(NodeMat, self).__init__()
        # The class is frozen (in Node init), for now it's impossible to
        # add new properties

    def __str__(self):
        """Convert this objet in a readeable string (for print)"""

        NodeMat_str = ""
        # Get the properties inherited from Node
        NodeMat_str += super(NodeMat, self).__str__()
        NodeMat_str += (
            "coordinate = "
            + linesep
            + str(self.coordinate).replace(linesep, linesep + "\t")
            + linesep
            + linesep
        )
        NodeMat_str += "nb_node = " + str(self.nb_node) + linesep
        NodeMat_str += (
            "tag = "
            + linesep
            + str(self.tag).replace(linesep, linesep + "\t")
            + linesep
            + linesep
        )
        NodeMat_str += "delta = " + str(self.delta) + linesep
        return NodeMat_str

    def __eq__(self, other):
        """Compare two objects (skip parent)"""

        if type(other) != type(self):
            return False

        # Check the properties inherited from Node
        if not super(NodeMat, self).__eq__(other):
            return False
        if not array_equal(other.coordinate, self.coordinate):
            return False
        if other.nb_node != self.nb_node:
            return False
        if not array_equal(other.tag, self.tag):
            return False
        if other.delta != self.delta:
            return False
        return True

    def as_dict(self):
        """Convert this objet in a json seriable dict (can be use in __init__)
        """

        # Get the properties inherited from Node
        NodeMat_dict = super(NodeMat, self).as_dict()
        if self.coordinate is None:
            NodeMat_dict["coordinate"] = None
        else:
            NodeMat_dict["coordinate"] = self.coordinate.tolist()
        NodeMat_dict["nb_node"] = self.nb_node
        if self.tag is None:
            NodeMat_dict["tag"] = None
        else:
            NodeMat_dict["tag"] = self.tag.tolist()
        NodeMat_dict["delta"] = self.delta
        # The class name is added to the dict fordeserialisation purpose
        # Overwrite the mother class name
        NodeMat_dict["__class__"] = "NodeMat"
        return NodeMat_dict

    def _set_None(self):
        """Set all the properties to None (except pyleecan object)"""

        self.coordinate = None
        self.nb_node = None
        self.tag = None
        self.delta = None
        # Set to None the properties inherited from Node
        super(NodeMat, self)._set_None()

    def get_logger(self):
        """getter of the logger"""
        if hasattr(self, "logger_name"):
            return getLogger(self.logger_name)
        elif self.parent != None:
            return self.parent.get_logger()
        else:
            return getLogger("Pyleecan")

    def _get_coordinate(self):
        """getter of coordinate"""
        return self._coordinate

    def _set_coordinate(self, value):
        """setter of coordinate"""
        if type(value) is list:
            try:
                value = array(value)
            except:
                pass
        check_var("coordinate", value, "ndarray")
        self._coordinate = value

    # Nodes coordinates
    # Type : ndarray
    coordinate = property(
        fget=_get_coordinate, fset=_set_coordinate, doc=u"""Nodes coordinates"""
    )

    def _get_nb_node(self):
        """getter of nb_node"""
        return self._nb_node

    def _set_nb_node(self, value):
        """setter of nb_node"""
        check_var("nb_node", value, "int")
        self._nb_node = value

    # Total number of nodes
    # Type : int
    nb_node = property(
        fget=_get_nb_node, fset=_set_nb_node, doc=u"""Total number of nodes"""
    )

    def _get_tag(self):
        """getter of tag"""
        return self._tag

    def _set_tag(self, value):
        """setter of tag"""
        if type(value) is list:
            try:
                value = array(value)
            except:
                pass
        check_var("tag", value, "ndarray")
        self._tag = value

    # Node tags
    # Type : ndarray
    tag = property(fget=_get_tag, fset=_set_tag, doc=u"""Node tags""")

    def _get_delta(self):
        """getter of delta"""
        return self._delta

    def _set_delta(self, value):
        """setter of delta"""
        check_var("delta", value, "float")
        self._delta = value

    # Sensibility for node searching
    # Type : float
    delta = property(
        fget=_get_delta, fset=_set_delta, doc=u"""Sensibility for node searching"""
    )<|MERGE_RESOLUTION|>--- conflicted
+++ resolved
@@ -4,12 +4,8 @@
 """
 
 from os import linesep
-<<<<<<< HEAD
 from logging import getLogger
-from pyleecan.Classes._check import set_array, check_init_dict, check_var, raise_
-=======
 from pyleecan.Classes._check import set_array, check_var, raise_
->>>>>>> 5d30fce8
 from pyleecan.Functions.save import save
 from pyleecan.Classes.Node import Node
 
@@ -99,9 +95,7 @@
     # save method is available in all object
     save = save
 
-    def __init__(
-        self, coordinate=None, nb_node=0, tag=None, delta=1e-10, init_dict=None
-    ):
+    def __init__(self, coordinate=None, nb_node=0, tag=None, delta=1e-10, init_dict=None):
         """Constructor of the class. Can be use in two ways :
         - __init__ (arg1 = 1, arg3 = 5) every parameters have name and default values
             for Matrix, None will initialise the property with an empty Matrix
@@ -112,7 +106,7 @@
         object or dict can be given for pyleecan Object"""
 
         if init_dict is not None:  # Initialisation by dict
-            assert type(init_dict) is dict
+            assert(type(init_dict) is dict)
             # Overwrite default value with init_dict content
             if "coordinate" in list(init_dict.keys()):
                 coordinate = init_dict["coordinate"]
@@ -140,21 +134,9 @@
         NodeMat_str = ""
         # Get the properties inherited from Node
         NodeMat_str += super(NodeMat, self).__str__()
-        NodeMat_str += (
-            "coordinate = "
-            + linesep
-            + str(self.coordinate).replace(linesep, linesep + "\t")
-            + linesep
-            + linesep
-        )
+        NodeMat_str += "coordinate = " + linesep + str(self.coordinate).replace(linesep, linesep + "\t") + linesep + linesep
         NodeMat_str += "nb_node = " + str(self.nb_node) + linesep
-        NodeMat_str += (
-            "tag = "
-            + linesep
-            + str(self.tag).replace(linesep, linesep + "\t")
-            + linesep
-            + linesep
-        )
+        NodeMat_str += "tag = " + linesep + str(self.tag).replace(linesep, linesep + "\t") + linesep + linesep
         NodeMat_str += "delta = " + str(self.delta) + linesep
         return NodeMat_str
 
@@ -210,12 +192,12 @@
 
     def get_logger(self):
         """getter of the logger"""
-        if hasattr(self, "logger_name"):
+        if hasattr(self,'logger_name'):
             return getLogger(self.logger_name)
         elif self.parent != None:
             return self.parent.get_logger()
         else:
-            return getLogger("Pyleecan")
+            return getLogger('Pyleecan')
 
     def _get_coordinate(self):
         """getter of coordinate"""
