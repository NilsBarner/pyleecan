--- conflicted
+++ resolved
@@ -92,13 +92,9 @@
     # save method is available in all object
     save = save
 
-<<<<<<< HEAD
-    def __init__(self, coordinate=None, nb_node=None, node_tag=None, init_dict=None):
-=======
     def __init__(
         self, coordinate=None, nb_node=0, tag=None, delta=1e-10, init_dict=None
     ):
->>>>>>> 2b695b5f
         """Constructor of the class. Can be use in two ways :
         - __init__ (arg1 = 1, arg3 = 5) every parameters have name and default values
             for Matrix, None will initialise the property with an empty Matrix
@@ -109,37 +105,23 @@
         object or dict can be given for pyleecan Object"""
 
         if init_dict is not None:  # Initialisation by dict
-<<<<<<< HEAD
-            check_init_dict(init_dict, ["coordinate", "nb_node", "node_tag"])
-=======
             check_init_dict(init_dict, ["coordinate", "nb_node", "tag", "delta"])
->>>>>>> 2b695b5f
             # Overwrite default value with init_dict content
             if "coordinate" in list(init_dict.keys()):
                 coordinate = init_dict["coordinate"]
             if "nb_node" in list(init_dict.keys()):
                 nb_node = init_dict["nb_node"]
-<<<<<<< HEAD
-            if "node_tag" in list(init_dict.keys()):
-                node_tag = init_dict["node_tag"]
-=======
             if "tag" in list(init_dict.keys()):
                 tag = init_dict["tag"]
             if "delta" in list(init_dict.keys()):
                 delta = init_dict["delta"]
->>>>>>> 2b695b5f
         # Initialisation by argument
         # coordinate can be None, a ndarray or a list
         set_array(self, "coordinate", coordinate)
         self.nb_node = nb_node
-<<<<<<< HEAD
-        # node_tag can be None, a ndarray or a list
-        set_array(self, "node_tag", node_tag)
-=======
         # tag can be None, a ndarray or a list
         set_array(self, "tag", tag)
         self.delta = delta
->>>>>>> 2b695b5f
         # Call Node init
         super(NodeMat, self).__init__()
         # The class is frozen (in Node init), for now it's impossible to
@@ -155,12 +137,8 @@
             "coordinate = " + linesep + str(self.coordinate) + linesep + linesep
         )
         NodeMat_str += "nb_node = " + str(self.nb_node) + linesep
-<<<<<<< HEAD
-        NodeMat_str += "node_tag = " + linesep + str(self.node_tag)
-=======
         NodeMat_str += "tag = " + linesep + str(self.tag) + linesep + linesep
         NodeMat_str += "delta = " + str(self.delta)
->>>>>>> 2b695b5f
         return NodeMat_str
 
     def __eq__(self, other):
@@ -176,13 +154,9 @@
             return False
         if other.nb_node != self.nb_node:
             return False
-<<<<<<< HEAD
-        if not array_equal(other.node_tag, self.node_tag):
-=======
         if not array_equal(other.tag, self.tag):
             return False
         if other.delta != self.delta:
->>>>>>> 2b695b5f
             return False
         return True
 
@@ -197,18 +171,11 @@
         else:
             NodeMat_dict["coordinate"] = self.coordinate.tolist()
         NodeMat_dict["nb_node"] = self.nb_node
-<<<<<<< HEAD
-        if self.node_tag is None:
-            NodeMat_dict["node_tag"] = None
-        else:
-            NodeMat_dict["node_tag"] = self.node_tag.tolist()
-=======
         if self.tag is None:
             NodeMat_dict["tag"] = None
         else:
             NodeMat_dict["tag"] = self.tag.tolist()
         NodeMat_dict["delta"] = self.delta
->>>>>>> 2b695b5f
         # The class name is added to the dict fordeserialisation purpose
         # Overwrite the mother class name
         NodeMat_dict["__class__"] = "NodeMat"
@@ -219,12 +186,8 @@
 
         self.coordinate = None
         self.nb_node = None
-<<<<<<< HEAD
-        self.node_tag = None
-=======
         self.tag = None
         self.delta = None
->>>>>>> 2b695b5f
         # Set to None the properties inherited from Node
         super(NodeMat, self)._set_None()
 
@@ -263,34 +226,17 @@
         fget=_get_nb_node, fset=_set_nb_node, doc=u"""Total number of nodes"""
     )
 
-<<<<<<< HEAD
-    def _get_node_tag(self):
-        """getter of node_tag"""
-        return self._node_tag
-
-    def _set_node_tag(self, value):
-        """setter of node_tag"""
-=======
     def _get_tag(self):
         """getter of tag"""
         return self._tag
 
     def _set_tag(self, value):
         """setter of tag"""
->>>>>>> 2b695b5f
         if type(value) is list:
             try:
                 value = array(value)
             except:
                 pass
-<<<<<<< HEAD
-        check_var("node_tag", value, "ndarray")
-        self._node_tag = value
-
-    # Node tags
-    # Type : ndarray
-    node_tag = property(fget=_get_node_tag, fset=_set_node_tag, doc=u"""Node tags""")
-=======
         check_var("tag", value, "ndarray")
         self._tag = value
 
@@ -311,5 +257,4 @@
     # Type : float
     delta = property(
         fget=_get_delta, fset=_set_delta, doc=u"""Sensibility for node searching"""
-    )
->>>>>>> 2b695b5f
+    )