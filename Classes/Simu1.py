--- conflicted
+++ resolved
@@ -109,20 +109,12 @@
         # Get the properties inherited from Simulation
         Simu1_str += super(Simu1, self).__str__()
         if self.mag is not None:
-<<<<<<< HEAD
-            tmp = self.mag.__str__()[:-2].replace(linesep, linesep + "\t")
-=======
             tmp = self.mag.__str__().replace(linesep, linesep + "\t").rstrip("\t")
->>>>>>> 27afb3c5
             Simu1_str += "mag = " + tmp
         else:
             Simu1_str += "mag = None" + linesep + linesep
         if self.struct is not None:
-<<<<<<< HEAD
-            tmp = self.struct.__str__()[:-2].replace(linesep, linesep + "\t")
-=======
             tmp = self.struct.__str__().replace(linesep, linesep + "\t").rstrip("\t")
->>>>>>> 27afb3c5
             Simu1_str += "struct = " + tmp
         else:
             Simu1_str += "struct = None" + linesep + linesep
