--- conflicted
+++ resolved
@@ -4,12 +4,8 @@
 """
 
 from os import linesep
-<<<<<<< HEAD
 from logging import getLogger
-from pyleecan.Classes._check import set_array, check_init_dict, check_var, raise_
-=======
 from pyleecan.Classes._check import set_array, check_var, raise_
->>>>>>> 5d30fce8
 from pyleecan.Functions.save import save
 from pyleecan.Classes.Element import Element
 
@@ -36,9 +32,7 @@
     get_connectivity = error
 
 try:
-    from pyleecan.Methods.Mesh.ElementMat.get_all_connectivity import (
-        get_all_connectivity,
-    )
+    from pyleecan.Methods.Mesh.ElementMat.get_all_connectivity import get_all_connectivity
 except ImportError as error:
     get_all_connectivity = error
 
@@ -176,15 +170,7 @@
     # save method is available in all object
     save = save
 
-    def __init__(
-        self,
-        connectivity=None,
-        nb_elem=0,
-        nb_node_per_element=0,
-        group=None,
-        tag=None,
-        init_dict=None,
-    ):
+    def __init__(self, connectivity=None, nb_elem=0, nb_node_per_element=0, group=None, tag=None, init_dict=None):
         """Constructor of the class. Can be use in two ways :
         - __init__ (arg1 = 1, arg3 = 5) every parameters have name and default values
             for Matrix, None will initialise the property with an empty Matrix
@@ -195,7 +181,7 @@
         object or dict can be given for pyleecan Object"""
 
         if init_dict is not None:  # Initialisation by dict
-            assert type(init_dict) is dict
+            assert(type(init_dict) is dict)
             # Overwrite default value with init_dict content
             if "connectivity" in list(init_dict.keys()):
                 connectivity = init_dict["connectivity"]
@@ -227,31 +213,11 @@
         ElementMat_str = ""
         # Get the properties inherited from Element
         ElementMat_str += super(ElementMat, self).__str__()
-        ElementMat_str += (
-            "connectivity = "
-            + linesep
-            + str(self.connectivity).replace(linesep, linesep + "\t")
-            + linesep
-            + linesep
-        )
+        ElementMat_str += "connectivity = " + linesep + str(self.connectivity).replace(linesep, linesep + "\t") + linesep + linesep
         ElementMat_str += "nb_elem = " + str(self.nb_elem) + linesep
-        ElementMat_str += (
-            "nb_node_per_element = " + str(self.nb_node_per_element) + linesep
-        )
-        ElementMat_str += (
-            "group = "
-            + linesep
-            + str(self.group).replace(linesep, linesep + "\t")
-            + linesep
-            + linesep
-        )
-        ElementMat_str += (
-            "tag = "
-            + linesep
-            + str(self.tag).replace(linesep, linesep + "\t")
-            + linesep
-            + linesep
-        )
+        ElementMat_str += "nb_node_per_element = " + str(self.nb_node_per_element) + linesep
+        ElementMat_str += "group = " + linesep + str(self.group).replace(linesep, linesep + "\t") + linesep + linesep
+        ElementMat_str += "tag = " + linesep + str(self.tag).replace(linesep, linesep + "\t") + linesep + linesep
         return ElementMat_str
 
     def __eq__(self, other):
@@ -313,12 +279,12 @@
 
     def get_logger(self):
         """getter of the logger"""
-        if hasattr(self, "logger_name"):
+        if hasattr(self,'logger_name'):
             return getLogger(self.logger_name)
         elif self.parent != None:
             return self.parent.get_logger()
         else:
-            return getLogger("Pyleecan")
+            return getLogger('Pyleecan')
 
     def _get_connectivity(self):
         """getter of connectivity"""
@@ -369,9 +335,7 @@
     # Define the number of node per element
     # Type : int
     nb_node_per_element = property(
-        fget=_get_nb_node_per_element,
-        fset=_set_nb_node_per_element,
-        doc=u"""Define the number of node per element""",
+        fget=_get_nb_node_per_element, fset=_set_nb_node_per_element, doc=u"""Define the number of node per element"""
     )
 
     def _get_group(self):
