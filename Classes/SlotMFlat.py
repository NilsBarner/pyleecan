# -*- coding: utf-8 -*-
"""File generated according to pyleecan/Generator/ClassesRef/Slot/SlotMFlat.csv
WARNING! All changes made in this file will be lost!
"""

from os import linesep
<<<<<<< HEAD
from logging import getLogger
from pyleecan.Classes._check import check_init_dict, check_var, raise_
=======
from pyleecan.Classes._check import check_var, raise_
>>>>>>> 5d30fce8
from pyleecan.Functions.save import save
from pyleecan.Classes.SlotMag import SlotMag

# Import all class method
# Try/catch to remove unnecessary dependencies in unused method
try:
    from pyleecan.Methods.Slot.SlotMFlat.build_geometry import build_geometry
except ImportError as error:
    build_geometry = error

try:
    from pyleecan.Methods.Slot.SlotMFlat.comp_angle_opening import comp_angle_opening
except ImportError as error:
    comp_angle_opening = error

try:
    from pyleecan.Methods.Slot.SlotMFlat.comp_angle_opening_magnet import (
        comp_angle_opening_magnet,
    )
except ImportError as error:
    comp_angle_opening_magnet = error

try:
    from pyleecan.Methods.Slot.SlotMFlat.comp_height import comp_height
except ImportError as error:
    comp_height = error

try:
    from pyleecan.Methods.Slot.SlotMFlat.comp_surface import comp_surface
except ImportError as error:
    comp_surface = error

try:
    from pyleecan.Methods.Slot.SlotMFlat.comp_W0m import comp_W0m
except ImportError as error:
    comp_W0m = error

try:
    from pyleecan.Methods.Slot.SlotMFlat.get_point_bottom import get_point_bottom
except ImportError as error:
    get_point_bottom = error


from pyleecan.Classes._check import InitUnKnowClassError
from pyleecan.Classes.MagnetFlat import MagnetFlat


class SlotMFlat(SlotMag):
    """Flat bottomed SlotMag"""

    VERSION = 1
    IS_SYMMETRICAL = 1
    IS_INSET = 1

    # Check ImportError to remove unnecessary dependencies in unused method
    # cf Methods.Slot.SlotMFlat.build_geometry
    if isinstance(build_geometry, ImportError):
        build_geometry = property(
            fget=lambda x: raise_(
                ImportError(
                    "Can't use SlotMFlat method build_geometry: " + str(build_geometry)
                )
            )
        )
    else:
        build_geometry = build_geometry
    # cf Methods.Slot.SlotMFlat.comp_angle_opening
    if isinstance(comp_angle_opening, ImportError):
        comp_angle_opening = property(
            fget=lambda x: raise_(
                ImportError(
                    "Can't use SlotMFlat method comp_angle_opening: "
                    + str(comp_angle_opening)
                )
            )
        )
    else:
        comp_angle_opening = comp_angle_opening
    # cf Methods.Slot.SlotMFlat.comp_angle_opening_magnet
    if isinstance(comp_angle_opening_magnet, ImportError):
        comp_angle_opening_magnet = property(
            fget=lambda x: raise_(
                ImportError(
                    "Can't use SlotMFlat method comp_angle_opening_magnet: "
                    + str(comp_angle_opening_magnet)
                )
            )
        )
    else:
        comp_angle_opening_magnet = comp_angle_opening_magnet
    # cf Methods.Slot.SlotMFlat.comp_height
    if isinstance(comp_height, ImportError):
        comp_height = property(
            fget=lambda x: raise_(
                ImportError(
                    "Can't use SlotMFlat method comp_height: " + str(comp_height)
                )
            )
        )
    else:
        comp_height = comp_height
    # cf Methods.Slot.SlotMFlat.comp_surface
    if isinstance(comp_surface, ImportError):
        comp_surface = property(
            fget=lambda x: raise_(
                ImportError(
                    "Can't use SlotMFlat method comp_surface: " + str(comp_surface)
                )
            )
        )
    else:
        comp_surface = comp_surface
    # cf Methods.Slot.SlotMFlat.comp_W0m
    if isinstance(comp_W0m, ImportError):
        comp_W0m = property(
            fget=lambda x: raise_(
                ImportError("Can't use SlotMFlat method comp_W0m: " + str(comp_W0m))
            )
        )
    else:
        comp_W0m = comp_W0m
    # cf Methods.Slot.SlotMFlat.get_point_bottom
    if isinstance(get_point_bottom, ImportError):
        get_point_bottom = property(
            fget=lambda x: raise_(
                ImportError(
                    "Can't use SlotMFlat method get_point_bottom: "
                    + str(get_point_bottom)
                )
            )
        )
    else:
        get_point_bottom = get_point_bottom
    # save method is available in all object
    save = save

    def __init__(
        self,
        H0=0,
        W0=0.0122,
        W0_is_rad=False,
        magnet=list(),
        W3=0,
        Zs=36,
        init_dict=None,
    ):
        """Constructor of the class. Can be use in two ways :
        - __init__ (arg1 = 1, arg3 = 5) every parameters have name and default values
            for Matrix, None will initialise the property with an empty Matrix
            for pyleecan type, None will call the default constructor
        - __init__ (init_dict = d) d must be a dictionnary wiht every properties as keys

        ndarray or list can be given for Vector and Matrix
        object or dict can be given for pyleecan Object"""

        if init_dict is not None:  # Initialisation by dict
            assert type(init_dict) is dict
            # Overwrite default value with init_dict content
            if "H0" in list(init_dict.keys()):
                H0 = init_dict["H0"]
            if "W0" in list(init_dict.keys()):
                W0 = init_dict["W0"]
            if "W0_is_rad" in list(init_dict.keys()):
                W0_is_rad = init_dict["W0_is_rad"]
            if "magnet" in list(init_dict.keys()):
                magnet = init_dict["magnet"]
            if "W3" in list(init_dict.keys()):
                W3 = init_dict["W3"]
            if "Zs" in list(init_dict.keys()):
                Zs = init_dict["Zs"]
        # Initialisation by argument
        self.H0 = H0
        self.W0 = W0
        self.W0_is_rad = W0_is_rad
        # magnet can be None or a list of MagnetFlat object
        self.magnet = list()
        if type(magnet) is list:
            for obj in magnet:
                if obj is None:  # Default value
                    self.magnet.append(MagnetFlat())
                elif isinstance(obj, dict):
                    # Check that the type is correct (including daughter)
                    class_name = obj.get("__class__")
                    if class_name not in [
                        "MagnetFlat",
                        "MagnetType10",
                        "MagnetType12",
                        "MagnetType13",
                    ]:
                        raise InitUnKnowClassError(
                            "Unknow class name "
                            + class_name
                            + " in init_dict for magnet"
                        )
                    # Dynamic import to call the correct constructor
                    module = __import__(
                        "pyleecan.Classes." + class_name, fromlist=[class_name]
                    )
                    class_obj = getattr(module, class_name)
                    self.magnet.append(class_obj(init_dict=obj))
                else:
                    self.magnet.append(obj)
        elif magnet is None:
            self.magnet = list()
        else:
            self.magnet = magnet
        # Call SlotMag init
        super(SlotMFlat, self).__init__(W3=W3, Zs=Zs)
        # The class is frozen (in SlotMag init), for now it's impossible to
        # add new properties

    def __str__(self):
        """Convert this objet in a readeable string (for print)"""

        SlotMFlat_str = ""
        # Get the properties inherited from SlotMag
        SlotMFlat_str += super(SlotMFlat, self).__str__()
        SlotMFlat_str += "H0 = " + str(self.H0) + linesep
        SlotMFlat_str += "W0 = " + str(self.W0) + linesep
        SlotMFlat_str += "W0_is_rad = " + str(self.W0_is_rad) + linesep
        if len(self.magnet) == 0:
            SlotMFlat_str += "magnet = []" + linesep
        for ii in range(len(self.magnet)):
            tmp = self.magnet[ii].__str__().replace(linesep, linesep + "\t") + linesep
            SlotMFlat_str += "magnet[" + str(ii) + "] =" + tmp + linesep + linesep
        return SlotMFlat_str

    def __eq__(self, other):
        """Compare two objects (skip parent)"""

        if type(other) != type(self):
            return False

        # Check the properties inherited from SlotMag
        if not super(SlotMFlat, self).__eq__(other):
            return False
        if other.H0 != self.H0:
            return False
        if other.W0 != self.W0:
            return False
        if other.W0_is_rad != self.W0_is_rad:
            return False
        if other.magnet != self.magnet:
            return False
        return True

    def as_dict(self):
        """Convert this objet in a json seriable dict (can be use in __init__)
        """

        # Get the properties inherited from SlotMag
        SlotMFlat_dict = super(SlotMFlat, self).as_dict()
        SlotMFlat_dict["H0"] = self.H0
        SlotMFlat_dict["W0"] = self.W0
        SlotMFlat_dict["W0_is_rad"] = self.W0_is_rad
        SlotMFlat_dict["magnet"] = list()
        for obj in self.magnet:
            SlotMFlat_dict["magnet"].append(obj.as_dict())
        # The class name is added to the dict fordeserialisation purpose
        # Overwrite the mother class name
        SlotMFlat_dict["__class__"] = "SlotMFlat"
        return SlotMFlat_dict

    def _set_None(self):
        """Set all the properties to None (except pyleecan object)"""

        self.H0 = None
        self.W0 = None
        self.W0_is_rad = None
        for obj in self.magnet:
            obj._set_None()
        # Set to None the properties inherited from SlotMag
        super(SlotMFlat, self)._set_None()

    def get_logger(self):
        """getter of the logger"""
        if hasattr(self, "logger_name"):
            return getLogger(self.logger_name)
        elif self.parent != None:
            return self.parent.get_logger()
        else:
            return getLogger("Pyleecan")

    def _get_H0(self):
        """getter of H0"""
        return self._H0

    def _set_H0(self, value):
        """setter of H0"""
        check_var("H0", value, "float", Vmin=0)
        self._H0 = value

    # Slot isthmus height
    # Type : float, min = 0
    H0 = property(fget=_get_H0, fset=_set_H0, doc=u"""Slot isthmus height""")

    def _get_W0(self):
        """getter of W0"""
        return self._W0

    def _set_W0(self, value):
        """setter of W0"""
        check_var("W0", value, "float", Vmin=0)
        self._W0 = value

    # Slot isthmus width.
    # Type : float, min = 0
    W0 = property(fget=_get_W0, fset=_set_W0, doc=u"""Slot isthmus width.""")

    def _get_W0_is_rad(self):
        """getter of W0_is_rad"""
        return self._W0_is_rad

    def _set_W0_is_rad(self, value):
        """setter of W0_is_rad"""
        check_var("W0_is_rad", value, "bool")
        self._W0_is_rad = value

    # W0 unit, 0 for m, 1 for rad
    # Type : bool
    W0_is_rad = property(
        fget=_get_W0_is_rad, fset=_set_W0_is_rad, doc=u"""W0 unit, 0 for m, 1 for rad"""
    )

    def _get_magnet(self):
        """getter of magnet"""
        for obj in self._magnet:
            if obj is not None:
                obj.parent = self
        return self._magnet

    def _set_magnet(self, value):
        """setter of magnet"""
        check_var("magnet", value, "[MagnetFlat]")
        self._magnet = value

        for obj in self._magnet:
            if obj is not None:
                obj.parent = self

    # List of magnet
    # Type : [MagnetFlat]
    magnet = property(fget=_get_magnet, fset=_set_magnet, doc=u"""List of magnet""")<|MERGE_RESOLUTION|>--- conflicted
+++ resolved
@@ -4,12 +4,8 @@
 """
 
 from os import linesep
-<<<<<<< HEAD
 from logging import getLogger
-from pyleecan.Classes._check import check_init_dict, check_var, raise_
-=======
 from pyleecan.Classes._check import check_var, raise_
->>>>>>> 5d30fce8
 from pyleecan.Functions.save import save
 from pyleecan.Classes.SlotMag import SlotMag
 
@@ -26,9 +22,7 @@
     comp_angle_opening = error
 
 try:
-    from pyleecan.Methods.Slot.SlotMFlat.comp_angle_opening_magnet import (
-        comp_angle_opening_magnet,
-    )
+    from pyleecan.Methods.Slot.SlotMFlat.comp_angle_opening_magnet import comp_angle_opening_magnet
 except ImportError as error:
     comp_angle_opening_magnet = error
 
@@ -146,16 +140,7 @@
     # save method is available in all object
     save = save
 
-    def __init__(
-        self,
-        H0=0,
-        W0=0.0122,
-        W0_is_rad=False,
-        magnet=list(),
-        W3=0,
-        Zs=36,
-        init_dict=None,
-    ):
+    def __init__(self, H0=0, W0=0.0122, W0_is_rad=False, magnet=list(), W3=0, Zs=36, init_dict=None):
         """Constructor of the class. Can be use in two ways :
         - __init__ (arg1 = 1, arg3 = 5) every parameters have name and default values
             for Matrix, None will initialise the property with an empty Matrix
@@ -166,7 +151,7 @@
         object or dict can be given for pyleecan Object"""
 
         if init_dict is not None:  # Initialisation by dict
-            assert type(init_dict) is dict
+            assert(type(init_dict) is dict)
             # Overwrite default value with init_dict content
             if "H0" in list(init_dict.keys()):
                 H0 = init_dict["H0"]
@@ -193,12 +178,7 @@
                 elif isinstance(obj, dict):
                     # Check that the type is correct (including daughter)
                     class_name = obj.get("__class__")
-                    if class_name not in [
-                        "MagnetFlat",
-                        "MagnetType10",
-                        "MagnetType12",
-                        "MagnetType13",
-                    ]:
+                    if class_name not in ['MagnetFlat', 'MagnetType10', 'MagnetType12', 'MagnetType13']:
                         raise InitUnKnowClassError(
                             "Unknow class name "
                             + class_name
@@ -234,7 +214,7 @@
             SlotMFlat_str += "magnet = []" + linesep
         for ii in range(len(self.magnet)):
             tmp = self.magnet[ii].__str__().replace(linesep, linesep + "\t") + linesep
-            SlotMFlat_str += "magnet[" + str(ii) + "] =" + tmp + linesep + linesep
+            SlotMFlat_str += "magnet["+str(ii)+"] ="+ tmp + linesep + linesep
         return SlotMFlat_str
 
     def __eq__(self, other):
@@ -286,12 +266,12 @@
 
     def get_logger(self):
         """getter of the logger"""
-        if hasattr(self, "logger_name"):
+        if hasattr(self,'logger_name'):
             return getLogger(self.logger_name)
         elif self.parent != None:
             return self.parent.get_logger()
         else:
-            return getLogger("Pyleecan")
+            return getLogger('Pyleecan')
 
     def _get_H0(self):
         """getter of H0"""
@@ -352,4 +332,6 @@
 
     # List of magnet
     # Type : [MagnetFlat]
-    magnet = property(fget=_get_magnet, fset=_set_magnet, doc=u"""List of magnet""")+    magnet = property(
+        fget=_get_magnet, fset=_set_magnet, doc=u"""List of magnet"""
+    )