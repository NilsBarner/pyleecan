# -*- coding: utf-8 -*-
"""File generated according to pyleecan/Generator/ClassesRef/Slot/SlotMFlat.csv
WARNING! All changes made in this file will be lost!
"""

from os import linesep
from pyleecan.Classes._check import check_init_dict, check_var, raise_
from pyleecan.Functions.save import save
from pyleecan.Classes.SlotMag import SlotMag

# Import all class method
# Try/catch to remove unnecessary dependencies in unused method
try:
    from pyleecan.Methods.Slot.SlotMFlat.build_geometry import build_geometry
except ImportError as error:
    build_geometry = error

try:
    from pyleecan.Methods.Slot.SlotMFlat.comp_angle_opening import comp_angle_opening
except ImportError as error:
    comp_angle_opening = error

try:
    from pyleecan.Methods.Slot.SlotMFlat.comp_angle_opening_magnet import (
        comp_angle_opening_magnet,
    )
except ImportError as error:
    comp_angle_opening_magnet = error

try:
    from pyleecan.Methods.Slot.SlotMFlat.comp_height import comp_height
except ImportError as error:
    comp_height = error

try:
    from pyleecan.Methods.Slot.SlotMFlat.comp_surface import comp_surface
except ImportError as error:
    comp_surface = error

try:
    from pyleecan.Methods.Slot.SlotMFlat.comp_W0m import comp_W0m
except ImportError as error:
    comp_W0m = error

try:
    from pyleecan.Methods.Slot.SlotMFlat.get_point_bottom import get_point_bottom
except ImportError as error:
    get_point_bottom = error


from pyleecan.Classes._check import InitUnKnowClassError
from pyleecan.Classes.MagnetFlat import MagnetFlat


class SlotMFlat(SlotMag):
    """Flat bottomed SlotMag"""

    VERSION = 1
    IS_SYMMETRICAL = 1
    IS_INSET = 1

    # Check ImportError to remove unnecessary dependencies in unused method
    # cf Methods.Slot.SlotMFlat.build_geometry
    if isinstance(build_geometry, ImportError):
        build_geometry = property(
            fget=lambda x: raise_(
                ImportError(
                    "Can't use SlotMFlat method build_geometry: " + str(build_geometry)
                )
            )
        )
    else:
        build_geometry = build_geometry
    # cf Methods.Slot.SlotMFlat.comp_angle_opening
    if isinstance(comp_angle_opening, ImportError):
        comp_angle_opening = property(
            fget=lambda x: raise_(
                ImportError(
                    "Can't use SlotMFlat method comp_angle_opening: "
                    + str(comp_angle_opening)
                )
            )
        )
    else:
        comp_angle_opening = comp_angle_opening
    # cf Methods.Slot.SlotMFlat.comp_angle_opening_magnet
    if isinstance(comp_angle_opening_magnet, ImportError):
        comp_angle_opening_magnet = property(
            fget=lambda x: raise_(
                ImportError(
                    "Can't use SlotMFlat method comp_angle_opening_magnet: "
                    + str(comp_angle_opening_magnet)
                )
            )
        )
    else:
        comp_angle_opening_magnet = comp_angle_opening_magnet
    # cf Methods.Slot.SlotMFlat.comp_height
    if isinstance(comp_height, ImportError):
        comp_height = property(
            fget=lambda x: raise_(
                ImportError(
                    "Can't use SlotMFlat method comp_height: " + str(comp_height)
                )
            )
        )
    else:
        comp_height = comp_height
    # cf Methods.Slot.SlotMFlat.comp_surface
    if isinstance(comp_surface, ImportError):
        comp_surface = property(
            fget=lambda x: raise_(
                ImportError(
                    "Can't use SlotMFlat method comp_surface: " + str(comp_surface)
                )
            )
        )
    else:
        comp_surface = comp_surface
    # cf Methods.Slot.SlotMFlat.comp_W0m
    if isinstance(comp_W0m, ImportError):
        comp_W0m = property(
            fget=lambda x: raise_(
                ImportError("Can't use SlotMFlat method comp_W0m: " + str(comp_W0m))
            )
        )
    else:
        comp_W0m = comp_W0m
    # cf Methods.Slot.SlotMFlat.get_point_bottom
    if isinstance(get_point_bottom, ImportError):
        get_point_bottom = property(
            fget=lambda x: raise_(
                ImportError(
                    "Can't use SlotMFlat method get_point_bottom: "
                    + str(get_point_bottom)
                )
            )
        )
    else:
        get_point_bottom = get_point_bottom
    # save method is available in all object
    save = save

    def __init__(
        self,
        H0=0,
        W0=1.22e-02,
        W0_is_rad=False,
        magnet=list(),
        W3=0,
        Zs=36,
        init_dict=None,
    ):
        """Constructor of the class. Can be use in two ways :
        - __init__ (arg1 = 1, arg3 = 5) every parameters have name and default values
            for Matrix, None will initialise the property with an empty Matrix
            for pyleecan type, None will call the default constructor
        - __init__ (init_dict = d) d must be a dictionnary wiht every properties as keys

        ndarray or list can be given for Vector and Matrix
        object or dict can be given for pyleecan Object"""

        if init_dict is not None:  # Initialisation by dict
            check_init_dict(init_dict, ["H0", "W0", "W0_is_rad", "magnet", "W3", "Zs"])
            # Overwrite default value with init_dict content
            if "H0" in list(init_dict.keys()):
                H0 = init_dict["H0"]
            if "W0" in list(init_dict.keys()):
                W0 = init_dict["W0"]
            if "W0_is_rad" in list(init_dict.keys()):
                W0_is_rad = init_dict["W0_is_rad"]
            if "magnet" in list(init_dict.keys()):
                magnet = init_dict["magnet"]
            if "W3" in list(init_dict.keys()):
                W3 = init_dict["W3"]
            if "Zs" in list(init_dict.keys()):
                Zs = init_dict["Zs"]
        # Initialisation by argument
        self.H0 = H0
        self.W0 = W0
        self.W0_is_rad = W0_is_rad
        # magnet can be None or a list of MagnetFlat object
        self.magnet = list()
        if type(magnet) is list:
            for obj in magnet:
                if obj is None:  # Default value
                    self.magnet.append(MagnetFlat())
                elif isinstance(obj, dict):
                    # Check that the type is correct (including daughter)
                    class_name = obj.get("__class__")
                    if class_name not in [
                        "MagnetFlat",
                        "MagnetType10",
                        "MagnetType12",
                        "MagnetType13",
                    ]:
                        raise InitUnKnowClassError(
                            "Unknow class name "
                            + class_name
                            + " in init_dict for magnet"
                        )
                    # Dynamic import to call the correct constructor
                    module = __import__(
                        "pyleecan.Classes." + class_name, fromlist=[class_name]
                    )
                    class_obj = getattr(module, class_name)
                    self.magnet.append(class_obj(init_dict=obj))
                else:
                    self.magnet.append(obj)
        elif magnet is None:
            self.magnet = list()
        else:
            self.magnet = magnet
        # Call SlotMag init
        super(SlotMFlat, self).__init__(W3=W3, Zs=Zs)
        # The class is frozen (in SlotMag init), for now it's impossible to
        # add new properties

    def __str__(self):
        """Convert this objet in a readeable string (for print)"""

        SlotMFlat_str = ""
        # Get the properties inherited from SlotMag
        SlotMFlat_str += super(SlotMFlat, self).__str__()
        SlotMFlat_str += "H0 = " + str(self.H0) + linesep
        SlotMFlat_str += "W0 = " + str(self.W0) + linesep
        SlotMFlat_str += "W0_is_rad = " + str(self.W0_is_rad) + linesep
        if len(self.magnet) == 0:
            SlotMFlat_str += "magnet = []" + linesep
        for ii in range(len(self.magnet)):
<<<<<<< HEAD
            tmp = self.magnet[ii].__str__()[:-2].replace(linesep, linesep + "\t") + "\n"
            SlotMFlat_str += "magnet[" + str(ii) + "] =" + tmp
=======
            tmp = self.magnet[ii].__str__().replace(linesep, linesep + "\t") + linesep
            SlotMFlat_str += "magnet[" + str(ii) + "] =" + tmp + linesep + linesep
>>>>>>> 27afb3c5
        return SlotMFlat_str

    def __eq__(self, other):
        """Compare two objects (skip parent)"""

        if type(other) != type(self):
            return False

        # Check the properties inherited from SlotMag
        if not super(SlotMFlat, self).__eq__(other):
            return False
        if other.H0 != self.H0:
            return False
        if other.W0 != self.W0:
            return False
        if other.W0_is_rad != self.W0_is_rad:
            return False
        if other.magnet != self.magnet:
            return False
        return True

    def as_dict(self):
        """Convert this objet in a json seriable dict (can be use in __init__)
        """

        # Get the properties inherited from SlotMag
        SlotMFlat_dict = super(SlotMFlat, self).as_dict()
        SlotMFlat_dict["H0"] = self.H0
        SlotMFlat_dict["W0"] = self.W0
        SlotMFlat_dict["W0_is_rad"] = self.W0_is_rad
        SlotMFlat_dict["magnet"] = list()
        for obj in self.magnet:
            SlotMFlat_dict["magnet"].append(obj.as_dict())
        # The class name is added to the dict fordeserialisation purpose
        # Overwrite the mother class name
        SlotMFlat_dict["__class__"] = "SlotMFlat"
        return SlotMFlat_dict

    def _set_None(self):
        """Set all the properties to None (except pyleecan object)"""

        self.H0 = None
        self.W0 = None
        self.W0_is_rad = None
        for obj in self.magnet:
            obj._set_None()
        # Set to None the properties inherited from SlotMag
        super(SlotMFlat, self)._set_None()

    def _get_H0(self):
        """getter of H0"""
        return self._H0

    def _set_H0(self, value):
        """setter of H0"""
        check_var("H0", value, "float", Vmin=0)
        self._H0 = value

    # Slot isthmus height
    # Type : float, min = 0
    H0 = property(fget=_get_H0, fset=_set_H0, doc=u"""Slot isthmus height""")

    def _get_W0(self):
        """getter of W0"""
        return self._W0

    def _set_W0(self, value):
        """setter of W0"""
        check_var("W0", value, "float", Vmin=0)
        self._W0 = value

    # Slot isthmus width.
    # Type : float, min = 0
    W0 = property(fget=_get_W0, fset=_set_W0, doc=u"""Slot isthmus width.""")

    def _get_W0_is_rad(self):
        """getter of W0_is_rad"""
        return self._W0_is_rad

    def _set_W0_is_rad(self, value):
        """setter of W0_is_rad"""
        check_var("W0_is_rad", value, "bool")
        self._W0_is_rad = value

    # W0 unit, 0 for m, 1 for rad
    # Type : bool
    W0_is_rad = property(
        fget=_get_W0_is_rad, fset=_set_W0_is_rad, doc=u"""W0 unit, 0 for m, 1 for rad"""
    )

    def _get_magnet(self):
        """getter of magnet"""
        for obj in self._magnet:
            if obj is not None:
                obj.parent = self
        return self._magnet

    def _set_magnet(self, value):
        """setter of magnet"""
        check_var("magnet", value, "[MagnetFlat]")
        self._magnet = value

        for obj in self._magnet:
            if obj is not None:
                obj.parent = self

    # List of magnet
    # Type : [MagnetFlat]
    magnet = property(fget=_get_magnet, fset=_set_magnet, doc=u"""List of magnet""")<|MERGE_RESOLUTION|>--- conflicted
+++ resolved
@@ -228,13 +228,8 @@
         if len(self.magnet) == 0:
             SlotMFlat_str += "magnet = []" + linesep
         for ii in range(len(self.magnet)):
-<<<<<<< HEAD
-            tmp = self.magnet[ii].__str__()[:-2].replace(linesep, linesep + "\t") + "\n"
-            SlotMFlat_str += "magnet[" + str(ii) + "] =" + tmp
-=======
             tmp = self.magnet[ii].__str__().replace(linesep, linesep + "\t") + linesep
             SlotMFlat_str += "magnet[" + str(ii) + "] =" + tmp + linesep + linesep
->>>>>>> 27afb3c5
         return SlotMFlat_str
 
     def __eq__(self, other):
