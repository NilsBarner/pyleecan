# -*- coding: utf-8 -*-
"""File generated according to pyleecan/Generator/ClassesRef/Geometry/SurfLine.csv
WARNING! All changes made in this file will be lost!
"""

from os import linesep
<<<<<<< HEAD
from logging import getLogger
from pyleecan.Classes._check import check_init_dict, check_var, raise_
=======
from pyleecan.Classes._check import check_var, raise_
>>>>>>> 5d30fce8
from pyleecan.Functions.save import save
from pyleecan.Classes.Surface import Surface

# Import all class method
# Try/catch to remove unnecessary dependencies in unused method
try:
    from pyleecan.Methods.Geometry.SurfLine.get_lines import get_lines
except ImportError as error:
    get_lines = error

try:
    from pyleecan.Methods.Geometry.SurfLine.rotate import rotate
except ImportError as error:
    rotate = error

try:
    from pyleecan.Methods.Geometry.SurfLine.translate import translate
except ImportError as error:
    translate = error

try:
    from pyleecan.Methods.Geometry.SurfLine.check import check
except ImportError as error:
    check = error

try:
    from pyleecan.Methods.Geometry.SurfLine.comp_length import comp_length
except ImportError as error:
    comp_length = error

try:
    from pyleecan.Methods.Geometry.SurfLine.get_patches import get_patches
except ImportError as error:
    get_patches = error

try:
    from pyleecan.Methods.Geometry.SurfLine.discretize import discretize
except ImportError as error:
    discretize = error

try:
    from pyleecan.Methods.Geometry.SurfLine.comp_surface import comp_surface
except ImportError as error:
    comp_surface = error

try:
    from pyleecan.Methods.Geometry.SurfLine.plot_lines import plot_lines
except ImportError as error:
    plot_lines = error


from pyleecan.Classes._check import InitUnKnowClassError
from pyleecan.Classes.Line import Line


class SurfLine(Surface):
    """SurfLine defined by list of lines that delimit it, label and point reference."""

    VERSION = 1

    # Check ImportError to remove unnecessary dependencies in unused method
    # cf Methods.Geometry.SurfLine.get_lines
    if isinstance(get_lines, ImportError):
        get_lines = property(
            fget=lambda x: raise_(
                ImportError("Can't use SurfLine method get_lines: " + str(get_lines))
            )
        )
    else:
        get_lines = get_lines
    # cf Methods.Geometry.SurfLine.rotate
    if isinstance(rotate, ImportError):
        rotate = property(
            fget=lambda x: raise_(
                ImportError("Can't use SurfLine method rotate: " + str(rotate))
            )
        )
    else:
        rotate = rotate
    # cf Methods.Geometry.SurfLine.translate
    if isinstance(translate, ImportError):
        translate = property(
            fget=lambda x: raise_(
                ImportError("Can't use SurfLine method translate: " + str(translate))
            )
        )
    else:
        translate = translate
    # cf Methods.Geometry.SurfLine.check
    if isinstance(check, ImportError):
        check = property(
            fget=lambda x: raise_(
                ImportError("Can't use SurfLine method check: " + str(check))
            )
        )
    else:
        check = check
    # cf Methods.Geometry.SurfLine.comp_length
    if isinstance(comp_length, ImportError):
        comp_length = property(
            fget=lambda x: raise_(
                ImportError(
                    "Can't use SurfLine method comp_length: " + str(comp_length)
                )
            )
        )
    else:
        comp_length = comp_length
    # cf Methods.Geometry.SurfLine.get_patches
    if isinstance(get_patches, ImportError):
        get_patches = property(
            fget=lambda x: raise_(
                ImportError(
                    "Can't use SurfLine method get_patches: " + str(get_patches)
                )
            )
        )
    else:
        get_patches = get_patches
    # cf Methods.Geometry.SurfLine.discretize
    if isinstance(discretize, ImportError):
        discretize = property(
            fget=lambda x: raise_(
                ImportError("Can't use SurfLine method discretize: " + str(discretize))
            )
        )
    else:
        discretize = discretize
    # cf Methods.Geometry.SurfLine.comp_surface
    if isinstance(comp_surface, ImportError):
        comp_surface = property(
            fget=lambda x: raise_(
                ImportError(
                    "Can't use SurfLine method comp_surface: " + str(comp_surface)
                )
            )
        )
    else:
        comp_surface = comp_surface
    # cf Methods.Geometry.SurfLine.plot_lines
    if isinstance(plot_lines, ImportError):
        plot_lines = property(
            fget=lambda x: raise_(
                ImportError("Can't use SurfLine method plot_lines: " + str(plot_lines))
            )
        )
    else:
        plot_lines = plot_lines
    # save method is available in all object
    save = save

    def __init__(self, line_list=list(), point_ref=0, label="", init_dict=None):
        """Constructor of the class. Can be use in two ways :
        - __init__ (arg1 = 1, arg3 = 5) every parameters have name and default values
            for Matrix, None will initialise the property with an empty Matrix
            for pyleecan type, None will call the default constructor
        - __init__ (init_dict = d) d must be a dictionnary wiht every properties as keys

        ndarray or list can be given for Vector and Matrix
        object or dict can be given for pyleecan Object"""

        if init_dict is not None:  # Initialisation by dict
            assert type(init_dict) is dict
            # Overwrite default value with init_dict content
            if "line_list" in list(init_dict.keys()):
                line_list = init_dict["line_list"]
            if "point_ref" in list(init_dict.keys()):
                point_ref = init_dict["point_ref"]
            if "label" in list(init_dict.keys()):
                label = init_dict["label"]
        # Initialisation by argument
        # line_list can be None or a list of Line object
        self.line_list = list()
        if type(line_list) is list:
            for obj in line_list:
                if obj is None:  # Default value
                    self.line_list.append(Line())
                elif isinstance(obj, dict):
                    # Check that the type is correct (including daughter)
                    class_name = obj.get("__class__")
                    if class_name not in [
                        "Line",
                        "Arc",
                        "Arc1",
                        "Arc2",
                        "Arc3",
                        "Segment",
                    ]:
                        raise InitUnKnowClassError(
                            "Unknow class name "
                            + class_name
                            + " in init_dict for line_list"
                        )
                    # Dynamic import to call the correct constructor
                    module = __import__(
                        "pyleecan.Classes." + class_name, fromlist=[class_name]
                    )
                    class_obj = getattr(module, class_name)
                    self.line_list.append(class_obj(init_dict=obj))
                else:
                    self.line_list.append(obj)
        elif line_list is None:
            self.line_list = list()
        else:
            self.line_list = line_list
        # Call Surface init
        super(SurfLine, self).__init__(point_ref=point_ref, label=label)
        # The class is frozen (in Surface init), for now it's impossible to
        # add new properties

    def __str__(self):
        """Convert this objet in a readeable string (for print)"""

        SurfLine_str = ""
        # Get the properties inherited from Surface
        SurfLine_str += super(SurfLine, self).__str__()
        if len(self.line_list) == 0:
            SurfLine_str += "line_list = []" + linesep
        for ii in range(len(self.line_list)):
            tmp = (
                self.line_list[ii].__str__().replace(linesep, linesep + "\t") + linesep
            )
            SurfLine_str += "line_list[" + str(ii) + "] =" + tmp + linesep + linesep
        return SurfLine_str

    def __eq__(self, other):
        """Compare two objects (skip parent)"""

        if type(other) != type(self):
            return False

        # Check the properties inherited from Surface
        if not super(SurfLine, self).__eq__(other):
            return False
        if other.line_list != self.line_list:
            return False
        return True

    def as_dict(self):
        """Convert this objet in a json seriable dict (can be use in __init__)
        """

        # Get the properties inherited from Surface
        SurfLine_dict = super(SurfLine, self).as_dict()
        SurfLine_dict["line_list"] = list()
        for obj in self.line_list:
            SurfLine_dict["line_list"].append(obj.as_dict())
        # The class name is added to the dict fordeserialisation purpose
        # Overwrite the mother class name
        SurfLine_dict["__class__"] = "SurfLine"
        return SurfLine_dict

    def _set_None(self):
        """Set all the properties to None (except pyleecan object)"""

        for obj in self.line_list:
            obj._set_None()
        # Set to None the properties inherited from Surface
        super(SurfLine, self)._set_None()

    def get_logger(self):
        """getter of the logger"""
        if hasattr(self, "logger_name"):
            return getLogger(self.logger_name)
        elif self.parent != None:
            return self.parent.get_logger()
        else:
            return getLogger("Pyleecan")

    def _get_line_list(self):
        """getter of line_list"""
        for obj in self._line_list:
            if obj is not None:
                obj.parent = self
        return self._line_list

    def _set_line_list(self, value):
        """setter of line_list"""
        check_var("line_list", value, "[Line]")
        self._line_list = value

        for obj in self._line_list:
            if obj is not None:
                obj.parent = self

    # List of Lines
    # Type : [Line]
    line_list = property(
        fget=_get_line_list, fset=_set_line_list, doc=u"""List of Lines """
    )<|MERGE_RESOLUTION|>--- conflicted
+++ resolved
@@ -4,12 +4,8 @@
 """
 
 from os import linesep
-<<<<<<< HEAD
 from logging import getLogger
-from pyleecan.Classes._check import check_init_dict, check_var, raise_
-=======
 from pyleecan.Classes._check import check_var, raise_
->>>>>>> 5d30fce8
 from pyleecan.Functions.save import save
 from pyleecan.Classes.Surface import Surface
 
@@ -172,7 +168,7 @@
         object or dict can be given for pyleecan Object"""
 
         if init_dict is not None:  # Initialisation by dict
-            assert type(init_dict) is dict
+            assert(type(init_dict) is dict)
             # Overwrite default value with init_dict content
             if "line_list" in list(init_dict.keys()):
                 line_list = init_dict["line_list"]
@@ -190,14 +186,7 @@
                 elif isinstance(obj, dict):
                     # Check that the type is correct (including daughter)
                     class_name = obj.get("__class__")
-                    if class_name not in [
-                        "Line",
-                        "Arc",
-                        "Arc1",
-                        "Arc2",
-                        "Arc3",
-                        "Segment",
-                    ]:
+                    if class_name not in ['Line', 'Arc', 'Arc1', 'Arc2', 'Arc3', 'Segment']:
                         raise InitUnKnowClassError(
                             "Unknow class name "
                             + class_name
@@ -229,10 +218,8 @@
         if len(self.line_list) == 0:
             SurfLine_str += "line_list = []" + linesep
         for ii in range(len(self.line_list)):
-            tmp = (
-                self.line_list[ii].__str__().replace(linesep, linesep + "\t") + linesep
-            )
-            SurfLine_str += "line_list[" + str(ii) + "] =" + tmp + linesep + linesep
+            tmp = self.line_list[ii].__str__().replace(linesep, linesep + "\t") + linesep
+            SurfLine_str += "line_list["+str(ii)+"] ="+ tmp + linesep + linesep
         return SurfLine_str
 
     def __eq__(self, other):
@@ -272,12 +259,12 @@
 
     def get_logger(self):
         """getter of the logger"""
-        if hasattr(self, "logger_name"):
+        if hasattr(self,'logger_name'):
             return getLogger(self.logger_name)
         elif self.parent != None:
             return self.parent.get_logger()
         else:
-            return getLogger("Pyleecan")
+            return getLogger('Pyleecan')
 
     def _get_line_list(self):
         """getter of line_list"""
@@ -295,7 +282,7 @@
             if obj is not None:
                 obj.parent = self
 
-    # List of Lines
+    # List of Lines 
     # Type : [Line]
     line_list = property(
         fget=_get_line_list, fset=_set_line_list, doc=u"""List of Lines """
