# -*- coding: utf-8 -*-
"""File generated according to pyleecan/Generator/ClassesRef/Machine/Machine.csv
WARNING! All changes made in this file will be lost!
"""

from os import linesep
from pyleecan.Classes._check import check_init_dict, check_var, raise_
from pyleecan.Functions.save import save
from pyleecan.Classes._frozen import FrozenClass

# Import all class method
# Try/catch to remove unnecessary dependencies in unused method
try:
    from pyleecan.Methods.Machine.Machine.build_geometry import build_geometry
except ImportError as error:
    build_geometry = error

try:
    from pyleecan.Methods.Machine.Machine.check import check
except ImportError as error:
    check = error

try:
    from pyleecan.Methods.Machine.Machine.comp_masses import comp_masses
except ImportError as error:
    comp_masses = error

try:
    from pyleecan.Methods.Machine.Machine.comp_width_airgap_mag import (
        comp_width_airgap_mag,
    )
except ImportError as error:
    comp_width_airgap_mag = error

try:
    from pyleecan.Methods.Machine.Machine.comp_width_airgap_mec import (
        comp_width_airgap_mec,
    )
except ImportError as error:
    comp_width_airgap_mec = error

try:
    from pyleecan.Methods.Machine.Machine.get_lamination import get_lamination
except ImportError as error:
    get_lamination = error

try:
    from pyleecan.Methods.Machine.Machine.comp_Rgap_mec import comp_Rgap_mec
except ImportError as error:
    comp_Rgap_mec = error

try:
    from pyleecan.Methods.Machine.Machine.plot import plot
except ImportError as error:
    plot = error

try:
    from pyleecan.Methods.Machine.Machine.comp_output_geo import comp_output_geo
except ImportError as error:
    comp_output_geo = error

try:
    from pyleecan.Methods.Machine.Machine.comp_length_airgap_active import (
        comp_length_airgap_active,
    )
except ImportError as error:
    comp_length_airgap_active = error

try:
    from pyleecan.Methods.Machine.Machine.get_polar_eq import get_polar_eq
except ImportError as error:
    get_polar_eq = error

try:
    from pyleecan.Methods.Machine.Machine.plot_anim_rotor import plot_anim_rotor
except ImportError as error:
    plot_anim_rotor = error


from pyleecan.Classes._check import InitUnKnowClassError
from pyleecan.Classes.Frame import Frame
from pyleecan.Classes.Shaft import Shaft


class Machine(FrozenClass):
    """Abstract class for machines"""

    VERSION = 1

    # Check ImportError to remove unnecessary dependencies in unused method
    # cf Methods.Machine.Machine.build_geometry
    if isinstance(build_geometry, ImportError):
        build_geometry = property(
            fget=lambda x: raise_(
                ImportError(
                    "Can't use Machine method build_geometry: " + str(build_geometry)
                )
            )
        )
    else:
        build_geometry = build_geometry
    # cf Methods.Machine.Machine.check
    if isinstance(check, ImportError):
        check = property(
            fget=lambda x: raise_(
                ImportError("Can't use Machine method check: " + str(check))
            )
        )
    else:
        check = check
    # cf Methods.Machine.Machine.comp_masses
    if isinstance(comp_masses, ImportError):
        comp_masses = property(
            fget=lambda x: raise_(
                ImportError("Can't use Machine method comp_masses: " + str(comp_masses))
            )
        )
    else:
        comp_masses = comp_masses
    # cf Methods.Machine.Machine.comp_width_airgap_mag
    if isinstance(comp_width_airgap_mag, ImportError):
        comp_width_airgap_mag = property(
            fget=lambda x: raise_(
                ImportError(
                    "Can't use Machine method comp_width_airgap_mag: "
                    + str(comp_width_airgap_mag)
                )
            )
        )
    else:
        comp_width_airgap_mag = comp_width_airgap_mag
    # cf Methods.Machine.Machine.comp_width_airgap_mec
    if isinstance(comp_width_airgap_mec, ImportError):
        comp_width_airgap_mec = property(
            fget=lambda x: raise_(
                ImportError(
                    "Can't use Machine method comp_width_airgap_mec: "
                    + str(comp_width_airgap_mec)
                )
            )
        )
    else:
        comp_width_airgap_mec = comp_width_airgap_mec
    # cf Methods.Machine.Machine.get_lamination
    if isinstance(get_lamination, ImportError):
        get_lamination = property(
            fget=lambda x: raise_(
                ImportError(
                    "Can't use Machine method get_lamination: " + str(get_lamination)
                )
            )
        )
    else:
        get_lamination = get_lamination
    # cf Methods.Machine.Machine.comp_Rgap_mec
    if isinstance(comp_Rgap_mec, ImportError):
        comp_Rgap_mec = property(
            fget=lambda x: raise_(
                ImportError(
                    "Can't use Machine method comp_Rgap_mec: " + str(comp_Rgap_mec)
                )
            )
        )
    else:
        comp_Rgap_mec = comp_Rgap_mec
    # cf Methods.Machine.Machine.plot
    if isinstance(plot, ImportError):
        plot = property(
            fget=lambda x: raise_(
                ImportError("Can't use Machine method plot: " + str(plot))
            )
        )
    else:
        plot = plot
    # cf Methods.Machine.Machine.comp_output_geo
    if isinstance(comp_output_geo, ImportError):
        comp_output_geo = property(
            fget=lambda x: raise_(
                ImportError(
                    "Can't use Machine method comp_output_geo: " + str(comp_output_geo)
                )
            )
        )
    else:
        comp_output_geo = comp_output_geo
    # cf Methods.Machine.Machine.comp_length_airgap_active
    if isinstance(comp_length_airgap_active, ImportError):
        comp_length_airgap_active = property(
            fget=lambda x: raise_(
                ImportError(
                    "Can't use Machine method comp_length_airgap_active: "
                    + str(comp_length_airgap_active)
                )
            )
        )
    else:
        comp_length_airgap_active = comp_length_airgap_active
    # cf Methods.Machine.Machine.get_polar_eq
    if isinstance(get_polar_eq, ImportError):
        get_polar_eq = property(
            fget=lambda x: raise_(
                ImportError(
                    "Can't use Machine method get_polar_eq: " + str(get_polar_eq)
                )
            )
        )
    else:
        get_polar_eq = get_polar_eq
    # cf Methods.Machine.Machine.plot_anim_rotor
    if isinstance(plot_anim_rotor, ImportError):
        plot_anim_rotor = property(
            fget=lambda x: raise_(
                ImportError(
                    "Can't use Machine method plot_anim_rotor: " + str(plot_anim_rotor)
                )
            )
        )
    else:
        plot_anim_rotor = plot_anim_rotor
    # save method is available in all object
    save = save

    def __init__(
        self,
        frame=-1,
        shaft=-1,
        name="default_machine",
        desc="",
        type_machine=1,
        init_dict=None,
    ):
        """Constructor of the class. Can be use in two ways :
        - __init__ (arg1 = 1, arg3 = 5) every parameters have name and default values
            for Matrix, None will initialise the property with an empty Matrix
            for pyleecan type, None will call the default constructor
        - __init__ (init_dict = d) d must be a dictionnary wiht every properties as keys

        ndarray or list can be given for Vector and Matrix
        object or dict can be given for pyleecan Object"""

        if frame == -1:
            frame = Frame()
        if shaft == -1:
            shaft = Shaft()
        if init_dict is not None:  # Initialisation by dict
            check_init_dict(
                init_dict, ["frame", "shaft", "name", "desc", "type_machine"]
            )
            # Overwrite default value with init_dict content
            if "frame" in list(init_dict.keys()):
                frame = init_dict["frame"]
            if "shaft" in list(init_dict.keys()):
                shaft = init_dict["shaft"]
            if "name" in list(init_dict.keys()):
                name = init_dict["name"]
            if "desc" in list(init_dict.keys()):
                desc = init_dict["desc"]
            if "type_machine" in list(init_dict.keys()):
                type_machine = init_dict["type_machine"]
        # Initialisation by argument
        self.parent = None
        # frame can be None, a Frame object or a dict
        if isinstance(frame, dict):
            self.frame = Frame(init_dict=frame)
        else:
            self.frame = frame
        # shaft can be None, a Shaft object or a dict
        if isinstance(shaft, dict):
            self.shaft = Shaft(init_dict=shaft)
        else:
            self.shaft = shaft
        self.name = name
        self.desc = desc
        self.type_machine = type_machine

        # The class is frozen, for now it's impossible to add new properties
        self._freeze()

    def __str__(self):
        """Convert this objet in a readeable string (for print)"""

        Machine_str = ""
        if self.parent is None:
            Machine_str += "parent = None " + linesep
        else:
            Machine_str += "parent = " + str(type(self.parent)) + " object" + linesep
<<<<<<< HEAD
=======
        if self.rotor is not None:
            tmp = self.rotor.__str__().replace(linesep, linesep + "\t").rstrip("\t")
            Machine_str += "rotor = " + tmp
        else:
            Machine_str += "rotor = None" + linesep + linesep
        if self.stator is not None:
            tmp = self.stator.__str__().replace(linesep, linesep + "\t").rstrip("\t")
            Machine_str += "stator = " + tmp
        else:
            Machine_str += "stator = None" + linesep + linesep
>>>>>>> b0516bf4
        if self.frame is not None:
            tmp = self.frame.__str__().replace(linesep, linesep + "\t").rstrip("\t")
            Machine_str += "frame = " + tmp
        else:
            Machine_str += "frame = None" + linesep + linesep
        if self.shaft is not None:
            tmp = self.shaft.__str__().replace(linesep, linesep + "\t").rstrip("\t")
            Machine_str += "shaft = " + tmp
        else:
            Machine_str += "shaft = None" + linesep + linesep
        Machine_str += 'name = "' + str(self.name) + '"' + linesep
        Machine_str += 'desc = "' + str(self.desc) + '"' + linesep
        Machine_str += "type_machine = " + str(self.type_machine) + linesep
        return Machine_str

    def __eq__(self, other):
        """Compare two objects (skip parent)"""

        if type(other) != type(self):
            return False
        if other.frame != self.frame:
            return False
        if other.shaft != self.shaft:
            return False
        if other.name != self.name:
            return False
        if other.desc != self.desc:
            return False
        if other.type_machine != self.type_machine:
            return False
        return True

    def as_dict(self):
        """Convert this objet in a json seriable dict (can be use in __init__)
        """

        Machine_dict = dict()
        if self.frame is None:
            Machine_dict["frame"] = None
        else:
            Machine_dict["frame"] = self.frame.as_dict()
        if self.shaft is None:
            Machine_dict["shaft"] = None
        else:
            Machine_dict["shaft"] = self.shaft.as_dict()
        Machine_dict["name"] = self.name
        Machine_dict["desc"] = self.desc
        Machine_dict["type_machine"] = self.type_machine
        # The class name is added to the dict fordeserialisation purpose
        Machine_dict["__class__"] = "Machine"
        return Machine_dict

    def _set_None(self):
        """Set all the properties to None (except pyleecan object)"""

        if self.frame is not None:
            self.frame._set_None()
        if self.shaft is not None:
            self.shaft._set_None()
        self.name = None
        self.desc = None
        self.type_machine = None

    def _get_frame(self):
        """getter of frame"""
        return self._frame

    def _set_frame(self, value):
        """setter of frame"""
        check_var("frame", value, "Frame")
        self._frame = value

        if self._frame is not None:
            self._frame.parent = self

    # Machine's Frame
    # Type : Frame
    frame = property(fget=_get_frame, fset=_set_frame, doc=u"""Machine's Frame""")

    def _get_shaft(self):
        """getter of shaft"""
        return self._shaft

    def _set_shaft(self, value):
        """setter of shaft"""
        check_var("shaft", value, "Shaft")
        self._shaft = value

        if self._shaft is not None:
            self._shaft.parent = self

    # Machine's Shaft
    # Type : Shaft
    shaft = property(fget=_get_shaft, fset=_set_shaft, doc=u"""Machine's Shaft""")

    def _get_name(self):
        """getter of name"""
        return self._name

    def _set_name(self, value):
        """setter of name"""
        check_var("name", value, "str")
        self._name = value

    # Name of the machine
    # Type : str
    name = property(fget=_get_name, fset=_set_name, doc=u"""Name of the machine""")

    def _get_desc(self):
        """getter of desc"""
        return self._desc

    def _set_desc(self, value):
        """setter of desc"""
        check_var("desc", value, "str")
        self._desc = value

    # Machine description
    # Type : str
    desc = property(fget=_get_desc, fset=_set_desc, doc=u"""Machine description""")

    def _get_type_machine(self):
        """getter of type_machine"""
        return self._type_machine

    def _set_type_machine(self, value):
        """setter of type_machine"""
        check_var("type_machine", value, "int")
        self._type_machine = value

    # Integer to store the machine type (for the GUI, should be replaced by a test of the object type)
    # Type : int
    type_machine = property(
        fget=_get_type_machine,
        fset=_set_type_machine,
        doc=u"""Integer to store the machine type (for the GUI, should be replaced by a test of the object type)""",
    )<|MERGE_RESOLUTION|>--- conflicted
+++ resolved
@@ -284,19 +284,6 @@
             Machine_str += "parent = None " + linesep
         else:
             Machine_str += "parent = " + str(type(self.parent)) + " object" + linesep
-<<<<<<< HEAD
-=======
-        if self.rotor is not None:
-            tmp = self.rotor.__str__().replace(linesep, linesep + "\t").rstrip("\t")
-            Machine_str += "rotor = " + tmp
-        else:
-            Machine_str += "rotor = None" + linesep + linesep
-        if self.stator is not None:
-            tmp = self.stator.__str__().replace(linesep, linesep + "\t").rstrip("\t")
-            Machine_str += "stator = " + tmp
-        else:
-            Machine_str += "stator = None" + linesep + linesep
->>>>>>> b0516bf4
         if self.frame is not None:
             tmp = self.frame.__str__().replace(linesep, linesep + "\t").rstrip("\t")
             Machine_str += "frame = " + tmp
