--- conflicted
+++ resolved
@@ -4,12 +4,8 @@
 """
 
 from os import linesep
-<<<<<<< HEAD
 from logging import getLogger
-from pyleecan.Classes._check import check_init_dict, check_var, raise_
-=======
 from pyleecan.Classes._check import check_var, raise_
->>>>>>> 5d30fce8
 from pyleecan.Functions.save import save
 from pyleecan.Classes._frozen import FrozenClass
 
@@ -31,16 +27,12 @@
     comp_masses = error
 
 try:
-    from pyleecan.Methods.Machine.Machine.comp_width_airgap_mag import (
-        comp_width_airgap_mag,
-    )
+    from pyleecan.Methods.Machine.Machine.comp_width_airgap_mag import comp_width_airgap_mag
 except ImportError as error:
     comp_width_airgap_mag = error
 
 try:
-    from pyleecan.Methods.Machine.Machine.comp_width_airgap_mec import (
-        comp_width_airgap_mec,
-    )
+    from pyleecan.Methods.Machine.Machine.comp_width_airgap_mec import comp_width_airgap_mec
 except ImportError as error:
     comp_width_airgap_mec = error
 
@@ -65,9 +57,7 @@
     comp_output_geo = error
 
 try:
-    from pyleecan.Methods.Machine.Machine.comp_length_airgap_active import (
-        comp_length_airgap_active,
-    )
+    from pyleecan.Methods.Machine.Machine.comp_length_airgap_active import comp_length_airgap_active
 except ImportError as error:
     comp_length_airgap_active = error
 
@@ -225,16 +215,7 @@
     # save method is available in all object
     save = save
 
-    def __init__(
-        self,
-        frame=-1,
-        shaft=-1,
-        name="default_machine",
-        desc="",
-        type_machine=1,
-        logger_name="Pyleecan.Machine",
-        init_dict=None,
-    ):
+    def __init__(self, frame=-1, shaft=-1, name="default_machine", desc="", type_machine=1, logger_name="Pyleecan.Machine", init_dict=None):
         """Constructor of the class. Can be use in two ways :
         - __init__ (arg1 = 1, arg3 = 5) every parameters have name and default values
             for Matrix, None will initialise the property with an empty Matrix
@@ -249,14 +230,7 @@
         if shaft == -1:
             shaft = Shaft()
         if init_dict is not None:  # Initialisation by dict
-<<<<<<< HEAD
-            check_init_dict(
-                init_dict,
-                ["frame", "shaft", "name", "desc", "type_machine", "logger_name"],
-            )
-=======
-            assert type(init_dict) is dict
->>>>>>> 5d30fce8
+            assert(type(init_dict) is dict)
             # Overwrite default value with init_dict content
             if "frame" in list(init_dict.keys()):
                 frame = init_dict["frame"]
@@ -300,12 +274,12 @@
             Machine_str += "parent = " + str(type(self.parent)) + " object" + linesep
         if self.frame is not None:
             tmp = self.frame.__str__().replace(linesep, linesep + "\t").rstrip("\t")
-            Machine_str += "frame = " + tmp
+            Machine_str += "frame = "+ tmp
         else:
             Machine_str += "frame = None" + linesep + linesep
         if self.shaft is not None:
             tmp = self.shaft.__str__().replace(linesep, linesep + "\t").rstrip("\t")
-            Machine_str += "shaft = " + tmp
+            Machine_str += "shaft = "+ tmp
         else:
             Machine_str += "shaft = None" + linesep + linesep
         Machine_str += 'name = "' + str(self.name) + '"' + linesep
@@ -368,12 +342,12 @@
 
     def get_logger(self):
         """getter of the logger"""
-        if hasattr(self, "logger_name"):
+        if hasattr(self,'logger_name'):
             return getLogger(self.logger_name)
         elif self.parent != None:
             return self.parent.get_logger()
         else:
-            return getLogger("Pyleecan")
+            return getLogger('Pyleecan')
 
     def _get_frame(self):
         """getter of frame"""
@@ -386,7 +360,6 @@
 
         if self._frame is not None:
             self._frame.parent = self
-
     # Machine's Frame
     # Type : Frame
     frame = property(fget=_get_frame, fset=_set_frame, doc=u"""Machine's Frame""")
@@ -402,7 +375,6 @@
 
         if self._shaft is not None:
             self._shaft.parent = self
-
     # Machine's Shaft
     # Type : Shaft
     shaft = property(fget=_get_shaft, fset=_set_shaft, doc=u"""Machine's Shaft""")
@@ -418,7 +390,9 @@
 
     # Name of the machine
     # Type : str
-    name = property(fget=_get_name, fset=_set_name, doc=u"""Name of the machine""")
+    name = property(
+        fget=_get_name, fset=_set_name, doc=u"""Name of the machine"""
+    )
 
     def _get_desc(self):
         """getter of desc"""
@@ -431,7 +405,9 @@
 
     # Machine description
     # Type : str
-    desc = property(fget=_get_desc, fset=_set_desc, doc=u"""Machine description""")
+    desc = property(
+        fget=_get_desc, fset=_set_desc, doc=u"""Machine description"""
+    )
 
     def _get_type_machine(self):
         """getter of type_machine"""
@@ -462,7 +438,5 @@
     # Name of the logger to use
     # Type : str
     logger_name = property(
-        fget=_get_logger_name,
-        fset=_set_logger_name,
-        doc=u"""Name of the logger to use""",
+        fget=_get_logger_name, fset=_set_logger_name, doc=u"""Name of the logger to use"""
     )