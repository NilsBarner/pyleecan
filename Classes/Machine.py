--- conflicted
+++ resolved
@@ -358,18 +358,6 @@
         self.desc = None
         self.type_machine = None
         self.logger_name = None
-<<<<<<< HEAD
-
-    def get_logger(self):
-        """getter of the logger"""
-        if hasattr(self, "logger_name"):
-            return getLogger(self.logger_name)
-        elif self.parent != None:
-            return self.parent.get_logger()
-        else:
-            return getLogger("Pyleecan")
-=======
->>>>>>> 8a1e9a13
 
     def _get_frame(self):
         """getter of frame"""
