# -*- coding: utf-8 -*-
"""File generated according to pyleecan/Generator/ClassesRef/Slot/SlotW27.csv
WARNING! All changes made in this file will be lost!
"""

from os import linesep
<<<<<<< HEAD
from logging import getLogger
from pyleecan.Classes._check import check_init_dict, check_var, raise_
=======
from pyleecan.Classes._check import check_var, raise_
>>>>>>> 5d30fce8
from pyleecan.Functions.save import save
from pyleecan.Classes.SlotWind import SlotWind

# Import all class method
# Try/catch to remove unnecessary dependencies in unused method
try:
    from pyleecan.Methods.Slot.SlotW27._comp_point_coordinate import (
        _comp_point_coordinate,
    )
except ImportError as error:
    _comp_point_coordinate = error

try:
    from pyleecan.Methods.Slot.SlotW27.build_geometry import build_geometry
except ImportError as error:
    build_geometry = error

try:
    from pyleecan.Methods.Slot.SlotW27.build_geometry_wind import build_geometry_wind
except ImportError as error:
    build_geometry_wind = error

try:
    from pyleecan.Methods.Slot.SlotW27.check import check
except ImportError as error:
    check = error

try:
    from pyleecan.Methods.Slot.SlotW27.comp_angle_opening import comp_angle_opening
except ImportError as error:
    comp_angle_opening = error

try:
    from pyleecan.Methods.Slot.SlotW27.comp_height import comp_height
except ImportError as error:
    comp_height = error

try:
    from pyleecan.Methods.Slot.SlotW27.comp_height_wind import comp_height_wind
except ImportError as error:
    comp_height_wind = error

try:
    from pyleecan.Methods.Slot.SlotW27.comp_surface import comp_surface
except ImportError as error:
    comp_surface = error

try:
    from pyleecan.Methods.Slot.SlotW27.comp_surface_wind import comp_surface_wind
except ImportError as error:
    comp_surface_wind = error


from pyleecan.Classes._check import InitUnKnowClassError


class SlotW27(SlotWind):
    """semi-closed trapezoidal without fillet without wedge (flat bottom)"""

    VERSION = 1
    IS_SYMMETRICAL = 1

    # Check ImportError to remove unnecessary dependencies in unused method
    # cf Methods.Slot.SlotW27._comp_point_coordinate
    if isinstance(_comp_point_coordinate, ImportError):
        _comp_point_coordinate = property(
            fget=lambda x: raise_(
                ImportError(
                    "Can't use SlotW27 method _comp_point_coordinate: "
                    + str(_comp_point_coordinate)
                )
            )
        )
    else:
        _comp_point_coordinate = _comp_point_coordinate
    # cf Methods.Slot.SlotW27.build_geometry
    if isinstance(build_geometry, ImportError):
        build_geometry = property(
            fget=lambda x: raise_(
                ImportError(
                    "Can't use SlotW27 method build_geometry: " + str(build_geometry)
                )
            )
        )
    else:
        build_geometry = build_geometry
    # cf Methods.Slot.SlotW27.build_geometry_wind
    if isinstance(build_geometry_wind, ImportError):
        build_geometry_wind = property(
            fget=lambda x: raise_(
                ImportError(
                    "Can't use SlotW27 method build_geometry_wind: "
                    + str(build_geometry_wind)
                )
            )
        )
    else:
        build_geometry_wind = build_geometry_wind
    # cf Methods.Slot.SlotW27.check
    if isinstance(check, ImportError):
        check = property(
            fget=lambda x: raise_(
                ImportError("Can't use SlotW27 method check: " + str(check))
            )
        )
    else:
        check = check
    # cf Methods.Slot.SlotW27.comp_angle_opening
    if isinstance(comp_angle_opening, ImportError):
        comp_angle_opening = property(
            fget=lambda x: raise_(
                ImportError(
                    "Can't use SlotW27 method comp_angle_opening: "
                    + str(comp_angle_opening)
                )
            )
        )
    else:
        comp_angle_opening = comp_angle_opening
    # cf Methods.Slot.SlotW27.comp_height
    if isinstance(comp_height, ImportError):
        comp_height = property(
            fget=lambda x: raise_(
                ImportError("Can't use SlotW27 method comp_height: " + str(comp_height))
            )
        )
    else:
        comp_height = comp_height
    # cf Methods.Slot.SlotW27.comp_height_wind
    if isinstance(comp_height_wind, ImportError):
        comp_height_wind = property(
            fget=lambda x: raise_(
                ImportError(
                    "Can't use SlotW27 method comp_height_wind: "
                    + str(comp_height_wind)
                )
            )
        )
    else:
        comp_height_wind = comp_height_wind
    # cf Methods.Slot.SlotW27.comp_surface
    if isinstance(comp_surface, ImportError):
        comp_surface = property(
            fget=lambda x: raise_(
                ImportError(
                    "Can't use SlotW27 method comp_surface: " + str(comp_surface)
                )
            )
        )
    else:
        comp_surface = comp_surface
    # cf Methods.Slot.SlotW27.comp_surface_wind
    if isinstance(comp_surface_wind, ImportError):
        comp_surface_wind = property(
            fget=lambda x: raise_(
                ImportError(
                    "Can't use SlotW27 method comp_surface_wind: "
                    + str(comp_surface_wind)
                )
            )
        )
    else:
        comp_surface_wind = comp_surface_wind
    # save method is available in all object
    save = save

    def __init__(
        self,
        H0=0.003,
        H1=0,
        H2=0.02,
        W0=0.003,
        W1=0.013,
        W2=0.01,
        W3=0.003,
        is_trap_wind=False,
        Zs=36,
        init_dict=None,
    ):
        """Constructor of the class. Can be use in two ways :
        - __init__ (arg1 = 1, arg3 = 5) every parameters have name and default values
            for Matrix, None will initialise the property with an empty Matrix
            for pyleecan type, None will call the default constructor
        - __init__ (init_dict = d) d must be a dictionnary wiht every properties as keys

        ndarray or list can be given for Vector and Matrix
        object or dict can be given for pyleecan Object"""

        if init_dict is not None:  # Initialisation by dict
            assert type(init_dict) is dict
            # Overwrite default value with init_dict content
            if "H0" in list(init_dict.keys()):
                H0 = init_dict["H0"]
            if "H1" in list(init_dict.keys()):
                H1 = init_dict["H1"]
            if "H2" in list(init_dict.keys()):
                H2 = init_dict["H2"]
            if "W0" in list(init_dict.keys()):
                W0 = init_dict["W0"]
            if "W1" in list(init_dict.keys()):
                W1 = init_dict["W1"]
            if "W2" in list(init_dict.keys()):
                W2 = init_dict["W2"]
            if "W3" in list(init_dict.keys()):
                W3 = init_dict["W3"]
            if "is_trap_wind" in list(init_dict.keys()):
                is_trap_wind = init_dict["is_trap_wind"]
            if "Zs" in list(init_dict.keys()):
                Zs = init_dict["Zs"]
        # Initialisation by argument
        self.H0 = H0
        self.H1 = H1
        self.H2 = H2
        self.W0 = W0
        self.W1 = W1
        self.W2 = W2
        self.W3 = W3
        self.is_trap_wind = is_trap_wind
        # Call SlotWind init
        super(SlotW27, self).__init__(Zs=Zs)
        # The class is frozen (in SlotWind init), for now it's impossible to
        # add new properties

    def __str__(self):
        """Convert this objet in a readeable string (for print)"""

        SlotW27_str = ""
        # Get the properties inherited from SlotWind
        SlotW27_str += super(SlotW27, self).__str__()
        SlotW27_str += "H0 = " + str(self.H0) + linesep
        SlotW27_str += "H1 = " + str(self.H1) + linesep
        SlotW27_str += "H2 = " + str(self.H2) + linesep
        SlotW27_str += "W0 = " + str(self.W0) + linesep
        SlotW27_str += "W1 = " + str(self.W1) + linesep
        SlotW27_str += "W2 = " + str(self.W2) + linesep
        SlotW27_str += "W3 = " + str(self.W3) + linesep
        SlotW27_str += "is_trap_wind = " + str(self.is_trap_wind) + linesep
        return SlotW27_str

    def __eq__(self, other):
        """Compare two objects (skip parent)"""

        if type(other) != type(self):
            return False

        # Check the properties inherited from SlotWind
        if not super(SlotW27, self).__eq__(other):
            return False
        if other.H0 != self.H0:
            return False
        if other.H1 != self.H1:
            return False
        if other.H2 != self.H2:
            return False
        if other.W0 != self.W0:
            return False
        if other.W1 != self.W1:
            return False
        if other.W2 != self.W2:
            return False
        if other.W3 != self.W3:
            return False
        if other.is_trap_wind != self.is_trap_wind:
            return False
        return True

    def as_dict(self):
        """Convert this objet in a json seriable dict (can be use in __init__)
        """

        # Get the properties inherited from SlotWind
        SlotW27_dict = super(SlotW27, self).as_dict()
        SlotW27_dict["H0"] = self.H0
        SlotW27_dict["H1"] = self.H1
        SlotW27_dict["H2"] = self.H2
        SlotW27_dict["W0"] = self.W0
        SlotW27_dict["W1"] = self.W1
        SlotW27_dict["W2"] = self.W2
        SlotW27_dict["W3"] = self.W3
        SlotW27_dict["is_trap_wind"] = self.is_trap_wind
        # The class name is added to the dict fordeserialisation purpose
        # Overwrite the mother class name
        SlotW27_dict["__class__"] = "SlotW27"
        return SlotW27_dict

    def _set_None(self):
        """Set all the properties to None (except pyleecan object)"""

        self.H0 = None
        self.H1 = None
        self.H2 = None
        self.W0 = None
        self.W1 = None
        self.W2 = None
        self.W3 = None
        self.is_trap_wind = None
        # Set to None the properties inherited from SlotWind
        super(SlotW27, self)._set_None()

    def get_logger(self):
        """getter of the logger"""
        if hasattr(self, "logger_name"):
            return getLogger(self.logger_name)
        elif self.parent != None:
            return self.parent.get_logger()
        else:
            return getLogger("Pyleecan")

    def _get_H0(self):
        """getter of H0"""
        return self._H0

    def _set_H0(self, value):
        """setter of H0"""
        check_var("H0", value, "float", Vmin=0)
        self._H0 = value

    # Slot isthmus height.
    # Type : float, min = 0
    H0 = property(fget=_get_H0, fset=_set_H0, doc=u"""Slot isthmus height.""")

    def _get_H1(self):
        """getter of H1"""
        return self._H1

    def _set_H1(self, value):
        """setter of H1"""
        check_var("H1", value, "float", Vmin=0)
        self._H1 = value

    # Slot first part height
    # Type : float, min = 0
    H1 = property(fget=_get_H1, fset=_set_H1, doc=u"""Slot first part height""")

    def _get_H2(self):
        """getter of H2"""
        return self._H2

    def _set_H2(self, value):
        """setter of H2"""
        check_var("H2", value, "float", Vmin=0)
        self._H2 = value

    # Slot second part height
    # Type : float, min = 0
    H2 = property(fget=_get_H2, fset=_set_H2, doc=u"""Slot second part height""")

    def _get_W0(self):
        """getter of W0"""
        return self._W0

    def _set_W0(self, value):
        """setter of W0"""
        check_var("W0", value, "float", Vmin=0)
        self._W0 = value

    # Slot isthmus width.
    # Type : float, min = 0
    W0 = property(fget=_get_W0, fset=_set_W0, doc=u"""Slot isthmus width.""")

    def _get_W1(self):
        """getter of W1"""
        return self._W1

    def _set_W1(self, value):
        """setter of W1"""
        check_var("W1", value, "float", Vmin=0)
        self._W1 = value

    # Slot top width.
    # Type : float, min = 0
    W1 = property(fget=_get_W1, fset=_set_W1, doc=u"""Slot top width.""")

    def _get_W2(self):
        """getter of W2"""
        return self._W2

    def _set_W2(self, value):
        """setter of W2"""
        check_var("W2", value, "float", Vmin=0)
        self._W2 = value

    # Slot middle width
    # Type : float, min = 0
    W2 = property(fget=_get_W2, fset=_set_W2, doc=u"""Slot middle width""")

    def _get_W3(self):
        """getter of W3"""
        return self._W3

    def _set_W3(self, value):
        """setter of W3"""
        check_var("W3", value, "float", Vmin=0)
        self._W3 = value

    # Slot bottom width.
    # Type : float, min = 0
    W3 = property(fget=_get_W3, fset=_set_W3, doc=u"""Slot bottom width.""")

    def _get_is_trap_wind(self):
        """getter of is_trap_wind"""
        return self._is_trap_wind

    def _set_is_trap_wind(self, value):
        """setter of is_trap_wind"""
        check_var("is_trap_wind", value, "bool")
        self._is_trap_wind = value

    # If True, split the winding on the  trapezium bases. Else split at the middle height as usual
    # Type : bool
    is_trap_wind = property(
        fget=_get_is_trap_wind,
        fset=_set_is_trap_wind,
        doc=u"""If True, split the winding on the  trapezium bases. Else split at the middle height as usual""",
    )<|MERGE_RESOLUTION|>--- conflicted
+++ resolved
@@ -4,21 +4,15 @@
 """
 
 from os import linesep
-<<<<<<< HEAD
 from logging import getLogger
-from pyleecan.Classes._check import check_init_dict, check_var, raise_
-=======
 from pyleecan.Classes._check import check_var, raise_
->>>>>>> 5d30fce8
 from pyleecan.Functions.save import save
 from pyleecan.Classes.SlotWind import SlotWind
 
 # Import all class method
 # Try/catch to remove unnecessary dependencies in unused method
 try:
-    from pyleecan.Methods.Slot.SlotW27._comp_point_coordinate import (
-        _comp_point_coordinate,
-    )
+    from pyleecan.Methods.Slot.SlotW27._comp_point_coordinate import _comp_point_coordinate
 except ImportError as error:
     _comp_point_coordinate = error
 
@@ -143,8 +137,7 @@
         comp_height_wind = property(
             fget=lambda x: raise_(
                 ImportError(
-                    "Can't use SlotW27 method comp_height_wind: "
-                    + str(comp_height_wind)
+                    "Can't use SlotW27 method comp_height_wind: " + str(comp_height_wind)
                 )
             )
         )
@@ -176,19 +169,7 @@
     # save method is available in all object
     save = save
 
-    def __init__(
-        self,
-        H0=0.003,
-        H1=0,
-        H2=0.02,
-        W0=0.003,
-        W1=0.013,
-        W2=0.01,
-        W3=0.003,
-        is_trap_wind=False,
-        Zs=36,
-        init_dict=None,
-    ):
+    def __init__(self, H0=0.003, H1=0, H2=0.02, W0=0.003, W1=0.013, W2=0.01, W3=0.003, is_trap_wind=False, Zs=36, init_dict=None):
         """Constructor of the class. Can be use in two ways :
         - __init__ (arg1 = 1, arg3 = 5) every parameters have name and default values
             for Matrix, None will initialise the property with an empty Matrix
@@ -199,7 +180,7 @@
         object or dict can be given for pyleecan Object"""
 
         if init_dict is not None:  # Initialisation by dict
-            assert type(init_dict) is dict
+            assert(type(init_dict) is dict)
             # Overwrite default value with init_dict content
             if "H0" in list(init_dict.keys()):
                 H0 = init_dict["H0"]
@@ -311,12 +292,12 @@
 
     def get_logger(self):
         """getter of the logger"""
-        if hasattr(self, "logger_name"):
+        if hasattr(self,'logger_name'):
             return getLogger(self.logger_name)
         elif self.parent != None:
             return self.parent.get_logger()
         else:
-            return getLogger("Pyleecan")
+            return getLogger('Pyleecan')
 
     def _get_H0(self):
         """getter of H0"""
@@ -342,7 +323,9 @@
 
     # Slot first part height
     # Type : float, min = 0
-    H1 = property(fget=_get_H1, fset=_set_H1, doc=u"""Slot first part height""")
+    H1 = property(
+        fget=_get_H1, fset=_set_H1, doc=u"""Slot first part height"""
+    )
 
     def _get_H2(self):
         """getter of H2"""
@@ -355,7 +338,9 @@
 
     # Slot second part height
     # Type : float, min = 0
-    H2 = property(fget=_get_H2, fset=_set_H2, doc=u"""Slot second part height""")
+    H2 = property(
+        fget=_get_H2, fset=_set_H2, doc=u"""Slot second part height"""
+    )
 
     def _get_W0(self):
         """getter of W0"""
