# -*- coding: utf-8 -*-
"""File generated according to pyleecan/Generator/ClassesRef/Machine/Magnet.csv
WARNING! All changes made in this file will be lost!
"""

from os import linesep
from pyleecan.Classes._check import check_init_dict, check_var, raise_
from pyleecan.Functions.save import save
from pyleecan.Classes._frozen import FrozenClass

# Import all class method
# Try/catch to remove unnecessary dependencies in unused method
try:
    from pyleecan.Methods.Machine.Magnet.comp_angle_opening import comp_angle_opening
except ImportError as error:
    comp_angle_opening = error

try:
    from pyleecan.Methods.Machine.Magnet.comp_height import comp_height
except ImportError as error:
    comp_height = error

try:
    from pyleecan.Methods.Machine.Magnet.comp_mass import comp_mass
except ImportError as error:
    comp_mass = error

try:
    from pyleecan.Methods.Machine.Magnet.comp_ratio_opening import comp_ratio_opening
except ImportError as error:
    comp_ratio_opening = error

try:
    from pyleecan.Methods.Machine.Magnet.comp_surface import comp_surface
except ImportError as error:
    comp_surface = error

try:
    from pyleecan.Methods.Machine.Magnet.comp_volume import comp_volume
except ImportError as error:
    comp_volume = error

try:
    from pyleecan.Methods.Machine.Magnet.is_outwards import is_outwards
except ImportError as error:
    is_outwards = error

try:
    from pyleecan.Methods.Machine.Magnet.plot import plot
except ImportError as error:
    plot = error


from pyleecan.Classes._check import InitUnKnowClassError
from pyleecan.Classes.Material import Material


class Magnet(FrozenClass):
    """abstract class of magnets"""

    VERSION = 1

    # Check ImportError to remove unnecessary dependencies in unused method
    # cf Methods.Machine.Magnet.comp_angle_opening
    if isinstance(comp_angle_opening, ImportError):
        comp_angle_opening = property(
            fget=lambda x: raise_(
                ImportError(
                    "Can't use Magnet method comp_angle_opening: "
                    + str(comp_angle_opening)
                )
            )
        )
    else:
        comp_angle_opening = comp_angle_opening
    # cf Methods.Machine.Magnet.comp_height
    if isinstance(comp_height, ImportError):
        comp_height = property(
            fget=lambda x: raise_(
                ImportError("Can't use Magnet method comp_height: " + str(comp_height))
            )
        )
    else:
        comp_height = comp_height
    # cf Methods.Machine.Magnet.comp_mass
    if isinstance(comp_mass, ImportError):
        comp_mass = property(
            fget=lambda x: raise_(
                ImportError("Can't use Magnet method comp_mass: " + str(comp_mass))
            )
        )
    else:
        comp_mass = comp_mass
    # cf Methods.Machine.Magnet.comp_ratio_opening
    if isinstance(comp_ratio_opening, ImportError):
        comp_ratio_opening = property(
            fget=lambda x: raise_(
                ImportError(
                    "Can't use Magnet method comp_ratio_opening: "
                    + str(comp_ratio_opening)
                )
            )
        )
    else:
        comp_ratio_opening = comp_ratio_opening
    # cf Methods.Machine.Magnet.comp_surface
    if isinstance(comp_surface, ImportError):
        comp_surface = property(
            fget=lambda x: raise_(
                ImportError(
                    "Can't use Magnet method comp_surface: " + str(comp_surface)
                )
            )
        )
    else:
        comp_surface = comp_surface
    # cf Methods.Machine.Magnet.comp_volume
    if isinstance(comp_volume, ImportError):
        comp_volume = property(
            fget=lambda x: raise_(
                ImportError("Can't use Magnet method comp_volume: " + str(comp_volume))
            )
        )
    else:
        comp_volume = comp_volume
    # cf Methods.Machine.Magnet.is_outwards
    if isinstance(is_outwards, ImportError):
        is_outwards = property(
            fget=lambda x: raise_(
                ImportError("Can't use Magnet method is_outwards: " + str(is_outwards))
            )
        )
    else:
        is_outwards = is_outwards
    # cf Methods.Machine.Magnet.plot
    if isinstance(plot, ImportError):
        plot = property(
            fget=lambda x: raise_(
                ImportError("Can't use Magnet method plot: " + str(plot))
            )
        )
    else:
        plot = plot
    # save method is available in all object
    save = save

    def __init__(self, mat_type=-1, type_magnetization=0, Lmag=0.95, init_dict=None):
        """Constructor of the class. Can be use in two ways :
        - __init__ (arg1 = 1, arg3 = 5) every parameters have name and default values
            for Matrix, None will initialise the property with an empty Matrix
            for pyleecan type, None will call the default constructor
        - __init__ (init_dict = d) d must be a dictionnary wiht every properties as keys

        ndarray or list can be given for Vector and Matrix
        object or dict can be given for pyleecan Object"""

        if mat_type == -1:
            mat_type = Material()
        if init_dict is not None:  # Initialisation by dict
            check_init_dict(init_dict, ["mat_type", "type_magnetization", "Lmag"])
            # Overwrite default value with init_dict content
            if "mat_type" in list(init_dict.keys()):
                mat_type = init_dict["mat_type"]
            if "type_magnetization" in list(init_dict.keys()):
                type_magnetization = init_dict["type_magnetization"]
            if "Lmag" in list(init_dict.keys()):
                Lmag = init_dict["Lmag"]
        # Initialisation by argument
        self.parent = None
        # mat_type can be None, a Material object or a dict
        if isinstance(mat_type, dict):
            self.mat_type = Material(init_dict=mat_type)
        else:
            self.mat_type = mat_type
        self.type_magnetization = type_magnetization
        self.Lmag = Lmag

        # The class is frozen, for now it's impossible to add new properties
        self._freeze()

    def __str__(self):
        """Convert this objet in a readeable string (for print)"""

        Magnet_str = ""
        if self.parent is None:
            Magnet_str += "parent = None " + linesep
        else:
            Magnet_str += "parent = " + str(type(self.parent)) + " object" + linesep
        if self.mat_type is not None:
<<<<<<< HEAD
            tmp = self.mat_type.__str__()[:-2].replace(linesep, linesep + "\t")
=======
            tmp = self.mat_type.__str__().replace(linesep, linesep + "\t").rstrip("\t")
>>>>>>> 27afb3c5
            Magnet_str += "mat_type = " + tmp
        else:
            Magnet_str += "mat_type = None" + linesep + linesep
        Magnet_str += "type_magnetization = " + str(self.type_magnetization) + linesep
        Magnet_str += "Lmag = " + str(self.Lmag) + linesep
        return Magnet_str

    def __eq__(self, other):
        """Compare two objects (skip parent)"""

        if type(other) != type(self):
            return False
        if other.mat_type != self.mat_type:
            return False
        if other.type_magnetization != self.type_magnetization:
            return False
        if other.Lmag != self.Lmag:
            return False
        return True

    def as_dict(self):
        """Convert this objet in a json seriable dict (can be use in __init__)
        """

        Magnet_dict = dict()
        if self.mat_type is None:
            Magnet_dict["mat_type"] = None
        else:
            Magnet_dict["mat_type"] = self.mat_type.as_dict()
        Magnet_dict["type_magnetization"] = self.type_magnetization
        Magnet_dict["Lmag"] = self.Lmag
        # The class name is added to the dict fordeserialisation purpose
        Magnet_dict["__class__"] = "Magnet"
        return Magnet_dict

    def _set_None(self):
        """Set all the properties to None (except pyleecan object)"""

        if self.mat_type is not None:
            self.mat_type._set_None()
        self.type_magnetization = None
        self.Lmag = None

    def _get_mat_type(self):
        """getter of mat_type"""
        return self._mat_type

    def _set_mat_type(self, value):
        """setter of mat_type"""
        check_var("mat_type", value, "Material")
        self._mat_type = value

        if self._mat_type is not None:
            self._mat_type.parent = self

    # The Magnet material
    # Type : Material
    mat_type = property(
        fget=_get_mat_type, fset=_set_mat_type, doc=u"""The Magnet material"""
    )

    def _get_type_magnetization(self):
        """getter of type_magnetization"""
        return self._type_magnetization

    def _set_type_magnetization(self, value):
        """setter of type_magnetization"""
        check_var("type_magnetization", value, "int", Vmin=0, Vmax=5)
        self._type_magnetization = value

    # Permanent magnet magnetization type: 0 for radial, 1 for parallel, 2 for Hallbach
    # Type : int, min = 0, max = 5
    type_magnetization = property(
        fget=_get_type_magnetization,
        fset=_set_type_magnetization,
        doc=u"""Permanent magnet magnetization type: 0 for radial, 1 for parallel, 2 for Hallbach""",
    )

    def _get_Lmag(self):
        """getter of Lmag"""
        return self._Lmag

    def _set_Lmag(self, value):
        """setter of Lmag"""
        check_var("Lmag", value, "float", Vmin=0)
        self._Lmag = value

    # Magnet axial length
    # Type : float, min = 0
    Lmag = property(fget=_get_Lmag, fset=_set_Lmag, doc=u"""Magnet axial length""")<|MERGE_RESOLUTION|>--- conflicted
+++ resolved
@@ -187,11 +187,7 @@
         else:
             Magnet_str += "parent = " + str(type(self.parent)) + " object" + linesep
         if self.mat_type is not None:
-<<<<<<< HEAD
-            tmp = self.mat_type.__str__()[:-2].replace(linesep, linesep + "\t")
-=======
             tmp = self.mat_type.__str__().replace(linesep, linesep + "\t").rstrip("\t")
->>>>>>> 27afb3c5
             Magnet_str += "mat_type = " + tmp
         else:
             Magnet_str += "mat_type = None" + linesep + linesep
