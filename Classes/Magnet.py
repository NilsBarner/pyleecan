--- conflicted
+++ resolved
@@ -4,12 +4,8 @@
 """
 
 from os import linesep
-<<<<<<< HEAD
 from logging import getLogger
-from pyleecan.Classes._check import check_init_dict, check_var, raise_
-=======
 from pyleecan.Classes._check import check_var, raise_
->>>>>>> 5d30fce8
 from pyleecan.Functions.save import save
 from pyleecan.Classes._frozen import FrozenClass
 
@@ -162,7 +158,7 @@
         if mat_type == -1:
             mat_type = Material()
         if init_dict is not None:  # Initialisation by dict
-            assert type(init_dict) is dict
+            assert(type(init_dict) is dict)
             # Overwrite default value with init_dict content
             if "mat_type" in list(init_dict.keys()):
                 mat_type = init_dict["mat_type"]
@@ -193,7 +189,7 @@
             Magnet_str += "parent = " + str(type(self.parent)) + " object" + linesep
         if self.mat_type is not None:
             tmp = self.mat_type.__str__().replace(linesep, linesep + "\t").rstrip("\t")
-            Magnet_str += "mat_type = " + tmp
+            Magnet_str += "mat_type = "+ tmp
         else:
             Magnet_str += "mat_type = None" + linesep + linesep
         Magnet_str += "type_magnetization = " + str(self.type_magnetization) + linesep
@@ -238,12 +234,12 @@
 
     def get_logger(self):
         """getter of the logger"""
-        if hasattr(self, "logger_name"):
+        if hasattr(self,'logger_name'):
             return getLogger(self.logger_name)
         elif self.parent != None:
             return self.parent.get_logger()
         else:
-            return getLogger("Pyleecan")
+            return getLogger('Pyleecan')
 
     def _get_mat_type(self):
         """getter of mat_type"""
@@ -256,7 +252,6 @@
 
         if self._mat_type is not None:
             self._mat_type.parent = self
-
     # The Magnet material
     # Type : Material
     mat_type = property(
@@ -291,4 +286,6 @@
 
     # Magnet axial length
     # Type : float, min = 0
-    Lmag = property(fget=_get_Lmag, fset=_set_Lmag, doc=u"""Magnet axial length""")+    Lmag = property(
+        fget=_get_Lmag, fset=_set_Lmag, doc=u"""Magnet axial length"""
+    )