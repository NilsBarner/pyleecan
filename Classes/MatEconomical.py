--- conflicted
+++ resolved
@@ -4,12 +4,8 @@
 """
 
 from os import linesep
-<<<<<<< HEAD
 from logging import getLogger
-from pyleecan.Classes._check import check_init_dict, check_var, raise_
-=======
 from pyleecan.Classes._check import check_var, raise_
->>>>>>> 5d30fce8
 from pyleecan.Functions.save import save
 from pyleecan.Classes._frozen import FrozenClass
 
@@ -35,7 +31,7 @@
         object or dict can be given for pyleecan Object"""
 
         if init_dict is not None:  # Initialisation by dict
-            assert type(init_dict) is dict
+            assert(type(init_dict) is dict)
             # Overwrite default value with init_dict content
             if "cost_unit" in list(init_dict.keys()):
                 cost_unit = init_dict["cost_unit"]
@@ -56,9 +52,7 @@
         if self.parent is None:
             MatEconomical_str += "parent = None " + linesep
         else:
-            MatEconomical_str += (
-                "parent = " + str(type(self.parent)) + " object" + linesep
-            )
+            MatEconomical_str += "parent = " + str(type(self.parent)) + " object" + linesep
         MatEconomical_str += "cost_unit = " + str(self.cost_unit) + linesep
         MatEconomical_str += 'unit_name = "' + str(self.unit_name) + '"' + linesep
         return MatEconomical_str
@@ -93,12 +87,12 @@
 
     def get_logger(self):
         """getter of the logger"""
-        if hasattr(self, "logger_name"):
+        if hasattr(self,'logger_name'):
             return getLogger(self.logger_name)
         elif self.parent != None:
             return self.parent.get_logger()
         else:
-            return getLogger("Pyleecan")
+            return getLogger('Pyleecan')
 
     def _get_cost_unit(self):
         """getter of cost_unit"""
@@ -112,9 +106,7 @@
     # Cost of one kilo of material
     # Type : float, min = 0
     cost_unit = property(
-        fget=_get_cost_unit,
-        fset=_set_cost_unit,
-        doc=u"""Cost of one kilo of material""",
+        fget=_get_cost_unit, fset=_set_cost_unit, doc=u"""Cost of one kilo of material"""
     )
 
     def _get_unit_name(self):
