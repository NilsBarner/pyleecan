--- conflicted
+++ resolved
@@ -4,12 +4,8 @@
 """
 
 from os import linesep
-<<<<<<< HEAD
 from logging import getLogger
-from pyleecan.Classes._check import set_array, check_init_dict, check_var, raise_
-=======
 from pyleecan.Classes._check import set_array, check_var, raise_
->>>>>>> 5d30fce8
 from pyleecan.Functions.save import save
 from pyleecan.Classes._frozen import FrozenClass
 
@@ -25,19 +21,7 @@
     # save method is available in all object
     save = save
 
-    def __init__(
-        self,
-        time=None,
-        angle=None,
-        Is=None,
-        Ir=None,
-        angle_rotor=None,
-        Nr=None,
-        rot_dir=-1,
-        angle_rotor_initial=0,
-        logger_name="Pyleecan.OutElec",
-        init_dict=None,
-    ):
+    def __init__(self, time=None, angle=None, Is=None, Ir=None, angle_rotor=None, Nr=None, rot_dir=-1, angle_rotor_initial=0, logger_name="Pyleecan.OutElec", init_dict=None):
         """Constructor of the class. Can be use in two ways :
         - __init__ (arg1 = 1, arg3 = 5) every parameters have name and default values
             for Matrix, None will initialise the property with an empty Matrix
@@ -48,24 +32,7 @@
         object or dict can be given for pyleecan Object"""
 
         if init_dict is not None:  # Initialisation by dict
-<<<<<<< HEAD
-            check_init_dict(
-                init_dict,
-                [
-                    "time",
-                    "angle",
-                    "Is",
-                    "Ir",
-                    "angle_rotor",
-                    "Nr",
-                    "rot_dir",
-                    "angle_rotor_initial",
-                    "logger_name",
-                ],
-            )
-=======
-            assert type(init_dict) is dict
->>>>>>> 5d30fce8
+            assert(type(init_dict) is dict)
             # Overwrite default value with init_dict content
             if "time" in list(init_dict.keys()):
                 time = init_dict["time"]
@@ -114,52 +81,14 @@
             OutElec_str += "parent = None " + linesep
         else:
             OutElec_str += "parent = " + str(type(self.parent)) + " object" + linesep
-        OutElec_str += (
-            "time = "
-            + linesep
-            + str(self.time).replace(linesep, linesep + "\t")
-            + linesep
-            + linesep
-        )
-        OutElec_str += (
-            "angle = "
-            + linesep
-            + str(self.angle).replace(linesep, linesep + "\t")
-            + linesep
-            + linesep
-        )
-        OutElec_str += (
-            "Is = "
-            + linesep
-            + str(self.Is).replace(linesep, linesep + "\t")
-            + linesep
-            + linesep
-        )
-        OutElec_str += (
-            "Ir = "
-            + linesep
-            + str(self.Ir).replace(linesep, linesep + "\t")
-            + linesep
-            + linesep
-        )
-        OutElec_str += (
-            "angle_rotor = "
-            + linesep
-            + str(self.angle_rotor).replace(linesep, linesep + "\t")
-            + linesep
-            + linesep
-        )
-        OutElec_str += (
-            "Nr = "
-            + linesep
-            + str(self.Nr).replace(linesep, linesep + "\t")
-            + linesep
-            + linesep
-        )
+        OutElec_str += "time = " + linesep + str(self.time).replace(linesep, linesep + "\t") + linesep + linesep
+        OutElec_str += "angle = " + linesep + str(self.angle).replace(linesep, linesep + "\t") + linesep + linesep
+        OutElec_str += "Is = " + linesep + str(self.Is).replace(linesep, linesep + "\t") + linesep + linesep
+        OutElec_str += "Ir = " + linesep + str(self.Ir).replace(linesep, linesep + "\t") + linesep + linesep
+        OutElec_str += "angle_rotor = " + linesep + str(self.angle_rotor).replace(linesep, linesep + "\t") + linesep + linesep
+        OutElec_str += "Nr = " + linesep + str(self.Nr).replace(linesep, linesep + "\t") + linesep + linesep
         OutElec_str += "rot_dir = " + str(self.rot_dir) + linesep
-        OutElec_str += (
-            "angle_rotor_initial = " + str(self.angle_rotor_initial) + linesep
-        )
+        OutElec_str += "angle_rotor_initial = " + str(self.angle_rotor_initial) + linesep
         OutElec_str += 'logger_name = "' + str(self.logger_name) + '"' + linesep
         return OutElec_str
 
@@ -239,12 +168,12 @@
 
     def get_logger(self):
         """getter of the logger"""
-        if hasattr(self, "logger_name"):
+        if hasattr(self,'logger_name'):
             return getLogger(self.logger_name)
         elif self.parent != None:
             return self.parent.get_logger()
         else:
-            return getLogger("Pyleecan")
+            return getLogger('Pyleecan')
 
     def _get_time(self):
         """getter of time"""
@@ -283,9 +212,7 @@
     # Electrical position vector (no symmetry)
     # Type : ndarray
     angle = property(
-        fget=_get_angle,
-        fset=_set_angle,
-        doc=u"""Electrical position vector (no symmetry)""",
+        fget=_get_angle, fset=_set_angle, doc=u"""Electrical position vector (no symmetry)"""
     )
 
     def _get_Is(self):
@@ -420,7 +347,5 @@
     # Name of the logger to use
     # Type : str
     logger_name = property(
-        fget=_get_logger_name,
-        fset=_set_logger_name,
-        doc=u"""Name of the logger to use""",
+        fget=_get_logger_name, fset=_set_logger_name, doc=u"""Name of the logger to use"""
     )