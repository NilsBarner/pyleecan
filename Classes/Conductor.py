# -*- coding: utf-8 -*-
"""File generated according to pyleecan/Generator/ClassesRef/Machine/Conductor.csv
WARNING! All changes made in this file will be lost!
"""

from os import linesep
<<<<<<< HEAD
from logging import getLogger
from pyleecan.Classes._check import check_init_dict, check_var, raise_
=======
from pyleecan.Classes._check import check_var, raise_
>>>>>>> 5d30fce8
from pyleecan.Functions.save import save
from pyleecan.Classes._frozen import FrozenClass

# Import all class method
# Try/catch to remove unnecessary dependencies in unused method
try:
    from pyleecan.Methods.Machine.Conductor.check import check
except ImportError as error:
    check = error


from pyleecan.Classes._check import InitUnKnowClassError
from pyleecan.Classes.Material import Material


class Conductor(FrozenClass):
    """abstact class for conductors"""

    VERSION = 1

    # cf Methods.Machine.Conductor.check
    if isinstance(check, ImportError):
        check = property(
            fget=lambda x: raise_(
                ImportError("Can't use Conductor method check: " + str(check))
            )
        )
    else:
        check = check
    # save method is available in all object
    save = save

    def __init__(self, cond_mat=-1, ins_mat=-1, init_dict=None):
        """Constructor of the class. Can be use in two ways :
        - __init__ (arg1 = 1, arg3 = 5) every parameters have name and default values
            for Matrix, None will initialise the property with an empty Matrix
            for pyleecan type, None will call the default constructor
        - __init__ (init_dict = d) d must be a dictionnary wiht every properties as keys

        ndarray or list can be given for Vector and Matrix
        object or dict can be given for pyleecan Object"""

        if cond_mat == -1:
            cond_mat = Material()
        if ins_mat == -1:
            ins_mat = Material()
        if init_dict is not None:  # Initialisation by dict
            assert type(init_dict) is dict
            # Overwrite default value with init_dict content
            if "cond_mat" in list(init_dict.keys()):
                cond_mat = init_dict["cond_mat"]
            if "ins_mat" in list(init_dict.keys()):
                ins_mat = init_dict["ins_mat"]
        # Initialisation by argument
        self.parent = None
        # cond_mat can be None, a Material object or a dict
        if isinstance(cond_mat, dict):
            self.cond_mat = Material(init_dict=cond_mat)
        else:
            self.cond_mat = cond_mat
        # ins_mat can be None, a Material object or a dict
        if isinstance(ins_mat, dict):
            self.ins_mat = Material(init_dict=ins_mat)
        else:
            self.ins_mat = ins_mat

        # The class is frozen, for now it's impossible to add new properties
        self._freeze()

    def __str__(self):
        """Convert this objet in a readeable string (for print)"""

        Conductor_str = ""
        if self.parent is None:
            Conductor_str += "parent = None " + linesep
        else:
            Conductor_str += "parent = " + str(type(self.parent)) + " object" + linesep
        if self.cond_mat is not None:
            tmp = self.cond_mat.__str__().replace(linesep, linesep + "\t").rstrip("\t")
            Conductor_str += "cond_mat = " + tmp
        else:
            Conductor_str += "cond_mat = None" + linesep + linesep
        if self.ins_mat is not None:
            tmp = self.ins_mat.__str__().replace(linesep, linesep + "\t").rstrip("\t")
            Conductor_str += "ins_mat = " + tmp
        else:
            Conductor_str += "ins_mat = None" + linesep + linesep
        return Conductor_str

    def __eq__(self, other):
        """Compare two objects (skip parent)"""

        if type(other) != type(self):
            return False
        if other.cond_mat != self.cond_mat:
            return False
        if other.ins_mat != self.ins_mat:
            return False
        return True

    def as_dict(self):
        """Convert this objet in a json seriable dict (can be use in __init__)
        """

        Conductor_dict = dict()
        if self.cond_mat is None:
            Conductor_dict["cond_mat"] = None
        else:
            Conductor_dict["cond_mat"] = self.cond_mat.as_dict()
        if self.ins_mat is None:
            Conductor_dict["ins_mat"] = None
        else:
            Conductor_dict["ins_mat"] = self.ins_mat.as_dict()
        # The class name is added to the dict fordeserialisation purpose
        Conductor_dict["__class__"] = "Conductor"
        return Conductor_dict

    def _set_None(self):
        """Set all the properties to None (except pyleecan object)"""

        if self.cond_mat is not None:
            self.cond_mat._set_None()
        if self.ins_mat is not None:
            self.ins_mat._set_None()

    def get_logger(self):
        """getter of the logger"""
        if hasattr(self, "logger_name"):
            return getLogger(self.logger_name)
        elif self.parent != None:
            return self.parent.get_logger()
        else:
            return getLogger("Pyleecan")

    def _get_cond_mat(self):
        """getter of cond_mat"""
        return self._cond_mat

    def _set_cond_mat(self, value):
        """setter of cond_mat"""
        check_var("cond_mat", value, "Material")
        self._cond_mat = value

        if self._cond_mat is not None:
            self._cond_mat.parent = self

    # Material of the conductor
    # Type : Material
    cond_mat = property(
        fget=_get_cond_mat, fset=_set_cond_mat, doc=u"""Material of the conductor"""
    )

    def _get_ins_mat(self):
        """getter of ins_mat"""
        return self._ins_mat

    def _set_ins_mat(self, value):
        """setter of ins_mat"""
        check_var("ins_mat", value, "Material")
        self._ins_mat = value

        if self._ins_mat is not None:
            self._ins_mat.parent = self

    # Material of the insulation
    # Type : Material
    ins_mat = property(
        fget=_get_ins_mat, fset=_set_ins_mat, doc=u"""Material of the insulation"""
    )<|MERGE_RESOLUTION|>--- conflicted
+++ resolved
@@ -4,12 +4,8 @@
 """
 
 from os import linesep
-<<<<<<< HEAD
 from logging import getLogger
-from pyleecan.Classes._check import check_init_dict, check_var, raise_
-=======
 from pyleecan.Classes._check import check_var, raise_
->>>>>>> 5d30fce8
 from pyleecan.Functions.save import save
 from pyleecan.Classes._frozen import FrozenClass
 
@@ -57,7 +53,7 @@
         if ins_mat == -1:
             ins_mat = Material()
         if init_dict is not None:  # Initialisation by dict
-            assert type(init_dict) is dict
+            assert(type(init_dict) is dict)
             # Overwrite default value with init_dict content
             if "cond_mat" in list(init_dict.keys()):
                 cond_mat = init_dict["cond_mat"]
@@ -89,12 +85,12 @@
             Conductor_str += "parent = " + str(type(self.parent)) + " object" + linesep
         if self.cond_mat is not None:
             tmp = self.cond_mat.__str__().replace(linesep, linesep + "\t").rstrip("\t")
-            Conductor_str += "cond_mat = " + tmp
+            Conductor_str += "cond_mat = "+ tmp
         else:
             Conductor_str += "cond_mat = None" + linesep + linesep
         if self.ins_mat is not None:
             tmp = self.ins_mat.__str__().replace(linesep, linesep + "\t").rstrip("\t")
-            Conductor_str += "ins_mat = " + tmp
+            Conductor_str += "ins_mat = "+ tmp
         else:
             Conductor_str += "ins_mat = None" + linesep + linesep
         return Conductor_str
@@ -137,12 +133,12 @@
 
     def get_logger(self):
         """getter of the logger"""
-        if hasattr(self, "logger_name"):
+        if hasattr(self,'logger_name'):
             return getLogger(self.logger_name)
         elif self.parent != None:
             return self.parent.get_logger()
         else:
-            return getLogger("Pyleecan")
+            return getLogger('Pyleecan')
 
     def _get_cond_mat(self):
         """getter of cond_mat"""
@@ -155,7 +151,6 @@
 
         if self._cond_mat is not None:
             self._cond_mat.parent = self
-
     # Material of the conductor
     # Type : Material
     cond_mat = property(
@@ -173,7 +168,6 @@
 
         if self._ins_mat is not None:
             self._ins_mat.parent = self
-
     # Material of the insulation
     # Type : Material
     ins_mat = property(
