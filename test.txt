--- conflicted
+++ resolved
@@ -1,6 +1,4 @@
 This is a test
-<<<<<<< HEAD
+This is a test
 Paul
-=======
-gauthier
->>>>>>> 0a79cf5e
+gauthier