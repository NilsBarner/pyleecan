# -*- coding: utf-8 -*-

from os import remove, getcwd
from os.path import isfile, join
import pytest
from unittest.mock import patch  # for unittest of input

from numpy import ones, pi, array

from pyleecan.Classes.LamSlotMag import LamSlotMag
from pyleecan.Classes.LamSlotWind import LamSlotWind
from pyleecan.Classes.MachineSIPMSM import MachineSIPMSM
from pyleecan.Classes.MagnetType11 import MagnetType11
from pyleecan.Classes.SlotMPolar import SlotMPolar
from pyleecan.Classes.SlotW10 import SlotW10
from pyleecan.Classes.WindingDW1L import WindingDW1L
from pyleecan.Classes.Shaft import Shaft
from pyleecan.Classes.InputCurrent import InputCurrent
from pyleecan.Classes.ImportGenVectLin import ImportGenVectLin
from pyleecan.Classes.ImportMatrixVal import ImportMatrixVal
from pyleecan.Classes.MagFEMM import MagFEMM
from pyleecan.Classes.Output import Output

from pyleecan.Classes.Simu1 import Simu1
from Tests.Validation.Simulation.CEFC_Lam import CEFC_Lam

from Tests import TEST_DATA_DIR, save_load_path as save_path, x as logger
from pyleecan.Functions.load import (
    load,
    load_list,
    load_dict,
    LoadWrongDictClassError,
    LoadWrongTypeError,
    LoadSwitchError,
)
from pyleecan.Functions.Save.save_json import save_json
from pyleecan.Functions.Load.load_json import LoadMissingFileError

load_file_1 = join(TEST_DATA_DIR, "test_wrong_slot_load_1.json")
load_file_2 = join(TEST_DATA_DIR, "test_wrong_slot_load_2.json")
load_file_3 = join(TEST_DATA_DIR, "test_wrong_slot_load_3.json")
logger.info(save_path)

"""test for save and load fonctions"""


def test_save_load_machine():
    """Check that you can save and load a machine object
    """
    # SetUp
    test_obj = MachineSIPMSM(name="test", desc="test\non\nseveral lines")
    test_obj.stator = LamSlotWind(L1=0.45)
    test_obj.stator.slot = SlotW10(Zs=10, H0=0.21, W0=0.23)
    test_obj.stator.winding = WindingDW1L(qs=5)
    test_obj.rotor = LamSlotMag(L1=0.55)
    test_obj.rotor.slot = SlotMPolar(W0=pi / 4)
    test_obj.rotor.slot.magnet = [MagnetType11(Wmag=pi / 4, Hmag=3)]
    test_obj.shaft = Shaft(Lshaft=0.65)
    test_obj.frame = None

    # Save Test
    file_path = join(save_path, "test_machine.json")
    if isfile(file_path):
        remove(file_path)
    assert isfile(file_path) == False
    test_obj.save(file_path)
    assert isfile(file_path)

    # Load Test
    result = load(file_path)
    assert type(result) is MachineSIPMSM
    assert result.name == "test"
    assert result.desc == "test\non\nseveral lines"

    assert type(result.stator) is LamSlotWind
    assert result.stator.L1 == 0.45

    assert type(result.stator.slot) is SlotW10
    assert result.stator.slot.Zs == 10
    assert result.stator.slot.H0 == 0.21
    assert result.stator.slot.W0 == 0.23

    assert type(result.stator.winding) is WindingDW1L
    assert result.stator.winding.qs == 5

    assert type(result.rotor) is LamSlotMag
    assert result.rotor.L1 == 0.55

    assert type(result.rotor.slot) is SlotMPolar
    assert result.rotor.slot.W0 == pi / 4
    assert type(result.rotor.slot.magnet) is list

    assert type(result.rotor.slot.magnet[0]) is MagnetType11
    assert len(result.rotor.slot.magnet) == 1
    assert result.rotor.slot.magnet[0].Wmag == pi / 4
    assert result.rotor.slot.magnet[0].Hmag == 3

    assert type(result.shaft) is Shaft
    assert result.shaft.Lshaft == 0.65

    assert result.frame == None


def test_save_load_folder_path():
    """Save with a folder path
    """
    simu = Simu1(name="SM_CEFC_001", machine=CEFC_Lam, struct=None)

    # Definition of the enforced output of the electrical module
    N0 = 3000
    Is = ImportMatrixVal(value=array([[2.25353053e02, 2.25353053e02, 2.25353053e02]]))
    time = ImportGenVectLin(start=0, stop=1, num=1, endpoint=True)
    angle = ImportGenVectLin(start=0, stop=2 * pi, num=1024, endpoint=False)

    simu.input = InputCurrent(
        Is=Is,
        Ir=None,  # No winding on the rotor
        N0=N0,
        angle_rotor=None,  # Will be computed
        time=time,
        angle=angle,
    )

    # Definition of the magnetic simulation (no symmetry)
    simu.mag = MagFEMM(type_BH_stator=2, type_BH_rotor=0, is_sliding_band=False)
    simu.force = None
    simu.struct = None

    test_obj = Output(simu=simu)
    test_obj.post.legend_name = "Slotless lamination"

    loc_save_path = join(save_path, "FolderSaved")
    file_path = join(loc_save_path, "FolderSaved.json")
    logger.debug(loc_save_path)
    logger.debug(file_path)

    if isfile(file_path):
        remove(file_path)

    assert isfile(file_path) == False
    test_obj.save(loc_save_path, is_folder=True)
    assert isfile(file_path)
    assert isfile(join(loc_save_path, "Material.json"))
    assert isfile(join(loc_save_path, "M400-50A.json"))
    assert isfile(join(loc_save_path, "CEFC_Lam.json"))
    assert isfile(join(loc_save_path, "SM_CEFC_001.json"))
    test_obj2 = load(loc_save_path)
    assert test_obj == test_obj2


def test_save_load_just_name():
    """Save in a file and load 
    """

    test_obj = SlotW10(Zs=10)

    file_path = join(getcwd(), "test_slot.json")
    if isfile(file_path):
        remove(file_path)
    assert isfile(file_path) == False
    test_obj.save("test_slot")
    assert isfile(file_path)

    result = load("test_slot")
    assert type(result) is SlotW10
    assert result.Zs == 10
    # remove(file_path)


def test_load_error_missing():
    """Test that the load function can detect missing file
    """
    with pytest.raises(LoadMissingFileError):
        load(save_path)


def test_load_error_wrong_type():
    """Test that the load function can detect wrong type
    """
    with pytest.raises(LoadWrongTypeError):
        load(load_file_3)
    with pytest.raises(LoadWrongTypeError):
        load_list(load_file_2)
    with pytest.raises(LoadWrongTypeError):
        load_dict(load_file_3)


def test_load_error_missing_class():
    """Test that the load function can detect missing __class__
    """
    with pytest.raises(
        LoadWrongDictClassError, match='Key "__class__" missing in loaded file'
    ):
        load(load_file_1)


def test_load_error_wrong_class():
    """Test that the load function can detect wrong __class__
    """
    with pytest.raises(
        LoadWrongDictClassError, match="SlotDoesntExist is not a pyleecan class"
    ):
        load(load_file_2)


@patch.dict("pyleecan.Functions.load_switch.load_switch", {"list": None})
def test_load_switch():
    """Test that the load function can detect wrong load_switch dict
    """
    with pytest.raises(LoadSwitchError):
        load_list(load_file_3)


def test_save_load_list():
    """Test the save and load function of data structures
    """
    # SetUp
    test_obj_1 = MachineSIPMSM(name="test", desc="test\non\nseveral lines")
    test_obj_1.stator = LamSlotWind(L1=0.45)
    test_obj_1.stator.slot = SlotW10(Zs=10, H0=0.21, W0=0.23)
    test_obj_1.stator.winding = WindingDW1L(qs=5)
    test_obj_1.rotor = LamSlotMag(L1=0.55)
    test_obj_1.rotor.slot = SlotMPolar(W0=pi / 4)
    test_obj_1.rotor.slot.magnet = [MagnetType11(Wmag=pi / 4, Hmag=3)]
    test_obj_1.shaft = Shaft(Lshaft=0.65)
    test_obj_1.frame = None

    test_obj_2 = LamSlotWind(L1=0.45)

    test_obj_3 = {"H0": 0.001, "Zs": 10, "__class__": "ClassDoesntExist"}

    test_obj_4 = tuple([1, 2, 3])

    test_list = [
        test_obj_4,
        [test_obj_1, None],
        {"test_obj_2": test_obj_2, "test_obj_list": [test_obj_3, None]},
    ]

    # Save Test
    file_path = join(save_path, "test_list.json")
    if isfile(file_path):
        remove(file_path)
    assert isfile(file_path) == False
    save_json(test_list, file_path)
    assert isfile(file_path)

    # Load Test
    result_list = load_list(file_path)
    # set tuple to None as save will do
    test_list[0] = None
    assert result_list == test_list


def test_save_load_dict():
    """Test the save and load function of data structures
        """
    # SetUp
    test_obj_1 = MachineSIPMSM(name="test", desc="test\non\nseveral lines")
    test_obj_1.stator = LamSlotWind(L1=0.45)
    test_obj_1.stator.slot = SlotW10(Zs=10, H0=0.21, W0=0.23)
    test_obj_1.stator.winding = WindingDW1L(qs=5)
    test_obj_1.rotor = LamSlotMag(L1=0.55)
    test_obj_1.rotor.slot = SlotMPolar(W0=pi / 4)
    test_obj_1.rotor.slot.magnet = [MagnetType11(Wmag=pi / 4, Hmag=3)]
    test_obj_1.shaft = Shaft(Lshaft=0.65)
    test_obj_1.frame = None

    test_obj_2 = LamSlotWind(L1=0.45)

    test_obj_3 = {"H0": 0.001, "Zs": 10, "__class__": "ClassDoesntExist"}

    test_obj_4 = tuple([1, 2, 3])

    test_dict = {
        "tuple": test_obj_4,
        "list": [test_obj_1, None],
        "dict": {"test_obj_2": test_obj_2, "test_obj_list": [test_obj_3, None]},
    }

    # Save Test
    file_path = join(save_path, "test_dict.json")
    if isfile(file_path):
        remove(file_path)
    assert isfile(file_path) == False
    save_json(test_dict, file_path)
    assert isfile(file_path)

    # Load Test
    result_dict = load_dict(file_path)
    # set tuple to None as save will do
    test_dict["tuple"] = None
    assert result_dict == test_dict


@pytest.mark.long
@pytest.mark.FEMM
@pytest.mark.parametrize("type_file", ["json", "h5", "pkl"])
def test_save_load_simu(type_file):
    """Save in hdf5 file
    """
    simu = Simu1(name="SM_CEFC_001", machine=CEFC_Lam, struct=None)

    # Definition of the enforced output of the electrical module
    N0 = 3000
    Is = ImportMatrixVal(value=array([[2.25353053e02, 2.25353053e02, 2.25353053e02]]))
    time = ImportGenVectLin(start=0, stop=1, num=1, endpoint=True)
    angle = ImportGenVectLin(start=0, stop=2 * pi, num=1024, endpoint=False)

    simu.input = InputCurrent(
        Is=Is,
        Ir=None,  # No winding on the rotor
        N0=N0,
        angle_rotor=None,  # Will be computed
        time=time,
        angle=angle,
    )

    # Definition of the magnetic simulation (no symmetry)
    simu.mag = MagFEMM(type_BH_stator=2, type_BH_rotor=0, is_sliding_band=False)
    simu.force = None
    simu.struct = None

    test_obj = Output(simu=simu)
    test_obj.simu.run()
    test_obj.post.legend_name = "Slotless lamination"

<<<<<<< HEAD
    file_path = join(save_path, "test_save_h5.h5")
    logger.debug(file_path)

    if isfile(file_path):
        remove(file_path)

    assert isfile(file_path) == False
    test_obj.save(file_path)
    assert isfile(file_path)
    test_obj2 = load(file_path)
    assert test_obj == test_obj2


@pytest.mark.long
@pytest.mark.FEMM
def test_save_json():
    """Save in json file
    """
    simu = Simu1(name="SM_CEFC_001", machine=CEFC_Lam, struct=None)

    # Definition of the enforced output of the electrical module
    N0 = 3000
    Is = ImportMatrixVal(value=array([[2.25353053e02, 2.25353053e02, 2.25353053e02]]))
    time = ImportGenVectLin(start=0, stop=1, num=1, endpoint=True)
    angle = ImportGenVectLin(start=0, stop=2 * pi, num=1024, endpoint=False)

    simu.input = InputCurrent(
        Is=Is,
        Ir=None,  # No winding on the rotor
        N0=N0,
        angle_rotor=None,  # Will be computed
        time=time,
        angle=angle,
    )

    # Definition of the magnetic simulation (no symmetry)
    simu.mag = MagFEMM(type_BH_stator=2, type_BH_rotor=0, is_sliding_band=False)
    simu.force = None
    simu.struct = None

    test_obj = Output(simu=simu)
    test_obj.simu.run()
    test_obj.post.legend_name = "Slotless lamination"

    file_path = join(save_path, "test_save_json.json")
=======
    file_path = join(save_path, "test_save_{}.{}".format(type_file, type_file))
>>>>>>> 2526977d
    logger.debug(file_path)

    if isfile(file_path):
        remove(file_path)

    assert isfile(file_path) == False
    test_obj.save(file_path)
    assert isfile(file_path)
    test_obj2 = load(file_path)
    assert test_obj == test_obj2<|MERGE_RESOLUTION|>--- conflicted
+++ resolved
@@ -325,55 +325,7 @@
     test_obj.simu.run()
     test_obj.post.legend_name = "Slotless lamination"
 
-<<<<<<< HEAD
-    file_path = join(save_path, "test_save_h5.h5")
-    logger.debug(file_path)
-
-    if isfile(file_path):
-        remove(file_path)
-
-    assert isfile(file_path) == False
-    test_obj.save(file_path)
-    assert isfile(file_path)
-    test_obj2 = load(file_path)
-    assert test_obj == test_obj2
-
-
-@pytest.mark.long
-@pytest.mark.FEMM
-def test_save_json():
-    """Save in json file
-    """
-    simu = Simu1(name="SM_CEFC_001", machine=CEFC_Lam, struct=None)
-
-    # Definition of the enforced output of the electrical module
-    N0 = 3000
-    Is = ImportMatrixVal(value=array([[2.25353053e02, 2.25353053e02, 2.25353053e02]]))
-    time = ImportGenVectLin(start=0, stop=1, num=1, endpoint=True)
-    angle = ImportGenVectLin(start=0, stop=2 * pi, num=1024, endpoint=False)
-
-    simu.input = InputCurrent(
-        Is=Is,
-        Ir=None,  # No winding on the rotor
-        N0=N0,
-        angle_rotor=None,  # Will be computed
-        time=time,
-        angle=angle,
-    )
-
-    # Definition of the magnetic simulation (no symmetry)
-    simu.mag = MagFEMM(type_BH_stator=2, type_BH_rotor=0, is_sliding_band=False)
-    simu.force = None
-    simu.struct = None
-
-    test_obj = Output(simu=simu)
-    test_obj.simu.run()
-    test_obj.post.legend_name = "Slotless lamination"
-
-    file_path = join(save_path, "test_save_json.json")
-=======
     file_path = join(save_path, "test_save_{}.{}".format(type_file, type_file))
->>>>>>> 2526977d
     logger.debug(file_path)
 
     if isfile(file_path):
