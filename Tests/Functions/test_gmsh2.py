--- conflicted
+++ resolved
@@ -3,7 +3,7 @@
 import json
 
 from os import makedirs
-from os.path import join
+from os.path import join, isdir
 from pyleecan.Functions.load import load
 from pyleecan.Classes.Simu1 import Simu1
 from pyleecan.Classes.Output import Output
@@ -44,7 +44,8 @@
     IPMSM_A = load(join(DATA_DIR, "Machine", "IPMSM_A.json"))
     IPMSM_A.stator.slot.H1 = 1e-3
     save_path = join(save_plot_path, "GMSH")
-    makedirs(save_path)
+    if not isdir(save_path):
+        makedirs(save_path)
     # Plot the machine
     # im = IPMSM_A.plot()
 
@@ -64,10 +65,6 @@
 
     with open("gmsh_test_ipm.json", "w") as fw:
         json.dump(gmsh_dict, fw, default=encode_complex, indent=4)
-<<<<<<< HEAD
-
-=======
->>>>>>> 260eccc1
 
 
 @pytest.mark.long
@@ -76,11 +73,12 @@
     """Check generation of the 2D mesh with gmsh"""
     if isinstance(draw_GMSH, ImportError):
         raise ImportError("Fail to import draw_GMSH (gmsh package missing)")
-        
+
     # Import the machine from a script
     PMSM_A = load(join(DATA_DIR, "Machine", "SPMSM_001.json"))
     save_path = join(save_plot_path, "GMSH")
-    makedirs(save_path)
+    if not isdir(save_path):
+        makedirs(save_path)
     # Plot the machine
     # im = PMSM_A.plot()
 
@@ -95,7 +93,7 @@
         is_lam_only_R=False,
         user_mesh_dict=mesh_dict,
         is_sliding_band=True,
-        path_save=join(save_path, "GSMH_model_spm.msh")
+        path_save=join(save_path, "GSMH_model_spm.msh"),
     )
 
     with open("gmsh_test_spm.json", "w") as fw:
@@ -106,11 +104,6 @@
     if isinstance(z, complex):
         return (z.real, z.imag)
 
-<<<<<<< HEAD
-if __name__ == '__main__':
-     sys.exit(test_gmsh_ipm())
-=======
 
 if __name__ == "__main__":
-    sys.exit(test_gmsh_ipm())
->>>>>>> 260eccc1
+    sys.exit(test_gmsh_ipm())