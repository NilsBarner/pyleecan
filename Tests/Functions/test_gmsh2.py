import pytest
import sys

from os import makedirs
from os.path import join
from pyleecan.Functions.load import load
from pyleecan.Classes.Simu1 import Simu1
from pyleecan.Classes.Output import Output
from pyleecan.definitions import DATA_DIR
from Tests import save_plot_path
from pyleecan.Functions.GMSH.draw_GMSH import draw_GMSH


@pytest.mark.long
@pytest.mark.GMSH
def test_gmsh_2d():
    """Check generation of the 2D mesh with gmsh
    """
    # Import the machine from a script
    IPMSM_A = load(join(DATA_DIR, "Machine", "IPMSM_A.json"))
    IPMSM_A.stator.slot.H1 = 1e-3
    save_path = join(save_plot_path, "GMSH")
    makedirs(save_path)
    # Plot the machine
    # im = IPMSM_A.plot()

    # Create the Simulation
    mySimu = Simu1(name="EM_SIPMSM_AL_001", machine=IPMSM_A)
    myResults = Output(simu=mySimu)

    mesh_dict = {
        "Lamination_Rotor_Bore_Radius_Ext": 180,
        "surface_line_0": 5,
        "surface_line_1": 10,
        "surface_line_2": 5,
        "surface_line_3": 5,
        "surface_line_4": 10,
        "surface_line_5": 5,
        "Lamination_Stator_Bore_Radius_Int": 10,
        "Lamination_Stator_Yoke_Side": 30,
    }

    draw_GMSH(
        output=myResults,
        sym=2,
        is_lam_only_S=False,
        is_lam_only_R=False,
        user_mesh_dict=mesh_dict,
<<<<<<< HEAD
        path_save=join(save_path, "GSMH_model.msh")
    )

if __name__ == '__main__':
    sys.exit(test_gmsh_2d())
=======
        path_save=join(save_path, "GSMH_model.msh"),
    )
>>>>>>> 1270f659
<|MERGE_RESOLUTION|>--- conflicted
+++ resolved
@@ -46,13 +46,8 @@
         is_lam_only_S=False,
         is_lam_only_R=False,
         user_mesh_dict=mesh_dict,
-<<<<<<< HEAD
-        path_save=join(save_path, "GSMH_model.msh")
+        path_save=join(save_path, "GSMH_model.msh"),
     )
 
 if __name__ == '__main__':
-    sys.exit(test_gmsh_2d())
-=======
-        path_save=join(save_path, "GSMH_model.msh"),
-    )
->>>>>>> 1270f659
+    sys.exit(test_gmsh_2d())