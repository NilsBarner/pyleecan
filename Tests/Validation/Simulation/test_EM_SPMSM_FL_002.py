--- conflicted
+++ resolved
@@ -1,34 +1,17 @@
-<<<<<<< HEAD
 from numpy import ones, pi, array, transpose
-=======
->>>>>>> a8d5d04c
 from os.path import join
 
-<<<<<<< HEAD
-from pyleecan.Classes.Simu1 import Simu1
-=======
 import matplotlib.pyplot as plt
 import pytest
 from numpy import array, ones, pi
->>>>>>> a8d5d04c
 
-from pyleecan.Classes.ImportGenVectLin import ImportGenVectLin
-from pyleecan.Classes.ImportMatlab import ImportMatlab
-from pyleecan.Classes.ImportMatrixVal import ImportMatrixVal
+from pyleecan.Classes.Simu1 import Simu1
+
 from pyleecan.Classes.InputCurrent import InputCurrent
 from pyleecan.Classes.InputFlux import InputFlux
 from pyleecan.Classes.MagFEMM import MagFEMM
 from pyleecan.Classes.Output import Output
-<<<<<<< HEAD
 import pytest
-=======
-from pyleecan.Classes.Simu1 import Simu1
-from pyleecan.definitions import DATA_DIR
-from pyleecan.Functions.load import load
-from Tests import save_validation_path as save_path
-
-SPMSM_003 = load(join(DATA_DIR, "Machine", "SPMSM_003.json"))
->>>>>>> a8d5d04c
 
 from os.path import join
 from pyleecan.Functions.load import load
