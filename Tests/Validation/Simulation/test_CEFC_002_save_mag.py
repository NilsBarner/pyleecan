--- conflicted
+++ resolved
@@ -74,33 +74,35 @@
         meshsolution=out.mag.meshsolution, field_symbol="\mu",
     )
 
-<<<<<<< HEAD
     out.plot_mesh(
         meshsolution=out.mag.meshsolution, field_symbol="B",
     )
-=======
-    # Test save with MeshSolution object in out
-    out.save(save_path=save_path + "\Output.json")
->>>>>>> 99ee5173
 
     out.plot_mesh(
         meshsolution=out.mag.meshsolution, field_symbol="H",
     )
 
+    # Test save with MeshSolution object in out
+    out.save(save_path=save_path)
+    # Test save with MeshSolution object in out
+    out.save(save_path=save_path + "\Output.json")
 
-#     # Test save with MeshSolution object in out
-#     load_path = join(save_path, "Output.json")
-#     out.save(save_path=load_path)
-#
-#
-# def test_CEFC_002_load():
-#     load_path = join(load_results_path, "Output.json")
-#     # Test to load the Meshsolution object (inside the output):
-#     with open(load_path) as json_file:
-#         json_tmp = json.load(json_file)
-#         FEMM = Output(init_dict=json_tmp)
-#
-#     # To test that the "mu" is still a ndarray after saving and loading
-#     FEMM.plot_mesh(
-#         meshsolution=FEMM.mag.meshsolution, field_symbol="\mu",
-#     )+
+    load_path = join(save_path, "Output.json")
+    # Test to load the Meshsolution object (inside the output):
+    with open(load_path) as json_file:
+        json_tmp = json.load(json_file)
+        FEMM = Output(init_dict=json_tmp)
+
+    # [Important] To test that fields are still working after saving and loading
+    FEMM.plot_mesh(
+        meshsolution=FEMM.mag.meshsolution, field_symbol="\mu",
+    )
+
+    out.plot_mesh(
+        meshsolution=out.mag.meshsolution, field_symbol="B",
+    )
+
+    out.plot_mesh(
+        meshsolution=out.mag.meshsolution, field_symbol="H",
+    )