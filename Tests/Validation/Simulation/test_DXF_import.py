from os import chdir

chdir("../../..")

from numpy import zeros, ones, pi, array
from os.path import join
import matplotlib.pyplot as plt
from Tests import save_validation_path as save_path
from Tests import TEST_DATA_DIR
from pyleecan.Classes.Simu1 import Simu1

from pyleecan.Classes.DXFImport import DXFImport
from pyleecan.Classes.InputCurrent import InputCurrent
from pyleecan.Classes.ImportGenVectLin import ImportGenVectLin
from pyleecan.Classes.ImportMatrixVal import ImportMatrixVal

from pyleecan.Classes.MagFEMM import MagFEMM
from pyleecan.Classes.ForceMT import ForceMT
from pyleecan.Classes.Output import Output
import pytest
from pyleecan.Functions.load import load
from pyleecan.definitions import DATA_DIR

IPMSM_A = load(join(DATA_DIR, "Machine", "IPMSM_A.json"))


@pytest.mark.long
@pytest.mark.validation
@pytest.mark.FEMM
def test_():
    """Validation of the TOYOTA Prius 2004 interior magnet (V shape) with distributed winding
    50 kW peak, 400 Nm peak at 1500 rpm from publication

    from publication
    Z. Yang, M. Krishnamurthy and I. P. Brown,
    "Electromagnetic and vibrational characteristic of IPM over full torque-speed range,"
    Electric Machines & Drives Conference (IEMDC), 2013 IEEE International, Chicago, IL, 2013, pp. 295-302.
    Test compute the Flux in FEMM, with and without DXF Import
    """
<<<<<<< HEAD


IPMSM_A = load(join(DATA_DIR, "Machine", "IPMSM_A.json"))

simu = Simu1(name="DXF_import", machine=IPMSM_A)

# Definition of the magnetic simulation (FEMM with symmetry and sliding band)
simu.mag = MagFEMM(
    type_BH_stator=0,
    type_BH_rotor=0,
    is_symmetry_a=True,
    sym_a=4,
    is_antiper_a=True,
    Kgeo_fineness=0.75,
)
# Run only Magnetic module
simu.force = None
simu.struct = None

simu.input = InputCurrent()
simu.input.Id_ref = -100  # [A]
simu.input.Iq_ref = 200  # [A]
simu.input.Nt_tot = 1  # Number of time step
simu.input.Na_tot = 2048  # Spatial discretization
simu.input.N0 = 2000  # Rotor speed [rpm]
simu.input.rot_dir = 1  # To enforce the rotation direction

# DXF import setup
simu.mag.rotor_dxf = DXFImport(
    file_path=join(TEST_DATA_DIR, "prius_test.dxf").replace("\\", "/")
)
# Set each surface name
surf_dict = dict()
surf_dict[0.0546 + 1j * 0.0224] = "Lamination_Rotor_Bore_Radius_Ext"
surf_dict[0.0763 + 0.00867j] = "Hole_Rotor_R0_T0_S0"
surf_dict[0.0669 + 0.01668j] = "HoleMagnet_Rotor_Parallel_N_R0_T0_S0"
surf_dict[0.0614 + 0.0254j] = "Hole_Rotor_R0_T1_S0"
surf_dict[0.0591 + 0.03555j] = "HoleMagnet_Rotor_Parallel_N_R0_T1_S0"
surf_dict[0.06009 + 0.0478j] = "Hole_Rotor_R0_T2_S0"
simu.mag.rotor_dxf.surf_dict = surf_dict
# Set every BC
BC_list = list()
BC_list.append((0.0489 + 1j * 0.0489, False, "bc_r1"))
BC_list.append((0, True, "bc_A0"))
BC_list.append((0.067, False, "bc_r1"))
simu.mag.rotor_dxf.BC_list = BC_list

# Run DXF simulation
out = simu.run()

# Run Normal simulation
simu2 = simu.copy()
simu2.mag.rotor_dxf = None
out2 = simu2.run()

# Plot/compare the flux
out.plot_A_space(
    "mag.B",
    data_list=[out2.mag.B],
    color_list=["k", "r"],
    legend_list=["Rotor from DXF", "Rotor from pyleecan"],
)
fig = plt.gcf()
fig.savefig(join(save_path, "test_DXF_Import.png"))
=======
    IPMSM_A = load(join(DATA_DIR, "Machine", "IPMSM_A.json"))
    
    simu = Simu1(name="DXF_import", machine=IPMSM_A)
    
    # Definition of the magnetic simulation (FEMM with symmetry and sliding band)
    simu.mag = MagFEMM(
        type_BH_stator=0,
        type_BH_rotor=0,
        is_symmetry_a=True,
        sym_a=4,
        is_antiper_a=True,
        Kgeo_fineness=0.75,
    )
    # Run only Magnetic module
    simu.force = None
    simu.struct = None
    
    simu.input = InputCurrent()
    simu.input.Id_ref = -100  # [A]
    simu.input.Iq_ref = 200  # [A]
    simu.input.Nt_tot = 1  # Number of time step
    simu.input.Na_tot = 2048  # Spatial discretization
    simu.input.N0 = 2000  # Rotor speed [rpm]
    simu.input.rot_dir = 1  # To enforce the rotation direction
    
    # DXF import setup
    simu.mag.rotor_dxf = DXFImport(
        file_path=join(TEST_DATA_DIR, "prius_test.dxf").replace("\\", "/")
    )
    # Set each surface name
    surf_dict = dict()
    surf_dict[0.0546 + 1j * 0.0224] = "Lamination_Rotor_Bore_Radius_Ext"
    surf_dict[0.0763 + 0.00867j] = "Hole_Rotor_R0_T0_S0"
    surf_dict[0.0669 + 0.01668j] = "HoleMagnet_Rotor_Parallel_N_R0_T0_S0"
    surf_dict[0.0614 + 0.0254j] = "Hole_Rotor_R0_T1_S0"
    surf_dict[0.0591 + 0.03555j] = "HoleMagnet_Rotor_Parallel_N_R0_T1_S0"
    surf_dict[0.06009 + 0.0478j] = "Hole_Rotor_R0_T2_S0"
    simu.mag.rotor_dxf.surf_dict = surf_dict
    # Set every BC
    BC_list = list()
    BC_list.append((0.0489 + 1j * 0.0489, False, "bc_r1"))
    BC_list.append((0, True, "bc_A0"))
    BC_list.append((0.067, False, "bc_r1"))
    simu.mag.rotor_dxf.BC_list = BC_list
    
    # Run DXF simulation
    out = simu.run()
    
    # Run Normal simulation
    simu2 = simu.copy()
    simu2.mag.rotor_dxf = None
    out2 = simu2.run()
    
    # Plot/compare the flux
    out.plot_A_space(
        "mag.B",
        data_list=[out2.mag.B],
        color_list=["k", "r"],
        legend_list=["Rotor from DXF", "Rotor from pyleecan"],
    )
    fig = plt.gcf()
    fig.savefig(join(save_path, "test_DXF_Import.png"))
>>>>>>> 46577115
<|MERGE_RESOLUTION|>--- conflicted
+++ resolved
@@ -1,7 +1,3 @@
-from os import chdir
-
-chdir("../../..")
-
 from numpy import zeros, ones, pi, array
 from os.path import join
 import matplotlib.pyplot as plt
@@ -37,72 +33,6 @@
     Electric Machines & Drives Conference (IEMDC), 2013 IEEE International, Chicago, IL, 2013, pp. 295-302.
     Test compute the Flux in FEMM, with and without DXF Import
     """
-<<<<<<< HEAD
-
-
-IPMSM_A = load(join(DATA_DIR, "Machine", "IPMSM_A.json"))
-
-simu = Simu1(name="DXF_import", machine=IPMSM_A)
-
-# Definition of the magnetic simulation (FEMM with symmetry and sliding band)
-simu.mag = MagFEMM(
-    type_BH_stator=0,
-    type_BH_rotor=0,
-    is_symmetry_a=True,
-    sym_a=4,
-    is_antiper_a=True,
-    Kgeo_fineness=0.75,
-)
-# Run only Magnetic module
-simu.force = None
-simu.struct = None
-
-simu.input = InputCurrent()
-simu.input.Id_ref = -100  # [A]
-simu.input.Iq_ref = 200  # [A]
-simu.input.Nt_tot = 1  # Number of time step
-simu.input.Na_tot = 2048  # Spatial discretization
-simu.input.N0 = 2000  # Rotor speed [rpm]
-simu.input.rot_dir = 1  # To enforce the rotation direction
-
-# DXF import setup
-simu.mag.rotor_dxf = DXFImport(
-    file_path=join(TEST_DATA_DIR, "prius_test.dxf").replace("\\", "/")
-)
-# Set each surface name
-surf_dict = dict()
-surf_dict[0.0546 + 1j * 0.0224] = "Lamination_Rotor_Bore_Radius_Ext"
-surf_dict[0.0763 + 0.00867j] = "Hole_Rotor_R0_T0_S0"
-surf_dict[0.0669 + 0.01668j] = "HoleMagnet_Rotor_Parallel_N_R0_T0_S0"
-surf_dict[0.0614 + 0.0254j] = "Hole_Rotor_R0_T1_S0"
-surf_dict[0.0591 + 0.03555j] = "HoleMagnet_Rotor_Parallel_N_R0_T1_S0"
-surf_dict[0.06009 + 0.0478j] = "Hole_Rotor_R0_T2_S0"
-simu.mag.rotor_dxf.surf_dict = surf_dict
-# Set every BC
-BC_list = list()
-BC_list.append((0.0489 + 1j * 0.0489, False, "bc_r1"))
-BC_list.append((0, True, "bc_A0"))
-BC_list.append((0.067, False, "bc_r1"))
-simu.mag.rotor_dxf.BC_list = BC_list
-
-# Run DXF simulation
-out = simu.run()
-
-# Run Normal simulation
-simu2 = simu.copy()
-simu2.mag.rotor_dxf = None
-out2 = simu2.run()
-
-# Plot/compare the flux
-out.plot_A_space(
-    "mag.B",
-    data_list=[out2.mag.B],
-    color_list=["k", "r"],
-    legend_list=["Rotor from DXF", "Rotor from pyleecan"],
-)
-fig = plt.gcf()
-fig.savefig(join(save_path, "test_DXF_Import.png"))
-=======
     IPMSM_A = load(join(DATA_DIR, "Machine", "IPMSM_A.json"))
     
     simu = Simu1(name="DXF_import", machine=IPMSM_A)
@@ -164,5 +94,4 @@
         legend_list=["Rotor from DXF", "Rotor from pyleecan"],
     )
     fig = plt.gcf()
-    fig.savefig(join(save_path, "test_DXF_Import.png"))
->>>>>>> 46577115
+    fig.savefig(join(save_path, "test_DXF_Import.png"))