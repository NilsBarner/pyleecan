--- conflicted
+++ resolved
@@ -3,10 +3,6 @@
 from pyleecan.definitions import DATA_DIR
 
 from pyleecan.Classes.Simu1 import Simu1
-<<<<<<< HEAD
-
-=======
->>>>>>> 23ba0e78
 from pyleecan.Classes.InputCurrent import InputCurrent
 from pyleecan.Classes.ImportGenVectLin import ImportGenVectLin
 from pyleecan.Classes.ImportMatrixVal import ImportMatrixVal
@@ -27,18 +23,6 @@
 @pytest.mark.long
 @pytest.mark.validation
 @pytest.mark.FEMM
-<<<<<<< HEAD
-def test_CEFC_003_t0(CEFC_Lam):
-    """Validation of magnetic air-gap surface force calculation based on Maxwell Tensor with an academic slotless machine."""
-
-    simu = Simu1(name="FM_CEFC_003_MT", machine=CEFC_Lam, struct=None)
-
-    # Definition of the enforced output of the electrical module
-    N0 = 3000
-    Is = ImportMatrixVal(value=array([[2.25353053e02, 2.25353053e02, 2.25353053e02]]))
-    Nt_tot = 1
-    Na_tot = 1024
-=======
 def test_Slotless_CEFC_003():
     """Validation of AGSF calculation on slotless machine.
 
@@ -50,7 +34,6 @@
     """
     Slotless_CEFC = load(join(DATA_DIR, "Machine", "Slotless_CEFC.json"))
     simu = Simu1(name="EM_Slotless_CEFC_002_save_mag", machine=Slotless_CEFC)
->>>>>>> 23ba0e78
 
     simu.input = InputCurrent(
         Id_ref=0, Iq_ref=0, Ir=None, Na_tot=2 ** 6, Nt_tot=2, N0=1200
