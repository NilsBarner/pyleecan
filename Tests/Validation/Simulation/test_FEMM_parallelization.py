from os.path import join
from time import time

import matplotlib.pyplot as plt
import pytest
from numpy import array, pi
from numpy.testing import assert_allclose

from Tests import save_validation_path as save_path
from pyleecan.Classes.ImportGenVectLin import ImportGenVectLin
from pyleecan.Classes.ImportMatrixVal import ImportMatrixVal
from pyleecan.Classes.InputCurrent import InputCurrent
from pyleecan.Classes.MagFEMM import MagFEMM
from pyleecan.Classes.Simu1 import Simu1
from pyleecan.Functions.load import load
from pyleecan.definitions import DATA_DIR


@pytest.mark.long
@pytest.mark.validation
@pytest.mark.FEMM
def test_FEMM_parallelization_mag():
    """test parallelization of FEMM to get B, Tem, PhiWind """

    IPMSM_A = load(join(DATA_DIR, "Machine", "IPMSM_A.json"))

    simu = Simu1(name="FEMM_parallelization_mag", machine=IPMSM_A)

    # Definition of a sinusoidal current
    simu.input = InputCurrent()
    simu.input.Id_ref = -100  # [A]
    simu.input.Iq_ref = 200  # [A]
    simu.input.Nt_tot = 16  # Number of time step
    simu.input.Na_tot = 1024  # Spatial discretization
    simu.input.N0 = 2000  # Rotor speed [rpm]

    # Definition of the magnetic simulation
    simu.mag = MagFEMM(
        type_BH_stator=2,
        type_BH_rotor=2,
        is_periodicity_a=True,
        is_periodicity_t=True,
    )
    simu2 = simu.copy()
    simu2.mag.nb_worker = 2

    start = time()
    out = simu.run()
    time1 = time() - start

    start = time()
    out2 = simu2.run()
    time2 = time() - start
    print(
        "Execution with one worker: {:.1f}s ||| {:d} workers {:.1f}".format(
            time1, simu2.mag.nb_worker, time2
        )
    )
    # Plot the result by comparing the two simulation
    out.plot_2D_Data(
        "mag.B",
        "angle",
        "time[0]",
        data_list=[out2.mag.B],
        legend_list=["Serial", "Parallelization"],
        save_path=join(save_path, "FEMM_parallelization_mag_B_t0.png"),
    )

<<<<<<< HEAD
    fig = plt.gcf()
    fig.savefig(join(save_path, "FEMM_parallelization_mag_B_t0.png"))

    out.plot_A_space(
=======
    out.plot_2D_Data(
>>>>>>> 91d89374
        "mag.B",
        "angle",
        "time[0]",
        data_list=[out2.mag.B],
        legend_list=["Serial", "Parallelization"],
        save_path=join(save_path, "FEMM_parallelization_mag_B_t1.png"),
    )

<<<<<<< HEAD
    fig = plt.gcf()
    fig.savefig(join(save_path, "FEMM_parallelization_mag_B_t1.png"))

    out.plot_A_time(
=======
    out.plot_2D_Data(
>>>>>>> 91d89374
        "mag.Tem",
        "time",
        data_list=[out2.mag.Tem],
        legend_list=["Periodic", "Full"],
        save_path=join(save_path, "FEMM_parallelization_mag_Tem.png"),
    )

<<<<<<< HEAD
    fig = plt.gcf()
    fig.savefig(join(save_path, "FEMM_parallelization_mag_Tem.png"))

    out.plot_A_time(
=======
    out.plot_2D_Data(
>>>>>>> 91d89374
        "mag.Phi_wind_stator",
        "time",
        "phase",
        data_list=[out2.mag.Phi_wind_stator],
        legend_list=["Periodic", "Full"],
        save_path=join(save_path, "FEMM_parallelization_mag_Phi_wind_stator.png"),
    )

    assert_allclose(
        out.mag.B.components["tangential"].values,
        out2.mag.B.components["tangential"].values,
        rtol=1e-5,
        atol=1e-6,
    )

    assert_allclose(
        out.mag.B.components["radial"].values,
        out2.mag.B.components["radial"].values,
        rtol=1e-5,
        atol=1e-5,
    )

    assert_allclose(out.mag.Tem.values, out2.mag.Tem.values, rtol=1e-5, atol=1e-5)

    return out, out2


@pytest.mark.long
@pytest.mark.validation
@pytest.mark.FEMM
def test_FEMM_parallelization_meshsolution():
    """test parallelization of FEMM to get meshsolution"""

    SPMSM_003 = load(join(DATA_DIR, "Machine", "SPMSM_003.json"))
    simu = Simu1(name="FEMM_parallelization_meshsolution", machine=SPMSM_003)

    # Definition of the enforced output of the electrical module
    N0 = 3000
    Is = ImportMatrixVal(
        value=array(
            [
                [6.97244193e-06, 2.25353053e02, -2.25353060e02],
                [-2.60215295e02, 1.30107654e02, 1.30107642e02],
                [-6.97244208e-06, -2.25353053e02, 2.25353060e02],
                [2.60215295e02, -1.30107654e02, -1.30107642e02],
            ]
        )
    )
    time = ImportGenVectLin(start=0, stop=0.015, num=4, endpoint=True)
    angle = ImportGenVectLin(start=0, stop=2 * pi, num=1024, endpoint=False)

    simu.input = InputCurrent(
        Is=Is,
        Ir=None,  # No winding on the rotor
        N0=N0,
        angle_rotor=None,  # Will be computed
        time=time,
        angle=angle,
        angle_rotor_initial=0.5216 + pi,
    )

    # Definition of the magnetic simulation (no symmetry)
    simu.mag = MagFEMM(
        type_BH_stator=2,
        type_BH_rotor=2,
        is_periodicity_a=False,
        is_periodicity_t=False,
        is_get_mesh=True,
        nb_worker=1,
    )
    simu.force = None
    simu.struct = None
    simu2 = simu.copy()
    simu2.mag.nb_worker = 3
    simu2.name += "_parallel"

    out = simu.run()
    out2 = simu2.run()

    # %%
    # Plots solution computed without parallelization
    out.mag.meshsolution.plot_mesh(
        save_path=join(
            save_path, "FEMM_parallelization_meshsolution_mesh_not_parallel.png"
        )
    )

    out.mag.meshsolution.plot_mesh(
        group_names="stator",
        save_path=join(
            save_path, "FEMM_parallelization_meshsolution_mesh_stator_not_parallel.png"
        ),
    )

    out.mag.meshsolution.plot_mesh(
        group_names=["stator", "/", "airgap", "stator_windings"],
        save_path=join(
            save_path,
            "FEMM_parallelization_meshsolution_mesh_stator_interface_not_parallel.png",
        ),
    )

    out.mag.meshsolution.plot_contour(
        label="\mu",
        save_path=join(
            save_path, "FEMM_parallelization_meshsolution_mu_not_parallel.png"
        ),
    )
    out.mag.meshsolution.plot_contour(
        label="B",
        save_path=join(
            save_path, "FEMM_parallelization_meshsolution_B_not_parallel.png"
        ),
    )
    out.mag.meshsolution.plot_contour(
        label="H",
        save_path=join(
            save_path, "FEMM_parallelization_meshsolution_H_not_parallel.png"
        ),
    )

    # %%
    # Plots solution computed with parallelization
    out2.mag.meshsolution.plot_mesh(
        save_path=join(save_path, "FEMM_parallelization_meshsolution_mesh_parallel.png")
    )

    out2.mag.meshsolution.plot_mesh(
        group_names="stator",
        save_path=join(
            save_path, "FEMM_parallelization_meshsolution_mesh_stator_parallel.png"
        ),
    )

    out2.mag.meshsolution.plot_mesh(
        group_names=["stator", "/", "airgap", "stator_windings"],
        save_path=join(
            save_path,
            "FEMM_parallelization_meshsolution_mesh_stator_interface_parallel.png",
        ),
    )

    out2.mag.meshsolution.plot_contour(
        label="\mu",
        save_path=join(save_path, "FEMM_parallelization_meshsolution_mu_parallel.png"),
    )
    out2.mag.meshsolution.plot_contour(
        label="B",
        save_path=join(save_path, "FEMM_parallelization_meshsolution_B_parallel.png"),
    )
    out2.mag.meshsolution.plot_contour(
        label="H",
        save_path=join(save_path, "FEMM_parallelization_meshsolution_H_parallel.png"),
    )

    return out, out2


if __name__ == "__main__":

    out, out2 = test_FEMM_parallelization_mag()
    out3, out4 = test_FEMM_parallelization_meshsolution()<|MERGE_RESOLUTION|>--- conflicted
+++ resolved
@@ -66,14 +66,7 @@
         save_path=join(save_path, "FEMM_parallelization_mag_B_t0.png"),
     )
 
-<<<<<<< HEAD
-    fig = plt.gcf()
-    fig.savefig(join(save_path, "FEMM_parallelization_mag_B_t0.png"))
-
-    out.plot_A_space(
-=======
-    out.plot_2D_Data(
->>>>>>> 91d89374
+    out.plot_2D_Data(
         "mag.B",
         "angle",
         "time[0]",
@@ -82,14 +75,7 @@
         save_path=join(save_path, "FEMM_parallelization_mag_B_t1.png"),
     )
 
-<<<<<<< HEAD
-    fig = plt.gcf()
-    fig.savefig(join(save_path, "FEMM_parallelization_mag_B_t1.png"))
-
-    out.plot_A_time(
-=======
-    out.plot_2D_Data(
->>>>>>> 91d89374
+    out.plot_2D_Data(
         "mag.Tem",
         "time",
         data_list=[out2.mag.Tem],
@@ -97,14 +83,7 @@
         save_path=join(save_path, "FEMM_parallelization_mag_Tem.png"),
     )
 
-<<<<<<< HEAD
-    fig = plt.gcf()
-    fig.savefig(join(save_path, "FEMM_parallelization_mag_Tem.png"))
-
-    out.plot_A_time(
-=======
-    out.plot_2D_Data(
->>>>>>> 91d89374
+    out.plot_2D_Data(
         "mag.Phi_wind_stator",
         "time",
         "phase",
