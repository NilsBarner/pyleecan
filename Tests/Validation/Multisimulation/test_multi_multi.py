from os.path import dirname, join

import matplotlib.pyplot as plt
import numpy as np
import pytest
from numpy import exp, linspace, ones, pi, sqrt, zeros
from pyleecan.Classes.DataKeeper import DataKeeper
from pyleecan.Classes.DriveWave import DriveWave
from pyleecan.Classes.EEC_PMSM import EEC_PMSM
from pyleecan.Classes.ForceMT import ForceMT
from pyleecan.Classes.ImportGenMatrixSin import ImportGenMatrixSin
from pyleecan.Classes.ImportGenVectLin import ImportGenVectLin
from pyleecan.Classes.ImportGenVectSin import ImportGenVectSin
from pyleecan.Classes.ImportMatrixVal import ImportMatrixVal
from pyleecan.Classes.InputCurrent import InputCurrent
from pyleecan.Classes.MagFEMM import MagFEMM
from pyleecan.Classes.OPdq import OPdq
from pyleecan.Classes.Output import Output
from pyleecan.Classes.ParamExplorerInterval import ParamExplorerInterval
from pyleecan.Classes.ParamExplorerSet import ParamExplorerSet
from pyleecan.Classes.PostFunction import PostFunction
from pyleecan.Classes.PostPlot import PostPlot
from pyleecan.Classes.Simu1 import Simu1
from pyleecan.Classes.VarLoadCurrent import VarLoadCurrent
from pyleecan.Classes.VarParamSweep import VarParamSweep
from pyleecan.definitions import DATA_DIR
from pyleecan.Functions.load import load
from Tests import save_validation_path as save_path

# Prius MTPA
N0_MTPA = [
    500,
    894.736842105263,
    1289.47368421053,
    1684.21052631579,
    2078.94736842105,
    2473.68421052632,
    2868.42105263158,
    3263.15789473684,
    3657.89473684211,
    4052.63157894737,
    4447.36842105263,
    4842.10526315790,
    5236.84210526316,
    5631.57894736842,
    6026.31578947368,
    6421.05263157895,
    6815.78947368421,
    7210.52631578947,
    7605.26315789474,
    8000,
]
Id_MTPA = [
    -135.671342685371,
    -135.671342685371,
    -135.671342685371,
    -155.310621242485,
    -151.803607214429,
    -128.657314629259,
    -123.046092184369,
    -113.927855711423,
    -104.108216432866,
    -99.8997995991984,
    -94.9899799599199,
    -94.9899799599199,
    -92.1843687374750,
    -92.1843687374750,
    -88.6773547094188,
    -87.2745490981964,
    -87.2745490981964,
    -88.6773547094188,
    -84.4689378757515,
    -88.6773547094188,
]
Iq_MTPA = [
    113.226452905812,
    113.226452905812,
    113.226452905812,
    83.6673346693387,
    54.6092184368737,
    45.0901803607214,
    36.0721442885772,
    30.5611222444890,
    28.0561122244489,
    25.5511022044088,
    23.5470941883768,
    21.5430861723447,
    20.0400801603206,
    18.5370741482966,
    17.5350701402806,
    16.5330661322645,
    15.5310621242485,
    14.5290581162325,
    14.0280561122245,
    13.0260521042084,
]


@pytest.mark.MagFEMM
@pytest.mark.ForceMT
@pytest.mark.long_5s
@pytest.mark.long_1m
@pytest.mark.IPMSM
@pytest.mark.VarLoadCurrent
@pytest.mark.VarParam
@pytest.mark.periodicity
def test_multi_multi():
    """Run a multi-simulation of multi-simulation"""

    # Main loop parameters
    Nt_tot = 96  # Number of time step for each FEMM simulation
    nb_worker = 3  # To parallelize FEMM

    Nspeed = 7  # Number of speed for the Variable speed linspace

    N1 = 4  # Number of parameters for first sensitivity parameter
    # N2 = 2  # Number of parameters for second sensitivity parameter

    # Reference simulation definition
    Toyota_Prius = load(join(DATA_DIR, "Machine", "Toyota_Prius.json"))
    simu = Simu1(
        name="test_multi_multi",
        machine=Toyota_Prius,
        path_result=join(save_path, "test_multi_multi"),
        layer_log_warn=2,
    )

    # Enforced sinusoïdal current (Maximum Torque Per Amp)
    simu.input = InputCurrent(
        Is=None,
        Ir=None,  # No winding on the rotor
        OP=OPdq(N0=N0_MTPA[0], Id_ref=Id_MTPA[0], Iq_ref=Iq_MTPA[0]),
        Nt_tot=Nt_tot,
        Na_tot=2048,
    )

    # Definition of the magnetic simulation
    simu.mag = MagFEMM(
        type_BH_stator=0,
        type_BH_rotor=0,
        is_periodicity_a=True,
        is_periodicity_t=True,
        Kgeo_fineness=0.2,
        Kmesh_fineness=0.2,
        nb_worker=nb_worker,
    )
    simu.force = ForceMT(is_periodicity_a=True, is_periodicity_t=True)

    # VarSpeed Definition
    varload = VarLoadCurrent(is_reuse_femm_file=True)
    # Matrix N0, Id, Iq
    OP_matrix = zeros((Nspeed, 3))
    OP_matrix[:, 0] = N0_MTPA[:Nspeed]
    OP_matrix[:, 1] = Id_MTPA[:Nspeed]
    OP_matrix[:, 2] = Iq_MTPA[:Nspeed]
    varload.datakeeper_list = [
        DataKeeper(
            name="Average Torque",
            unit="N.m",
            symbol="Tem_av",
            keeper="lambda output: output.mag.Tem_av",
            error_keeper="lambda simu: np.nan",
        ),
        DataKeeper(
            name="6f Harmonic",
            unit="N.m^2",
            symbol="6fs",
            keeper="lambda output: output.force.AGSF.components['radial'].get_magnitude_along('freqs->elec_order=6','wavenumber=0')['AGSF_r']",
            error_keeper="lambda simu: np.nan",
        ),
        DataKeeper(
            name="12f Harmonic",
            unit="N.m^2",
            symbol="12fs",
            keeper="lambda output: output.force.AGSF.components['radial'].get_magnitude_along('freqs->elec_order=12','wavenumber=0')['AGSF_r']",
            error_keeper="lambda simu: np.nan",
        ),
    ]
    varload.is_keep_all_output = False

    # Multi-simulation to change machine parameters
<<<<<<< HEAD
    multisim = VarParamSweep(
        stop_if_error=True,
        is_reuse_femm_file=False,
    )
=======
    multisim = VarParam(stop_if_error=True, is_reuse_femm_file=False)
>>>>>>> c5a0dfea

    simu.var_simu = multisim

    # List of ParamExplorer to define multisimulation input values
    paramexplorer_list = [
        ParamExplorerInterval(
            name="Stator slot opening",
            symbol="W0s",
            unit="m",
            setter="simu.machine.stator.slot.W0",
            getter="simu.machine.stator.slot.W0",
            min_value=0.1 * Toyota_Prius.stator.slot.W0,
            max_value=Toyota_Prius.stator.slot.W0,
            N=N1,
        )
    ]
    assert (
        paramexplorer_list[0].get_desc(simu)
        == "W0s: " + str(N1) + " values from 0.000193 to 0.00193 (ref=0.00193) [m]"
    )
    multisim.paramexplorer_list = paramexplorer_list
    multisim.is_keep_all_output = True

    # List of DataKeeper to store results
    datakeeper_list = [
        DataKeeper(
            name="Max Variable speed Torque",
            unit="N.m",
            symbol="Max_Tem_av",
            keeper="lambda output: max(output.xoutput_dict['Tem_av'].result)",
            error_keeper="lambda simu: np.nan",
        ),
        DataKeeper(
            name="Max f6",
            unit="N.m^2",
            symbol="max(6fs)",
            keeper="lambda output: max(output.xoutput_dict['6fs'].result)",
            error_keeper="lambda simu: np.nan",
        ),
        DataKeeper(
            name="Max f12",
            unit="N.m^2",
            symbol="max(12fs)",
            keeper="lambda output: max(output.xoutput_dict['12fs'].result)",
            error_keeper="lambda simu: np.nan",
        ),
    ]
    multisim.datakeeper_list = datakeeper_list
    multisim.var_simu = varload  # Setup Multisim of Multi_sim
    varload.set_OP_array(OP_matrix, "N0", "Id", "Iq")

    # Post-process
    Post1 = PostFunction(join(dirname(__file__), "plot_save.py"))
    simu.postproc_list = [Post1]  # For all simulation save a png
    # Plot Max(f6) = f(W0)
    Post2 = PostPlot(
        method="plot_multi",
        param_list=["W0s", "max(6fs)"],
        param_dict={
            "save_path": join(save_path, "multi_multi", "Max_6fs.png"),
            "is_show_fig": False,
        },
    )
    # Plot Max(f12) = f(W0)
    Post3 = PostPlot(
        method="plot_multi",
        param_list=["W0s", "max(12fs)"],
        param_dict={
            "save_path": join(save_path, "multi_multi", "Max_12fs.png"),
            "is_show_fig": False,
        },
    )
    # Generate gif once all the simulation are done
    Post4 = PostFunction(join(dirname(__file__), "make_gif.py"))
    simu.var_simu.postproc_list = [Post2, Post3, Post4]
    # Execute every simulation
    results = simu.run()
    assert len(simu.var_simu.datakeeper_list) == 5
    assert len(simu.var_simu.var_simu.datakeeper_list) == 9


if __name__ == "__main__":
    test_multi_multi()<|MERGE_RESOLUTION|>--- conflicted
+++ resolved
@@ -179,14 +179,10 @@
     varload.is_keep_all_output = False
 
     # Multi-simulation to change machine parameters
-<<<<<<< HEAD
     multisim = VarParamSweep(
         stop_if_error=True,
         is_reuse_femm_file=False,
     )
-=======
-    multisim = VarParam(stop_if_error=True, is_reuse_femm_file=False)
->>>>>>> c5a0dfea
 
     simu.var_simu = multisim
 
