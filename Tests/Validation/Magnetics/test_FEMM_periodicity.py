--- conflicted
+++ resolved
@@ -33,15 +33,11 @@
 
     SPMSM_015 = load(join(DATA_DIR, "Machine", "SPMSM_015.json"))
 
-<<<<<<< HEAD
     assert SPMSM_015.comp_periodicity_spatial() == (9, False)
 
     name = "test_FEMM_periodicity_time_no_periodicity_a"
 
     simu = Simu1(name=name + "_1", machine=SPMSM_015)
-=======
-    simu = Simu1(name="test_FEMM_periodicity_time_no_periodicity_a", machine=SPMSM_015)
->>>>>>> e737baa2
 
     # Definition of the enforced output of the electrical module
     I0_rms = 250 / sqrt(2)
@@ -187,15 +183,11 @@
 
     SPMSM_015 = load(join(DATA_DIR, "Machine", "SPMSM_015.json"))
 
-<<<<<<< HEAD
     assert SPMSM_015.comp_periodicity_spatial() == (9, False)
 
     name = "test_FEMM_periodicity_time"
 
     simu = Simu1(name=name + "_1", machine=SPMSM_015)
-=======
-    simu = Simu1(name="test_FEMM_periodicity_time", machine=SPMSM_015)
->>>>>>> e737baa2
 
     # Definition of the enforced output of the electrical module
     I0_rms = 250 / sqrt(2)
@@ -360,10 +352,6 @@
     """Validation of the implementaiton of periodic angle axis in Magnetic (MagFEMM) and Force (ForceMT) modules"""
 
     SPMSM_015 = load(join(DATA_DIR, "Machine", "SPMSM_015.json"))
-<<<<<<< HEAD
-
-    assert SPMSM_015.comp_periodicity_spatial() == (9, False)
-=======
     # Add ventilation ducts on symmetry lines
     Hy = SPMSM_015.stator.comp_height_yoke()
     H1 = SPMSM_015.stator.comp_radius_mid_yoke() - Hy / 4
@@ -393,7 +381,8 @@
     ]
     # SPMSM_015.plot()
     # plt.show()
->>>>>>> e737baa2
+
+    assert SPMSM_015.comp_periodicity_spatial() == (9, False)
 
     simu = Simu1(name="test_FEMM_periodicity_angle", machine=SPMSM_015)
 
@@ -517,12 +506,6 @@
 # To run it without pytest
 if __name__ == "__main__":
 
-<<<<<<< HEAD
     # out5, out6 = test_FEMM_periodicity_time_no_periodicity_a()
     out3, out4 = test_FEMM_periodicity_time()
-    # out, out2 = test_FEMM_periodicity_angle()
-=======
-    out, out2 = test_FEMM_periodicity_angle()
-    # out3, out4 = test_FEMM_periodicity_time()
-    # out5, out6 = test_FEMM_periodicity_time_no_periodicity_a()
->>>>>>> e737baa2
+    # out, out2 = test_FEMM_periodicity_angle()