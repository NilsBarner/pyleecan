--- conflicted
+++ resolved
@@ -202,11 +202,6 @@
         is_calc_torque_energy=False,
     )
 
-<<<<<<< HEAD
-=======
-
-    loss_model = LossModelSteinmetz(is_show_fig=True)
->>>>>>> fd768b90
     simu.loss = LossFEMM(
         Cp=Cprox,
         is_get_meshsolution=True,
@@ -223,28 +218,17 @@
 
     power_dict = {
         "total_power": out.mag.Pem_av,
-<<<<<<< HEAD
         "overall_losses": out.loss.loss_dict["overall"]["scalar_value"],
         "stator core": out.loss.loss_dict["stator core"]["scalar_value"],
         "rotor core": out.loss.loss_dict["rotor core"]["scalar_value"],
         "Joule": out.loss.loss_dict["joule"]["scalar_value"],
         "proximity": out.loss.loss_dict["proximity"]["scalar_value"],
         "magnets": out.loss.loss_dict["magnets"]["scalar_value"]
-=======
-        "overall_losses": out.loss.get_loss_overall(),
-        "stator_loss": out.loss.Pstator,
-        "copper_loss": out.loss.Pjoule,
-        "rotor_loss": out.loss.Protor,
-        "magnet_loss": out.loss.Pmagnet,
-        "proximity_loss": out.loss.Pprox,
-        "efficiency": out.loss.efficiency
->>>>>>> fd768b90
     }
     print(power_dict)
 
     speed_array = np.linspace(10, 8000, 100)
     p = machine.get_pole_pair_number()
-<<<<<<< HEAD
 
     joule_array = np.array([out.loss.get_loss_group("joule", speed / 60 *p) for speed in speed_array])
     sc_array = np.array([out.loss.get_loss_group("stator core", speed / 60 *p) for speed in speed_array])
@@ -256,24 +240,6 @@
                  rc_array +
                  prox_array +
                  mag_array)
-=======
-    outloss_list = list()
-    OP = out.elec.OP.copy()
-    for speed in speed_array:
-        OP.felec = speed / 60 * p
-        out_dict = {"coeff_dict": out.loss.coeff_dict}
-        outloss = OutLoss()
-        outloss.store(out_dict, lam=machine.stator, OP=OP, type_skin_effect=0, Tsta=120, Pem=out.mag.Pem_av)
-        outloss_list.append(outloss)
-
-    joule_list = [o.Pjoule for o in outloss_list]
-    sc_list = [o.Pstator for o in outloss_list]
-    rc_list = [o.Protor for o in outloss_list]
-    prox_list = [o.Pprox for o in outloss_list]
-    mag_list = [o.Pmagnet for o in outloss_list]
-    ovl_list = [o.get_loss_overall() for o in outloss_list]
-    eff_list = [o.efficiency for o in outloss_list]
->>>>>>> fd768b90
 
     if is_show_fig:
         # out.loss.meshsol_list[0].plot_contour(
@@ -289,7 +255,6 @@
         # )
 
         plot_2D(
-<<<<<<< HEAD
             [speed_array],
             [ovl_array, joule_array, sc_array, rc_array, prox_array, mag_array],
             xlabel="Speed [rpm]",
@@ -303,25 +268,6 @@
                 "Magnets",
             ],
         )
-=======
-        [speed_array],
-        [ovl_list, joule_list, sc_list, rc_list, prox_list, mag_list],
-        xlabel="Speed [rpm]",
-        ylabel="Losses [W]",
-        legend_list=[
-            "Overall",
-            "Winding Joule",
-            "Stator core",
-            "Rotor core",
-            "Winding proximity",
-            "Magnets",
-        ])
-        plot_2D(
-        [speed_array],
-        [eff_list],
-        xlabel="Speed [rpm]",
-        ylabel="Losses [W]")
->>>>>>> fd768b90
 
     # out.loss.meshsol_list[0].plot_contour(
     #     "freqs=sum",
