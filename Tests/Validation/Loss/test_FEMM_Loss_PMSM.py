from os.path import join

import numpy as np
from numpy.testing import assert_almost_equal

from pyleecan.Classes.InputCurrent import InputCurrent
from pyleecan.Classes.Simu1 import Simu1
from pyleecan.Classes.OPdq import OPdq
from pyleecan.Classes.MagFEMM import MagFEMM
from pyleecan.Classes.LossFEMM import LossFEMM

from pyleecan.Functions.load import load

from pyleecan.definitions import DATA_DIR

is_show_fig = False


def test_FEMM_Loss_SPMSM():
    """Test to calculate losses in SPMSM using LossFEMM model"""

    machine = load(join(DATA_DIR, "Machine", "SPMSM_18s16p_loss.json"))

    Ch = 143  # hysteresis loss coefficient [W/(m^3*T^2*Hz)]
    Ce = 0.530  # eddy current loss coefficients [W/(m^3*T^2*Hz^2)]
    Cprox = 4.1018  # sigma_w * cond.Hwire * cond.Wwire
    
    # Taking into account the stacking factor
    Ch /= machine.stator.Kf1
    Ce /= machine.stator.Kf1

    simu = Simu1(name="test_FEMM_Loss_SPMSM", machine=machine)

    simu.input = InputCurrent(
        Nt_tot=20 * 16,
        Na_tot=1000 * 2,
<<<<<<< HEAD
        OP=OPdq(N0=4000, Id_ref=0, Iq_ref=2**(1/2)),
=======
        OP=OPdq(N0=4000, Id_ref=0, Iq_ref=np.sqrt(2)),
>>>>>>> 1b02e562
        is_periodicity_t=True,
        is_periodicity_a=True,
    )

    simu.mag = MagFEMM(
        is_periodicity_a=True,
        is_periodicity_t=True,
        nb_worker=4,
        is_get_meshsolution=True,
<<<<<<< HEAD
        Kmesh_fineness=1,
        FEMM_dict_enforced={
            "mesh":{
                "smartmesh":True,
                "meshsize_airgap":0.0001,
                "elementsize_airgap":0.0001
            }
        }
=======
        FEMM_dict_enforced={
            "mesh": {
                "meshsize_airgap": 0.00014,
                "elementsize_airgap": 0.00014,
                "smart_mesh": 0,
            }
        },
        # is_close_femm=False,
>>>>>>> 1b02e562
    )

    simu.loss = LossFEMM(Ce=Ce, Cp=Cprox, Ch=Ch, is_get_meshsolution=True, Tsta=120)

    out = simu.run()

    freqs = out.loss.axes_dict["freqs"].get_values()

    assert_almost_equal(
        out.loss.Pstator, out.loss.get_loss_group("stator core", freqs)[0]
    )
    assert_almost_equal(
        out.loss.Protor, out.loss.get_loss_group("rotor core", freqs)[0]
    )
    assert_almost_equal(
        out.loss.Pprox, out.loss.get_loss_group("stator winding", freqs)[0]
    )
    assert_almost_equal(
        out.loss.Pmagnet, out.loss.get_loss_group("rotor magnets", freqs)[0]
    )

    
    power_dict={
        "total_power":out.mag.Pem_av,
        "overall_losses":out.loss.get_loss_overall(),
        "stator_loss":out.loss.Pstator,
        "copper_loss":out.loss.Pjoule,
        "rotor_loss":out.loss.Protor,
        "magnet_loss":out.loss.Pmagnet,
        "proximity_loss":out.loss.Pprox
    }
    print(power_dict)

    if is_show_fig:
        out.loss.meshsolution.plot_contour(
            "freqs=sum",
            label="Loss",
            group_names=[
                "stator core",
                "stator winding",
                "rotor core",
                "rotor magnets",
            ],
            # clim=[2e4, 2e7],
        )

    # out.loss.meshsolution.plot_contour(
    #     "freqs=sum",
    #     label="Loss",
    #     group_names=["stator core", "stator winding"],
    #     # clim=[2e4, 2e7],
    # )

    # out.loss.meshsolution.plot_contour(
    #     "freqs=sum",
    #     label="Loss",
    #     group_names=["rotor core", "rotor magnets"],
    #     # clim=[2e4, 2e7],
    # )


def test_FEMM_Loss_Prius():
    """Test to calculate losses in Toyota_Prius using LossFEMM model"""

    machine = load(join(DATA_DIR, "Machine", "Toyota_Prius.json"))

    Ch = 143  # hysteresis loss coefficient [W/(m^3*T^2*Hz)]
    Ce = 0.530  # eddy current loss coefficients [W/(m^3*T^2*Hz^2)]
    Cprox = 1  # sigma_w * cond.Hwire * cond.Wwire

    simu = Simu1(name="test_FEMM_Loss_Prius", machine=machine)

    simu.input = InputCurrent(
        Nt_tot=40 * 8,
        Na_tot=200 * 8,
        OP=OPdq(N0=1000, Id_ref=-0 * 100, Iq_ref=0 * 200),
        is_periodicity_t=True,
        is_periodicity_a=True,
    )

    simu.mag = MagFEMM(
        is_periodicity_a=True,
        is_periodicity_t=True,
        nb_worker=4,
        is_get_meshsolution=True,
    )

    simu.loss = LossFEMM(Ce=Ce, Cp=Cprox, Ch=Ch, is_get_meshsolution=True, Tsta=100)

    out = simu.run()

    freqs = out.loss.axes_dict["freqs"].get_values()

    assert_almost_equal(
        out.loss.Pstator, out.loss.get_loss_group("stator core", freqs)[0]
    )
    assert_almost_equal(
        out.loss.Protor, out.loss.get_loss_group("rotor core", freqs)[0]
    )
    assert_almost_equal(
        out.loss.Pprox, out.loss.get_loss_group("stator winding", freqs)[0]
    )
    assert_almost_equal(
        out.loss.Pmagnet, out.loss.get_loss_group("rotor magnets", freqs)[0]
    )

    ovl_loss = out.loss.get_loss_overall()

    if is_show_fig:
        out.loss.meshsolution.plot_contour(
            "freqs=sum",
            label="Loss",
            group_names=[
                "stator core",
                "stator winding",
                "rotor core",
                "rotor magnets",
            ],
            # clim=[2e4, 2e7],
        )

    # out.loss.meshsolution.plot_contour(
    #     "freqs=sum",
    #     label="Loss",
    #     group_names=["stator core", "stator winding"],
    #     # clim=[2e4, 2e7],
    # )

    # out.loss.meshsolution.plot_contour(
    #     "freqs=sum",
    #     label="Loss",
    #     group_names=["rotor core", "rotor magnets"],
    #     # clim=[2e4, 2e7],
    # )


# To run it without pytest
if __name__ == "__main__":

    out = test_FEMM_Loss_SPMSM()

    # out = test_FEMM_Loss_Prius()<|MERGE_RESOLUTION|>--- conflicted
+++ resolved
@@ -34,11 +34,7 @@
     simu.input = InputCurrent(
         Nt_tot=20 * 16,
         Na_tot=1000 * 2,
-<<<<<<< HEAD
-        OP=OPdq(N0=4000, Id_ref=0, Iq_ref=2**(1/2)),
-=======
         OP=OPdq(N0=4000, Id_ref=0, Iq_ref=np.sqrt(2)),
->>>>>>> 1b02e562
         is_periodicity_t=True,
         is_periodicity_a=True,
     )
@@ -48,16 +44,6 @@
         is_periodicity_t=True,
         nb_worker=4,
         is_get_meshsolution=True,
-<<<<<<< HEAD
-        Kmesh_fineness=1,
-        FEMM_dict_enforced={
-            "mesh":{
-                "smartmesh":True,
-                "meshsize_airgap":0.0001,
-                "elementsize_airgap":0.0001
-            }
-        }
-=======
         FEMM_dict_enforced={
             "mesh": {
                 "meshsize_airgap": 0.00014,
@@ -66,7 +52,6 @@
             }
         },
         # is_close_femm=False,
->>>>>>> 1b02e562
     )
 
     simu.loss = LossFEMM(Ce=Ce, Cp=Cprox, Ch=Ch, is_get_meshsolution=True, Tsta=120)
