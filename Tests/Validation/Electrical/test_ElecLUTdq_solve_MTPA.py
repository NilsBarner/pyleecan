from multiprocessing import cpu_count
from os.path import join

import numpy as np
from numpy.testing import assert_almost_equal

import pytest

from SciDataTool.Functions.Plot.plot_2D import plot_2D
from SciDataTool.Functions.Plot.plot_3D import plot_3D

from pyleecan.Classes.ElecLUTdq import ElecLUTdq

from pyleecan.Classes.OPdq import OPdq
from pyleecan.Classes.Simu1 import Simu1
from pyleecan.Classes.InputCurrent import InputCurrent
from pyleecan.Classes.VarLoadCurrent import VarLoadCurrent
from pyleecan.Classes.MagFEMM import MagFEMM
from pyleecan.Classes.PostLUT import PostLUT

from pyleecan.Functions.load import load

from pyleecan.definitions import DATA_DIR

is_show_fig = False


@pytest.mark.long_5s
@pytest.mark.long_1m
@pytest.mark.MagFEMM
@pytest.mark.EEC_PMSM
@pytest.mark.IPMSM
@pytest.mark.periodicity
@pytest.mark.skip(reason="Work in progress")
def test_ElecLUTdq_solve_MTPA():
    """Validation of the PMSM Electrical Equivalent Circuit with the Prius machine for MTPA calculation"""

    Toyota_Prius = load(join(DATA_DIR, "Machine", "Toyota_Prius.json"))

    LUT_enforced = None

    # LUT_enforced = load(r"C:\Users\LAP10\Documents\Loss\LUT_eff.h5")

    # Speed vector
    Nspeed = 50
    # Number of loads
    Nload = 5

    # First simulation creating femm file
    simu = Simu1(name="test_ElecLUTdq_solve_MTPA", machine=Toyota_Prius)

    # Initialization of the simulation starting point
    simu.input = InputCurrent(
        OP=OPdq(),
        Nt_tot=4 * 8,
        Na_tot=200 * 8,
        is_periodicity_a=True,
        is_periodicity_t=True,
    )

    OP_matrix = np.zeros((Nspeed, 3))
    OP_matrix[:, 0] = np.linspace(50, 8000, Nspeed)
    simu.var_simu = VarLoadCurrent(is_keep_all_output=True)
    simu.var_simu.set_OP_matrix(
        OP_matrix, "N0", "Id", "Iq", input_index=0, is_update_input=True
    )

    simu.elec = ElecLUTdq(
        Urms_max=400,
        Jrms_max=30e6,
        n_interp=100,
        n_Id=5,
        n_Iq=5,
        Id_max=0,
        Iq_min=0,
        LUT_enforced=LUT_enforced,
        is_grid_dq=True,
        LUT_simu=Simu1(
            input=InputCurrent(
                OP=OPdq(),
                Nt_tot=4 * 8,
                Na_tot=200 * 8,
                is_periodicity_a=True,
                is_periodicity_t=True,
            ),
            var_simu=VarLoadCurrent(
<<<<<<< HEAD
                type_OP_matrix=1,
                postproc_list=[PostLUT(is_save_LUT=True)],
                is_keep_all_output=True,
=======
                postproc_list=[PostLUT(is_save_LUT=False)], is_keep_all_output=True,
>>>>>>> fd1bcc44
            ),
            mag=MagFEMM(
                is_periodicity_a=True,
                is_periodicity_t=True,
                nb_worker=int(0.5 * cpu_count()),
                is_get_meshsolution=True,
            ),
        ),
    )

    load_vect = np.linspace(0, 1, Nload)
    OP_matrix_MTPA = np.zeros((Nspeed, Nload, 4))
    U_MTPA = np.zeros((Nspeed, Nload, 3))
    I_MTPA = np.zeros((Nspeed, Nload, 3))
    Phidq_MTPA = np.zeros((Nspeed, Nload, 2))
    out_load = list()
    for ii, load_rate in enumerate(load_vect):
        if ii > 0 and LUT_enforced is None:
            simu.elec.LUT_enforced = out.output_list[0].simu.elec.LUT_enforced

        simu.elec.load_rate = load_rate

        out = simu.run()

        # Store values in MTPA
        OP_matrix_MTPA[:, ii, 0] = out["N0"].result
        OP_matrix_MTPA[:, ii, 1] = out["Id"].result
        OP_matrix_MTPA[:, ii, 2] = out["Iq"].result
        OP_matrix_MTPA[:, ii, 3] = [out_ii.elec.Tem_av for out_ii in out.output_list]
        U_MTPA[:, ii, 0] = [out_ii.elec.OP.Ud_ref for out_ii in out.output_list]
        U_MTPA[:, ii, 1] = [out_ii.elec.OP.Uq_ref for out_ii in out.output_list]
        U_MTPA[:, ii, 2] = [
            out_ii.elec.OP.get_U0_UPhi0()["U0"] for out_ii in out.output_list
        ]
        I_MTPA[:, ii, 0] = OP_matrix_MTPA[:, ii, 1]
        I_MTPA[:, ii, 1] = OP_matrix_MTPA[:, ii, 2]
        I_MTPA[:, ii, 2] = [
            out_ii.elec.OP.get_I0_Phi0()["I0"] for out_ii in out.output_list
        ]
        Phidq_MTPA[:, ii, 0] = [out_ii.elec.eec.Phid for out_ii in out.output_list]
        Phidq_MTPA[:, ii, 1] = [out_ii.elec.eec.Phiq for out_ii in out.output_list]

        out_load.append(out)

    # Check torque values
    assert_almost_equal(OP_matrix_MTPA[:, -1, 3].max(), 342, decimal=0)
    assert_almost_equal(OP_matrix_MTPA[:, -1, 3].min(), 164, decimal=0)
    assert_almost_equal(OP_matrix_MTPA[:, 0, 3].max(), 0, decimal=0)
    assert_almost_equal(OP_matrix_MTPA[:, 0, 3].min(), 0, decimal=0)

    if is_show_fig:
        # Build legend list for each load level
        legend_list = list()
        for i_load in range(Nload):
            if Nload > 1:
                legend_list.append(
                    "Load level = "
                    + str(int(round(100 * (i_load) / (Nload - 1))))
                    + " %"
                )
            else:
                legend_list.append("Load level =  100%")

        # Plot torque speed curve for each load level
        y_list = [OP_matrix_MTPA[:, i_load, 3] for i_load in range(Nload)]
        plot_2D(
            [OP_matrix_MTPA[:, i_load, 0]],
            y_list,
            xlabel="Speed [rpm]",
            ylabel="Average torque [N.m]",
            legend_list=legend_list,
            is_show_fig=is_show_fig,
        )

        # Plot Id for each load level
        y_list = [OP_matrix_MTPA[:, i_load, 1] for i_load in range(Nload)]
        plot_2D(
            [OP_matrix_MTPA[:, i_load, 0]],
            y_list,
            xlabel="Speed [rpm]",
            ylabel="Id Current [Arms]",
            legend_list=legend_list,
            is_show_fig=is_show_fig,
        )

        # Plot Iq for each load level
        y_list = [OP_matrix_MTPA[:, i_load, 2] for i_load in range(Nload)]
        plot_2D(
            [OP_matrix_MTPA[:, i_load, 0]],
            y_list,
            xlabel="Speed [rpm]",
            ylabel="Iq Current [Arms]",
            legend_list=legend_list,
            is_show_fig=is_show_fig,
        )

        # Plot Ud for each load level
        y_list = [U_MTPA[:, i_load, 0] for i_load in range(Nload)]
        plot_2D(
            [OP_matrix_MTPA[:, i_load, 0]],
            y_list,
            xlabel="Speed [rpm]",
            ylabel="Ud Voltage [Vrms]",
            legend_list=legend_list,
            is_show_fig=is_show_fig,
        )

        # Plot Uq for each load level
        y_list = [U_MTPA[:, i_load, 1] for i_load in range(Nload)]
        plot_2D(
            [OP_matrix_MTPA[:, i_load, 0]],
            y_list,
            xlabel="Speed [rpm]",
            ylabel="Uq Voltage [Vrms]",
            legend_list=legend_list,
            is_show_fig=is_show_fig,
        )

        # Plot Id/Iq and Imax on a same graph at a specific load level
        i_load = -1
        plot_2D(
            [OP_matrix_MTPA[:, i_load, 0]],
            [I_MTPA[:, i_load, 0], I_MTPA[:, i_load, 1], I_MTPA[:, i_load, 2]],
            xlabel="Speed [rpm]",
            ylabel="Current [Arms]",
            legend_list=["Id", "Iq", "Imax"],
            is_show_fig=is_show_fig,
        )

        # Plot Ud/Uq and Umax on a same graph at a specific load level
        plot_2D(
            [OP_matrix_MTPA[:, i_load, 0]],
            [U_MTPA[:, i_load, 0], U_MTPA[:, i_load, 1], U_MTPA[:, i_load, 2]],
            xlabel="Speed [rpm]",
            ylabel="Voltage [Vrms]",
            legend_list=["Ud", "Uq", "Umax"],
            is_show_fig=is_show_fig,
        )

        # Init plot map
        dict_map = {
            "Xdata": I_MTPA[:, :, 0],  # Id
            "Ydata": I_MTPA[:, :, 1],  # Iq
            "xlabel": "d-axis current [Arms]",
            "ylabel": "q-axis current [Arms]",
            "type_plot": "pcolor",
            "is_contour": True,
        }

        # Plot torque maps
        # plot_3D(
        #     Zdata=OP_matrix_MTPA[:, :, -1],
        #     zlabel="Average Torque [N.m]",
        #     title="Torque map in dq plane",
        #     **dict_map,
        # )

        # # Plot Phi_d map
        # plot_3D(
        #     Zdata=eec_param["Phid"].reshape((n_Iq, n_Id)).T,
        #     zlabel="$\Phi_d$ [Wb]",
        #     title="Flux linkage map in dq plane (d-axis)",
        #     **dict_map,
        # )

        # # Plot Phi_q map
        # plot_3D(
        #     Zdata=eec_param["Phiq"].reshape((n_Iq, n_Id)).T,
        #     zlabel="$\Phi_q$ [Wb]",
        #     title="Flux linkage map in dq plane (q-axis)",
        #     **dict_map,
        # )

        # plot_3D(
        #     Zdata=Id.reshape((n_Iq, n_Id)).T,
        #     zlabel="Average Torque [N.m]",
        #     title="Torque map in dq plane",
        #     # save_path=join(save_path, name + "_torque_map.png"),
        #     **dict_map,
        # )
        # plot_3D(
        #     Zdata=Iq.reshape((n_Iq, n_Id)).T,
        #     zlabel="Average Torque [N.m]",
        #     title="Torque map in dq plane",
        #     # save_path=join(save_path, name + "_torque_map.png"),
        #     **dict_map,
        # )
        # plt.contour(
        #     dict_map["Xdata"],
        #     dict_map["Ydata"],
        #     U_max_interp.reshape((n_Iq, n_Id)),
        #     colors="blue",
        #     linewidths=0.8,
        # )
        # plot_3D(
        #     Zdata=Tem_sync.reshape((n_Iq, n_Id)).T,
        #     zlabel="Synchrnous Torque [N.m]",
        #     title="Torque map in dq plane",
        #     **dict_map,
        # )
        # plot_3D(
        #     Zdata=Tem_rel.reshape((n_Iq, n_Id)).T,
        #     zlabel="Reluctant Torque [N.m]",
        #     title="Torque map in dq plane",
        #     **dict_map,
        # )

    return out


# To run it without pytest
if __name__ == "__main__":

    out = test_ElecLUTdq_solve_MTPA()

    # ELUT = test_EEC_ELUT_PMSM_calc(n_Id=3, n_Iq=3)
    # ELUT.save("ELUT_PMSM.h5")
    # ELUT = load("ELUT_PMSM.h5")
    # test_EEC_ELUT_PMSM_MTPA(ELUT)<|MERGE_RESOLUTION|>--- conflicted
+++ resolved
@@ -84,13 +84,7 @@
                 is_periodicity_t=True,
             ),
             var_simu=VarLoadCurrent(
-<<<<<<< HEAD
-                type_OP_matrix=1,
-                postproc_list=[PostLUT(is_save_LUT=True)],
-                is_keep_all_output=True,
-=======
                 postproc_list=[PostLUT(is_save_LUT=False)], is_keep_all_output=True,
->>>>>>> fd1bcc44
             ),
             mag=MagFEMM(
                 is_periodicity_a=True,
