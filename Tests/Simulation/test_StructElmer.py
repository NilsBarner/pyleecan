from os.path import join
from os import makedirs
from numpy import pi
import pytest
from Tests import save_validation_path as save_path, TEST_DATA_DIR
from pyleecan.Classes.OPdq import OPdq
from pyleecan.definitions import DATA_DIR

from pyleecan.Classes.LamSlotMag import LamSlotMag
from pyleecan.Classes.SlotM11 import SlotM11
from pyleecan.Classes.MachineSIPMSM import MachineSIPMSM
from pyleecan.Classes.Simu1 import Simu1
from pyleecan.Classes.StructElmer import StructElmer
from pyleecan.Classes.InputVoltage import InputVoltage
from pyleecan.Classes.Output import Output
from pyleecan.Functions.load import load


# get the machine
machine_1 = load(join(DATA_DIR, "Machine", "Toyota_Prius.json"))
save_path = join(save_path, "StructElmer")
# mesh settings, original line label names have to be used (not the translated)
n1 = 3
n2 = 20

mesh_dict_1 = {
    "Magnet_0_Top": n2,
    "Magnet_0_Bottom": n2,
    "Magnet_0_Left": n1,
    "Magnet_0_Right": n1,
    "Magnet_1_Top": n2,
    "Magnet_1_Bottom": n2,
    "Magnet_1_Left": n1,
    "Magnet_1_Right": n1,
    "Hole_0_Top": 0,
    "Hole_0_Left": n1,
    "Hole_0_Right": n1,
    "Hole_1_Top": 0,
    "Hole_1_Left": n1,
    "Tangential_Bridge": 40,
    "Radial_Bridge": 40,
    "ROTOR_BORE_CURVE": 100,
    "Lamination_Rotor_Bore_Radius_Ext": 100,
}


@pytest.mark.long_5s
@pytest.mark.StructElmer
@pytest.mark.IPMSM
@pytest.mark.SingleOP
class Test_StructElmer(object):
    """Test some basic workflow of StructElmer simulations"""

    def test_StructElmer_HoleM50(self):
        """Test StructElmer simulation with 2 magnets on HoleM50 rotor"""

        # copy the machine
        machine = machine_1.copy()

        # some modifications to geometry
        machine.rotor.hole[0].W2 = 1.0e-3

        # setup the simulation
        simu = Simu1(name="test_StructElmer_HoleM50", machine=machine)
        output = Output(simu=simu)
<<<<<<< HEAD
        makedirs(save_path)
        output.path_result = save_path
=======
        output.path_result = join(save_path, "Hole50")
        makedirs(output.path_result)
>>>>>>> 354883ab

        simu.struct = StructElmer()
        simu.struct.FEA_dict_enforced = mesh_dict_1
        simu.struct.is_get_mesh = True

        # set rotor speed and run simulation
        simu.input = InputVoltage(OP=OPdq(N0=10000))  # rpm
        simu.run()

        return output

    def test_StructElmer_HoleM50_no_magnets(self):
        """Test StructElmer simulation without magnets on HoleM50 rotor"""

        # get the machine
        machine = machine_1.copy()

        # some modifications to geometry
        machine.rotor.hole[0].W2 = 1.0e-3
        # machine.rotor.hole[0].H2 = 0.0e-3
        # machine.rotor.hole[0].W1 = 1.0e-3

        # setup the simulation
        simu = Simu1(name="test_StructElmer_HoleM50_no_magnets", machine=machine)
        output = Output(simu=simu)
        output.path_result = join(save_path, "Hole50_no_mag")
        makedirs(output.path_result)

        simu.struct = StructElmer()
        simu.struct.FEA_dict_enforced = mesh_dict_1
        simu.struct.include_magnets = False
        simu.struct.is_get_mesh = True

        # set rotor speed and run simulation
        simu.input = InputVoltage(OP=OPdq(N0=10000))  # rpm
        simu.run()

        return output

    def test_StructElmer_disk(self):
        """Test StructElmer simulation with disc geometry (i.e. slotless rotor)"""
        # TODO compare to analytical values

        # setup new machine and copy stator props of ref. machine
        machine = MachineSIPMSM()
        machine.stator = machine_1.stator.copy()
        machine.rotor = LamSlotMag()

        machine.rotor.Rint = machine_1.rotor.Rint
        machine.rotor.Rext = machine_1.rotor.Rext
        machine.rotor.mat_type = machine_1.rotor.mat_type.copy()

        machine.rotor.slot = SlotM11(H0=0, W0=pi / 16)
        machine.rotor.slot.Zs = 8
        machine.rotor.is_stator = False

        # setup the simulation
        simu = Simu1(name="test_StructElmer_disk", machine=machine)
        output = Output(simu=simu)
        output.path_result = join(save_path, "disk")
        makedirs(output.path_result)

        simu.struct = StructElmer()
        # simu.struct.FEA_dict_enforced = mesh_dict_1
        simu.struct.include_magnets = False
        simu.struct.is_get_mesh = True

        # set rotor speed and run simulation
        simu.input = InputVoltage(OP=OPdq(N0=10000))  # rpm
        simu.run()

        return output


# To run it without pytest
if __name__ == "__main__":
    # create test object
    obj = Test_StructElmer()
    # test Toyota_Prius (HoleM50-Rotor) with minor modification
    out = obj.test_StructElmer_HoleM50()
    out = obj.test_StructElmer_HoleM50_no_magnets()

    # test centrifugal force on a disc
    out = obj.test_StructElmer_disk()

    # # plot some results
    # out.struct.meshsolution.plot_deflection(label="disp", factor=20)
    # out.struct.meshsolution.plot_contour(label="disp")
    # out.struct.meshsolution.plot_mesh()<|MERGE_RESOLUTION|>--- conflicted
+++ resolved
@@ -63,13 +63,8 @@
         # setup the simulation
         simu = Simu1(name="test_StructElmer_HoleM50", machine=machine)
         output = Output(simu=simu)
-<<<<<<< HEAD
-        makedirs(save_path)
-        output.path_result = save_path
-=======
         output.path_result = join(save_path, "Hole50")
         makedirs(output.path_result)
->>>>>>> 354883ab
 
         simu.struct = StructElmer()
         simu.struct.FEA_dict_enforced = mesh_dict_1
