import pytest
from numpy import pi

from pyleecan.Classes.RuleComplex import RuleComplex
from pyleecan.Classes.MachineSIPMSM import MachineSIPMSM
from pyleecan.Classes.LamSlotMag import LamSlotMag
from pyleecan.Classes.SlotM15 import SlotM15


slotM12_test = list()

# Common values
other_dict = {
    "[Dimensions]": {
        "Magnet_Thickness": 4,
        "Magnet_Arc_[ED]": 120,
    }
}
slotM12_test.append(
    {"other_dict": other_dict, "W1": 0.5155675378442213, "Rtopm": 0.001}
)

# Common values
other_dict = {
    "[Dimensions]": {
        "Magnet_Thickness": 8,
        "Magnet_Arc_[ED]": 40,
    }
}
slotM12_test.append(
    {"other_dict": other_dict, "W1": 0.1729169936113538, "Rtopm": 0.001}
)


class TestComplexRuleSlotM15(object):
    @pytest.mark.parametrize("test_dict", slotM12_test)
    def test_inset_parallel_slotM15(self, test_dict):
        """test rule complex"""

        # retreive other_dict
        other_dict = test_dict["other_dict"]

        # Construct the machine in which the slot will be set
        machine = MachineSIPMSM()
        machine.rotor = LamSlotMag()
        machine.rotor.slot = SlotM15()

        # Define and apply the slot rule
        rule = RuleComplex(fct_name="inset_breadloaf_slotM12", folder="MotorCAD")
        # first rule complex use to define a slot
        machine = rule.convert_to_P(
            other_dict, machine, {"ED": (2 / 8) * (pi / 180), "m": 0.001}
        )

<<<<<<< HEAD
        assert machine.rotor.slot.W1 == pytest.approx(0.5155675378442213)
        assert machine.rotor.slot.Rtopm == pytest.approx(0.001)
=======
        # retreive expected values
        Rtopm = test_dict["Rtopm"]
        W1 = test_dict["W1"]

        # check the convertion
        assert machine.rotor.slot.W1 == pytest.approx(W1)
        assert machine.rotor.slot.Rtopm == pytest.approx(Rtopm)
>>>>>>> c04fd421


if __name__ == "__main__":
    a = TestComplexRuleSlotM15()
    for test_dict in slotM12_test:
        a.test_inset_parallel_slotM15(test_dict)
    print("Test Done")<|MERGE_RESOLUTION|>--- conflicted
+++ resolved
@@ -7,7 +7,7 @@
 from pyleecan.Classes.SlotM15 import SlotM15
 
 
-slotM12_test = list()
+slotM15_test = list()
 
 # Common values
 other_dict = {
@@ -16,7 +16,7 @@
         "Magnet_Arc_[ED]": 120,
     }
 }
-slotM12_test.append(
+slotM15_test.append(
     {"other_dict": other_dict, "W1": 0.5155675378442213, "Rtopm": 0.001}
 )
 
@@ -27,13 +27,13 @@
         "Magnet_Arc_[ED]": 40,
     }
 }
-slotM12_test.append(
+slotM15_test.append(
     {"other_dict": other_dict, "W1": 0.1729169936113538, "Rtopm": 0.001}
 )
 
 
 class TestComplexRuleSlotM15(object):
-    @pytest.mark.parametrize("test_dict", slotM12_test)
+    @pytest.mark.parametrize("test_dict", slotM15_test)
     def test_inset_parallel_slotM15(self, test_dict):
         """test rule complex"""
 
@@ -52,10 +52,6 @@
             other_dict, machine, {"ED": (2 / 8) * (pi / 180), "m": 0.001}
         )
 
-<<<<<<< HEAD
-        assert machine.rotor.slot.W1 == pytest.approx(0.5155675378442213)
-        assert machine.rotor.slot.Rtopm == pytest.approx(0.001)
-=======
         # retreive expected values
         Rtopm = test_dict["Rtopm"]
         W1 = test_dict["W1"]
@@ -63,7 +59,6 @@
         # check the convertion
         assert machine.rotor.slot.W1 == pytest.approx(W1)
         assert machine.rotor.slot.Rtopm == pytest.approx(Rtopm)
->>>>>>> c04fd421
 
 
 if __name__ == "__main__":
