--- conflicted
+++ resolved
@@ -6,15 +6,11 @@
 from pyleecan.Classes.LamSlotMag import LamSlotMag
 from pyleecan.Classes.SlotM14 import SlotM14
 
-<<<<<<< HEAD
-# add equation rules
-=======
 
 rule_list = list()
 
 slotM14_test = list()
 
->>>>>>> 5af7a1c6
 other_dict = {
     "[Dimensions]": {
         "Magnet_Thickness": 4,
