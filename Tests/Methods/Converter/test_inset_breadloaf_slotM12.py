import pytest
from numpy import pi

from pyleecan.Classes.RuleComplex import RuleComplex
from pyleecan.Classes.MachineSIPMSM import MachineSIPMSM
from pyleecan.Classes.LamSlotMag import LamSlotMag
from pyleecan.Classes.SlotM12 import SlotM12

slotM12_test = list()

<<<<<<< HEAD
=======
# Common values
other_dict = {
    "[Dimensions]": {
        "Magnet_Thickness": 4,
        "Magnet_Arc_[ED]": 120,
    }
}
slotM12_test.append(
    {"other_dict": other_dict, "W1": 0.5155675378442213, "W0": 0.5155675378442213}
)

# Common values
other_dict = {
    "[Dimensions]": {
        "Magnet_Thickness": 8,
        "Magnet_Arc_[ED]": 40,
    }
}
slotM12_test.append(
    {"other_dict": other_dict, "W1": 0.1729169936113538, "W0": 0.1729169936113538}
)


>>>>>>> c04fd421
class TestComplexRuleSlotM12(object):
    @pytest.mark.parametrize("test_dict", slotM12_test)
    def test_inset_breadloaf_slotM12(self, test_dict):
        """test rule complex"""

<<<<<<< HEAD
        other_dict = {
            "[Dimensions]": {
                "Magnet_Thickness": 4,
                "Magnet_Arc_[ED]": 120,
            }
        }

=======
        # retreive other_dict
        other_dict = test_dict["other_dict"]

        # Construct the machine in which the slot will be set
>>>>>>> c04fd421
        machine = MachineSIPMSM()
        machine.rotor = LamSlotMag()
        machine.rotor.slot = SlotM12()

        # Define and apply the slot rule
        rule = RuleComplex(fct_name="inset_breadloaf_slotM12", folder="MotorCAD")
        # first rule complex use to define a slot
        machine = rule.convert_to_P(
            other_dict, machine, {"ED": (2 / 8) * (pi / 180), "m": 0.001}
        )

<<<<<<< HEAD
        assert machine.rotor.slot.W1 == pytest.approx(0.5155675378442213)
        assert machine.rotor.slot.W0 == pytest.approx(0.5155675378442213)
=======
        # retreive expected values
        W0 = test_dict["W0"]
        W1 = test_dict["W1"]

        # check the convertion
        assert machine.rotor.slot.W1 == pytest.approx(W1)
        assert machine.rotor.slot.W0 == pytest.approx(W0)
>>>>>>> c04fd421


if __name__ == "__main__":
    a = TestComplexRuleSlotM12()
    for test_dict in slotM12_test:
        a.test_inset_breadloaf_slotM12(test_dict)
    print("Test Done")<|MERGE_RESOLUTION|>--- conflicted
+++ resolved
@@ -6,10 +6,9 @@
 from pyleecan.Classes.LamSlotMag import LamSlotMag
 from pyleecan.Classes.SlotM12 import SlotM12
 
-slotM12_test = list()
 
-<<<<<<< HEAD
-=======
+
+
 # Common values
 other_dict = {
     "[Dimensions]": {
@@ -33,26 +32,17 @@
 )
 
 
->>>>>>> c04fd421
 class TestComplexRuleSlotM12(object):
+
     @pytest.mark.parametrize("test_dict", slotM12_test)
     def test_inset_breadloaf_slotM12(self, test_dict):
         """test rule complex"""
 
-<<<<<<< HEAD
-        other_dict = {
-            "[Dimensions]": {
-                "Magnet_Thickness": 4,
-                "Magnet_Arc_[ED]": 120,
-            }
-        }
-
-=======
         # retreive other_dict
         other_dict = test_dict["other_dict"]
 
         # Construct the machine in which the slot will be set
->>>>>>> c04fd421
+
         machine = MachineSIPMSM()
         machine.rotor = LamSlotMag()
         machine.rotor.slot = SlotM12()
@@ -61,13 +51,10 @@
         rule = RuleComplex(fct_name="inset_breadloaf_slotM12", folder="MotorCAD")
         # first rule complex use to define a slot
         machine = rule.convert_to_P(
+
             other_dict, machine, {"ED": (2 / 8) * (pi / 180), "m": 0.001}
         )
 
-<<<<<<< HEAD
-        assert machine.rotor.slot.W1 == pytest.approx(0.5155675378442213)
-        assert machine.rotor.slot.W0 == pytest.approx(0.5155675378442213)
-=======
         # retreive expected values
         W0 = test_dict["W0"]
         W1 = test_dict["W1"]
@@ -75,11 +62,11 @@
         # check the convertion
         assert machine.rotor.slot.W1 == pytest.approx(W1)
         assert machine.rotor.slot.W0 == pytest.approx(W0)
->>>>>>> c04fd421
 
 
 if __name__ == "__main__":
     a = TestComplexRuleSlotM12()
+
     for test_dict in slotM12_test:
         a.test_inset_breadloaf_slotM12(test_dict)
     print("Test Done")