--- conflicted
+++ resolved
@@ -14,10 +14,6 @@
         f.close()
 
         """
-            
-        """
-
-        path_list = [
             "interor_V(web)",
             "EMD240_v16",
             "form_wound_inset_parallel_arc_duct",
@@ -34,23 +30,17 @@
             "parallel_tooth_SqB_Surface_radial",
             "tapered_slot_inset_radial_2_rectangular_duct",
             "VF_Manatee_Hairpin_winding",
-<<<<<<< HEAD
+            "SCIM_parallel_tooth",
+            "SCIM_pear",
+            "SCIM_rectangular",
+            "SCIM_round",
             
-        
-        
         """
 
         path_list = [
             "WRSM_salient_pole",
-=======
-            "SCIM_parallel_tooth",
-            "SCIM_pear",
-            "SCIM_rectangular",
-            "SCIM_round",
-            "WRSM_salient_pole",
             "WRSM_parallel_tooth",
             "WRSM_parallel_slot",
->>>>>>> 9b473e21
         ]
 
         for path in path_list:
@@ -61,31 +51,19 @@
             machine.stator.winding.conductor = CondType12()
             machine.stator.winding.conductor.Nwppc = 13
 
-<<<<<<< HEAD
-            # machine.save(
-            #    f"/Users/LAP17\Documents/machine_MC_P/file_json/{machine.name}"
-            # )
-            # machine2.plot()
-            machine.plot()
-=======
             machine.plot()
             machine.save(
                 f"/Users/LAP17/Documents/machine_MC_P/file_json/{machine.name}"
             )
 
->>>>>>> 9b473e21
             machine2 = load(
-                f"/Users/LAP17/Documents/machine_MC_P/file_json/{machine.name}.json"
+                f"/Users\LAP17\Documents/machine_MC_P/file_json/{machine.name}.json"
             )
 
-<<<<<<< HEAD
-            # assert machine.compare(machine2)
-=======
             l = machine.compare(machine2)
 
             if len(l) != 0:
                 raise ValueError("Machine isn't equivalent")
->>>>>>> 9b473e21
 
         print("Done")
 
