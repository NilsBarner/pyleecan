# -*- coding: utf-8 -*-
import pytest

from pyleecan.Classes.MeshMat import MeshMat
from pyleecan.Classes.CellMat import CellMat
from pyleecan.Classes.MeshSolution import MeshSolution
from pyleecan.Classes.PointMat import PointMat
import numpy as np

mesh = MeshMat()
mesh.cell["triangle"] = CellMat(nb_pt_per_cell=3)
mesh.point = PointMat()
mesh.point.add_point(np.array([0, 0]))
mesh.point.add_point(np.array([1, 0]))
mesh.point.add_point(np.array([1, 2]))
mesh.point.add_point(np.array([2, 3]))
mesh.point.add_point(np.array([3, 3]))

mesh.add_cell(np.array([0, 1, 2]), "triangle")
mesh.add_cell(np.array([1, 2, 3]), "triangle")
mesh.add_cell(np.array([4, 2, 3]), "triangle")

meshsol = MeshSolution()
meshsol.mesh = [mesh]
# self.meshsol.group = dict()
meshsol.group["stator"] = np.array([0, 1])
meshsol.group["rotor"] = np.array([2])
DELTA = 1e-10


@pytest.mark.METHODS
@pytest.mark.MeshSol
<<<<<<< HEAD
class Test_get_group(object):
    """unittest to extract a group as a Mesh object"""

    def setup_method(self, method):

        mesh = MeshMat()
        mesh.cell["triangle"] = CellMat(nb_pt_per_cell=3)
        mesh.point = PointMat()
        mesh.point.add_point(np.array([0, 0]))
        mesh.point.add_point(np.array([1, 0]))
        mesh.point.add_point(np.array([1, 2]))
        mesh.point.add_point(np.array([2, 3]))
        mesh.point.add_point(np.array([3, 3]))

        mesh.add_cell(np.array([0, 1, 2]), "triangle")
        mesh.add_cell(np.array([1, 2, 3]), "triangle")
        mesh.add_cell(np.array([4, 2, 3]), "triangle")

        self.meshsol = MeshSolution()
        self.meshsol.mesh = [mesh]
        self.meshsol.group = dict()
        self.meshsol.group["stator"] = np.array([0, 1])
        self.meshsol.group["rotor"] = np.array([2])
        self.DELTA = 1e-10

    def test_MeshMat_1group(self):
        """unittest for 1 group"""

        MS_grp = self.meshsol.get_group("stator")
        cells_grp, nb_cell, indices = MS_grp.get_mesh().get_cell()
        solution = np.array([[0, 1, 2], [1, 2, 3]])
        result_tgl = cells_grp["triangle"]
        testA = np.sum(abs(solution - result_tgl))
        msg = (
            "Wrong output: returned " + str(result_tgl) + ", expected: " + str(solution)
        )
        assert abs(testA - 0) < self.DELTA, msg

        MS_grp = self.meshsol.get_group("rotor")
        cells_grp, nb_cell, indices = MS_grp.get_mesh().get_cell()
        solution = np.array([[3, 3], [1, 2], [2, 3]])
        results = cells_grp["triangle"]  # The point indices have changed !
        points = MS_grp.get_mesh().get_point(results)
        testA = np.sum(abs(solution - points))
        msg = "Wrong output: returned " + str(results) + ", expected: " + str(solution)
        assert abs(testA - 0) < self.DELTA, msg
=======
def test_MeshMat_1group():
    """unittest for 1 group"""

    MS_grp = meshsol.get_group("stator")
    cells_grp, nb_cell, indices = MS_grp.get_mesh().get_cell()
    solution = np.array([[0, 1, 2], [1, 2, 3]])
    result_tgl = cells_grp["triangle"]
    testA = np.sum(abs(solution - result_tgl))
    msg = "Wrong output: returned " + str(result_tgl) + ", expected: " + str(solution)
    assert testA == pytest.approx(0, rel=DELTA), msg

    MS_grp = meshsol.get_group("rotor")
    cells_grp, nb_cell, indices = MS_grp.get_mesh().get_cell()
    solution = np.array([[3, 3], [1, 2], [2, 3]])
    results = cells_grp["triangle"]  # The point indices have changed !
    points = MS_grp.get_mesh().get_point(results)
    testA = np.sum(abs(solution - points))
    msg = "Wrong output: returned " + str(results) + ", expected: " + str(solution)
    assert testA == pytest.approx(0, rel=DELTA), msg


if __name__ == "__main__":
    Xout = test_MeshMat_1group()
>>>>>>> 6112e8d5
<|MERGE_RESOLUTION|>--- conflicted
+++ resolved
@@ -30,54 +30,6 @@
 
 @pytest.mark.METHODS
 @pytest.mark.MeshSol
-<<<<<<< HEAD
-class Test_get_group(object):
-    """unittest to extract a group as a Mesh object"""
-
-    def setup_method(self, method):
-
-        mesh = MeshMat()
-        mesh.cell["triangle"] = CellMat(nb_pt_per_cell=3)
-        mesh.point = PointMat()
-        mesh.point.add_point(np.array([0, 0]))
-        mesh.point.add_point(np.array([1, 0]))
-        mesh.point.add_point(np.array([1, 2]))
-        mesh.point.add_point(np.array([2, 3]))
-        mesh.point.add_point(np.array([3, 3]))
-
-        mesh.add_cell(np.array([0, 1, 2]), "triangle")
-        mesh.add_cell(np.array([1, 2, 3]), "triangle")
-        mesh.add_cell(np.array([4, 2, 3]), "triangle")
-
-        self.meshsol = MeshSolution()
-        self.meshsol.mesh = [mesh]
-        self.meshsol.group = dict()
-        self.meshsol.group["stator"] = np.array([0, 1])
-        self.meshsol.group["rotor"] = np.array([2])
-        self.DELTA = 1e-10
-
-    def test_MeshMat_1group(self):
-        """unittest for 1 group"""
-
-        MS_grp = self.meshsol.get_group("stator")
-        cells_grp, nb_cell, indices = MS_grp.get_mesh().get_cell()
-        solution = np.array([[0, 1, 2], [1, 2, 3]])
-        result_tgl = cells_grp["triangle"]
-        testA = np.sum(abs(solution - result_tgl))
-        msg = (
-            "Wrong output: returned " + str(result_tgl) + ", expected: " + str(solution)
-        )
-        assert abs(testA - 0) < self.DELTA, msg
-
-        MS_grp = self.meshsol.get_group("rotor")
-        cells_grp, nb_cell, indices = MS_grp.get_mesh().get_cell()
-        solution = np.array([[3, 3], [1, 2], [2, 3]])
-        results = cells_grp["triangle"]  # The point indices have changed !
-        points = MS_grp.get_mesh().get_point(results)
-        testA = np.sum(abs(solution - points))
-        msg = "Wrong output: returned " + str(results) + ", expected: " + str(solution)
-        assert abs(testA - 0) < self.DELTA, msg
-=======
 def test_MeshMat_1group():
     """unittest for 1 group"""
 
@@ -100,5 +52,4 @@
 
 
 if __name__ == "__main__":
-    Xout = test_MeshMat_1group()
->>>>>>> 6112e8d5
+    Xout = test_MeshMat_1group()