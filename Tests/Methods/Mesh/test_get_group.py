--- conflicted
+++ resolved
@@ -1,32 +1,4 @@
 # -*- coding: utf-8 -*-
-<<<<<<< HEAD
-
-import pytest
-from pyleecan.Classes.Mesh import Mesh
-from pyleecan.Classes.ElementMat import ElementMat
-from pyleecan.Classes.NodeMat import NodeMat
-import numpy as np
-
-@pytest.mark.METHODS
-class Test_get_group(object):
-    """unittest to extract a group as a Mesh object"""
-
-    def setup_method(self, method):
-        self.mesh = Mesh()
-        self.mesh.element["Triangle3"] = ElementMat(nb_node_per_element=3)
-        self.mesh.node = NodeMat()
-        self.mesh.node.add_node(np.array([0, 0]))
-        self.mesh.node.add_node(np.array([1, 0]))
-        self.mesh.node.add_node(np.array([1, 2]))
-        self.mesh.node.add_node(np.array([2, 3]))
-        self.mesh.node.add_node(np.array([3, 3]))
-
-        self.mesh.add_element(np.array([0, 1, 2]), "Triangle3", group=int(3))
-        self.mesh.add_element(np.array([1, 2, 3]), "Triangle3", group=int(3))
-        self.mesh.add_element(np.array([4, 2, 3]), "Triangle3", group=int(2))
-
-    def test_ElementMat_1group(self):
-=======
 import pytest
 from unittest import TestCase
 from pyleecan.Classes.MeshMat import MeshMat
@@ -64,7 +36,6 @@
         self.DELTA = 1e-10
 
     def test_MeshMat_1group(self):
->>>>>>> 421e9a84
         """unittest for 1 group"""
 
         MS_grp = self.meshsol.get_group("stator")
@@ -84,9 +55,4 @@
         points = MS_grp.get_mesh().get_point(results)
         testA = np.sum(abs(solution - points))
         msg = "Wrong output: returned " + str(results) + ", expected: " + str(solution)
-<<<<<<< HEAD
-        DELTA = 1e-10
-        assert abs(testA-0) < DELTA, msg
-=======
-        self.assertAlmostEqual(testA, 0, msg=msg, delta=self.DELTA)
->>>>>>> 421e9a84
+        self.assertAlmostEqual(testA, 0, msg=msg, delta=self.DELTA)