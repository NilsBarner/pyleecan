--- conflicted
+++ resolved
@@ -1,21 +1,6 @@
 # -*- coding: utf-8 -*-
 
 import pytest
-<<<<<<< HEAD
-from pyleecan.Classes.Mesh import Mesh
-from pyleecan.Classes.NodeMat import NodeMat
-from pyleecan.Classes.ElementMat import ElementMat
-import numpy as np
-
-@pytest.mark.METHODS
-class Test_interface(object):
-    """unittest for elements and nodes getter methods"""
-    def setup_method(self, method):
-        self.mesh = Mesh()
-        self.mesh.element["Triangle3"] = ElementMat(nb_node_per_element=3)
-        self.mesh.element["Segment2"] = ElementMat(nb_node_per_element=2)
-        self.mesh.node = NodeMat()
-=======
 from unittest import TestCase
 from pyleecan.Classes.MeshMat import MeshMat
 from pyleecan.Classes.PointMat import PointMat
@@ -33,7 +18,6 @@
         self.mesh.cell["triangle"] = CellMat(nb_pt_per_cell=3)
         self.mesh.cell["line"] = CellMat(nb_pt_per_cell=2)
         self.mesh.point = PointMat()
->>>>>>> 421e9a84
 
         self.other_mesh = MeshMat()
         self.other_mesh.cell["triangle"] = CellMat(nb_pt_per_cell=3)
@@ -61,14 +45,14 @@
         solution = np.array([[0, 2], [4, 2]])
         resultat = new_seg_mesh.cell["line"].connectivity
         testA = np.sum(abs(resultat - solution))
-        msg = (    
-            "Wrong projection: returned "    
-            + str(resultat)    
-            + ", expected: "    
-            + str(solution)    
+        msg = (
+            "Wrong projection: returned "
+            + str(resultat)
+            + ", expected: "
+            + str(solution)
         )
         DELTA = 1e-10
-        assert abs(testA-0) < DELTA, msg
+        self.assertAlmostEqual(testA, 0, msg=msg, delta=DELTA)
 
     def test_CellMat_PointMat_corner_ext(self):
         """unittest with an external corner interface"""
@@ -96,7 +80,7 @@
         testA = np.sum(abs(result - solution))
         msg = "Wrong result: returned " + str(result) + ", expected: " + str(solution)
         DELTA = 1e-10
-        assert abs(testA-0) < DELTA, msg
+        self.assertAlmostEqual(testA, 0, msg=msg, delta=DELTA)
 
     def test_CellMat_PointMat_corner_int(self):
         """unittest with an internal corner interface"""
@@ -124,7 +108,7 @@
         testA = np.sum(abs(result - solution))
         msg = "Wrong result: returned " + str(result) + ", expected: " + str(solution)
         DELTA = 1e-10
-        assert abs(testA-0) < DELTA, msg
+        self.assertAlmostEqual(testA, 0, msg=msg, delta=DELTA)
 
     def test_CellMat_PointMat_self(self):
         """unittest with interface of a mesh on itself"""
@@ -145,4 +129,4 @@
         testA = np.sum(abs(result - solution))
         msg = "Wrong result: returned " + str(result) + ", expected: " + str(solution)
         DELTA = 1e-10
-        assert abs(testA-0) < DELTA, msg+        self.assertAlmostEqual(testA, 0, msg=msg, delta=DELTA)