# -*- coding: utf-8 -*-
<<<<<<< HEAD

import pytest
from pyleecan.Classes.Mesh import Mesh
from pyleecan.Classes.ElementMat import ElementMat
from pyleecan.Classes.NodeMat import NodeMat
import numpy as np

@pytest.mark.METHODS
class Test_get_vertice(object):
    """unittest for Mesh and Element get_all_connectivity methods"""
    def setup_method(self, method):
        self.mesh = Mesh()
        self.mesh.element["Quad4"] = ElementMat(nb_node_per_element=4)
        self.mesh.element["Triangle3"] = ElementMat(nb_node_per_element=3)
        self.mesh.element["Segment2"] = ElementMat(nb_node_per_element=2)
        self.mesh.node = NodeMat()
        self.mesh.node.add_node(np.array([0, 0]))
        self.mesh.node.add_node(np.array([1, 0]))
        self.mesh.node.add_node(np.array([1, 2]))
        self.mesh.node.add_node(np.array([2, 3]))
        self.mesh.node.add_node(np.array([3, 3]))

        self.mesh.add_element(np.array([0, 1, 2]), "Triangle3", group=int(3))
        self.mesh.add_element(np.array([1, 2, 3]), "Triangle3", group=int(3))
        self.mesh.add_element(np.array([4, 2, 3]), "Triangle3", group=int(2))
        self.mesh.add_element(np.array([4, 3]), "Segment2", group=int(2))

    def test_ElementMat_empty(self):
        """unittest with ElementMat object. Test for empty Mesh"""

        solution = 0
        result = self.mesh.get_vertice("Quad4")[0]
        testA = result.size
        msg = (    
            "Wrong output: returned "    
            + str(result.size)    
            + ", expected: "    
            + str(solution)    
        )
        DELTA = 1e-10
        assert abs(testA-solution) < DELTA, msg

    def test_ElementMat_seg(self):
        """unittest with ElementMat object. Test for empty Mesh"""

        solution = 4
        result = self.mesh.get_vertice("Segment2")[0]
        testA = result.size
        msg = (    
            "Wrong output: returned "    
            + str(result.size)    
            + ", expected: "    
            + str(solution)    
        )
        DELTA = 1e-10
        assert abs(testA-solution) < DELTA, msg

    def test_ElementMat_tgl(self):
        """unittest with ElementMat object. Test for empty Mesh"""

        solution = 18
        result = self.mesh.get_vertice("Triangle3")[0]
        testA = result.size
        msg = (    
            "Wrong output: returned "    
            + str(result.size)    
            + ", expected: "    
            + str(solution)    
        )
        DELTA = 1e-10
        assert abs(testA-solution) < DELTA, msg
=======
import pytest
from unittest import TestCase
from pyleecan.Classes.MeshMat import MeshMat
from pyleecan.Classes.CellMat import CellMat
from pyleecan.Classes.PointMat import PointMat
import numpy as np


@pytest.mark.MeshSol
class unittest_get_vertice(TestCase):
    """unittest for Mesh and Element get_all_connectivity methods"""

    @classmethod
    def setUp(self):
        self.mesh = MeshMat()
        self.mesh.cell["triangle"] = CellMat(nb_pt_per_cell=3)
        self.mesh.cell["segment"] = CellMat(nb_pt_per_cell=2)
        self.mesh.point = PointMat()
        self.mesh.point.add_point(np.array([0, 0]))
        self.mesh.point.add_point(np.array([1, 0]))
        self.mesh.point.add_point(np.array([1, 2]))
        self.mesh.point.add_point(np.array([2, 3]))
        self.mesh.point.add_point(np.array([3, 3]))

        self.mesh.add_cell(np.array([0, 1, 2]), "triangle", group_name="stator")
        self.mesh.add_cell(np.array([1, 2, 3]), "triangle", group_name="stator")
        self.mesh.add_cell(np.array([4, 2, 3]), "triangle", group_name="rotor")
        self.mesh.add_cell(np.array([4, 2]), "segment")

        self.DELTA = 1e-10

    def test_MeshMat(self):
        """unittest with Meshmat object"""

        solution = np.array([[3, 3], [1, 2], [2, 3]])
        vert = self.mesh.get_vertice([2, 3])
        results = vert["triangle"]
        testA = np.sum(abs(solution - results))
        msg = "Wrong output: returned " + str(results) + ", expected: " + str(solution)
        self.assertAlmostEqual(testA, 0, msg=msg, delta=self.DELTA)

        solution = np.array([[3, 3], [1, 2]])
        results = vert["segment"]
        testA = np.sum(abs(solution - results))
        msg = "Wrong output: returned " + str(results) + ", expected: " + str(solution)
        self.assertAlmostEqual(testA, 0, msg=msg, delta=self.DELTA)

        solution = np.array(
            [
                [[0, 0], [1, 0], [1, 2]],
                [[1, 0], [1, 2], [2, 3]],
                [[3, 3], [1, 2], [2, 3]],
            ]
        )
        vert = self.mesh.get_vertice([0, 1, 2])
        results = vert["triangle"]
        testA = np.sum(abs(solution - results))
        msg = "Wrong output: returned " + str(results) + ", expected: " + str(solution)
        self.assertAlmostEqual(testA, 0, msg=msg, delta=self.DELTA)
>>>>>>> 421e9a84
<|MERGE_RESOLUTION|>--- conflicted
+++ resolved
@@ -1,77 +1,4 @@
 # -*- coding: utf-8 -*-
-<<<<<<< HEAD
-
-import pytest
-from pyleecan.Classes.Mesh import Mesh
-from pyleecan.Classes.ElementMat import ElementMat
-from pyleecan.Classes.NodeMat import NodeMat
-import numpy as np
-
-@pytest.mark.METHODS
-class Test_get_vertice(object):
-    """unittest for Mesh and Element get_all_connectivity methods"""
-    def setup_method(self, method):
-        self.mesh = Mesh()
-        self.mesh.element["Quad4"] = ElementMat(nb_node_per_element=4)
-        self.mesh.element["Triangle3"] = ElementMat(nb_node_per_element=3)
-        self.mesh.element["Segment2"] = ElementMat(nb_node_per_element=2)
-        self.mesh.node = NodeMat()
-        self.mesh.node.add_node(np.array([0, 0]))
-        self.mesh.node.add_node(np.array([1, 0]))
-        self.mesh.node.add_node(np.array([1, 2]))
-        self.mesh.node.add_node(np.array([2, 3]))
-        self.mesh.node.add_node(np.array([3, 3]))
-
-        self.mesh.add_element(np.array([0, 1, 2]), "Triangle3", group=int(3))
-        self.mesh.add_element(np.array([1, 2, 3]), "Triangle3", group=int(3))
-        self.mesh.add_element(np.array([4, 2, 3]), "Triangle3", group=int(2))
-        self.mesh.add_element(np.array([4, 3]), "Segment2", group=int(2))
-
-    def test_ElementMat_empty(self):
-        """unittest with ElementMat object. Test for empty Mesh"""
-
-        solution = 0
-        result = self.mesh.get_vertice("Quad4")[0]
-        testA = result.size
-        msg = (    
-            "Wrong output: returned "    
-            + str(result.size)    
-            + ", expected: "    
-            + str(solution)    
-        )
-        DELTA = 1e-10
-        assert abs(testA-solution) < DELTA, msg
-
-    def test_ElementMat_seg(self):
-        """unittest with ElementMat object. Test for empty Mesh"""
-
-        solution = 4
-        result = self.mesh.get_vertice("Segment2")[0]
-        testA = result.size
-        msg = (    
-            "Wrong output: returned "    
-            + str(result.size)    
-            + ", expected: "    
-            + str(solution)    
-        )
-        DELTA = 1e-10
-        assert abs(testA-solution) < DELTA, msg
-
-    def test_ElementMat_tgl(self):
-        """unittest with ElementMat object. Test for empty Mesh"""
-
-        solution = 18
-        result = self.mesh.get_vertice("Triangle3")[0]
-        testA = result.size
-        msg = (    
-            "Wrong output: returned "    
-            + str(result.size)    
-            + ", expected: "    
-            + str(solution)    
-        )
-        DELTA = 1e-10
-        assert abs(testA-solution) < DELTA, msg
-=======
 import pytest
 from unittest import TestCase
 from pyleecan.Classes.MeshMat import MeshMat
@@ -130,5 +57,4 @@
         results = vert["triangle"]
         testA = np.sum(abs(solution - results))
         msg = "Wrong output: returned " + str(results) + ", expected: " + str(solution)
-        self.assertAlmostEqual(testA, 0, msg=msg, delta=self.DELTA)
->>>>>>> 421e9a84
+        self.assertAlmostEqual(testA, 0, msg=msg, delta=self.DELTA)