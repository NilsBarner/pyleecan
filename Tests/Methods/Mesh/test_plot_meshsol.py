import numpy as np
import pytest
from SciDataTool import DataFreq, DataLinspace, VectorField

from pyleecan.Classes.ElementMat import ElementMat
from pyleecan.Classes.MeshMat import MeshMat
from pyleecan.Classes.MeshSolution import MeshSolution
from pyleecan.Classes.NodeMat import NodeMat
from pyleecan.Classes.SolutionVector import SolutionVector
from pyleecan.Functions.load import load
from Tests import save_plot_path as save_path


<<<<<<< HEAD
def _gen_mesh_solution():
=======
def gen_mesh_solution():
>>>>>>> c104b0fc
    mesh = MeshMat(dimension=3)
    mesh.node = NodeMat()
    mesh.node.add_node([1, 0, -1])
    mesh.node.add_node([0.707, 0.707, -1])
    mesh.node.add_node([0, 1, -1])
    mesh.node.add_node([-0.707, 0.707, -1])
    mesh.node.add_node([-1, 0, -1])
    mesh.node.add_node([-0.707, -0.707, -1])
    mesh.node.add_node([0, -1, -1])
    mesh.node.add_node([0.707, -0.707, -1])
    mesh.node.add_node([1, 0, 1])
    mesh.node.add_node([0.707, 0.707, 1])
    mesh.node.add_node([0, 1, 1])
    mesh.node.add_node([-0.707, 0.707, 1])
    mesh.node.add_node([-1, 0, 1])
    mesh.node.add_node([-0.707, -0.707, 1])
    mesh.node.add_node([0, -1, 1])
    mesh.node.add_node([0.707, -0.707, 1])

    mesh.element_dict["quad"] = ElementMat(nb_node_per_element=4)
    mesh.add_element([0, 8, 9, 1], "quad")
    mesh.add_element([1, 9, 10, 2], "quad")
    mesh.add_element([2, 10, 11, 3], "quad")
    mesh.add_element([3, 11, 12, 4], "quad")
    mesh.add_element([4, 12, 13, 5], "quad")
    mesh.add_element([5, 13, 14, 6], "quad")
    mesh.add_element([6, 14, 15, 7], "quad")
    mesh.add_element([7, 15, 8, 0], "quad")
    mesh.element_dict["quad"].indice = np.array([1, 2, 3, 4, 5, 6, 7, 8])

    alpha = np.arange(8) * 2 * np.pi / 8
    k = -2
    field = np.exp(1j * k * alpha)
    field = np.hstack((field.T, field.T))
    Indice = DataLinspace(
        name="indice",
        initial=0,
        final=15,
        number=16,
    )
    field_rad = DataFreq(
        name="Radial field",
        unit="",
        symbol="F_{rad}",
        axes=[Indice],
        values=field,
    )
    field_circ = DataFreq(
        name="Circ. field",
        unit="",
        symbol="F_{circ}",
        axes=[Indice],
        values=field,
    )
    components = {}
    components["radial"] = field_rad
    components["circ"] = field_circ
    vectorfield = VectorField(
        name="Field",
        symbol="F",
        components=components,
    )
    solution = SolutionVector(
        field=vectorfield,
        label="Field",
    )
<<<<<<< HEAD

=======
>>>>>>> c104b0fc
    return mesh, solution


@pytest.fixture
<<<<<<< HEAD
def gen_mesh_solution():
    return _gen_mesh_solution()


@pytest.mark.MeshSol
def test_plot_glyph(gen_mesh_solution):
    mesh, solution = gen_mesh_solution
=======
def fixture_gen_mesh_solution():
    return gen_mesh_solution()


@pytest.mark.MeshSol
def test_plot_glyph(fixture_gen_mesh_solution):
    mesh, solution = fixture_gen_mesh_solution
>>>>>>> c104b0fc
    MSol = MeshSolution(
        mesh=mesh,
        solution_dict={solution.label: solution},
        dimension=3,
    )
    MSol.plot_glyph(
        is_show_fig=False,
        is_point_arrow=True,
        save_path=save_path + "/plot_glyph.png",
    )


@pytest.mark.MeshSol
@pytest.mark.skip
<<<<<<< HEAD
def test_plot_glyph_animated(gen_mesh_solution):
    mesh, solution = gen_mesh_solution
=======
def test_plot_glyph_animated(fixture_gen_mesh_solution):
    mesh, solution = fixture_gen_mesh_solution
>>>>>>> c104b0fc
    MSol = MeshSolution(
        mesh=mesh,
        solution_dict={solution.label: solution},
        dimension=3,
    )
    MSol.plot_glyph(
        is_point_arrow=True,
        save_path=save_path + "/plot_glyph_animated.gif",
        is_animated=True,
    )


@pytest.mark.MeshSol
<<<<<<< HEAD
def test_plot_deflection(gen_mesh_solution):
    mesh, solution = gen_mesh_solution
=======
def test_plot_deflection(fixture_gen_mesh_solution):
    mesh, solution = fixture_gen_mesh_solution
>>>>>>> c104b0fc
    MSol = MeshSolution(
        mesh=mesh,
        solution_dict={solution.label: solution},
        dimension=3,
    )
    MSol.plot_deflection(
        save_path=save_path + "/plot_deflection_animated.png",
    )


@pytest.mark.MeshSol
@pytest.mark.skip
<<<<<<< HEAD
def test_plot_deflection_animated(gen_mesh_solution):
    mesh, solution = gen_mesh_solution
=======
def test_plot_deflection_animated(fixture_gen_mesh_solution):
    mesh, solution = fixture_gen_mesh_solution
>>>>>>> c104b0fc
    MSol = MeshSolution(
        mesh=mesh,
        solution_dict={solution.label: solution},
        dimension=3,
    )
    MSol.plot_deflection(
        save_path=save_path + "/plot_deflection_animated.gif",
        is_animated=True,
    )


if __name__ == "__main__":
<<<<<<< HEAD
    mesh_solution = _gen_mesh_solution()
    test_plot_glyph(mesh_solution)
    test_plot_glyph_animated(mesh_solution)
    test_plot_deflection(mesh_solution)
    test_plot_deflection_animated(mesh_solution)
=======
    # test_plot_glyph(gen_mesh_solution())
    # test_plot_glyph_animated(gen_mesh_solution())
    test_plot_deflection(gen_mesh_solution())
    # test_plot_deflection_animated(gen_mesh_solution())
>>>>>>> c104b0fc
<|MERGE_RESOLUTION|>--- conflicted
+++ resolved
@@ -11,11 +11,7 @@
 from Tests import save_plot_path as save_path
 
 
-<<<<<<< HEAD
 def _gen_mesh_solution():
-=======
-def gen_mesh_solution():
->>>>>>> c104b0fc
     mesh = MeshMat(dimension=3)
     mesh.node = NodeMat()
     mesh.node.add_node([1, 0, -1])
@@ -82,15 +78,10 @@
         field=vectorfield,
         label="Field",
     )
-<<<<<<< HEAD
-
-=======
->>>>>>> c104b0fc
     return mesh, solution
 
 
 @pytest.fixture
-<<<<<<< HEAD
 def gen_mesh_solution():
     return _gen_mesh_solution()
 
@@ -98,15 +89,6 @@
 @pytest.mark.MeshSol
 def test_plot_glyph(gen_mesh_solution):
     mesh, solution = gen_mesh_solution
-=======
-def fixture_gen_mesh_solution():
-    return gen_mesh_solution()
-
-
-@pytest.mark.MeshSol
-def test_plot_glyph(fixture_gen_mesh_solution):
-    mesh, solution = fixture_gen_mesh_solution
->>>>>>> c104b0fc
     MSol = MeshSolution(
         mesh=mesh,
         solution_dict={solution.label: solution},
@@ -121,13 +103,8 @@
 
 @pytest.mark.MeshSol
 @pytest.mark.skip
-<<<<<<< HEAD
 def test_plot_glyph_animated(gen_mesh_solution):
     mesh, solution = gen_mesh_solution
-=======
-def test_plot_glyph_animated(fixture_gen_mesh_solution):
-    mesh, solution = fixture_gen_mesh_solution
->>>>>>> c104b0fc
     MSol = MeshSolution(
         mesh=mesh,
         solution_dict={solution.label: solution},
@@ -141,13 +118,8 @@
 
 
 @pytest.mark.MeshSol
-<<<<<<< HEAD
 def test_plot_deflection(gen_mesh_solution):
     mesh, solution = gen_mesh_solution
-=======
-def test_plot_deflection(fixture_gen_mesh_solution):
-    mesh, solution = fixture_gen_mesh_solution
->>>>>>> c104b0fc
     MSol = MeshSolution(
         mesh=mesh,
         solution_dict={solution.label: solution},
@@ -160,13 +132,8 @@
 
 @pytest.mark.MeshSol
 @pytest.mark.skip
-<<<<<<< HEAD
 def test_plot_deflection_animated(gen_mesh_solution):
     mesh, solution = gen_mesh_solution
-=======
-def test_plot_deflection_animated(fixture_gen_mesh_solution):
-    mesh, solution = fixture_gen_mesh_solution
->>>>>>> c104b0fc
     MSol = MeshSolution(
         mesh=mesh,
         solution_dict={solution.label: solution},
@@ -179,15 +146,8 @@
 
 
 if __name__ == "__main__":
-<<<<<<< HEAD
     mesh_solution = _gen_mesh_solution()
     test_plot_glyph(mesh_solution)
     test_plot_glyph_animated(mesh_solution)
     test_plot_deflection(mesh_solution)
-    test_plot_deflection_animated(mesh_solution)
-=======
-    # test_plot_glyph(gen_mesh_solution())
-    # test_plot_glyph_animated(gen_mesh_solution())
-    test_plot_deflection(gen_mesh_solution())
-    # test_plot_deflection_animated(gen_mesh_solution())
->>>>>>> c104b0fc
+    test_plot_deflection_animated(mesh_solution)