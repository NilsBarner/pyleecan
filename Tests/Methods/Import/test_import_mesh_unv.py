--- conflicted
+++ resolved
@@ -62,16 +62,12 @@
 
     meshsol = MeshSolution(dimension=3)
     meshsol.mesh = [mesh]
-<<<<<<< HEAD
     meshsol.plot_mesh(
         save_path=join(save_path, splitext(basename(unv_file["path"]))[0] + '.png'), 
         is_show_axes=True, 
         is_show_fig=False,
     )
-=======
-    meshsol.plot_mesh(save_path="D:/test.png", is_show_fig=False)
 
->>>>>>> 53b92c0a
 
 if __name__ == "__main__":
     for param in list_param:
