# -*- coding: utf-8 -*-
import pytest

from pyleecan.Classes.ForceTensor import ForceTensor
from pyleecan.Methods.Simulation.ForceTensor import element_loop

from pyleecan.Classes.Output import Output
from pyleecan.Classes.OutMagFEMM import OutMagFEMM

from pyleecan.Functions.MeshSolution.build_solution_vector import build_solution_vector
from pyleecan.Functions.MeshSolution.build_solution_data import build_solution_data
from pyleecan.Functions.MeshSolution.build_meshsolution import build_meshsolution
from SciDataTool import Data1D

from pyleecan.Classes.NodeMat import NodeMat
from pyleecan.Classes.MeshMat import MeshMat
from pyleecan.Classes.CellMat import CellMat

import numpy as np
import matplotlib.pyplot as plt


@pytest.mark.skip
@pytest.mark.Force
def test_Force_Tensor_compforce():
    """Validation of compforce method from ForceTensor module by comparing with analytical solution on an elementary triangle."""

    # 'axes_dict' input
    axes_dict = {
        "Time": [0],
        "Angle": [0],
    }

    # 'output' input

    # Mesh object

    mesh = MeshMat()
    mesh.cell["triangle3"] = CellMat(nb_node_per_cell=3)
    mesh.node = NodeMat()

    mesh.node.add_node(np.array([0, 0]))
    mesh.node.add_node(np.array([0, 1]))
    mesh.node.add_node(np.array([1, 0]))

    nodes_test = np.array([0, 1, 2])
    mesh.add_cell(nodes_test, "triangle3")

    # Mag object
    Time = Data1D(name="time", values=[0], is_components=True)
    indices_cell = [0]
    Indices_Cell = Data1D(name="indice", values=indices_cell, is_components=True)
    axis_list = [Time, Indices_Cell]

    mu = 1

    B_elem = np.array([[[mu / 2, 0]]])
    H_elem = np.array([[[1 / 2, 0]]])
    mu_elem = np.array([[mu]])

    B_sol = build_solution_vector(
        field=B_elem,
        axis_list=axis_list,
        name="Magnetic Flux Density",
        symbol="B",
        unit="T",
    )
    H_sol = build_solution_vector(
        field=H_elem,
        axis_list=axis_list,
        name="Magnetic Field",
        symbol="H",
        unit="A/m",
    )
    mu_sol = build_solution_data(
        field=mu_elem,
        axis_list=axis_list,
        name="Magnetic Permeability",
        symbol="mu",
        unit="H/m",
    )

    list_solution = [B_sol, H_sol, mu_sol]

    out_dict["meshsolution"] = build_meshsolution(
        list_solution=list_solution,
        label="FEMM 2D Magnetostatic",
        list_mesh=meshFEMM,
        group=groups,
    )


def test_element_loop_1cell():
    """Validation of element_loop method from ForceTensor module by comparing with analytical solution on an elementary triangle."""

    # Mesh object
    mesh = MeshMat()
    mesh.cell["triangle3"] = CellMat(nb_node_per_cell=3)
    mesh.node = NodeMat()

    mesh.node.add_node(np.array([0, 0]))
    mesh.node.add_node(np.array([1, 0]))
    mesh.node.add_node(np.array([0, 1]))

    nodes_test = np.array([0, 1, 2])
    mesh.add_cell(nodes_test, "triangle3")

    indice = [0]

    # Physical quantities
    dim = 2
    Nt_tot = 1

    mu = 1
    Be = np.array([[[mu / 2, 0]]])
    He = np.array([[[-1 / 2, 0]]])
    mue = np.array([[mu]])

    Me = np.reshape(Be / mue - He, (dim, 1, Nt_tot))

    alphaij = [[1, 0, 0], [1, 0, 0]]

    alpha1 = 1
    alpha2 = 1

    # Computation
    tensor = ForceTensor()

    f, connect = tensor.element_loop(mesh, Be, He, mue, indice, dim, Nt_tot, alphaij)

    f1_analytic = 1 / 2 * mu * np.array([alpha1 + alpha2, alpha2])
    f2_analytic = 1 / 2 * mu * np.array([-(alpha1 + alpha2), 0])
    f3_analytic = 1 / 2 * mu * np.array([0, -alpha2])

    assert (f[0, :, 0] == f1_analytic).all()
    assert (f[1, :, 0] == f2_analytic).all()
    assert (f[2, :, 0] == f3_analytic).all()

    print("test_element_loop succeeded")

    return True


def test_comp_magnetostrictive_tensor_1cell():
    """Validation of comp_magnetostrictive_tensor method from ForceTensor module by comparing with analytical solution on an elementary triangle."""

    # Physical quantities
    dim = 2
    Nt_tot = 1

    mu = 1
    Be = np.array([[[mu / 2, 0]]])
    He = np.array([[[-1 / 2, 0]]])
    mue = np.array([[mu]])

    Me = np.reshape(Be / mue - He, (dim, 1, Nt_tot))

    alphaij = [[1, 0, 0], [1, 0, 0]]

    alpha1 = 1
    alpha2 = 1

    # Computation
    tensor = ForceTensor()

    tensor_comp = tensor.comp_magnetrosctrictive_tensor(
        mue, Me, Nt_tot, alphaij
    )  # Should be equal to -alpha1*mu*MM' - alpha2*mu*M²*I2

    assert tensor_comp[0, 0, 0] == -mu * (alpha1 + alpha2)
    assert tensor_comp[0, 1, 0] == 0
    assert tensor_comp[1, 0, 0] == 0
    assert tensor_comp[1, 1, 0] == -mu * alpha2

    print("test_comp_magnetostrictive_tensor succeeded")

    return True


def test_comp_normal_to_edge():

<<<<<<< HEAD
=======
    vec_x = []
    vec_y = []
>>>>>>> 5349955d
    x_normal = []
    y_normal = []
    x_nodes = []
    y_nodes = []

    ## Mesh object
    mesh = MeshMat()
    mesh.cell["triangle3"] = CellMat(nb_node_per_cell=3)
    mesh.node = NodeMat()

<<<<<<< HEAD
    mesh.node.add_node(np.array([0.33, 0]))
    mesh.node.add_node(np.array([-1, 1]))
    mesh.node.add_node(np.array([1, 1.22]))
=======
    mesh.node.add_node(np.array([1, 1.22]))
    mesh.node.add_node(np.array([0.33, 0]))
    mesh.node.add_node(np.array([-1, 1]))
>>>>>>> 5349955d

    nodes_test = np.array([0, 1, 2])
    mesh.add_cell(nodes_test, "triangle3")

    indice = [0]

    ## Normal comp

    dim = 2

    for key in mesh.cell:

<<<<<<< HEAD

=======
>>>>>>> 5349955d
        nb_node_per_cell = mesh.cell[
            key
        ].nb_node_per_cell  # Number of nodes per element

        mesh_cell_key = mesh.cell[key]
        connect = mesh.cell[key].get_connectivity()  # Each row of connect is an element
        nb_elem = len(connect)

        nb_node = mesh.node.nb_node  # Total nodes number

<<<<<<< HEAD

=======
>>>>>>> 5349955d
        # Loop on element (elt)
        for elt_indice, elt_number in enumerate(indice):

            node_number = mesh_cell_key.get_connectivity(
                elt_number
            )  # elt nodes numbers, can differ from indices
            vertice = mesh.get_vertice(elt_number)[key]  # elt nodes coordonates

            # Triangle orientation, needed for normal orientation. 1 if trigo oriented, -1 otherwise
            orientation_sign = np.sign(
                np.cross(vertice[1] - vertice[0], vertice[2] - vertice[0])
            )

            for n in range(nb_node_per_cell):

                edge_vector = (
                    vertice[(n + 1) % nb_node_per_cell] - vertice[n % nb_node_per_cell]
                )  # coordonées du vecteur nn+1

<<<<<<< HEAD

=======
>>>>>>> 5349955d
                L = np.linalg.norm(edge_vector)
                # Normalized normal vector n, that has to be directed outside the element (i.e. normal ^ edge same sign as the orientation)
                normal_to_edge_unoriented = (
                    np.array((edge_vector[1], -edge_vector[0])) / L
                )
                normal_to_edge = (
                    normal_to_edge_unoriented
                    * np.sign(np.cross(normal_to_edge_unoriented, edge_vector))
                    * orientation_sign
                )
                normal_to_edge.reshape(dim, 1)

<<<<<<< HEAD
                x_normal.append(normal_to_edge[0]+(vertice[n][0]+vertice[(n + 1) % nb_node_per_cell][0])/2)
                x_nodes.append(vertice[n][0])
                y_normal.append(normal_to_edge[1]+(vertice[n][1]+vertice[(n + 1) % nb_node_per_cell][1])/2)
                y_nodes.append(vertice[n][1])
                print(np.linalg.norm(normal_to_edge))
                #plt.plot(edge_vector[0],edge_vector[1],'b')
                #plt.plot(normal_to_edge[0],normal_to_edge[1],'r')
    

    lim = 4
    plt.plot(x_normal,y_normal,'or')
    plt.plot(x_nodes,y_nodes,'ob')
    plt.plot([0],[0],'o',color='black')
    plt.axis("square")

    plt.xlim([-lim,lim])
    plt.ylim([-lim,lim])
    plt.show()



=======
                # x_normal.append(
                #     normal_to_edge[0]
                #     + (vertice[n][0] + vertice[(n + 1) % nb_node_per_cell][0]) / 2
                # )
                vec_x.append(normal_to_edge[0])
                vec_y.append(normal_to_edge[1])
                x_normal.append(
                    (vertice[n][0] + vertice[(n + 1) % nb_node_per_cell][0]) / 2
                )
                x_nodes.append(vertice[n][0])
                # y_normal.append(
                #     normal_to_edge[1]
                #     + (vertice[n][1] + vertice[(n + 1) % nb_node_per_cell][1]) / 2
                # )
                y_normal.append(
                    (vertice[n][1] + vertice[(n + 1) % nb_node_per_cell][1]) / 2
                )
                y_nodes.append(vertice[n][1])
                print(np.linalg.norm(normal_to_edge))
                # plt.plot(edge_vector[0],edge_vector[1],'b')
                # plt.plot(normal_to_edge[0],normal_to_edge[1],'r')

    lim = 4
    plt.quiver(x_normal, y_normal, vec_x, vec_y)
    plt.plot(x_nodes, y_nodes, "ob")
    plt.plot([0], [0], "o", color="black")
    plt.axis("square")

    plt.xlim([-lim, lim])
    plt.ylim([-lim, lim])
    plt.show()


>>>>>>> 5349955d
if __name__ == "__main__":

    test_comp_normal_to_edge()<|MERGE_RESOLUTION|>--- conflicted
+++ resolved
@@ -21,7 +21,7 @@
 
 
 @pytest.mark.skip
-@pytest.mark.Force
+@pytest.mark.ForceTensor
 def test_Force_Tensor_compforce():
     """Validation of compforce method from ForceTensor module by comparing with analytical solution on an elementary triangle."""
 
@@ -90,6 +90,7 @@
     )
 
 
+@pytest.mark.ForceTensor
 def test_element_loop_1cell():
     """Validation of element_loop method from ForceTensor module by comparing with analytical solution on an elementary triangle."""
 
@@ -141,6 +142,7 @@
     return True
 
 
+@pytest.mark.ForceTensor
 def test_comp_magnetostrictive_tensor_1cell():
     """Validation of comp_magnetostrictive_tensor method from ForceTensor module by comparing with analytical solution on an elementary triangle."""
 
@@ -179,11 +181,8 @@
 
 def test_comp_normal_to_edge():
 
-<<<<<<< HEAD
-=======
     vec_x = []
     vec_y = []
->>>>>>> 5349955d
     x_normal = []
     y_normal = []
     x_nodes = []
@@ -194,15 +193,9 @@
     mesh.cell["triangle3"] = CellMat(nb_node_per_cell=3)
     mesh.node = NodeMat()
 
-<<<<<<< HEAD
-    mesh.node.add_node(np.array([0.33, 0]))
-    mesh.node.add_node(np.array([-1, 1]))
-    mesh.node.add_node(np.array([1, 1.22]))
-=======
     mesh.node.add_node(np.array([1, 1.22]))
     mesh.node.add_node(np.array([0.33, 0]))
     mesh.node.add_node(np.array([-1, 1]))
->>>>>>> 5349955d
 
     nodes_test = np.array([0, 1, 2])
     mesh.add_cell(nodes_test, "triangle3")
@@ -215,10 +208,6 @@
 
     for key in mesh.cell:
 
-<<<<<<< HEAD
-
-=======
->>>>>>> 5349955d
         nb_node_per_cell = mesh.cell[
             key
         ].nb_node_per_cell  # Number of nodes per element
@@ -229,10 +218,6 @@
 
         nb_node = mesh.node.nb_node  # Total nodes number
 
-<<<<<<< HEAD
-
-=======
->>>>>>> 5349955d
         # Loop on element (elt)
         for elt_indice, elt_number in enumerate(indice):
 
@@ -252,10 +237,6 @@
                     vertice[(n + 1) % nb_node_per_cell] - vertice[n % nb_node_per_cell]
                 )  # coordonées du vecteur nn+1
 
-<<<<<<< HEAD
-
-=======
->>>>>>> 5349955d
                 L = np.linalg.norm(edge_vector)
                 # Normalized normal vector n, that has to be directed outside the element (i.e. normal ^ edge same sign as the orientation)
                 normal_to_edge_unoriented = (
@@ -268,29 +249,6 @@
                 )
                 normal_to_edge.reshape(dim, 1)
 
-<<<<<<< HEAD
-                x_normal.append(normal_to_edge[0]+(vertice[n][0]+vertice[(n + 1) % nb_node_per_cell][0])/2)
-                x_nodes.append(vertice[n][0])
-                y_normal.append(normal_to_edge[1]+(vertice[n][1]+vertice[(n + 1) % nb_node_per_cell][1])/2)
-                y_nodes.append(vertice[n][1])
-                print(np.linalg.norm(normal_to_edge))
-                #plt.plot(edge_vector[0],edge_vector[1],'b')
-                #plt.plot(normal_to_edge[0],normal_to_edge[1],'r')
-    
-
-    lim = 4
-    plt.plot(x_normal,y_normal,'or')
-    plt.plot(x_nodes,y_nodes,'ob')
-    plt.plot([0],[0],'o',color='black')
-    plt.axis("square")
-
-    plt.xlim([-lim,lim])
-    plt.ylim([-lim,lim])
-    plt.show()
-
-
-
-=======
                 # x_normal.append(
                 #     normal_to_edge[0]
                 #     + (vertice[n][0] + vertice[(n + 1) % nb_node_per_cell][0]) / 2
@@ -324,7 +282,6 @@
     plt.show()
 
 
->>>>>>> 5349955d
 if __name__ == "__main__":
 
     test_comp_normal_to_edge()