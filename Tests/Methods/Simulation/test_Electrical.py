--- conflicted
+++ resolved
@@ -11,37 +11,6 @@
 from pyleecan.definitions import DATA_DIR
 
 
-<<<<<<< HEAD
-
-def test_resistance():
-    """Check that resistance computation is correct"""
-    result = IPMSM_A.stator.comp_resistance_wind()
-    assert result == pytest.approx(0.035951, abs=0.00001)
-
-
-def test_DQ_axis_rotor():
-    """Check that the DQ axis are correct for the rotor"""
-    d_axis = IPMSM_A.rotor.comp_angle_d_axis()
-    assert d_axis == pytest.approx(pi / 8, abs=0.0001)
-
-    q_axis = IPMSM_A.rotor.comp_angle_q_axis()
-    assert q_axis == pytest.approx(2 * pi / 8, abs=0.0001)
-
-
-def test_DQ_axis_stator():
-    """Check that the DQ axis are correct for the stator"""
-    d_axis = IPMSM_A.stator.comp_angle_d_axis()
-    assert d_axis == pytest.approx(1.31, abs=0.001)
-
-    q_axis = IPMSM_A.stator.comp_angle_q_axis()
-    assert q_axis == pytest.approx(1.31 + pi / 8, abs=0.0001)
-
-
-def test_comp_rot_dir():
-    """Check that the computation of the rot dir is correct"""
-    rot_dir = IPMSM_A.stator.comp_rot_dir()
-    assert rot_dir == 1
-=======
 @pytest.fixture(scope="module")
 def Toyota_Prius():
     Toyota_Prius = load(join(DATA_DIR, "Machine", "Toyota_Prius.json"))
@@ -83,5 +52,4 @@
             not IPMSM_B.stator.winding.is_reverse_wind
         )
         rot_dir = IPMSM_B.stator.comp_rot_dir()
-        assert rot_dir == 1
->>>>>>> d5b84017
+        assert rot_dir == 1