# -*- coding: utf-8 -*-
import pytest

from numpy import ndarray, arcsin, exp
from pyleecan.Classes.LamSlot import LamSlot
from pyleecan.Classes.SlotW12 import SlotW12
from pyleecan.Classes.Segment import Segment
from pyleecan.Classes.SurfLine import SurfLine
from pyleecan.Classes.Arc1 import Arc1
from pyleecan.Classes.Arc3 import Arc3
from pyleecan.Classes.Slot import Slot
from pyleecan.Methods.Slot.SlotW12 import S12_R20CheckError

# For AlmostEqual
DELTA = 1e-4

slotW12_test = list()

# Internal Slot
lam = LamSlot(is_internal=True, Rext=0.1325)
lam.slot = SlotW12(H0=1e-3, H1=6e-3, R1=0.5e-3, R2=2e-3)
slotW12_test.append(
    {
        "test_obj": lam,
        "S_exp": 3.91088e-5,
        "Aw": 0.0299276,
        "SW_exp": 3.028318e-5,
        "H_exp": 1.0015e-2,
    }
)

# Outward Slot
lam = LamSlot(is_internal=False, Rint=0.1325)
lam.slot = SlotW12(H0=1e-3, H1=6e-3, R1=0.5e-3, R2=2e-3)
slotW12_test.append(
    {
        "test_obj": lam,
        "S_exp": 3.90283e-5,
        "Aw": 0.0273343,
        "SW_exp": 3.02831853e-5,
        "H_exp": 9.9849e-3,
    }
)


class Test_SlotW12_meth(object):
    """pytest for SlotW12 methods"""

    @pytest.mark.parametrize("test_dict", slotW12_test)
    def test_schematics(self, test_dict):
        """Check that the schematics is correct"""
        test_obj = test_dict["test_obj"]
        point_dict = test_obj.slot._comp_point_coordinate()

        # Check width
        assert abs(point_dict["Z1"] - point_dict["Z8"]) == pytest.approx(
            2 * test_obj.slot.R2
        )
        assert abs(point_dict["Z2"] - point_dict["Z7"]) == pytest.approx(
            2 * test_obj.slot.R2
        )
        assert abs(point_dict["Z3"] - point_dict["Z6"]) == pytest.approx(
            2 * test_obj.slot.R2
        )
        assert abs(point_dict["Z4"] - point_dict["Z5"]) == pytest.approx(
            2 * test_obj.slot.R2
        )
        # Check height
        assert abs(point_dict["Z1"] - point_dict["Z2"]) == pytest.approx(
            test_obj.slot.H0
        )
        assert abs(point_dict["Z2"] - point_dict["Z3"]) == pytest.approx(
            2 * test_obj.slot.R1
        )
        assert abs(point_dict["Z3"] - point_dict["Z4"]) == pytest.approx(
            test_obj.slot.H1
        )
        assert abs(point_dict["Z8"] - point_dict["Z7"]) == pytest.approx(
            test_obj.slot.H0
        )
        assert abs(point_dict["Z7"] - point_dict["Z6"]) == pytest.approx(
            2 * test_obj.slot.R1
        )
        assert abs(point_dict["Z6"] - point_dict["Z5"]) == pytest.approx(
            test_obj.slot.H1
        )

    @pytest.mark.parametrize("test_dict", slotW12_test)
    def test_comp_surface(self, test_dict):
        """Check that the computation of the surface is correct"""
        test_obj = test_dict["test_obj"]
        result = test_obj.slot.comp_surface()

        a = result
        b = test_dict["S_exp"]
        msg = "Return " + str(a) + " expected " + str(b)
        assert abs((a - b) / a - 0) < DELTA, msg
        # Check that the analytical method returns the same result as the numerical one
        b = Slot.comp_surface(test_obj.slot)
        msg = "Return " + str(a) + " expected " + str(b)
        assert abs((a - b) / a - 0) < 1e-5, msg

<<<<<<< HEAD
    @data(*slotW12_test)
    def test_comp_surface_wind(self, test_dict):
=======
    @pytest.mark.parametrize("test_dict", slotW12_test)
    def test_comp_surface_active(self, test_dict):
>>>>>>> d5b84017
        """Check that the computation of the winding surface is correct"""
        test_obj = test_dict["test_obj"]
        result = test_obj.slot.comp_surface_active()

        a = result
        b = test_dict["SW_exp"]
        msg = "Return " + str(a) + " expected " + str(b)
        assert abs((a - b) / a - 0) < DELTA, msg
        # Check that the analytical method returns the same result as the numerical one
        b = Slot.comp_surface_active(test_obj.slot)
        msg = "Return " + str(a) + " expected " + str(b)
        assert abs((a - b) / a - 0) < 1e-5, msg

    @pytest.mark.parametrize("test_dict", slotW12_test)
    def test_comp_height(self, test_dict):
        """Check that the computation of the height is correct"""
        test_obj = test_dict["test_obj"]
        result = test_obj.slot.comp_height()

        a = result
        b = test_dict["H_exp"]
        msg = "Return " + str(a) + " expected " + str(b)
        assert abs((a - b) / a - 0) < DELTA, msg
        # Check that the analytical method returns the same result as the numerical one
        b = Slot.comp_height(test_obj.slot)
        msg = "Return " + str(a) + " expected " + str(b)
        assert abs((a - b) / a - 0) < 1e-5, msg

    @pytest.mark.parametrize("test_dict", slotW12_test)
    def test_comp_angle_opening(self, test_dict):
        """Check that the computation of the average opening angle iscorrect"""
        test_obj = test_dict["test_obj"]
        a = test_obj.slot.comp_angle_opening()
        assert a == 2 * arcsin(2 * test_obj.slot.R2 / (2 * 0.1325))
        # Check that the analytical method returns the same result as the numerical one
        b = Slot.comp_angle_opening(test_obj.slot)
        msg = "Return " + str(a) + " expected " + str(b)
        assert abs((a - b) / a - 0) < DELTA, msg

<<<<<<< HEAD
    @data(*slotW12_test)
    def test_comp_angle_wind_eq(self, test_dict):
=======
    @pytest.mark.parametrize("test_dict", slotW12_test)
    def test_comp_angle_active_eq(self, test_dict):
>>>>>>> d5b84017
        """Check that the computation of the average angle is correct"""
        test_obj = test_dict["test_obj"]
        result = test_obj.slot.comp_angle_active_eq()

        a = result
        b = test_dict["Aw"]
        msg = "Return " + str(a) + " expected " + str(b)
        assert abs((a - b) / a - 0) < DELTA, msg

    def test_build_geometry(self):
        """Check if the build_geometry of the slot is correct"""
        test_obj = SlotW12(H0=1e-3, H1=6e-3, R1=0.5e-3, R2=2e-3)
        lam = LamSlot(is_internal=True, slot=test_obj, Rext=1)

        # Rbo = 1
        Z1 = exp(-1j * float(arcsin(2e-3)))
        Z2 = Z1 - 1e-3
        Z3 = Z2 - 1e-3
        Z4 = Z3 - 6e-3
        # symetry
        Z5 = Z4.conjugate()
        Z6 = Z3.conjugate()
        Z7 = Z2.conjugate()
        Z8 = Z1.conjugate()

        # creation of the curve
        curve_list = list()
        curve_list.append(Segment(Z1, Z2))
        curve_list.append(Arc3(Z2, Z3, True))
        curve_list.append(Segment(Z3, Z4))
        curve_list.append(Arc3(Z4, Z5, True))
        curve_list.append(Segment(Z5, Z6))
        curve_list.append(Arc3(Z6, Z7, True))
        curve_list.append(Segment(Z7, Z8))

        result = test_obj.build_geometry()
        assert len(result) == len(curve_list)
        for i in range(0, len(result)):
            a = result[i].begin
            b = curve_list[i].begin
            assert abs((a - b) / a - 0) < DELTA

            a = result[i].end
            b = curve_list[i].end
<<<<<<< HEAD
            self.assertAlmostEqual((a - b) / a, 0, delta=DELTA)

    def test_build_geometry_wind(self):
        """Check if the build_geometry_wind works correctly"""

        test_obj = SlotW12(H0=1e-3, H1=6e-3, R1=0.5e-3, R2=2e-3)
        lam = LamSlot(is_internal=True, slot=test_obj, Rext=1)

        # Rbo = 1
        Z1 = exp(-1j * float(arcsin(2e-3)))
        Z2 = Z1 - 1e-3
        Z3 = Z2 - 1e-3
        Z4 = Z3 - 6e-3
        # symetry
        Z5 = Z4.conjugate()
        Z6 = Z3.conjugate()
        Z7 = Z2.conjugate()
        Z8 = Z1.conjugate()

        Ztan1 = Z3.real
        Ztan2 = Z4.real - 2e-3

        Zrad2 = Z6 - (6e-3 + 2e-3) / 2
        Zrad1 = Z3 - (6e-3 + 2e-3) / 2

        Zmid = (Ztan1 + Ztan2) / 2

        expected = list()

        # part(0,0)
        curve_list = list()
        curve_list.append(Segment(Z3, Ztan1))
        curve_list.append(Segment(Ztan1, Zmid))
        curve_list.append(Segment(Zmid, Zrad1))
        curve_list.append(Segment(Zrad1, Z3))
        point_ref = (Z3 + Ztan1 + Zmid + Zrad1) / 4
        surface = SurfLine(
            line_list=curve_list, point_ref=point_ref, label="WindS_R0_T0_S0"
        )
        expected.append(surface)

        # part (1,0)
        curve_list = list()
        curve_list.append(Segment(Zrad1, Zmid))
        curve_list.append(Segment(Zmid, Ztan2))
        curve_list.append(Arc1(Ztan2, Z4, 2e-3))
        curve_list.append(Segment(Z4, Zrad1))
        point_ref = (Z4 + Ztan2 + Zmid + Zrad1) / 4
        surface = SurfLine(
            line_list=curve_list, point_ref=point_ref, label="WindS_R1_T0_S0"
        )
        expected.append(surface)

        # part(0, 1)

        curve_list = list()
        curve_list.append(Segment(Ztan1, Z6))
        curve_list.append(Segment(Z6, Zrad2))
        curve_list.append(Segment(Zrad2, Zmid))
        curve_list.append(Segment(Zmid, Ztan1))
        point_ref = (Z6 + Ztan1 + Zmid + Zrad2) / 4
        surface = SurfLine(
            line_list=curve_list, point_ref=point_ref, label="WindS_R0_T1_S0"
        )
        expected.append(surface)

        # part(1, 1)
        curve_list = list()
        curve_list.append(Segment(Zmid, Zrad2))
        curve_list.append(Segment(Zrad2, Z5))
        curve_list.append(Arc1(Z5, Ztan2, 2e-3))
        curve_list.append(Segment(Ztan2, Zmid))
        point_ref = (Z5 + Ztan2 + Zmid + Zrad2) / 4
        surface = SurfLine(
            line_list=curve_list, point_ref=point_ref, label="WindS_R1_T1_S0"
        )
        expected.append(surface)

        result = test_obj.build_geometry_wind(Nrad=2, Ntan=2)
        self.assertEqual(len(result), len(expected))
        for i in range(0, len(result)):
            self.assertEqual(len(result[i].line_list), len(expected[i].line_list))
            for jj in range(len(result[i].line_list)):
                a = result[i].line_list[jj].begin
                b = expected[i].line_list[jj].begin
                self.assertAlmostEqual((a - b) / a, 0, delta=DELTA)
=======
            assert abs((a - b) / a - 0) < DELTA
>>>>>>> d5b84017

    def test_check_error(self):
        """Check that the check method is correctly raising an error"""
        lam = LamSlot(is_internal=True, Rext=0.1325)
        lam.slot = SlotW12(Zs=69, R2=0)

        with pytest.raises(S12_R20CheckError) as context:
            lam.slot.check()<|MERGE_RESOLUTION|>--- conflicted
+++ resolved
@@ -100,13 +100,8 @@
         msg = "Return " + str(a) + " expected " + str(b)
         assert abs((a - b) / a - 0) < 1e-5, msg
 
-<<<<<<< HEAD
-    @data(*slotW12_test)
-    def test_comp_surface_wind(self, test_dict):
-=======
     @pytest.mark.parametrize("test_dict", slotW12_test)
     def test_comp_surface_active(self, test_dict):
->>>>>>> d5b84017
         """Check that the computation of the winding surface is correct"""
         test_obj = test_dict["test_obj"]
         result = test_obj.slot.comp_surface_active()
@@ -146,13 +141,8 @@
         msg = "Return " + str(a) + " expected " + str(b)
         assert abs((a - b) / a - 0) < DELTA, msg
 
-<<<<<<< HEAD
-    @data(*slotW12_test)
-    def test_comp_angle_wind_eq(self, test_dict):
-=======
     @pytest.mark.parametrize("test_dict", slotW12_test)
     def test_comp_angle_active_eq(self, test_dict):
->>>>>>> d5b84017
         """Check that the computation of the average angle is correct"""
         test_obj = test_dict["test_obj"]
         result = test_obj.slot.comp_angle_active_eq()
@@ -197,96 +187,7 @@
 
             a = result[i].end
             b = curve_list[i].end
-<<<<<<< HEAD
-            self.assertAlmostEqual((a - b) / a, 0, delta=DELTA)
-
-    def test_build_geometry_wind(self):
-        """Check if the build_geometry_wind works correctly"""
-
-        test_obj = SlotW12(H0=1e-3, H1=6e-3, R1=0.5e-3, R2=2e-3)
-        lam = LamSlot(is_internal=True, slot=test_obj, Rext=1)
-
-        # Rbo = 1
-        Z1 = exp(-1j * float(arcsin(2e-3)))
-        Z2 = Z1 - 1e-3
-        Z3 = Z2 - 1e-3
-        Z4 = Z3 - 6e-3
-        # symetry
-        Z5 = Z4.conjugate()
-        Z6 = Z3.conjugate()
-        Z7 = Z2.conjugate()
-        Z8 = Z1.conjugate()
-
-        Ztan1 = Z3.real
-        Ztan2 = Z4.real - 2e-3
-
-        Zrad2 = Z6 - (6e-3 + 2e-3) / 2
-        Zrad1 = Z3 - (6e-3 + 2e-3) / 2
-
-        Zmid = (Ztan1 + Ztan2) / 2
-
-        expected = list()
-
-        # part(0,0)
-        curve_list = list()
-        curve_list.append(Segment(Z3, Ztan1))
-        curve_list.append(Segment(Ztan1, Zmid))
-        curve_list.append(Segment(Zmid, Zrad1))
-        curve_list.append(Segment(Zrad1, Z3))
-        point_ref = (Z3 + Ztan1 + Zmid + Zrad1) / 4
-        surface = SurfLine(
-            line_list=curve_list, point_ref=point_ref, label="WindS_R0_T0_S0"
-        )
-        expected.append(surface)
-
-        # part (1,0)
-        curve_list = list()
-        curve_list.append(Segment(Zrad1, Zmid))
-        curve_list.append(Segment(Zmid, Ztan2))
-        curve_list.append(Arc1(Ztan2, Z4, 2e-3))
-        curve_list.append(Segment(Z4, Zrad1))
-        point_ref = (Z4 + Ztan2 + Zmid + Zrad1) / 4
-        surface = SurfLine(
-            line_list=curve_list, point_ref=point_ref, label="WindS_R1_T0_S0"
-        )
-        expected.append(surface)
-
-        # part(0, 1)
-
-        curve_list = list()
-        curve_list.append(Segment(Ztan1, Z6))
-        curve_list.append(Segment(Z6, Zrad2))
-        curve_list.append(Segment(Zrad2, Zmid))
-        curve_list.append(Segment(Zmid, Ztan1))
-        point_ref = (Z6 + Ztan1 + Zmid + Zrad2) / 4
-        surface = SurfLine(
-            line_list=curve_list, point_ref=point_ref, label="WindS_R0_T1_S0"
-        )
-        expected.append(surface)
-
-        # part(1, 1)
-        curve_list = list()
-        curve_list.append(Segment(Zmid, Zrad2))
-        curve_list.append(Segment(Zrad2, Z5))
-        curve_list.append(Arc1(Z5, Ztan2, 2e-3))
-        curve_list.append(Segment(Ztan2, Zmid))
-        point_ref = (Z5 + Ztan2 + Zmid + Zrad2) / 4
-        surface = SurfLine(
-            line_list=curve_list, point_ref=point_ref, label="WindS_R1_T1_S0"
-        )
-        expected.append(surface)
-
-        result = test_obj.build_geometry_wind(Nrad=2, Ntan=2)
-        self.assertEqual(len(result), len(expected))
-        for i in range(0, len(result)):
-            self.assertEqual(len(result[i].line_list), len(expected[i].line_list))
-            for jj in range(len(result[i].line_list)):
-                a = result[i].line_list[jj].begin
-                b = expected[i].line_list[jj].begin
-                self.assertAlmostEqual((a - b) / a, 0, delta=DELTA)
-=======
             assert abs((a - b) / a - 0) < DELTA
->>>>>>> d5b84017
 
     def test_check_error(self):
         """Check that the check method is correctly raising an error"""
