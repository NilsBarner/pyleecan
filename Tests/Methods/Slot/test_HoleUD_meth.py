# -*- coding: utf-8 -*-

from os.path import isfile, join
import pytest

from pyleecan.Classes.HoleUD import HoleUD
from pyleecan.Classes.LamHole import LamHole
from pyleecan.Classes.MagnetType10 import MagnetType10
from pyleecan.Classes.SurfLine import SurfLine
from pyleecan.definitions import DATA_DIR
from pyleecan.Functions.load import load

# For AlmostEqual
DELTA = 1e-4

mach_path = join(DATA_DIR, "Machine", "IPMSM_A.json")
if isfile(mach_path):
    IPMSM_A = load(mach_path)

    surf_list = IPMSM_A.rotor.hole[0].build_geometry()
    magnet_dict = {
        "magnet_0": IPMSM_A.rotor.hole[0].magnet_0,
        "magnet_1": IPMSM_A.rotor.hole[0].magnet_1,
    }

    HUD = HoleUD(Zh=4, surf_list=surf_list, magnet_dict=magnet_dict)

    IPMSM_B = IPMSM_A.copy()
    IPMSM_B.rotor.hole[0] = HUD


<<<<<<< HEAD
@pytest.mark.METHODS
class Test_HoleUD_meth(object):
    def test_comp_magnet_surface(self):
        """Check that the computation of the magnet surface"""
        exp = IPMSM_A.rotor.hole[0].comp_surface_magnets()
        result = IPMSM_B.rotor.hole[0].comp_surface_magnets()

        assert exp == pytest.approx(result, rel=0.01)

    def test_comp_surface(self):
        """Check that the computation of the slot surface is correct"""
        exp = IPMSM_A.rotor.hole[0].comp_surface()
        result = IPMSM_B.rotor.hole[0].comp_surface()

        assert exp == pytest.approx(result, rel=0.01)

    def test_build_geometry_no_mag(self):
        """check that curve_list is correct (Remove magnet)"""
        assert IPMSM_B.rotor.hole[0].magnet_dict["magnet_0"] is not None
        assert IPMSM_B.rotor.hole[0].magnet_dict["magnet_1"] is not None
        IPMSM_B.rotor.hole[0].remove_magnet()
        assert IPMSM_B.rotor.hole[0].magnet_dict["magnet_0"] is None
        assert IPMSM_B.rotor.hole[0].magnet_dict["magnet_1"] is None

        surf_list = IPMSM_B.rotor.hole[0].build_geometry()

        assert len(surf_list) == 5
        for ii, surf in enumerate(surf_list):
            assert type(surf) is SurfLine
            assert surf.label == "Hole_Rotor_R0_T" + str(ii) + "_S0"
=======
def test_comp_magnet_surface():
    """Check that the computation of the magnet surface"""
    exp = IPMSM_A.rotor.hole[0].comp_surface_magnets()
    result = IPMSM_B.rotor.hole[0].comp_surface_magnets()

    assert exp == pytest.approx(result, rel=0.01)


def test_comp_surface():
    """Check that the computation of the slot surface is correct"""
    exp = IPMSM_A.rotor.hole[0].comp_surface()
    result = IPMSM_B.rotor.hole[0].comp_surface()

    assert exp == pytest.approx(result, rel=0.01)


def test_build_geometry_no_mag():
    """check that curve_list is correct (Remove magnet)"""
    assert IPMSM_B.rotor.hole[0].magnet_dict["magnet_0"] is not None
    assert IPMSM_B.rotor.hole[0].magnet_dict["magnet_1"] is not None
    IPMSM_B.rotor.hole[0].remove_magnet()
    assert IPMSM_B.rotor.hole[0].magnet_dict["magnet_0"] is None
    assert IPMSM_B.rotor.hole[0].magnet_dict["magnet_1"] is None

    surf_list = IPMSM_B.rotor.hole[0].build_geometry()

    assert len(surf_list) == 5
    for ii, surf in enumerate(surf_list):
        assert type(surf) is SurfLine
        assert surf.label == "Hole_Rotor_R0_T" + str(ii) + "_S0"
>>>>>>> 857c4f08
<|MERGE_RESOLUTION|>--- conflicted
+++ resolved
@@ -29,7 +29,6 @@
     IPMSM_B.rotor.hole[0] = HUD
 
 
-<<<<<<< HEAD
 @pytest.mark.METHODS
 class Test_HoleUD_meth(object):
     def test_comp_magnet_surface(self):
@@ -56,39 +55,17 @@
 
         surf_list = IPMSM_B.rotor.hole[0].build_geometry()
 
+    def test_build_geometry_no_mag():
+        """check that curve_list is correct (Remove magnet)"""
+        assert IPMSM_B.rotor.hole[0].magnet_dict["magnet_0"] is not None
+        assert IPMSM_B.rotor.hole[0].magnet_dict["magnet_1"] is not None
+        IPMSM_B.rotor.hole[0].remove_magnet()
+        assert IPMSM_B.rotor.hole[0].magnet_dict["magnet_0"] is None
+        assert IPMSM_B.rotor.hole[0].magnet_dict["magnet_1"] is None
+
+        surf_list = IPMSM_B.rotor.hole[0].build_geometry()
+
         assert len(surf_list) == 5
         for ii, surf in enumerate(surf_list):
             assert type(surf) is SurfLine
-            assert surf.label == "Hole_Rotor_R0_T" + str(ii) + "_S0"
-=======
-def test_comp_magnet_surface():
-    """Check that the computation of the magnet surface"""
-    exp = IPMSM_A.rotor.hole[0].comp_surface_magnets()
-    result = IPMSM_B.rotor.hole[0].comp_surface_magnets()
-
-    assert exp == pytest.approx(result, rel=0.01)
-
-
-def test_comp_surface():
-    """Check that the computation of the slot surface is correct"""
-    exp = IPMSM_A.rotor.hole[0].comp_surface()
-    result = IPMSM_B.rotor.hole[0].comp_surface()
-
-    assert exp == pytest.approx(result, rel=0.01)
-
-
-def test_build_geometry_no_mag():
-    """check that curve_list is correct (Remove magnet)"""
-    assert IPMSM_B.rotor.hole[0].magnet_dict["magnet_0"] is not None
-    assert IPMSM_B.rotor.hole[0].magnet_dict["magnet_1"] is not None
-    IPMSM_B.rotor.hole[0].remove_magnet()
-    assert IPMSM_B.rotor.hole[0].magnet_dict["magnet_0"] is None
-    assert IPMSM_B.rotor.hole[0].magnet_dict["magnet_1"] is None
-
-    surf_list = IPMSM_B.rotor.hole[0].build_geometry()
-
-    assert len(surf_list) == 5
-    for ii, surf in enumerate(surf_list):
-        assert type(surf) is SurfLine
-        assert surf.label == "Hole_Rotor_R0_T" + str(ii) + "_S0"
->>>>>>> 857c4f08
+            assert surf.label == "Hole_Rotor_R0_T" + str(ii) + "_S0"