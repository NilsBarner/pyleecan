import pytest
from os.path import join

from pyleecan.Functions.load import load
from pyleecan.definitions import DATA_DIR



def test_desc_SCIM():
    """Check that the description of a SCIM is correct"""
<<<<<<< HEAD
    SCIM_001 = load(join(DATA_DIR, "Machine", "SCIM_001.json"))
=======
>>>>>>> 857c4f08
    desc_dict = SCIM_001.comp_desc_dict()
    assert len(desc_dict) == 9
    assert desc_dict[0]["name"] == "Type"
    assert desc_dict[0]["value"] == "SCIM"

    assert desc_dict[1]["name"] == "Zs"
    assert desc_dict[1]["value"] == 36

    assert desc_dict[2]["name"] == "Zr"
    assert desc_dict[2]["value"] == 28

    assert desc_dict[3]["name"] == "p"
    assert desc_dict[3]["value"] == 3

    assert desc_dict[4]["name"] == "Topology"
    assert desc_dict[4]["value"] == "Inner Rotor"

    assert desc_dict[5]["name"] == "qs"
    assert desc_dict[5]["value"] == 3

    assert desc_dict[6]["name"] == "Winding"
    assert desc_dict[6]["value"] == "double layer distributed"

    assert desc_dict[7]["name"] == "Rwinds"
    assert desc_dict[7]["value"] == pytest.approx(0.02392, rel=0.1)

    assert desc_dict[8]["name"] == "Mmachine"
    assert desc_dict[8]["value"] == pytest.approx(328.1, rel=0.1)


def test_desc_IPMSM():
    """Check that the description of an IPMSM is correct"""
<<<<<<< HEAD
    IPMSM_A = load(join(DATA_DIR, "Machine", "IPMSM_A.json"))
=======
>>>>>>> 857c4f08
    desc_dict = IPMSM_A.comp_desc_dict()
    assert len(desc_dict) == 8
    assert desc_dict[0]["name"] == "Type"
    assert desc_dict[0]["value"] == "IPMSM"

    assert desc_dict[1]["name"] == "Zs"
    assert desc_dict[1]["value"] == 48

    assert desc_dict[2]["name"] == "p"
    assert desc_dict[2]["value"] == 4

    assert desc_dict[3]["name"] == "Topology"
    assert desc_dict[3]["value"] == "Inner Rotor"

    assert desc_dict[4]["name"] == "qs"
    assert desc_dict[4]["value"] == 3

    assert desc_dict[5]["name"] == "Winding"
    assert desc_dict[5]["value"] == "single layer distributed"

    assert desc_dict[6]["name"] == "Rwinds"
    assert desc_dict[6]["value"] == pytest.approx(0.0359, rel=0.1)

    assert desc_dict[7]["name"] == "Mmachine"
    assert desc_dict[7]["value"] == pytest.approx(33.37, rel=0.1)<|MERGE_RESOLUTION|>--- conflicted
+++ resolved
@@ -5,13 +5,9 @@
 from pyleecan.definitions import DATA_DIR
 
 
-
 def test_desc_SCIM():
     """Check that the description of a SCIM is correct"""
-<<<<<<< HEAD
     SCIM_001 = load(join(DATA_DIR, "Machine", "SCIM_001.json"))
-=======
->>>>>>> 857c4f08
     desc_dict = SCIM_001.comp_desc_dict()
     assert len(desc_dict) == 9
     assert desc_dict[0]["name"] == "Type"
@@ -44,10 +40,7 @@
 
 def test_desc_IPMSM():
     """Check that the description of an IPMSM is correct"""
-<<<<<<< HEAD
     IPMSM_A = load(join(DATA_DIR, "Machine", "IPMSM_A.json"))
-=======
->>>>>>> 857c4f08
     desc_dict = IPMSM_A.comp_desc_dict()
     assert len(desc_dict) == 8
     assert desc_dict[0]["name"] == "Type"
