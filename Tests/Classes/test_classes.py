--- conflicted
+++ resolved
@@ -420,16 +420,10 @@
                 break
             else:
                 type_index += 1
-<<<<<<< HEAD
-        assert [res.split(" [")[0] for res in result[: type_index - 1]] == [
-            p.split(" [")[0] for p in prop["desc"].split("\\n")
-        ]
-=======
         assert result[: type_index - 1] == prop["desc"].split("\\n")
         # assert [res.split(" [")[0] for res in result[: type_index - 1]] == [
         #     p.split(" [")[0] for p in prop["desc"].split("\\n")
         # ]
->>>>>>> fd1bcc44
 
 
 @pytest.mark.parametrize("class_dict", class_list)
