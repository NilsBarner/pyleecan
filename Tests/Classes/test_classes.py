# -*- coding: utf-8 -*-

from os.path import join

from importlib import import_module
from unittest import TestCase
from ddt import ddt, data
from numpy import array_equal, empty, array
from pyleecan.Generator.read_fct import read_all
<<<<<<< HEAD
from pyleecan.Generator.ClassGenerator.init_method_generator import get_mother_attr
from pyleecan.Generator import DOC_DIR
=======
from pyleecan.Generator.class_generator import get_mother_attr
from pyleecan.definitions import DOC_DIR
>>>>>>> 91cfd6d0
from pyleecan.Tests.find import (
    find_test_value,
    is_type_list,
    is_type_dict,
    MissingTypeError,
    PYTHON_TYPE,
)

from pyleecan.Classes._check import CheckMinError, CheckTypeError, CheckMaxError
from pyleecan.Classes._check import NotADictError
from pyleecan.Classes._frozen import FrozenClass, FrozenError

# Get the dict of all the classes and their information
gen_dict = read_all(DOC_DIR)  # dict of class dict
# Remove one list level (packages Machine, Simulation, Material...)
class_list = list(gen_dict.values())
from pyleecan.Classes.import_all import *


@ddt
class test_all_Classes(TestCase):
    """This test check that all the classes matches the current documentation
    It makes sure that the class generator works and was run
    """

    @data(*class_list)
    def test_class_init_default(self, class_dict):
        """Check if every propeties in the doc is created
        by __init__ with the default value"""
        # Import and init the class
        # module = import_module(
        #     "pyleecan.Classes." + class_dict["package"] + "." + class_dict["name"]
        # )
        # class_to_test = getattr(module, class_dict["name"])

        test_obj = eval(class_dict["name"] + "()")

        # Get the property to test
        prop_list = get_mother_attr(gen_dict, class_dict, "properties")[0]
        for prop in prop_list:
            type_name = prop["type"]
            result = test_obj.__getattribute__(prop["name"])
            if prop["value"] == "None":
                prop["value"] = None
            if type_name in PYTHON_TYPE:
                self.assertEqual(
                    result,
                    prop["value"],
                    msg="Error for class "
                    + class_dict["name"]
                    + " for property: "
                    + prop["name"],
                )
            elif type_name == "dict":
                # Default value is empty dict
                if prop["value"] == "":
                    value = {}
                else:
                    value = prop["value"]
                self.assertEqual(
                    result,
                    value,
                    msg="Error for class "
                    + class_dict["name"]
                    + " for property: "
                    + prop["name"],
                )
            elif is_type_list(type_name):  # List of pyleecan type
                self.assertEqual(
                    result,
                    list(),
                    msg="Error for class "
                    + class_dict["name"]
                    + " for property: "
                    + prop["name"],
                )
            elif is_type_dict(type_name):  # Dict of pyleecan type
                self.assertEqual(
                    result,
                    dict(),
                    msg="Error for class "
                    + class_dict["name"]
                    + " for property: "
                    + prop["name"],
                )
            elif type_name == "ndarray":
                if type(prop["value"]) is list:
                    expect = array(prop["value"])
                else:
                    expect = empty(0)
                self.assertTrue(
                    array_equal(result, expect),
                    msg="Error for class "
                    + class_dict["name"]
                    + " for property: "
                    + prop["name"],
                )
            elif prop["value"] != "":
                self.assertEqual(
                    result,
                    prop["value"],
                    msg="Error for class "
                    + class_dict["name"]
                    + " for property: "
                    + prop["name"],
                )
            else:  # pyleecan type
                self.assertEqual(
                    result,
                    eval(type_name + "()"),
                    msg="Error for class "
                    + class_dict["name"]
                    + " for property: "
                    + prop["name"],
                )

    @data(*class_list)
    def test_class_as_dict(self, class_dict):
        """Check if as_dict return the correct dict"""
        # Setup
        d = dict()
        prop_list = get_mother_attr(gen_dict, class_dict, "properties")[0]
        # Generated the expected result dict
        for prop in prop_list:
            if prop["type"] == "ndarray":
                if type(prop["value"]) is list:
                    d[prop["name"]] = prop["value"]
                else:
                    d[prop["name"]] = list()
            elif prop["value"] in ["None", None]:
                d[prop["name"]] = None
            elif prop["type"] in PYTHON_TYPE:
                d[prop["name"]] = prop["value"]
            elif prop["type"] == "dict":
                if prop["value"] == "":
                    d[prop["name"]] = {}
                else:
                    d[prop["name"]] = prop["value"]
            elif prop["type"] == "list":
                if prop["value"] == "":
                    d[prop["name"]] = []
                else:
                    d[prop["name"]] = prop["value"]
            elif is_type_list(prop["type"]):  # List of pyleecan type
                d[prop["name"]] = list()
            elif is_type_dict(prop["type"]):  # Dict of pyleecan type
                d[prop["name"]] = dict()
            else:  # pyleecan type
                d[prop["name"]] = eval(prop["type"] + "().as_dict()")
        d["__class__"] = class_dict["name"]

        test_obj = eval(class_dict["name"] + "()")
        # Test
        result_dict = test_obj.as_dict()
        for key in result_dict:
            self.assertEqual(
                d[key],
                result_dict[key],
                msg="Error for class "
                + class_dict["name"]
                + " for property: "
                + key
                + ", expected: "
                + str(d[key])
                + ", returned: "
                + str(result_dict[key]),
            )
        self.assertEqual(d.keys(), result_dict.keys())

    @data(*class_list)
    def test_class_set_None(self, class_dict):
        """Check that _set_None set to None every non pyleecantype properties
        """

        test_obj = eval(class_dict["name"] + "()")
        test_obj._set_None()
        prop_list = get_mother_attr(gen_dict, class_dict, "properties")[0]
        for prop in prop_list:
            if prop["type"] == "ndarray" or prop["type"] in PYTHON_TYPE:
                self.assertIsNone(test_obj.__getattribute__(prop["name"]))

    @data(*class_list)
    def test_class_frozen(self, class_dict):
        """Check if the class is frozen after __init__"""
        test_obj = eval(class_dict["name"] + "()")
        with self.assertRaises(FrozenError):
            test_obj.UnKnow_Property_For_Frozen_Test = 10

    @data(*class_list)
    def test_class_inherit(self, class_dict):
        """Check if the class inherit of its mother class"""
        if class_dict["mother"] != "":
            self.assertTrue(
                eval(
                    "issubclass("
                    + class_dict["name"]
                    + ", "
                    + class_dict["mother"]
                    + ")"
                )
            )
        else:
            self.assertTrue(eval("issubclass(" + class_dict["name"] + ", FrozenClass)"))

    @data(*class_list)
    def test_class_methods(self, class_dict):
        """Check if the class has all its methods"""
        meth_list = get_mother_attr(gen_dict, class_dict, "methods")[0]
        for meth in meth_list:
            meth = meth.split(".")[-1]  # Get the methods name if in a folder
            self.assertTrue(
                eval("hasattr(" + class_dict["name"] + ", '" + meth + "')"),
                msg=class_dict["name"] + " has no method: " + meth,
            )

    @data(*class_list)
    def test_class_type_float(self, class_dict):
        """Check if the setter is type sensitive for float"""
        test_obj = eval(class_dict["name"] + "()")

        prop_list = get_mother_attr(gen_dict, class_dict, "properties")[0]
        for prop in prop_list:
            value = find_test_value(prop, "float")
            # Check the doc to know if it should raise an error or not
            if prop["type"] in ["float", "complex"]:
                # No error expected
                test_obj.__setattr__(prop["name"], value)
                self.assertEqual(test_obj.__getattribute__(prop["name"]), value)
            else:
                # CheckTypeError expected
                with self.assertRaises(CheckTypeError):
                    test_obj.__setattr__(prop["name"], value)

    @data(*class_list)
    def test_class_min(self, class_dict):
        """Check if the setter respect the specified min"""
        # Setup
        test_obj = eval(class_dict["name"] + "()")

        prop_list = get_mother_attr(gen_dict, class_dict, "properties")[0]
        for prop in prop_list:
            if prop["min"] != "" and prop["type"] in ["float", "int"]:
                min_val = eval(prop["type"] + "(" + str(prop["min"]) + ")")
                # Test Ok
                test_obj.__setattr__(prop["name"], min_val)
                self.assertEqual(
                    test_obj.__getattribute__(prop["name"]),
                    min_val,
                    msg="Error for class "
                    + class_dict["name"]
                    + " for property: "
                    + prop["name"],
                )
                # Test Fail
                with self.assertRaises(CheckMinError):
                    test_obj.__setattr__(prop["name"], min_val - 1)

    @data(*class_list)
    def test_class_max(self, class_dict):
        """Check if the setter respect the specified max"""
        # Setup
        test_obj = eval(class_dict["name"] + "()")

        prop_list = get_mother_attr(gen_dict, class_dict, "properties")[0]
        for prop in prop_list:
            if prop["max"] != "" and prop["type"] in ["float", "int"]:
                max_val = eval(prop["type"] + "(" + str(prop["max"]) + ")")
                # Test Ok
                test_obj.__setattr__(prop["name"], max_val)
                self.assertEqual(
                    test_obj.__getattribute__(prop["name"]),
                    max_val,
                    msg="Error for class "
                    + class_dict["name"]
                    + " for property: "
                    + prop["name"],
                )
                # Test Fail
                with self.assertRaises(CheckMaxError):
                    test_obj.__setattr__(prop["name"], max_val + 1)

    @data(*class_list)
    def test_class_prop_doc(self, class_dict):
        """Check if the property's doc is the same as in the doc file
        Works with multiline doc and specifics caracters"""

        prop_list = get_mother_attr(gen_dict, class_dict, "properties")[0]
        for prop in prop_list:
            result = eval(
                "getattr("
                + class_dict["name"]
                + ", '"
                + prop["name"]
                + "').__doc__.splitlines()"
            )
            self.assertEqual(result, prop["desc"].split("\\n"))<|MERGE_RESOLUTION|>--- conflicted
+++ resolved
@@ -7,13 +7,8 @@
 from ddt import ddt, data
 from numpy import array_equal, empty, array
 from pyleecan.Generator.read_fct import read_all
-<<<<<<< HEAD
 from pyleecan.Generator.ClassGenerator.init_method_generator import get_mother_attr
-from pyleecan.Generator import DOC_DIR
-=======
-from pyleecan.Generator.class_generator import get_mother_attr
 from pyleecan.definitions import DOC_DIR
->>>>>>> 91cfd6d0
 from pyleecan.Tests.find import (
     find_test_value,
     is_type_list,
