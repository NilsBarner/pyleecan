--- conflicted
+++ resolved
@@ -9,13 +9,11 @@
 
 from pyleecan.Classes.SlotW10 import SlotW10
 from pyleecan.Classes.SlotW11 import SlotW11
-<<<<<<< HEAD
 from pyleecan.Classes.SlotW12 import SlotW12
 from pyleecan.Classes.SlotW13 import SlotW13
 from pyleecan.Classes.SlotW14 import SlotW14
 from pyleecan.Classes.SlotW15 import SlotW15
 from pyleecan.Classes.SlotW16 import SlotW16
-=======
 from pyleecan.Classes.SlotW21 import SlotW21
 from pyleecan.Classes.SlotW22 import SlotW22
 from pyleecan.Classes.SlotW23 import SlotW23
@@ -25,7 +23,6 @@
 from pyleecan.Classes.SlotW27 import SlotW27
 from pyleecan.Classes.SlotW28 import SlotW28
 from pyleecan.Classes.SlotW29 import SlotW29
->>>>>>> 8aab22af
 from Tests import save_plot_path as save_path
 from os.path import join, isdir, isfile
 from os import makedirs, remove
@@ -80,58 +77,31 @@
     {"test_obj": SlotW16(), "type_add_active": 1,}
 )
 slot_test.append(
-    {
-        "test_obj": SlotW21(),
-        "type_add_active": 1,
-    }
+    {"test_obj": SlotW21(), "type_add_active": 1,}
 )
 slot_test.append(
-    {
-        "test_obj": SlotW22(),
-        "type_add_active": 1,
-    }
+    {"test_obj": SlotW22(), "type_add_active": 1,}
 )
 slot_test.append(
-    {
-        "test_obj": SlotW23(),
-        "type_add_active": 1,
-    }
+    {"test_obj": SlotW23(), "type_add_active": 1,}
 )
 slot_test.append(
-    {
-        "test_obj": SlotW24(),
-        "type_add_active": 1,
-    }
+    {"test_obj": SlotW24(), "type_add_active": 1,}
 )
 slot_test.append(
-    {
-        "test_obj": SlotW25(),
-        "type_add_active": 1,
-    }
+    {"test_obj": SlotW25(), "type_add_active": 1,}
 )
 slot_test.append(
-    {
-        "test_obj": SlotW26(),
-        "type_add_active": 1,
-    }
+    {"test_obj": SlotW26(), "type_add_active": 1,}
 )
 slot_test.append(
-    {
-        "test_obj": SlotW27(),
-        "type_add_active": 1,
-    }
+    {"test_obj": SlotW27(), "type_add_active": 1,}
 )
 slot_test.append(
-    {
-        "test_obj": SlotW28(),
-        "type_add_active": 1,
-    }
+    {"test_obj": SlotW28(), "type_add_active": 1,}
 )
 slot_test.append(
-    {
-        "test_obj": SlotW29(),
-        "type_add_active": 1,
-    }
+    {"test_obj": SlotW29(), "type_add_active": 1,}
 )
 
 
