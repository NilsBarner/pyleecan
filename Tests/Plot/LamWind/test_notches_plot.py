--- conflicted
+++ resolved
@@ -26,83 +26,6 @@
 from Tests.Plot.LamWind import wind_mat
 
 
-<<<<<<< HEAD
-"""unittest for Lamination with notches plot"""
-
-
-class Test_notches_plot(object):
-    def test_Lam_evenly_dist(self):
-        """Test machine plot with evenly distributed notches (sym and no sym)"""
-        print("\nTest plot Notch")
-        plt.close("all")
-        test_obj = MachineDFIM()
-        test_obj.rotor = LamSlotWind(
-            Rint=0.2,
-            Rext=0.5,
-            is_internal=True,
-            is_stator=False,
-            L1=0.95,
-            Nrvd=1,
-            Wrvd=0.05,
-        )
-        test_obj.rotor.slot = SlotW10(
-            Zs=6,
-            W0=50e-3,
-            W1=90e-3,
-            W2=100e-3,
-            H0=20e-3,
-            H1=35e-3,
-            H2=130e-3,
-            H1_is_rad=False,
-        )
-        test_obj.rotor.winding = WindingUD(wind_mat=wind_mat, qs=4, p=4, Lewout=60e-3)
-        test_obj.shaft = Shaft(Drsh=test_obj.rotor.Rint * 2, Lshaft=1)
-
-        test_obj.stator = LamSlotWind(
-            Rint=0.51,
-            Rext=0.8,
-            is_internal=False,
-            is_stator=True,
-            L1=0.95,
-            Nrvd=1,
-            Wrvd=0.05,
-        )
-        test_obj.stator.slot = SlotW10(
-            Zs=6,
-            W0=50e-3,
-            W1=80e-3,
-            W2=50e-3,
-            H0=15e-3,
-            H1=25e-3,
-            H2=140e-3,
-            H1_is_rad=False,
-        )
-        test_obj.stator.winding = WindingUD(wind_mat=wind_mat, qs=4, p=4, Lewout=60e-3)
-
-        test_obj.frame = None
-
-        # Notches setup
-        slot_r = SlotW10(Zs=6, W0=40e-3, W1=40e-3, W2=40e-3, H0=0, H1=0, H2=25e-3)
-        notch = NotchEvenDist(notch_shape=slot_r, alpha=0)
-        test_obj.rotor.notch = [notch]
-
-        slot_s = SlotW10(Zs=6, W0=80e-3, W1=80e-3, W2=80e-3, H0=0, H1=0, H2=30e-3)
-        notch = NotchEvenDist(notch_shape=slot_s, alpha=0.5 * pi / 6)
-        test_obj.stator.notch = [notch]
-
-        # Plot, save and check
-        test_obj.plot(sym=1, is_show_fig=False)
-        fig = plt.gcf()
-        fig.savefig(join(save_path, "test_Lam_notch_sym_1.png"))
-        # Rotor + Stator + 1 for Shaft
-        assert len(fig.axes[0].patches) == 53
-
-        test_obj.stator.plot(sym=2, is_show_fig=False)
-        fig = plt.gcf()
-        fig.savefig(join(save_path, "test_Lam_notch_sym_2.png"))
-        # Rotor + Stator + 2 for frame + 1 for Shaft
-        assert len(fig.axes[0].patches) == 13
-=======
 def test_Lam_evenly_dist():
     """Test machine plot with evenly distributed notches (sym and no sym)"""
     print("\nTest plot Notch")
@@ -188,5 +111,4 @@
 
 
 if __name__ == "__main__":
-    test_Lam_evenly_dist()
->>>>>>> 8dda8dfc
+    test_Lam_evenly_dist()