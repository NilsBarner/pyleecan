# -*- coding: utf-8 -*-
from os.path import join

import matplotlib.pyplot as plt
from numpy import array, pi, zeros

from pyleecan.Classes.Frame import Frame
from pyleecan.Classes.LamSlotWind import LamSlotWind
from pyleecan.Classes.LamSquirrelCage import LamSquirrelCage
from pyleecan.Classes.MachineDFIM import MachineDFIM
from pyleecan.Classes.Shaft import Shaft
from pyleecan.Classes.VentilationCirc import VentilationCirc
from pyleecan.Classes.VentilationPolar import VentilationPolar
from pyleecan.Classes.VentilationTrap import VentilationTrap
from pyleecan.Classes.Winding import Winding
from pyleecan.Classes.WindingUD import WindingUD
from pyleecan.Classes.WindingCW2LT import WindingCW2LT
from pyleecan.Classes.WindingDW2L import WindingDW2L
from pyleecan.Classes.MatMagnetics import MatMagnetics
from pyleecan.Classes.SlotW28 import SlotW28

from Tests import save_plot_path as save_path
from Tests.Plot.LamWind import wind_mat

<<<<<<< HEAD

"""unittest for Lamination with winding plot"""


def test_Lam_Wind_28_wind_rad_tan():
    """Test machine plot with Slot 28 and winding rad=1, tan=2 and rad=2 and tan=1"""
    print("\nTest plot Slot 28")
    plt.close("all")
    test_obj = MachineDFIM()
    test_obj.rotor = LamSlotWind(
        Rint=35e-3,
        Rext=84e-3,
        is_internal=True,
        is_stator=False,
        L1=0.9,
        Nrvd=2,
        Wrvd=0.05,
    )
    test_obj.rotor.axial_vent = [
        VentilationCirc(Zh=6, Alpha0=pi / 6, D0=15e-3, H0=0.045)
    ]
    test_obj.rotor.slot = SlotW28(
        Zs=42, W0=3.5e-3, H0=0.45e-3, R1=3.5e-3, H3=14e-3, W3=5e-3
    )
    test_obj.rotor.winding = WindingCW2LT(qs=3, p=3)
    test_obj.rotor.mat_type.mag = MatMagnetics(Wlam=0.5e-3)
    test_obj.shaft = Shaft(Drsh=test_obj.rotor.Rint * 2, Lshaft=1)

    test_obj.stator = LamSlotWind(
        Rint=85e-3,
        Rext=0.2,
        is_internal=False,
        is_stator=True,
        L1=0.9,
        Nrvd=2,
        Wrvd=0.05,
    )
    test_obj.stator.slot = SlotW28(Zs=18, W0=7e-3, R1=10e-3, H0=5e-3, H3=30e-3, W3=5e-3)
    test_obj.stator.winding = WindingDW2L(qs=3, p=3, Lewout=60e-3)
    test_obj.stator.mat_type.mag = MatMagnetics(Wlam=0.5e-3)
    test_obj.frame = Frame(Rint=0.2, Rext=0.25, Lfra=1)

    test_obj.plot()
    fig = plt.gcf()
    fig.savefig(join(save_path, "test_Lam_Wind_s28_1-Machine.png"))
    # Rotor + stator + 2 for frame + 1 for Shaft
    assert len(fig.axes[0].patches) == 133

    test_obj.rotor.plot()
    fig = plt.gcf()
    fig.savefig(join(save_path, "test_Lam_Wind_s28_2-Rotor.png"))
    # 2 for lam + Zs*2 for wind + 6 vent
    assert len(fig.axes[0].patches) == 92

    test_obj.stator.plot()
    fig = plt.gcf()
    fig.savefig(join(save_path, "test_Lam_Wind_s28_3-Stator.png"))
    # 2 for lam, 2*Zs for wind
    assert len(fig.axes[0].patches) == 38


def test_Lam_Wind_28_wind_22():
    """Test machine plot with Slot 28 and winding rad=2, tan=2"""
    plt.close("all")
    test_obj = MachineDFIM()
    test_obj.rotor = LamSlotWind(
        Rint=0.01,
        Rext=0.129,
        is_internal=True,
        is_stator=False,
        L1=0.9,
        Nrvd=2,
        Wrvd=0.05,
    )
    test_obj.rotor.slot = SlotW28(
        Zs=6, W0=20e-3, R1=25e-3, H0=10e-3, H3=50e-3, W3=15e-3
    )
    test_obj.rotor.winding = WindingUD(user_wind_mat=wind_mat, qs=4, p=4, Lewout=60e-3)
    test_obj.shaft = Shaft(Drsh=test_obj.rotor.Rint * 2, Lshaft=1)

    test_obj.stator = LamSlotWind(
        Rint=0.13,
        Rext=0.4,
        is_internal=False,
        is_stator=True,
        L1=0.9,
        Nrvd=2,
        Wrvd=0.05,
    )
    test_obj.stator.axial_vent = [
        VentilationCirc(Zh=6, Alpha0=pi / 6, D0=60e-3, H0=0.25)
    ]
    test_obj.stator.slot = SlotW28(
        Zs=6, W0=40e-3, R1=50e-3, H0=10e-3, H3=70e-3, W3=85e-3
    )
    test_obj.stator.winding = WindingUD(user_wind_mat=wind_mat, qs=4, p=4, Lewout=60e-3)

    test_obj.plot()
    fig = plt.gcf()
    fig.savefig(join(save_path, "test_Lam_Wind_s28_4-Machine.png"))
    # Rotor + stator + 0 for frame + 1 for shaft
    assert len(fig.axes[0].patches) == 59

    test_obj.rotor.plot()
    fig = plt.gcf()
    fig.savefig(join(save_path, "test_Lam_Wind_s28_5-Rotor.png"))
    # 2 for lam + Zs*4 for wind
    assert len(fig.axes[0].patches) == 26

    test_obj.stator.plot()
    fig = plt.gcf()
    fig.savefig(join(save_path, "test_Lam_Wind_s28_6-Stator.png"))
    # 2 for lam, 4*Zs for wind + 6 vents
    assert len(fig.axes[0].patches) == 32

    tooth = test_obj.rotor.slot.get_surface_tooth()
    tooth.plot(color="r")
    fig = plt.gcf()
    fig.savefig(join(save_path, "test_Lam_Wind_s28_Tooth_in.png"))

    tooth = test_obj.stator.slot.get_surface_tooth()
    tooth.plot(color="r")
    fig = plt.gcf()
    fig.savefig(join(save_path, "test_Lam_Wind_s28_Tooth_out.png"))
=======
import pytest

"""pytest for Lamination with winding plot"""


class Test_Slot_28_plot(object):
    def test_Lam_Wind_28_wind_rad_tan(self):
        """Test machine plot with Slot 28 and winding rad=1, tan=2 and rad=2 and tan=1"""
        print("\nTest plot Slot 28")
        plt.close("all")
        test_obj = MachineDFIM()
        test_obj.rotor = LamSlotWind(
            Rint=35e-3,
            Rext=84e-3,
            is_internal=True,
            is_stator=False,
            L1=0.9,
            Nrvd=2,
            Wrvd=0.05,
        )
        test_obj.rotor.axial_vent = [
            VentilationCirc(Zh=6, Alpha0=pi / 6, D0=15e-3, H0=0.045)
        ]
        test_obj.rotor.slot = SlotW28(
            Zs=42, W0=3.5e-3, H0=0.45e-3, R1=3.5e-3, H3=14e-3, W3=5e-3
        )
        test_obj.rotor.winding = WindingCW2LT(qs=3, p=3)
        test_obj.rotor.mat_type.mag = MatMagnetics(Wlam=0.5e-3)
        test_obj.shaft = Shaft(Drsh=test_obj.rotor.Rint * 2, Lshaft=1)

        test_obj.stator = LamSlotWind(
            Rint=85e-3,
            Rext=0.2,
            is_internal=False,
            is_stator=True,
            L1=0.9,
            Nrvd=2,
            Wrvd=0.05,
        )
        test_obj.stator.slot = SlotW28(
            Zs=18, W0=7e-3, R1=10e-3, H0=5e-3, H3=30e-3, W3=5e-3
        )
        test_obj.stator.winding = WindingDW2L(qs=3, p=3, Lewout=60e-3)
        test_obj.stator.mat_type.mag = MatMagnetics(Wlam=0.5e-3)
        test_obj.frame = Frame(Rint=0.2, Rext=0.25, Lfra=1)

        test_obj.plot(is_show_fig=False)
        fig = plt.gcf()
        fig.savefig(join(save_path, "test_Lam_Wind_s28_1-Machine.png"))
        # Rotor + stator + 2 for frame + 1 for Shaft
        assert len(fig.axes[0].patches) == 133

        test_obj.rotor.plot(is_show_fig=False)
        fig = plt.gcf()
        fig.savefig(join(save_path, "test_Lam_Wind_s28_2-Rotor.png"))
        # 2 for lam + Zs*2 for wind + 6 vent
        assert len(fig.axes[0].patches) == 92

        test_obj.stator.plot(is_show_fig=False)
        fig = plt.gcf()
        fig.savefig(join(save_path, "test_Lam_Wind_s28_3-Stator.png"))
        # 2 for lam, 2*Zs for wind
        assert len(fig.axes[0].patches) == 38

    def test_Lam_Wind_28_wind_22(self):
        """Test machine plot with Slot 28 and winding rad=2, tan=2"""
        plt.close("all")
        test_obj = MachineDFIM()
        test_obj.rotor = LamSlotWind(
            Rint=0.01,
            Rext=0.129,
            is_internal=True,
            is_stator=False,
            L1=0.9,
            Nrvd=2,
            Wrvd=0.05,
        )
        test_obj.rotor.slot = SlotW28(
            Zs=6, W0=20e-3, R1=25e-3, H0=10e-3, H3=50e-3, W3=15e-3
        )
        test_obj.rotor.winding = WindingUD(
            user_wind_mat=wind_mat, qs=4, p=4, Lewout=60e-3
        )
        test_obj.shaft = Shaft(Drsh=test_obj.rotor.Rint * 2, Lshaft=1)

        test_obj.stator = LamSlotWind(
            Rint=0.13,
            Rext=0.4,
            is_internal=False,
            is_stator=True,
            L1=0.9,
            Nrvd=2,
            Wrvd=0.05,
        )
        test_obj.stator.axial_vent = [
            VentilationCirc(Zh=6, Alpha0=pi / 6, D0=60e-3, H0=0.25)
        ]
        test_obj.stator.slot = SlotW28(
            Zs=6, W0=40e-3, R1=50e-3, H0=10e-3, H3=70e-3, W3=85e-3
        )
        test_obj.stator.winding = WindingUD(
            user_wind_mat=wind_mat, qs=4, p=4, Lewout=60e-3
        )

        test_obj.plot(is_show_fig=False)
        fig = plt.gcf()
        fig.savefig(join(save_path, "test_Lam_Wind_s28_4-Machine.png"))
        # Rotor + stator + 0 for frame + 1 for shaft
        assert len(fig.axes[0].patches) == 59

        test_obj.rotor.plot(is_show_fig=False)
        fig = plt.gcf()
        fig.savefig(join(save_path, "test_Lam_Wind_s28_5-Rotor.png"))
        # 2 for lam + Zs*4 for wind
        assert len(fig.axes[0].patches) == 26

        test_obj.stator.plot(is_show_fig=False)
        fig = plt.gcf()
        fig.savefig(join(save_path, "test_Lam_Wind_s28_6-Stator.png"))
        # 2 for lam, 4*Zs for wind + 6 vents
        assert len(fig.axes[0].patches) == 32

        tooth = test_obj.rotor.slot.get_surface_tooth()
        tooth.plot(color="r", is_show_fig=False)
        fig = plt.gcf()
        fig.savefig(join(save_path, "test_Lam_Wind_s28_Tooth_in.png"))

        tooth = test_obj.stator.slot.get_surface_tooth()
        tooth.plot(color="r", is_show_fig=False)
        fig = plt.gcf()
        fig.savefig(join(save_path, "test_Lam_Wind_s28_Tooth_out.png"))
>>>>>>> d5b84017
<|MERGE_RESOLUTION|>--- conflicted
+++ resolved
@@ -22,132 +22,6 @@
 from Tests import save_plot_path as save_path
 from Tests.Plot.LamWind import wind_mat
 
-<<<<<<< HEAD
-
-"""unittest for Lamination with winding plot"""
-
-
-def test_Lam_Wind_28_wind_rad_tan():
-    """Test machine plot with Slot 28 and winding rad=1, tan=2 and rad=2 and tan=1"""
-    print("\nTest plot Slot 28")
-    plt.close("all")
-    test_obj = MachineDFIM()
-    test_obj.rotor = LamSlotWind(
-        Rint=35e-3,
-        Rext=84e-3,
-        is_internal=True,
-        is_stator=False,
-        L1=0.9,
-        Nrvd=2,
-        Wrvd=0.05,
-    )
-    test_obj.rotor.axial_vent = [
-        VentilationCirc(Zh=6, Alpha0=pi / 6, D0=15e-3, H0=0.045)
-    ]
-    test_obj.rotor.slot = SlotW28(
-        Zs=42, W0=3.5e-3, H0=0.45e-3, R1=3.5e-3, H3=14e-3, W3=5e-3
-    )
-    test_obj.rotor.winding = WindingCW2LT(qs=3, p=3)
-    test_obj.rotor.mat_type.mag = MatMagnetics(Wlam=0.5e-3)
-    test_obj.shaft = Shaft(Drsh=test_obj.rotor.Rint * 2, Lshaft=1)
-
-    test_obj.stator = LamSlotWind(
-        Rint=85e-3,
-        Rext=0.2,
-        is_internal=False,
-        is_stator=True,
-        L1=0.9,
-        Nrvd=2,
-        Wrvd=0.05,
-    )
-    test_obj.stator.slot = SlotW28(Zs=18, W0=7e-3, R1=10e-3, H0=5e-3, H3=30e-3, W3=5e-3)
-    test_obj.stator.winding = WindingDW2L(qs=3, p=3, Lewout=60e-3)
-    test_obj.stator.mat_type.mag = MatMagnetics(Wlam=0.5e-3)
-    test_obj.frame = Frame(Rint=0.2, Rext=0.25, Lfra=1)
-
-    test_obj.plot()
-    fig = plt.gcf()
-    fig.savefig(join(save_path, "test_Lam_Wind_s28_1-Machine.png"))
-    # Rotor + stator + 2 for frame + 1 for Shaft
-    assert len(fig.axes[0].patches) == 133
-
-    test_obj.rotor.plot()
-    fig = plt.gcf()
-    fig.savefig(join(save_path, "test_Lam_Wind_s28_2-Rotor.png"))
-    # 2 for lam + Zs*2 for wind + 6 vent
-    assert len(fig.axes[0].patches) == 92
-
-    test_obj.stator.plot()
-    fig = plt.gcf()
-    fig.savefig(join(save_path, "test_Lam_Wind_s28_3-Stator.png"))
-    # 2 for lam, 2*Zs for wind
-    assert len(fig.axes[0].patches) == 38
-
-
-def test_Lam_Wind_28_wind_22():
-    """Test machine plot with Slot 28 and winding rad=2, tan=2"""
-    plt.close("all")
-    test_obj = MachineDFIM()
-    test_obj.rotor = LamSlotWind(
-        Rint=0.01,
-        Rext=0.129,
-        is_internal=True,
-        is_stator=False,
-        L1=0.9,
-        Nrvd=2,
-        Wrvd=0.05,
-    )
-    test_obj.rotor.slot = SlotW28(
-        Zs=6, W0=20e-3, R1=25e-3, H0=10e-3, H3=50e-3, W3=15e-3
-    )
-    test_obj.rotor.winding = WindingUD(user_wind_mat=wind_mat, qs=4, p=4, Lewout=60e-3)
-    test_obj.shaft = Shaft(Drsh=test_obj.rotor.Rint * 2, Lshaft=1)
-
-    test_obj.stator = LamSlotWind(
-        Rint=0.13,
-        Rext=0.4,
-        is_internal=False,
-        is_stator=True,
-        L1=0.9,
-        Nrvd=2,
-        Wrvd=0.05,
-    )
-    test_obj.stator.axial_vent = [
-        VentilationCirc(Zh=6, Alpha0=pi / 6, D0=60e-3, H0=0.25)
-    ]
-    test_obj.stator.slot = SlotW28(
-        Zs=6, W0=40e-3, R1=50e-3, H0=10e-3, H3=70e-3, W3=85e-3
-    )
-    test_obj.stator.winding = WindingUD(user_wind_mat=wind_mat, qs=4, p=4, Lewout=60e-3)
-
-    test_obj.plot()
-    fig = plt.gcf()
-    fig.savefig(join(save_path, "test_Lam_Wind_s28_4-Machine.png"))
-    # Rotor + stator + 0 for frame + 1 for shaft
-    assert len(fig.axes[0].patches) == 59
-
-    test_obj.rotor.plot()
-    fig = plt.gcf()
-    fig.savefig(join(save_path, "test_Lam_Wind_s28_5-Rotor.png"))
-    # 2 for lam + Zs*4 for wind
-    assert len(fig.axes[0].patches) == 26
-
-    test_obj.stator.plot()
-    fig = plt.gcf()
-    fig.savefig(join(save_path, "test_Lam_Wind_s28_6-Stator.png"))
-    # 2 for lam, 4*Zs for wind + 6 vents
-    assert len(fig.axes[0].patches) == 32
-
-    tooth = test_obj.rotor.slot.get_surface_tooth()
-    tooth.plot(color="r")
-    fig = plt.gcf()
-    fig.savefig(join(save_path, "test_Lam_Wind_s28_Tooth_in.png"))
-
-    tooth = test_obj.stator.slot.get_surface_tooth()
-    tooth.plot(color="r")
-    fig = plt.gcf()
-    fig.savefig(join(save_path, "test_Lam_Wind_s28_Tooth_out.png"))
-=======
 import pytest
 
 """pytest for Lamination with winding plot"""
@@ -278,5 +152,4 @@
         tooth = test_obj.stator.slot.get_surface_tooth()
         tooth.plot(color="r", is_show_fig=False)
         fig = plt.gcf()
-        fig.savefig(join(save_path, "test_Lam_Wind_s28_Tooth_out.png"))
->>>>>>> d5b84017
+        fig.savefig(join(save_path, "test_Lam_Wind_s28_Tooth_out.png"))