--- conflicted
+++ resolved
@@ -27,20 +27,6 @@
 """pytest for Lamination with winding plot"""
 
 
-<<<<<<< HEAD
-def test_Lam_Wind_25_wind_22():
-    """Test machine plot with Slot 25 and winding rad=2, tan=2"""
-    print("\nTest plot Slot 25")
-    plt.close("all")
-    test_obj = MachineDFIM()
-    test_obj.rotor = LamSlotWind(
-        Rint=0, Rext=0.5, is_internal=True, is_stator=False, L1=0.9, Nrvd=1, Wrvd=0.1
-    )
-    test_obj.rotor.slot = SlotW25(Zs=6, W4=150e-3, W3=75e-3, H1=30e-3, H2=150e-3)
-    test_obj.rotor.winding = WindingUD(user_wind_mat=wind_mat, qs=4, p=4, Lewout=100e-3)
-    test_obj.rotor.mat_type.mag = MatMagnetics(Wlam=0.5e-3)
-    test_obj.shaft = Shaft(Drsh=test_obj.rotor.Rint * 2, Lshaft=1)
-=======
 class Test_Slot_25_plot(object):
     def test_Lam_Wind_25_wind_22(self):
         """Test machine plot with Slot 25 and winding rad=2, tan=2"""
@@ -62,7 +48,6 @@
         )
         test_obj.rotor.mat_type.mag = MatMagnetics(Wlam=0.5e-3)
         test_obj.shaft = Shaft(Drsh=test_obj.rotor.Rint * 2, Lshaft=1)
->>>>>>> d5b84017
 
         test_obj.stator = LamSlotWind(
             Rint=0.51,
