# -*- coding: utf-8 -*-
from os.path import join

import matplotlib.pyplot as plt
from numpy import array, pi, zeros

from pyleecan.Classes.Frame import Frame
from pyleecan.Classes.LamSlotWind import LamSlotWind
from pyleecan.Classes.LamSquirrelCage import LamSquirrelCage
from pyleecan.Classes.MachineDFIM import MachineDFIM
from pyleecan.Classes.Shaft import Shaft
from pyleecan.Classes.VentilationCirc import VentilationCirc
from pyleecan.Classes.VentilationPolar import VentilationPolar
from pyleecan.Classes.VentilationTrap import VentilationTrap
from pyleecan.Classes.Winding import Winding
from pyleecan.Classes.WindingUD import WindingUD
from pyleecan.Classes.WindingCW2LT import WindingCW2LT
from pyleecan.Classes.WindingDW2L import WindingDW2L
from pyleecan.Classes.MatMagnetics import MatMagnetics
from pyleecan.Classes.SlotW13 import SlotW13

from Tests import save_plot_path as save_path
from Tests.Plot.LamWind import wind_mat

import pytest

"""pytest for Lamination with winding plot"""


<<<<<<< HEAD
def test_Lam_Wind_13_wind_22():
    """Test machine plot with Slot 13 and winding rad=2, tan=2"""
    print("\nTest plot Slot 13")
    plt.close("all")
    test_obj = MachineDFIM()
    test_obj.rotor = LamSlotWind(
        Rint=0.2,
        Rext=0.5,
        is_internal=True,
        is_stator=False,
        L1=0.95,
        Nrvd=1,
        Wrvd=0.05,
    )
    test_obj.rotor.slot = SlotW13(
        Zs=6,
        W0=50e-3,
        W1=80e-3,
        W2=40e-3,
        W3=40e-3,
        H0=15e-3,
        H1=25e-3,
        H2=140e-3,
        H1_is_rad=False,
    )
    test_obj.rotor.winding = WindingUD(user_wind_mat=wind_mat, qs=4, p=4, Lewout=60e-3)
    test_obj.shaft = Shaft(Drsh=test_obj.rotor.Rint * 2, Lshaft=1)
    test_obj.shaft.mat_type.name = "M270_35A"
=======
class Test_Slot_13_plot(object):
    def test_Lam_Wind_13_wind_22(self):
        """Test machine plot with Slot 13 and winding rad=2, tan=2"""
        print("\nTest plot Slot 13")
        plt.close("all")
        test_obj = MachineDFIM()
        test_obj.rotor = LamSlotWind(
            Rint=0.2,
            Rext=0.5,
            is_internal=True,
            is_stator=False,
            L1=0.95,
            Nrvd=1,
            Wrvd=0.05,
        )
        test_obj.rotor.slot = SlotW13(
            Zs=6,
            W0=50e-3,
            W1=80e-3,
            W2=40e-3,
            W3=40e-3,
            H0=15e-3,
            H1=25e-3,
            H2=140e-3,
            H1_is_rad=False,
        )
        test_obj.rotor.winding = WindingUD(
            user_wind_mat=wind_mat, qs=4, p=4, Lewout=60e-3
        )
        test_obj.shaft = Shaft(Drsh=test_obj.rotor.Rint * 2, Lshaft=1)
        test_obj.shaft.mat_type.name = "M270_35A"
>>>>>>> d5b84017

        test_obj.rotor.mat_type.name = "Load_M400"
        test_obj.rotor.mat_type.mag = MatMagnetics(Wlam=0.5e-3)

        test_obj.stator = LamSlotWind(
            Rint=0.51,
            Rext=0.8,
            is_internal=False,
            is_stator=True,
            L1=0.95,
            Nrvd=1,
            Wrvd=0.05,
        )
        test_obj.stator.slot = SlotW13(
            Zs=6,
            W0=50e-3,
            W1=150e-3,
            W2=100e-3,
            W3=100e-3,
            H0=20e-3,
            H1=35e-3,
            H2=130e-3,
            H1_is_rad=False,
        )
        test_obj.stator.winding = WindingUD(
            user_wind_mat=wind_mat, qs=4, p=4, Lewout=60e-3
        )
        test_obj.stator.mat_type.name = "Param"
        test_obj.stator.mat_type.mag = MatMagnetics(Wlam=0.5e-3)

        test_obj.frame = Frame(Rint=0.8, Rext=0.9, Lfra=1)
        test_obj.frame.mat_type.name = "M330_35A"

        test_obj.plot(is_show_fig=False)
        fig = plt.gcf()
        fig.savefig(join(save_path, "test_Lam_Wind_s13_1-Machine.png"))
        # Rotor + Stator + 2 for frame + 1 for Shaft
        assert len(fig.axes[0].patches) == 55

        test_obj.rotor.plot(is_show_fig=False)
        fig = plt.gcf()
        assert len(fig.axes[0].patches) == 26
        fig.savefig(join(save_path, "test_Lam_Wind_s13_2-Rotor.png"))
        # 2 for lam + Zs*4 for wind
        assert len(fig.axes[0].patches) == 26

        test_obj.stator.plot(is_show_fig=False)
        fig = plt.gcf()
        fig.savefig(join(save_path, "test_Lam_Wind_s13_3-Stator.png"))
        # 2 for lam + Zs*4 for wind
        assert len(fig.axes[0].patches) == 26

        tooth = test_obj.rotor.slot.get_surface_tooth()
        tooth.plot(color="r", is_show_fig=False)
        fig = plt.gcf()
        fig.savefig(join(save_path, "test_Lam_Wind_s13_Tooth_in.png"))

        tooth = test_obj.stator.slot.get_surface_tooth()
        tooth.plot(color="r", is_show_fig=False)
        fig = plt.gcf()
        fig.savefig(join(save_path, "test_Lam_Wind_s13_Tooth_out.png"))<|MERGE_RESOLUTION|>--- conflicted
+++ resolved
@@ -27,36 +27,6 @@
 """pytest for Lamination with winding plot"""
 
 
-<<<<<<< HEAD
-def test_Lam_Wind_13_wind_22():
-    """Test machine plot with Slot 13 and winding rad=2, tan=2"""
-    print("\nTest plot Slot 13")
-    plt.close("all")
-    test_obj = MachineDFIM()
-    test_obj.rotor = LamSlotWind(
-        Rint=0.2,
-        Rext=0.5,
-        is_internal=True,
-        is_stator=False,
-        L1=0.95,
-        Nrvd=1,
-        Wrvd=0.05,
-    )
-    test_obj.rotor.slot = SlotW13(
-        Zs=6,
-        W0=50e-3,
-        W1=80e-3,
-        W2=40e-3,
-        W3=40e-3,
-        H0=15e-3,
-        H1=25e-3,
-        H2=140e-3,
-        H1_is_rad=False,
-    )
-    test_obj.rotor.winding = WindingUD(user_wind_mat=wind_mat, qs=4, p=4, Lewout=60e-3)
-    test_obj.shaft = Shaft(Drsh=test_obj.rotor.Rint * 2, Lshaft=1)
-    test_obj.shaft.mat_type.name = "M270_35A"
-=======
 class Test_Slot_13_plot(object):
     def test_Lam_Wind_13_wind_22(self):
         """Test machine plot with Slot 13 and winding rad=2, tan=2"""
@@ -88,7 +58,6 @@
         )
         test_obj.shaft = Shaft(Drsh=test_obj.rotor.Rint * 2, Lshaft=1)
         test_obj.shaft.mat_type.name = "M270_35A"
->>>>>>> d5b84017
 
         test_obj.rotor.mat_type.name = "Load_M400"
         test_obj.rotor.mat_type.mag = MatMagnetics(Wlam=0.5e-3)
