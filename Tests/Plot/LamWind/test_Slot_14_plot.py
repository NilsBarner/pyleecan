--- conflicted
+++ resolved
@@ -23,74 +23,6 @@
 from Tests import save_plot_path as save_path
 from Tests.Plot.LamWind import wind_mat
 
-<<<<<<< HEAD
-
-"""unittest for Lamination with winding plot"""
-
-
-def test_Lam_Wind_14_wind_22():
-    """Test machine plot with Slot 14 and winding rad=2, tan=2"""
-    print("\nTest plot Slot 14")
-    plt.close("all")
-    test_obj = MachineDFIM()
-    test_obj.rotor = LamSlotWind(
-        Rint=0.2,
-        Rext=0.5,
-        is_internal=True,
-        is_stator=False,
-        L1=0.95,
-        Nrvd=1,
-        Wrvd=0.05,
-    )
-    test_obj.rotor.slot = SlotW14(
-        Zs=6, W0=100e-3, W3=200e-3, H0=15e-3, H1=25e-3, H3=140e-3
-    )
-    test_obj.rotor.winding = WindingUD(user_wind_mat=wind_mat, qs=4, p=4, Lewout=60e-3)
-    test_obj.shaft = Shaft(Drsh=test_obj.rotor.Rint * 2, Lshaft=1)
-    test_obj.shaft.mat_type.name = "M270_35A"
-
-    test_obj.rotor.mat_type.name = "Load_M400"
-    test_obj.rotor.mat_type.mag = MatMagnetics(Wlam=0.5e-3)
-
-    test_obj.stator = LamSlotWind(
-        Rint=0.51, Rext=1, is_internal=False, is_stator=True, L1=0.95, Nrvd=1, Wrvd=0.05
-    )
-    test_obj.stator.slot = SlotW14(
-        Zs=6, W0=100e-3, W3=200e-3, H0=15e-3, H1=25e-3, H3=140e-3
-    )
-    test_obj.stator.winding = WindingUD(user_wind_mat=wind_mat, qs=4, p=4, Lewout=60e-3)
-
-    test_obj.frame = Frame(Rint=1, Rext=1.1, Lfra=1)
-    test_obj.frame.mat_type.name = "M330_35A"
-
-    test_obj.plot()
-    fig = plt.gcf()
-    fig.savefig(join(save_path, "test_Lam_Wind_s14_1-Machine.png"))
-    # Rotor + Stator + 2 for frame + 1 for shaft
-    assert len(fig.axes[0].patches) == 55
-
-    test_obj.rotor.plot()
-    fig = plt.gcf()
-    fig.savefig(join(save_path, "test_Lam_Wind_s14_2-Rotor.png"))
-    # 2 for lam + Zs*4 for wind
-    assert len(fig.axes[0].patches) == 26
-
-    test_obj.stator.plot()
-    fig = plt.gcf()
-    fig.savefig(join(save_path, "test_Lam_Wind_s14_3-Stator.png"))
-    # 2 for lam + Zs*4 for wind
-    assert len(fig.axes[0].patches) == 26
-
-    tooth = test_obj.rotor.slot.get_surface_tooth()
-    tooth.plot(color="r")
-    fig = plt.gcf()
-    fig.savefig(join(save_path, "test_Lam_Wind_s14_Tooth_in.png"))
-
-    tooth = test_obj.stator.slot.get_surface_tooth()
-    tooth.plot(color="r")
-    fig = plt.gcf()
-    fig.savefig(join(save_path, "test_Lam_Wind_s14_Tooth_out.png"))
-=======
 import pytest
 
 """pytest for Lamination with winding plot"""
@@ -168,5 +100,4 @@
         tooth = test_obj.stator.slot.get_surface_tooth()
         tooth.plot(color="r", is_show_fig=False)
         fig = plt.gcf()
-        fig.savefig(join(save_path, "test_Lam_Wind_s14_Tooth_out.png"))
->>>>>>> d5b84017
+        fig.savefig(join(save_path, "test_Lam_Wind_s14_Tooth_out.png"))