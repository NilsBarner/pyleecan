# -*- coding: utf-8 -*-

from os.path import join

import matplotlib.pyplot as plt
from numpy import array, pi, zeros

from pyleecan.Classes.Frame import Frame
from pyleecan.Classes.LamSlotWind import LamSlotWind
from pyleecan.Classes.LamSquirrelCage import LamSquirrelCage
from pyleecan.Classes.MachineDFIM import MachineDFIM
from pyleecan.Classes.Shaft import Shaft
from pyleecan.Classes.VentilationCirc import VentilationCirc
from pyleecan.Classes.VentilationPolar import VentilationPolar
from pyleecan.Classes.VentilationTrap import VentilationTrap
from pyleecan.Classes.Winding import Winding
from pyleecan.Classes.WindingUD import WindingUD
from pyleecan.Classes.WindingCW2LT import WindingCW2LT
from pyleecan.Classes.WindingDW2L import WindingDW2L
from pyleecan.Classes.MatMagnetics import MatMagnetics
from pyleecan.Classes.SlotW21 import SlotW21

from Tests import save_plot_path as save_path
from Tests.Plot.LamWind import wind_mat

import pytest

"""pytest for Lamination with winding plot"""


<<<<<<< HEAD
def test_Lam_Wind_21_wind_22():
    """Test machine plot with Slot 21 and winding rad=2, tan=2"""
    print("\nTest plot Slot 21")
    plt.close("all")
    test_obj = MachineDFIM()
=======
class Test_Slot_21_plot(object):
    def test_Lam_Wind_21_wind_22(self):
        """Test machine plot with Slot 21 and winding rad=2, tan=2"""
        print("\nTest plot Slot 21")
        plt.close("all")
        test_obj = MachineDFIM()
>>>>>>> d5b84017

        test_obj.rotor = LamSlotWind(
            Rint=0.2,
            Rext=0.5,
            is_internal=True,
            is_stator=False,
            L1=0.85,
            Nrvd=3,
            Wrvd=0.05,
        )
        test_obj.rotor.slot = SlotW21(
            Zs=6,
            W0=40e-3,
            W1=60e-3,
            W2=40e-3,
            H0=20e-3,
            H1=0,
            H2=130e-3,
            H1_is_rad=False,
        )
        test_obj.rotor.axial_vent.append(
            VentilationTrap(Zh=6, Alpha0=pi / 6, W1=30e-3, W2=60e-3, D0=0.05, H0=0.3)
        )
        test_obj.rotor.axial_vent.append(
            VentilationTrap(Zh=6, Alpha0=pi / 6, W1=60e-3, W2=90e-3, D0=0.05, H0=0.4)
        )
        test_obj.rotor.winding = WindingUD(
            user_wind_mat=wind_mat, qs=4, p=4, Lewout=60e-3
        )
        test_obj.rotor.mat_type.mag = MatMagnetics(Wlam=0.5e-3)
        test_obj.shaft = Shaft(Drsh=test_obj.rotor.Rint * 2, Lshaft=1)

        test_obj.stator = LamSlotWind(
            Rint=0.51,
            Rext=0.8,
            is_internal=False,
            is_stator=True,
            L1=0.85,
            Nrvd=3,
            Wrvd=0.05,
        )
        test_obj.stator.slot = SlotW21(
            Zs=18,
            W0=40e-3,
            W1=60e-3,
            W2=90e-3,
            H0=15e-3,
            H1=35e-3,
            H2=140e-3,
            H1_is_rad=False,
        )
        test_obj.stator.winding = WindingDW2L(qs=3, p=3)
        test_obj.stator.axial_vent.append(
            VentilationCirc(Zh=12, Alpha0=pi / 6, D0=50e-3, H0=0.75)
        )
        test_obj.stator.mat_type.mag = MatMagnetics(Wlam=0.5e-3)
        test_obj.stator.winding.Lewout = 60e-3
        test_obj.frame = Frame(Rint=0.8, Rext=1, Lfra=1)

        test_obj.plot(is_show_fig=False)
        fig = plt.gcf()
        fig.savefig(join(save_path, "test_Lam_Wind_s21_1-Machine.png"))
        # Rotor + Stator + 2 for frame + 1 for shaft
        assert len(fig.axes[0].patches) == 91

        test_obj.rotor.plot(is_show_fig=False)
        fig = plt.gcf()
        fig.savefig(join(save_path, "test_Lam_Wind_s21_2-Rotor.png"))
        # 2 for lam + 4*Zs for wind + 6 vents + 6 vents
        assert len(fig.axes[0].patches) == 38

        test_obj.stator.plot(is_show_fig=False)
        fig = plt.gcf()
        fig.savefig(join(save_path, "test_Lam_Wind_s21_3-Stator.png"))
        # 2 for lam + Zs*2 for wind + 12 vents
        assert len(fig.axes[0].patches) == 50

        tooth = test_obj.rotor.slot.get_surface_tooth()
        tooth.plot(color="r", is_show_fig=False)
        fig = plt.gcf()
        fig.savefig(join(save_path, "test_Lam_Wind_s21_Tooth_in.png"))

        tooth = test_obj.stator.slot.get_surface_tooth()
        tooth.plot(color="r", is_show_fig=False)
        fig = plt.gcf()
        fig.savefig(join(save_path, "test_Lam_Wind_s21_Tooth_out.png"))<|MERGE_RESOLUTION|>--- conflicted
+++ resolved
@@ -28,20 +28,12 @@
 """pytest for Lamination with winding plot"""
 
 
-<<<<<<< HEAD
-def test_Lam_Wind_21_wind_22():
-    """Test machine plot with Slot 21 and winding rad=2, tan=2"""
-    print("\nTest plot Slot 21")
-    plt.close("all")
-    test_obj = MachineDFIM()
-=======
 class Test_Slot_21_plot(object):
     def test_Lam_Wind_21_wind_22(self):
         """Test machine plot with Slot 21 and winding rad=2, tan=2"""
         print("\nTest plot Slot 21")
         plt.close("all")
         test_obj = MachineDFIM()
->>>>>>> d5b84017
 
         test_obj.rotor = LamSlotWind(
             Rint=0.2,
