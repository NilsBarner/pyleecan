# -*- coding: utf-8 -*-

from os.path import join

import matplotlib.pyplot as plt
from numpy import array, pi, zeros

from pyleecan.Classes.Frame import Frame
from pyleecan.Classes.LamSlotWind import LamSlotWind
from pyleecan.Classes.LamSquirrelCage import LamSquirrelCage
from pyleecan.Classes.MachineDFIM import MachineDFIM
from pyleecan.Classes.Shaft import Shaft
from pyleecan.Classes.VentilationCirc import VentilationCirc
from pyleecan.Classes.VentilationPolar import VentilationPolar
from pyleecan.Classes.VentilationTrap import VentilationTrap
from pyleecan.Classes.Winding import Winding
from pyleecan.Classes.WindingUD import WindingUD
from pyleecan.Classes.WindingCW2LT import WindingCW2LT
from pyleecan.Classes.WindingDW2L import WindingDW2L
from pyleecan.Classes.SlotW10 import SlotW10
from pyleecan.Classes.SurfLine import SurfLine

from pyleecan.Methods import ParentMissingError, NotImplementedYetError

from Tests import save_plot_path as save_path
from Tests.Plot.LamWind import wind_mat

<<<<<<< HEAD

"""unittest for Lamination with winding plot"""


def test_Lam_Wind_10_wind_22():
    """Test machine plot with Slot 10 and winding rad=2, tan=2"""
    print("\nTest plot Slot 10")
    plt.close("all")
    test_obj = MachineDFIM()
    test_obj.rotor = LamSlotWind(
        Rint=0.2,
        Rext=0.5,
        is_internal=True,
        is_stator=False,
        L1=0.95,
        Nrvd=1,
        Wrvd=0.05,
    )
    test_obj.rotor.slot = SlotW10(
        Zs=6,
        W0=50e-3,
        W1=90e-3,
        W2=100e-3,
        H0=20e-3,
        H1=35e-3,
        H2=130e-3,
        H1_is_rad=False,
    )
    test_obj.rotor.winding = WindingUD(user_wind_mat=wind_mat, qs=4, p=4, Lewout=60e-3)
    test_obj.shaft = Shaft(Drsh=test_obj.rotor.Rint * 2, Lshaft=1)

    test_obj.stator = LamSlotWind(
        Rint=0.51,
        Rext=0.8,
        is_internal=False,
        is_stator=True,
        L1=0.95,
        Nrvd=1,
        Wrvd=0.05,
    )
    test_obj.stator.slot = SlotW10(
        Zs=6,
        W0=50e-3,
        W1=80e-3,
        W2=50e-3,
        H0=15e-3,
        H1=25e-3,
        H2=140e-3,
        H1_is_rad=False,
    )
    test_obj.stator.winding = WindingUD(user_wind_mat=wind_mat, qs=4, p=4, Lewout=60e-3)

    test_obj.frame = Frame(Rint=0.8, Rext=0.9, Lfra=1)
    test_obj.frame.mat_type.name = "M330_35A"

    test_obj.plot()
    fig = plt.gcf()
    fig.savefig(join(save_path, "test_Lam_Wind_s10_1-Machine.png"))
    # Rotor + Stator + 2 for frame + 1 for Shaft
    assert len(fig.axes[0].patches) == 55

    test_obj.rotor.plot()
    fig = plt.gcf()
    assert len(fig.axes[0].patches) == 26
    fig.savefig(join(save_path, "test_Lam_Wind_s10_2-Rotor.png"))
    # 2 for lam + Zs*4 for wind
    assert len(fig.axes[0].patches) == 26

    test_obj.stator.plot()
    fig = plt.gcf()
    fig.savefig(join(save_path, "test_Lam_Wind_s10_3-Stator.png"))
    # 2 for lam + Zs*4 for wind
    assert len(fig.axes[0].patches) == 26

    lines = test_obj.stator.slot.build_geometry_half_tooth(is_top=False)
    surf = SurfLine(line_list=lines)
    surf.plot_lines()
    fig = plt.gcf()
    fig.savefig(join(save_path, "test_Lam_Wind_s10_Tooth_bottom_out.png"))

    lines = test_obj.stator.slot.build_geometry_half_tooth(is_top=True)
    surf = SurfLine(line_list=lines)
    surf.plot_lines()
    fig = plt.gcf()
    fig.savefig(join(save_path, "test_Lam_Wind_s10_Tooth_top_out.png"))

    lines = test_obj.rotor.slot.build_geometry_half_tooth(is_top=False)
    surf = SurfLine(line_list=lines)
    surf.plot_lines()
    fig = plt.gcf()
    fig.savefig(join(save_path, "test_Lam_Wind_s10_Tooth_bottom_in.png"))

    lines = test_obj.rotor.slot.build_geometry_half_tooth(is_top=True)
    surf = SurfLine(line_list=lines)
    surf.plot_lines()
    fig = plt.gcf()
    fig.savefig(join(save_path, "test_Lam_Wind_s10_Tooth_top_in.png"))

    tooth = test_obj.rotor.slot.get_surface_tooth()
    tooth.plot(color="r")
    fig = plt.gcf()
    fig.savefig(join(save_path, "test_Lam_Wind_s10_Tooth_in.png"))

    tooth = test_obj.stator.slot.get_surface_tooth()
    tooth.plot(color="r")
    fig = plt.gcf()
    mesh_dict = tooth.comp_mesh_dict(5e-3)
    for line in tooth.get_lines():
        mid = line.get_middle()
        plt.text(mid.real, mid.imag, str(mesh_dict[line.label]))
    fig.savefig(join(save_path, "test_Lam_Wind_s10_Tooth_out.png"))
=======
import pytest


"""pytest for Lamination with winding plot"""


class Test_Slot_10_plot(object):
    def test_Lam_Wind_10_wind_22(self):
        """Test machine plot with Slot 10 and winding rad=2, tan=2"""
        print("\nTest plot Slot 10")
        plt.close("all")
        test_obj = MachineDFIM()
        test_obj.rotor = LamSlotWind(
            Rint=0.2,
            Rext=0.5,
            is_internal=True,
            is_stator=False,
            L1=0.95,
            Nrvd=1,
            Wrvd=0.05,
        )
        test_obj.rotor.slot = SlotW10(
            Zs=6,
            W0=50e-3,
            W1=90e-3,
            W2=100e-3,
            H0=20e-3,
            H1=35e-3,
            H2=130e-3,
            H1_is_rad=False,
        )
        test_obj.rotor.winding = WindingUD(
            user_wind_mat=wind_mat, qs=4, p=4, Lewout=60e-3
        )
        test_obj.shaft = Shaft(Drsh=test_obj.rotor.Rint * 2, Lshaft=1)

        test_obj.stator = LamSlotWind(
            Rint=0.51,
            Rext=0.8,
            is_internal=False,
            is_stator=True,
            L1=0.95,
            Nrvd=1,
            Wrvd=0.05,
        )
        test_obj.stator.slot = SlotW10(
            Zs=6,
            W0=50e-3,
            W1=80e-3,
            W2=50e-3,
            H0=15e-3,
            H1=25e-3,
            H2=140e-3,
            H1_is_rad=False,
        )
        test_obj.stator.winding = WindingUD(
            user_wind_mat=wind_mat, qs=4, p=4, Lewout=60e-3
        )

        test_obj.frame = Frame(Rint=0.8, Rext=0.9, Lfra=1)
        test_obj.frame.mat_type.name = "M330_35A"

        test_obj.plot(is_show_fig=False)
        fig = plt.gcf()
        fig.savefig(join(save_path, "test_Lam_Wind_s10_1-Machine.png"))
        # Rotor + Stator + 2 for frame + 1 for Shaft
        assert len(fig.axes[0].patches) == 55

        test_obj.rotor.plot(is_show_fig=False)
        fig = plt.gcf()
        assert len(fig.axes[0].patches) == 26
        fig.savefig(join(save_path, "test_Lam_Wind_s10_2-Rotor.png"))
        # 2 for lam + Zs*4 for wind
        assert len(fig.axes[0].patches) == 26
        # Don't display the plot
        assert len(test_obj.rotor.plot(is_display=False, is_show_fig=False)) == 26

        test_obj.stator.plot(is_show_fig=False)
        fig = plt.gcf()
        fig.savefig(join(save_path, "test_Lam_Wind_s10_3-Stator.png"))
        # 2 for lam + Zs*4 for wind
        assert len(fig.axes[0].patches) == 26

        lines = test_obj.stator.slot.build_geometry_half_tooth(is_top=False)
        surf = SurfLine(line_list=lines)
        surf.plot_lines(is_show_fig=False)
        fig = plt.gcf()
        fig.savefig(join(save_path, "test_Lam_Wind_s10_Tooth_bottom_out.png"))

        lines = test_obj.stator.slot.build_geometry_half_tooth(is_top=True)
        surf = SurfLine(line_list=lines)
        surf.plot_lines(is_show_fig=False)
        fig = plt.gcf()
        fig.savefig(join(save_path, "test_Lam_Wind_s10_Tooth_top_out.png"))

        lines = test_obj.rotor.slot.build_geometry_half_tooth(is_top=False)
        surf = SurfLine(line_list=lines)
        surf.plot_lines(is_show_fig=False)
        fig = plt.gcf()
        fig.savefig(join(save_path, "test_Lam_Wind_s10_Tooth_bottom_in.png"))

        lines = test_obj.rotor.slot.build_geometry_half_tooth(is_top=True)
        surf = SurfLine(line_list=lines)
        surf.plot_lines(is_show_fig=False)
        fig = plt.gcf()
        fig.savefig(join(save_path, "test_Lam_Wind_s10_Tooth_top_in.png"))

        tooth = test_obj.rotor.slot.get_surface_tooth()
        tooth.plot(color="r", is_show_fig=False)
        fig = plt.gcf()
        fig.savefig(join(save_path, "test_Lam_Wind_s10_Tooth_in.png"))

        tooth = test_obj.stator.slot.get_surface_tooth()
        tooth.plot(color="r", is_show_fig=False)
        fig = plt.gcf()
        mesh_dict = tooth.comp_mesh_dict(5e-3)
        for line in tooth.get_lines():
            mid = line.get_middle()
            plt.text(mid.real, mid.imag, str(mesh_dict[line.label]))
        fig.savefig(join(save_path, "test_Lam_Wind_s10_Tooth_out.png"))

        slot = SlotW10(
            Zs=6,
            W0=50e-3,
            W1=80e-3,
            W2=50e-3,
            H0=15e-3,
            H1=25e-3,
            H2=140e-3,
            H1_is_rad=False,
        )

        with pytest.raises(ParentMissingError) as context:
            slot.get_surface_tooth()

        test_obj.rotor.comp_wind_function(alpha_mmf0=1)

        test_obj.stator.slot = SlotW10(
            Zs=6,
            W0=50e-1,
            W1=80e-1,
            W2=50e-1,
            H0=15e-1,
            H1=25e-1,
            H2=140e-1,
            H1_is_rad=False,
        )

        lines = test_obj.stator.slot.build_geometry_half_tooth(is_top=False)
        assert len(lines) == 7

        # Testing comp_angle_d_axis
        test_obj.stator.winding = None
        assert test_obj.stator.comp_angle_d_axis() == 0

    def test_plot_stator_true(self):
        """Test if the plot is right with a stator LamSlotWind"""
        plt.close("all")
        test_obj = MachineDFIM()

        test_obj.stator = LamSlotWind(
            Rint=0.51,
            Rext=0.8,
            is_internal=False,
            is_stator=True,
            L1=0.95,
            Nrvd=1,
            Wrvd=0.05,
        )
        test_obj.stator.slot = SlotW10(
            Zs=6,
            W0=50e-3,
            W1=80e-3,
            W2=50e-3,
            H0=15e-3,
            H1=25e-3,
            H2=140e-3,
            H1_is_rad=False,
        )
        test_obj.stator.winding = WindingUD(
            user_wind_mat=wind_mat, qs=4, p=4, Lewout=60e-3
        )

        test_obj.frame = Frame(Rint=0.8, Rext=0.9, Lfra=1)
        test_obj.frame.mat_type.name = "M330_35A"

        test_obj.stator.plot(is_show_fig=False)

        # The rotor will be blue

        fig = plt.gcf()
        fig.savefig(join(save_path, "test_Lam_Wind_s10_Stator.png"))

        result = test_obj.stator.plot(is_display=False)
        assert len(result) == 26
>>>>>>> d5b84017
<|MERGE_RESOLUTION|>--- conflicted
+++ resolved
@@ -25,119 +25,6 @@
 from Tests import save_plot_path as save_path
 from Tests.Plot.LamWind import wind_mat
 
-<<<<<<< HEAD
-
-"""unittest for Lamination with winding plot"""
-
-
-def test_Lam_Wind_10_wind_22():
-    """Test machine plot with Slot 10 and winding rad=2, tan=2"""
-    print("\nTest plot Slot 10")
-    plt.close("all")
-    test_obj = MachineDFIM()
-    test_obj.rotor = LamSlotWind(
-        Rint=0.2,
-        Rext=0.5,
-        is_internal=True,
-        is_stator=False,
-        L1=0.95,
-        Nrvd=1,
-        Wrvd=0.05,
-    )
-    test_obj.rotor.slot = SlotW10(
-        Zs=6,
-        W0=50e-3,
-        W1=90e-3,
-        W2=100e-3,
-        H0=20e-3,
-        H1=35e-3,
-        H2=130e-3,
-        H1_is_rad=False,
-    )
-    test_obj.rotor.winding = WindingUD(user_wind_mat=wind_mat, qs=4, p=4, Lewout=60e-3)
-    test_obj.shaft = Shaft(Drsh=test_obj.rotor.Rint * 2, Lshaft=1)
-
-    test_obj.stator = LamSlotWind(
-        Rint=0.51,
-        Rext=0.8,
-        is_internal=False,
-        is_stator=True,
-        L1=0.95,
-        Nrvd=1,
-        Wrvd=0.05,
-    )
-    test_obj.stator.slot = SlotW10(
-        Zs=6,
-        W0=50e-3,
-        W1=80e-3,
-        W2=50e-3,
-        H0=15e-3,
-        H1=25e-3,
-        H2=140e-3,
-        H1_is_rad=False,
-    )
-    test_obj.stator.winding = WindingUD(user_wind_mat=wind_mat, qs=4, p=4, Lewout=60e-3)
-
-    test_obj.frame = Frame(Rint=0.8, Rext=0.9, Lfra=1)
-    test_obj.frame.mat_type.name = "M330_35A"
-
-    test_obj.plot()
-    fig = plt.gcf()
-    fig.savefig(join(save_path, "test_Lam_Wind_s10_1-Machine.png"))
-    # Rotor + Stator + 2 for frame + 1 for Shaft
-    assert len(fig.axes[0].patches) == 55
-
-    test_obj.rotor.plot()
-    fig = plt.gcf()
-    assert len(fig.axes[0].patches) == 26
-    fig.savefig(join(save_path, "test_Lam_Wind_s10_2-Rotor.png"))
-    # 2 for lam + Zs*4 for wind
-    assert len(fig.axes[0].patches) == 26
-
-    test_obj.stator.plot()
-    fig = plt.gcf()
-    fig.savefig(join(save_path, "test_Lam_Wind_s10_3-Stator.png"))
-    # 2 for lam + Zs*4 for wind
-    assert len(fig.axes[0].patches) == 26
-
-    lines = test_obj.stator.slot.build_geometry_half_tooth(is_top=False)
-    surf = SurfLine(line_list=lines)
-    surf.plot_lines()
-    fig = plt.gcf()
-    fig.savefig(join(save_path, "test_Lam_Wind_s10_Tooth_bottom_out.png"))
-
-    lines = test_obj.stator.slot.build_geometry_half_tooth(is_top=True)
-    surf = SurfLine(line_list=lines)
-    surf.plot_lines()
-    fig = plt.gcf()
-    fig.savefig(join(save_path, "test_Lam_Wind_s10_Tooth_top_out.png"))
-
-    lines = test_obj.rotor.slot.build_geometry_half_tooth(is_top=False)
-    surf = SurfLine(line_list=lines)
-    surf.plot_lines()
-    fig = plt.gcf()
-    fig.savefig(join(save_path, "test_Lam_Wind_s10_Tooth_bottom_in.png"))
-
-    lines = test_obj.rotor.slot.build_geometry_half_tooth(is_top=True)
-    surf = SurfLine(line_list=lines)
-    surf.plot_lines()
-    fig = plt.gcf()
-    fig.savefig(join(save_path, "test_Lam_Wind_s10_Tooth_top_in.png"))
-
-    tooth = test_obj.rotor.slot.get_surface_tooth()
-    tooth.plot(color="r")
-    fig = plt.gcf()
-    fig.savefig(join(save_path, "test_Lam_Wind_s10_Tooth_in.png"))
-
-    tooth = test_obj.stator.slot.get_surface_tooth()
-    tooth.plot(color="r")
-    fig = plt.gcf()
-    mesh_dict = tooth.comp_mesh_dict(5e-3)
-    for line in tooth.get_lines():
-        mid = line.get_middle()
-        plt.text(mid.real, mid.imag, str(mesh_dict[line.label]))
-    fig.savefig(join(save_path, "test_Lam_Wind_s10_Tooth_out.png"))
-=======
 import pytest
 
 
@@ -332,5 +219,4 @@
         fig.savefig(join(save_path, "test_Lam_Wind_s10_Stator.png"))
 
         result = test_obj.stator.plot(is_display=False)
-        assert len(result) == 26
->>>>>>> d5b84017
+        assert len(result) == 26