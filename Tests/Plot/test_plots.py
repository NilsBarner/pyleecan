--- conflicted
+++ resolved
@@ -12,27 +12,19 @@
 from pyleecan.Classes.Simu1 import Simu1
 
 from pyleecan.Classes.Output import Output
-<<<<<<< HEAD
 from SciDataTool import DataTime, Data1D, DataLinspace, VectorField
-from Tests import DATA_DIR
-=======
-from SciDataTool import DataTime, Data1D, DataLinspace, DataFreq
 from Tests import TEST_DATA_DIR
->>>>>>> a36d7e15
 from pyleecan.Classes.ImportMatlab import ImportMatlab
 from pyleecan.Classes.ImportData import ImportData
 from pyleecan.Classes.ImportVectorField import ImportVectorField
 from pyleecan.Classes.InputFlux import InputFlux
 
-<<<<<<< HEAD
-=======
 from pyleecan.Functions.load import load
 from pyleecan.definitions import DATA_DIR
 
 SCIM_006 = load(join(DATA_DIR, "Machine", "SCIM_006.json"))
 
 simu = Simu1(name="EM_SCIM_NL_006", machine=SCIM_006)
->>>>>>> a36d7e15
 
 mat_file_Br = join(TEST_DATA_DIR, "Plots/default_proj_Br.mat")
 mat_file_time = join(TEST_DATA_DIR, "Plots/default_proj_time.mat")
@@ -255,18 +247,11 @@
         # Plot the result by comparing the two simulation (sym / no sym)
         plt.close("all")
         out.plot_A_time(
-<<<<<<< HEAD
             "mag.B",
             data_list=[out5.mag.B],
             legend_list=["Br", "0.2sin(375t-1.5)"],
             is_auto_ticks=False,
             save_path=join(save_path, "test_default_proj_Br_compare.png"),
-=======
-            "mag.Br",
-            data_list=[out2.mag.Br],
-            legend_list=["Br", "0.2sin(375t-1.5)"],
-            is_auto_ticks=False,
->>>>>>> a36d7e15
         )
 
     def test_default_proj_Br_cfft2(self):
@@ -345,17 +330,9 @@
         # Plot the result by comparing the two simulation (sym / no sym)
         plt.close("all")
         out.plot_A_time_space(
-<<<<<<< HEAD
             "mag.B",
             freq_max=freq_max,
             r_max=r_max,
             is_auto_ticks=False,
             save_path=join(save_path, "test_default_proj_Br_time_space_dataobj.png"),
-        )
-=======
-            "mag.Br", freq_max=freq_max, r_max=r_max, is_auto_ticks=False
-        )
-
-        fig = plt.gcf()
-        fig.savefig(join(save_path, "test_default_proj_Br_time_space_dataobj.png"))
->>>>>>> a36d7e15
+        )