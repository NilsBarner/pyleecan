--- conflicted
+++ resolved
@@ -1,7 +1,3 @@
-from os import chdir
-
-chdir("../..")
-
 from numpy import linspace, sin, squeeze
 from os.path import join
 import matplotlib.pyplot as plt
@@ -23,7 +19,7 @@
 from os.path import isfile
 
 
-# @pytest.fixture(scope="module")
+@pytest.fixture(scope="module")
 def import_data():
     SCIM_006 = load(join(DATA_DIR, "Machine", "SCIM_006.json"))
 
@@ -93,384 +89,6 @@
     return data
 
 
-<<<<<<< HEAD
-# @pytest.mark.validation
-# @pytest.mark.PLOT
-# class Test_plots(object):
-#     def test_default_proj_Br_time_space(self, import_data):
-import_data = import_data()
-SCIM_006 = import_data["SCIM_006"]
-simu = import_data["simu"]
-time = import_data["time"]
-Time = import_data["Time"]
-angle = import_data["angle"]
-Angle = import_data["Angle"]
-Br = import_data["Br"]
-flux = import_data["flux"]
-B = import_data["B"]
-flux_FT = import_data["flux_FT"]
-freqs = import_data["freqs"]
-Freqs = import_data["Freqs"]
-Wavenumber = import_data["Wavenumber"]
-wavenumber = import_data["wavenumber"]
-Br_FT = import_data["Br_FT"]
-B_FT = import_data["B_FT"]
-freq_max = import_data["freq_max"]
-r_max = import_data["r_max"]
-
-time_arr = squeeze(time.get_data())
-angle_arr = squeeze(angle.get_data())
-flux_arr = flux.get_data()
-
-simu = Simu1(name="EM_SCIM_NL_006", machine=SCIM_006)
-simu.mag = None
-simu.force = None
-simu.struct = None
-simu.input = InputFlux(B=B, time=time, angle=angle)
-out = Output(simu=simu)
-simu.run()
-
-out2 = Output(simu=simu)
-
-# Reduce to 1/3 period
-Br_reduced = flux_arr[0:672, 0:672]
-time_reduced = time_arr[0:672]
-angle_reduced = angle_arr[0:672]
-
-# Build the data objects
-Time2 = Data1D(
-    name="time",
-    unit="s",
-    symmetries={"time": {"period": 3}},
-    values=time_reduced,
-)
-Angle2 = Data1D(
-    name="angle",
-    unit="rad",
-    symmetries={"angle": {"period": 3}},
-    values=angle_reduced,
-)
-Br2 = DataTime(
-    symbol="B_r",
-    name="Airgap radial flux density",
-    unit="T",
-    symmetries={"time": {"period": 3}, "angle": {"period": 3}},
-    axes=[Time2, Angle2],
-    normalizations={},
-    values=Br_reduced,
-)
-out2.mag.B = VectorField(
-    name="Airgap flux density", symbol="B", components={"radial": Br2}
-)
-
-# Plot the result by comparing the two simulation (sym / no sym)
-plt.close("all")
-# out.plot_2D_Data(
-#     "mag.B",
-#     "time",
-#     "angle[0]{°}",
-#     data_list=[out2.mag.B],
-#     legend_list=["Reference", "Periodic"],
-#     is_auto_ticks=False,
-#     save_path=join(save_path, "test_default_proj_Br_period.png"),
-# )
-# out.plot_2D_Data(
-#     "mag.B",
-#     "freqs=[0," + str(freq_max) + "]",
-#     data_list=[out2.mag.B],
-#     legend_list=["Reference", "Periodic"],
-#     is_auto_ticks=False,
-#     save_path=join(save_path, "test_default_proj_Br_period_fft.png"),
-# )
-
-out3 = Output(simu=simu)
-
-# Get linspace data
-t0 = time_arr[0]
-tf = time_arr[-1]
-deltat = time_arr[1] - time_arr[0]
-a0 = angle_arr[0]
-deltaa = angle_arr[1] - angle_arr[0]
-Na = len(angle_arr)
-
-# Build the data objects
-Time3 = DataLinspace(
-    name="time",
-    unit="s",
-    symmetries={},
-    initial=t0,
-    final=tf + deltat,
-    step=deltat,
-    include_endpoint=False,
-)
-Angle3 = DataLinspace(
-    name="angle",
-    unit="rad",
-    symmetries={},
-    initial=a0,
-    step=deltaa,
-    number=Na,
-    include_endpoint=False,
-)
-Br3 = DataTime(
-    symbol="B_r",
-    name="Airgap radial flux density",
-    unit="T",
-    symmetries={},
-    axes=[Time3, Angle3],
-    normalizations={"space_order": 3},
-    values=flux_arr,
-)
-out3.mag.B = VectorField(
-    name="Airgap flux density", symbol="B", components={"radial": Br3}
-)
-
-# Plot the result by comparing the two simulation (Data1D / DataLinspace)
-plt.close("all")
-#%%
-# out.plot_2D_Data(
-#     "mag.B",
-#     "angle{°}",
-#     "time[0]",
-#     data_list=[out3.mag.B],
-#     legend_list=["Reference", "Linspace"],
-#     is_auto_ticks=False,
-#     save_path=join(save_path, "test_default_proj_Br_linspace.png"),
-# )
-# #%%
-# out.plot_2D_Data(
-#     "mag.B",
-#     "wavenumber=[0," + str(r_max) + "]{space_order}",
-#     data_list=[out3.mag.B],
-#     legend_list=["Reference", "Linspace"],
-#     is_auto_ticks=False,
-#     save_path=join(save_path, "test_default_proj_Br_linspace_fft.png"),
-# )
-
-#     simu4 = Simu1(name="EM_SCIM_NL_006", machine=SCIM_006)
-#     simu4.input = InputFlux(B=B_FT, time=time, angle=angle)
-#     simu4.mag = None
-#     simu4.force = None
-#     simu4.struct = None
-#     simu4.input = InputFlux(B=B, time=time, angle=angle)
-#     out4 = Output(simu=simu4)
-#     simu4.run()
-#     out4.post.legend_name = "Inverse FT"
-
-#     # Plot the result by comparing the two simulation (direct / ifft)
-#     plt.close("all")
-#     out.plot_A_space(
-#         "mag.B",
-#         is_fft=True,
-#         r_max=r_max,
-#         data_list=[out4.mag.B],
-#         legend_list=["Reference", "Inverse FFT"],
-#         is_auto_ticks=False,
-#         save_path=join(save_path, "test_default_proj_Br_dataobj_ift.png"),
-#     )
-
-#     out5 = Output(simu=simu)
-
-#     # Get linspace data
-#     t0 = 0.01
-#     tf = 0.04
-#     Nt = 3000
-#     time5 = linspace(0.01, 0.04, 3000, endpoint=True)
-
-#     # Compute sine function
-#     Br5 = 0.2 * sin(375 * time5 - 1.5)
-
-#     # Build the data objects
-#     Time5 = DataLinspace(
-#         name="time",
-#         unit="s",
-#         symmetries={},
-#         initial=t0,
-#         final=tf,
-#         number=Nt,
-#         include_endpoint=True,
-#     )
-#     flux5 = DataTime(
-#         symbol="B_r",
-#         name="Airgap radial flux density",
-#         unit="T",
-#         symmetries={},
-#         axes=[Time5],
-#         normalizations={},
-#         values=Br5,
-#     )
-#     out5.mag.B = VectorField(
-#         name="Airgap flux density", symbol="B", components={"radial": flux5}
-#     )
-
-#     # Plot the result by comparing the two simulation (sym / no sym)
-#     plt.close("all")
-#     out.plot_A_time(
-#         "mag.B",
-#         data_list=[out5.mag.B],
-#         legend_list=["Br", "0.2sin(375t-1.5)"],
-#         is_auto_ticks=False,
-#         save_path=join(save_path, "test_default_proj_Br_compare.png"),
-#     )
-
-# def test_default_proj_Br_cfft2(self, import_data):
-SCIM_006 = import_data["SCIM_006"]
-simu = import_data["simu"]
-time = import_data["time"]
-Time = import_data["Time"]
-angle = import_data["angle"]
-Angle = import_data["Angle"]
-Br = import_data["Br"]
-flux = import_data["flux"]
-B = import_data["B"]
-flux_FT = import_data["flux_FT"]
-freqs = import_data["freqs"]
-Freqs = import_data["Freqs"]
-Wavenumber = import_data["Wavenumber"]
-wavenumber = import_data["wavenumber"]
-Br_FT = import_data["Br_FT"]
-B_FT = import_data["B_FT"]
-freq_max = import_data["freq_max"]
-r_max = import_data["r_max"]
-
-N_stem = 100
-
-simu = Simu1(name="EM_SCIM_NL_006", machine=SCIM_006)
-simu.input = InputFlux(B=B, time=time, angle=angle)
-simu.mag = None
-simu.force = None
-simu.struct = None
-simu.input = InputFlux(B=B, time=time, angle=angle)
-out = Output(simu=simu)
-simu.run()
-
-# Plot the result by comparing the two simulation (sym / no sym)
-plt.close("all")
-#%%
-out.plot_3D_Data(
-    "mag.B",
-    "freqs=[0," + str(freq_max) + "]",
-    "wavenumber=[-" + str(r_max) + "," + str(r_max) + "]",
-    # save_path=join(save_path, "test_default_proj_Br_dataobj_cfft2.png"),
-)
-#%%
-# def test_default_proj_surf(self, import_data):
-SCIM_006 = import_data["SCIM_006"]
-simu = import_data["simu"]
-time = import_data["time"]
-Time = import_data["Time"]
-angle = import_data["angle"]
-Angle = import_data["Angle"]
-Br = import_data["Br"]
-flux = import_data["flux"]
-B = import_data["B"]
-flux_FT = import_data["flux_FT"]
-freqs = import_data["freqs"]
-Freqs = import_data["Freqs"]
-Wavenumber = import_data["Wavenumber"]
-wavenumber = import_data["wavenumber"]
-Br_FT = import_data["Br_FT"]
-B_FT = import_data["B_FT"]
-freq_max = import_data["freq_max"]
-r_max = import_data["r_max"]
-
-simu = Simu1(name="EM_SCIM_NL_006", machine=SCIM_006)
-simu.input = InputFlux(B=B_FT, time=time, angle=angle)
-simu.mag = None
-simu.force = None
-simu.struct = None
-simu.input = InputFlux(B=B, time=time, angle=angle)
-out = Output(simu=simu)
-simu.run()
-
-# Plot the result by comparing the two simulation (sym / no sym)
-plt.close("all")
-out.plot_3D_Data(
-    "mag.B",
-    "angle{°}",
-    "time",
-    is_2D_view=True,
-    # save_path=join(save_path, "test_default_proj_Br_surf_dataobj.png"),
-)
-
-# def test_default_proj_fft2(self, import_data):
-SCIM_006 = import_data["SCIM_006"]
-simu = import_data["simu"]
-time = import_data["time"]
-Time = import_data["Time"]
-angle = import_data["angle"]
-Angle = import_data["Angle"]
-Br = import_data["Br"]
-flux = import_data["flux"]
-B = import_data["B"]
-flux_FT = import_data["flux_FT"]
-freqs = import_data["freqs"]
-Freqs = import_data["Freqs"]
-Wavenumber = import_data["Wavenumber"]
-wavenumber = import_data["wavenumber"]
-Br_FT = import_data["Br_FT"]
-B_FT = import_data["B_FT"]
-freq_max = import_data["freq_max"]
-r_max = import_data["r_max"]
-
-simu = Simu1(name="EM_SCIM_NL_006", machine=SCIM_006)
-simu.input = InputFlux(B=B_FT, time=time, angle=angle)
-simu.mag = None
-simu.force = None
-simu.struct = None
-simu.input = InputFlux(B=B, time=time, angle=angle)
-out = Output(simu=simu)
-simu.run()
-
-# Plot the result by comparing the two simulation (sym / no sym)
-plt.close("all")
-out.plot_3D_Data(
-    "mag.B",
-    "freqs=[0,500]",
-    "wavenumber=[-20,20]",
-    is_2D_view=True,
-    # save_path=join(save_path, "test_default_proj_Br_fft2_dataobj.png"),
-)
-
-# def test_default_proj_time_space(self, import_data):
-#     SCIM_006 = import_data["SCIM_006"]
-#     simu = import_data["simu"]
-#     time = import_data["time"]
-#     Time = import_data["Time"]
-#     angle = import_data["angle"]
-#     Angle = import_data["Angle"]
-#     Br = import_data["Br"]
-#     flux = import_data["flux"]
-#     B = import_data["B"]
-#     flux_FT = import_data["flux_FT"]
-#     freqs = import_data["freqs"]
-#     Freqs = import_data["Freqs"]
-#     Wavenumber = import_data["Wavenumber"]
-#     wavenumber = import_data["wavenumber"]
-#     Br_FT = import_data["Br_FT"]
-#     B_FT = import_data["B_FT"]
-#     freq_max = import_data["freq_max"]
-#     r_max = import_data["r_max"]
-
-#     simu = Simu1(name="EM_SCIM_NL_006", machine=SCIM_006)
-#     simu.input = InputFlux(B=B, time=time, angle=angle)
-#     simu.mag = None
-#     simu.force = None
-#     simu.struct = None
-#     simu.input = InputFlux(B=B, time=time, angle=angle)
-#     out = Output(simu=simu)
-#     simu.run()
-
-#     # Plot the result by comparing the two simulation (sym / no sym)
-#     plt.close("all")
-#     out.plot_A_time_space(
-#         "mag.B",
-#         freq_max=freq_max,
-#         r_max=r_max,
-#         is_auto_ticks=False,
-#         save_path=join(save_path, "test_default_proj_Br_time_space_dataobj.png"),
-#     )
-=======
 @pytest.mark.validation
 @pytest.mark.PLOT
 class Test_plots(object):
@@ -861,5 +479,4 @@
             r_max=r_max,
             is_auto_ticks=False,
             save_path=join(save_path, "test_default_proj_Br_time_space_dataobj.png"),
-        )
->>>>>>> 91d89374
+        )