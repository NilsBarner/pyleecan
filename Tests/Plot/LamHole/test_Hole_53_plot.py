--- conflicted
+++ resolved
@@ -30,104 +30,6 @@
         test_obj.rotor = LamHole(
             is_internal=True, Rint=0.1, Rext=0.2, is_stator=False, L1=0.7
         )
-<<<<<<< HEAD
-    )
-
-    return test_obj
-
-
-def test_Lam_Hole_53_W01(machine):
-    """Test machine plot hole 53 with W1 > 0 and both magnets"""
-    machine.rotor.plot()
-    fig = plt.gcf()
-    fig.savefig(join(save_path, "test_Lam_Hole_s53_Rotor_W01.png"))
-    # 2 for lam + 3*2*8 for the holes
-    assert len(fig.axes[0].patches) == 50
-
-
-def test_Lam_Hole_53_N01(machine):
-    """Test machine plot hole 53 with W1 = 0 and both magnets"""
-    machine.rotor.hole[0].W1 = 0
-    machine.rotor.hole[0].magnet_0 = Magnet()
-    machine.rotor.hole[0].magnet_1 = Magnet()
-    machine.rotor.plot()
-    fig = plt.gcf()
-    fig.savefig(join(save_path, "test_Lam_Hole_s53_RotorN01.png"))
-    # 2 lam + 5*8 for the holes
-    assert len(fig.axes[0].patches) == 42
-
-
-def test_Lam_Hole_53_WN1(machine):
-    """Test machine plot hole 53 with W1 > 0 and only magnet_1"""
-    machine.rotor.hole[0].W1 = 2e-3
-    machine.rotor.hole[0].magnet_0 = None
-    machine.rotor.hole[0].magnet_1 = Magnet()
-    machine.rotor.plot()
-    fig = plt.gcf()
-    fig.savefig(join(save_path, "test_Lam_Hole_s53_RotorWN1.png"))
-    # 2 for lam + (1+3)*8 for holes
-    assert len(fig.axes[0].patches) == 34
-
-
-def test_Lam_Hole_53_NN1(machine):
-    """Test machine plot hole 53 with W1 = 0 and no magnet_0"""
-    machine.rotor.hole[0].W1 = 0
-    machine.rotor.hole[0].magnet_0 = None
-    machine.rotor.hole[0].magnet_1 = Magnet()
-    machine.rotor.plot()
-    fig = plt.gcf()
-    fig.savefig(join(save_path, "test_Lam_Hole_s53_RotorNN1.png"))
-    # 2 for lam + 3*8 for holes
-    assert len(fig.axes[0].patches) == 26
-
-
-def test_Lam_Hole_53_W0N(machine):
-    """Test machine plot hole 53 with W1 > 0 and no magnet_1"""
-    machine.rotor.hole[0].W1 = 2e-3
-    machine.rotor.hole[0].magnet_0 = Magnet()
-    machine.rotor.hole[0].magnet_1 = None
-    machine.rotor.plot()
-    fig = plt.gcf()
-    fig.savefig(join(save_path, "test_Lam_Hole_s53_RotorW0N.png"))
-    # 2 for lam + (3+1)*8
-    assert len(fig.axes[0].patches) == 34
-
-
-def test_Lam_Hole_53_N0N(machine):
-    """Test machine plot hole 53 with W1 =0 and no magnet_1"""
-    machine.rotor.hole[0].W1 = 0
-    machine.rotor.hole[0].magnet_0 = Magnet()
-    machine.rotor.hole[0].magnet_1 = None
-    machine.rotor.plot()
-    fig = plt.gcf()
-    fig.savefig(join(save_path, "test_Lam_Hole_s53_RotorN0N.png"))
-    # 2 for lam + 3*8 for holes
-    assert len(fig.axes[0].patches) == 26
-
-
-def test_Lam_Hole_53_WNN(machine):
-    """Test machine plot hole 53 with W1 > 0 and no magnets"""
-    machine.rotor.hole[0].W1 = 2e-3
-    machine.rotor.hole[0].magnet_0 = None
-    machine.rotor.hole[0].magnet_1 = None
-    machine.rotor.plot()
-    fig = plt.gcf()
-    fig.savefig(join(save_path, "test_Lam_Hole_s53_RotorWNN.png"))
-    # 2 for lam + 2*8 for holes
-    assert len(fig.axes[0].patches) == 18
-
-
-def test_Lam_Hole_53_NNN(machine):
-    """Test machine plot hole 53 with W1 = 0 and no magnets"""
-    machine.rotor.hole[0].W1 = 0
-    machine.rotor.hole[0].magnet_0 = None
-    machine.rotor.hole[0].magnet_1 = None
-    machine.rotor.plot()
-    fig = plt.gcf()
-    fig.savefig(join(save_path, "test_Lam_Hole_s53_RotorNNN.png"))
-    # 2 for lam + 8 for holes
-    assert len(fig.axes[0].patches) == 10
-=======
         test_obj.rotor.hole = list()
         test_obj.rotor.hole.append(
             HoleM53(
@@ -228,5 +130,4 @@
         fig = plt.gcf()
         fig.savefig(join(save_path, "test_Lam_Hole_s53_RotorNNN.png"))
         # 2 for lam + 8 for holes
-        assert len(fig.axes[0].patches) == 10
->>>>>>> d5b84017
+        assert len(fig.axes[0].patches) == 10