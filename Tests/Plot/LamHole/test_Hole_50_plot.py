--- conflicted
+++ resolved
@@ -62,132 +62,6 @@
         test_obj.stator = LamSlotWind(
             Rint=0.078, Rext=0.104, is_internal=False, is_stator=True, L1=0.8
         )
-<<<<<<< HEAD
-    )
-    test_obj.rotor.axial_vent = list()
-    test_obj.rotor.axial_vent.append(VentilationCirc(Zh=8, Alpha0=0, D0=5e-3, H0=40e-3))
-    test_obj.rotor.axial_vent.append(
-        VentilationCirc(Zh=8, Alpha0=pi / 8, D0=7e-3, H0=40e-3)
-    )
-    test_obj.shaft = Shaft(Drsh=test_obj.rotor.Rint * 2, Lshaft=1.2)
-
-    test_obj.stator = LamSlotWind(
-        Rint=0.078, Rext=0.104, is_internal=False, is_stator=True, L1=0.8
-    )
-    test_obj.stator.slot = None
-    test_obj.stator.axial_vent.append(
-        VentilationPolar(Zh=8, H0=0.08, D0=0.01, W1=pi / 8, Alpha0=pi / 8)
-    )
-    test_obj.stator.axial_vent.append(
-        VentilationPolar(Zh=8, H0=0.092, D0=0.01, W1=pi / 8, Alpha0=0)
-    )
-    test_obj.frame = Frame(Rint=0.104, Rext=0.114, Lfra=1)
-
-    return test_obj
-
-
-def test_Lam_Hole_50_W01(machine):
-    """Test machine plot hole 50 with W1 > 0 and both magnets"""
-    machine.plot()
-    fig = plt.gcf()
-    fig.savefig(join(save_path, "test_Lam_Hole_s50_Machine.png"))
-    assert len(fig.axes[0].patches) == 87
-
-    machine.rotor.plot()
-    fig = plt.gcf()
-    fig.savefig(join(save_path, "test_Lam_Hole_s50_Rotor_W01.png"))
-    # 2 for lam + (3*2)*8 for holes + 16 vents
-    assert len(fig.axes[0].patches) == 66
-
-    machine.rotor.axial_vent[0].plot()
-    fig = plt.gcf()
-    fig.savefig(join(save_path, "test_Lam_Hole_CircVent.png"))
-    assert len(fig.axes[0].patches) == 8
-
-
-def test_Lam_Hole_50_N01(machine):
-    """Test machine plot hole 50 with W1 = 0 and both magnets"""
-    machine.rotor.hole[0].W1 = 0
-    machine.rotor.hole[0].magnet_0 = Magnet()
-    machine.rotor.hole[0].magnet_1 = Magnet()
-    machine.rotor.plot()
-    fig = plt.gcf()
-    fig.savefig(join(save_path, "test_Lam_Hole_s50_RotorN01.png"))
-    # 2 for lam + 5*8 for holes + 16 vents
-    assert len(fig.axes[0].patches) == 58
-
-
-def test_Lam_Hole_50_WN1(machine):
-    """Test machine plot hole 50 with W1 > 0 and only magnet_1"""
-    machine.rotor.hole[0].W1 = 2e-3
-    machine.rotor.hole[0].magnet_0 = None
-    machine.rotor.hole[0].magnet_1 = Magnet()
-    machine.rotor.plot()
-    fig = plt.gcf()
-    fig.savefig(join(save_path, "test_Lam_Hole_s50_RotorWN1.png"))
-    # 2 for lam + (1+3)*8 for holes + 16 vents
-    assert len(fig.axes[0].patches) == 50
-
-
-def test_Lam_Hole_50_NN1(machine):
-    """Test machine plot hole 50 with W1 = 0 and no magnet_0"""
-    machine.rotor.hole[0].W1 = 0
-    machine.rotor.hole[0].magnet_0 = None
-    machine.rotor.hole[0].magnet_1 = Magnet()
-    machine.rotor.plot()
-    fig = plt.gcf()
-    fig.savefig(join(save_path, "test_Lam_Hole_s50_RotorNN1.png"))
-    # 2 for lam + 3*8 for holes + 16 vents
-    assert len(fig.axes[0].patches) == 42
-
-
-def test_Lam_Hole_50_W0N(machine):
-    """Test machine plot hole 50 with W1 > 0 and no magnet_1"""
-    machine.rotor.hole[0].W1 = 2e-3
-    machine.rotor.hole[0].magnet_0 = Magnet()
-    machine.rotor.hole[0].magnet_1 = None
-    machine.rotor.plot()
-    fig = plt.gcf()
-    fig.savefig(join(save_path, "test_Lam_Hole_s50_RotorW0N.png"))
-    # 2 for lam + 4*8 for holes + 16 vents
-    assert len(fig.axes[0].patches) == 50
-
-
-def test_Lam_Hole_50_N0N(machine):
-    """Test machine plot hole 50 with W1 =0 and no magnet_1"""
-    machine.rotor.hole[0].W1 = 0
-    machine.rotor.hole[0].magnet_0 = Magnet()
-    machine.rotor.hole[0].magnet_1 = None
-    machine.rotor.plot()
-    fig = plt.gcf()
-    fig.savefig(join(save_path, "test_Lam_Hole_s50_RotorN0N.png"))
-    # 2 for lam + (1+2)*8 for holes + 16 vents
-    assert len(fig.axes[0].patches) == 42
-
-
-def test_Lam_Hole_50_WNN(machine):
-    """Test machine plot hole 50 with W1 > 0 and no magnets"""
-    machine.rotor.hole[0].W1 = 2e-3
-    machine.rotor.hole[0].magnet_0 = None
-    machine.rotor.hole[0].magnet_1 = None
-    machine.rotor.plot()
-    fig = plt.gcf()
-    fig.savefig(join(save_path, "test_Lam_Hole_s50_RotorWNN.png"))
-    # 2 for lam + (1+1)*8 for holes + 16 vents
-    assert len(fig.axes[0].patches) == 34
-
-
-def test_Lam_Hole_50_NNN(machine):
-    """Test machine plot hole 50 with W1 = 0 and no magnets"""
-    machine.rotor.hole[0].W1 = 0
-    machine.rotor.hole[0].magnet_0 = None
-    machine.rotor.hole[0].magnet_1 = None
-    machine.rotor.plot()
-    fig = plt.gcf()
-    fig.savefig(join(save_path, "test_Lam_Hole_s50_RotorNNN.png"))
-    # 2 for lam + 1*8 for holes + 16 vents
-    assert len(fig.axes[0].patches) == 26
-=======
         test_obj.stator.slot = None
         test_obj.stator.winding = None
         test_obj.stator.axial_vent.append(
@@ -311,5 +185,4 @@
         # The rotor will be blue
 
         fig = plt.gcf()
-        fig.savefig(join(save_path, "test_Lam_Hole_s50_stator_true.png"))
->>>>>>> d5b84017
+        fig.savefig(join(save_path, "test_Lam_Hole_s50_stator_true.png"))