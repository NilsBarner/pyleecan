from os import makedirs
from os.path import join, isdir
import pytest
from shutil import copyfile

import matplotlib.pyplot as plt
from numpy import array, linspace, ones, pi, zeros

from pyleecan.Classes.import_all import *

try:
    from pyleecan.Functions.GMSH.gen_3D_mesh import gen_3D_mesh
except ImportError as error:
    gen_3D_mesh = error
from Tests import save_plot_path
from Tests.Plot.LamWind import wind_mat
from pyleecan.Functions.load import load
from pyleecan.Classes.InputCurrent import InputCurrent
from pyleecan.Classes.MagFEMM import MagFEMM
from pyleecan.Classes.Simu1 import Simu1
from pyleecan.Classes.Output import Output
from pyleecan.Classes.OptiDesignVar import OptiDesignVar
from pyleecan.Classes.OptiObjective import OptiObjective
from pyleecan.Classes.OptiProblem import OptiProblem
from pyleecan.Classes.ImportMatrixVal import ImportMatrixVal
from pyleecan.Classes.ImportGenVectLin import ImportGenVectLin
from pyleecan.Classes.OptiGenAlgNsga2Deap import OptiGenAlgNsga2Deap
from pyleecan.Methods.Machine.Winding import WindingError
from pyleecan.Methods.Machine.WindingCW2LT import WindingT1DefMsError
from pyleecan.Methods.Machine.WindingCW1L import WindingT2DefNtError

import numpy as np
import random
from pyleecan.Functions.load import load
from pyleecan.definitions import DATA_DIR

# Gather results in the same folder
save_path = join(save_plot_path, "ICEM_2020")
if not isdir(save_path):
    makedirs(save_path)


"""This test gather all the images/project for the ICEM 2020 publication:
"Design optimization of innovative electrical machines topologies based
on Pyleecan open-source object-oriented software"
"""


@pytest.mark.MagFEMM
@pytest.mark.SCIM
@pytest.mark.periodicity
@pytest.mark.SingleOP
def test_FEMM_sym():
    """Figure 9: Check that the FEMM can handle symmetry
    From pyleecan/Tests/Validation/Simulation/test_EM_SCIM_NL_006.py
    """
    SCIM_006 = load(join(DATA_DIR, "Machine", "SCIM_006.json"))
    simu = Simu1(name="test_ICEM_2020", machine=SCIM_006)
    simu.machine.name = "fig_09_FEMM_sym"

    # Definition of the enforced output of the electrical module
    N0 = 1500
    Is = ImportMatrixVal(value=array([[20, -10, -10]]))
    Ir = ImportMatrixVal(value=zeros((1, 28)))
    Nt_tot = 1
    Na_tot = 4096
    simu.input = InputCurrent(
        Is=Is,
        Ir=Ir,  # zero current for the rotor
        N0=N0,
        angle_rotor=None,  # Will be computed
        Nt_tot=Nt_tot,
        Na_tot=Na_tot,
        angle_rotor_initial=0.2244,
    )

    # Definition of the magnetic simulation
    # 2 sym + antiperiodicity = 1/4 Lamination
    simu.mag = MagFEMM(type_BH_stator=2, type_BH_rotor=2, is_periodicity_a=True)
    # Stop after magnetic computation
    simu.force = None
    simu.struct = None
    # Run simulation
    out = Output(simu=simu)
    simu.run()

    # FEMM files (mesh and results) are available in Results folder
    copyfile(
        join(out.path_result, "Femm", "fig_09_FEMM_sym_model.ans"),
        join(save_path, "fig_09_FEMM_sym_model.ans"),
    )
    copyfile(
        join(out.path_result, "Femm", "fig_09_FEMM_sym_model.fem"),
        join(save_path, "fig_09_FEMM_sym_model.fem"),
    )


@pytest.mark.GMSH
def test_gmsh_mesh_dict():
    """Figure 10: Generate a 3D mesh with Gmsh by setting the
    number of element on each lines
    """
    if isinstance(gen_3D_mesh, ImportError):
        raise ImportError("Fail to import gen_3D_mesh (gmsh package missing)")

    # Stator definition
    stator = LamSlotWind(
        Rint=0.1325,
        Rext=0.2,
        Nrvd=0,
        L1=0.35,
        Kf1=0.95,
        is_internal=False,
        is_stator=True,
    )
    stator.slot = SlotW10(
        Zs=36, H0=1e-3, H1=1.5e-3, H2=30e-3, W0=12e-3, W1=14e-3, W2=12e-3
    )

    # Plot, check and save
    stator.plot(is_lam_only=True, is_show_fig=False)
    fig = plt.gcf()
    fig.savefig(join(save_path, "fig_10_ref_lamination.png"))
    fig.savefig(join(save_path, "fig_10_ref_lamination.svg"), format="svg")
    assert len(fig.axes[0].patches) == 2

    # Definition of the number of each element on each line
    mesh_dict = {
        "Tooth_Yoke_Side_Right": 5,
        "Tooth_Yoke_Side_Left": 5,
        "Tooth_Yoke_Arc": 5,
        "Tooth_line_3": 2,
        "Tooth_line_4": 8,
        "Tooth_line_5": 1,
        "Tooth_line_6": 1,
        "Tooth_line_7": 1,
        "Tooth_bore_arc_bot": 2,
        "Tooth_bore_arc_top": 2,
        "Tooth_line_10": 1,
        "Tooth_line_11": 1,
        "Tooth_line_12": 1,
        "Tooth_line_13": 8,
        "Tooth_line_14": 2,
    }
    gen_3D_mesh(
        lamination=stator,
        save_path=join(save_path, "fig_10_gmsh_mesh_dict.msh"),
        mesh_size=7e-3,
        user_mesh_dict=mesh_dict,
        is_rect=True,
        Nlayer=18,
        display=False,
    )
    # To see the resulting mesh, gmsh_mesh_dict.msh need to be
    # opened in Gmsh


@pytest.mark.skip
@pytest.mark.GMSH
def test_SlotMulti_sym():
    """Figure 11: Genera
    te a 3D mesh with GMSH for a lamination
    with several slot types and notches
    """

    if isinstance(gen_3D_mesh, ImportError):
        raise ImportError("Fail to import gen_3D_mesh (gmsh package missing)")

    plt.close("all")
    # Rotor definition
    rotor = LamSlotMulti(
        Rint=0.2, Rext=0.7, is_internal=True, is_stator=False, L1=0.9, Nrvd=2, Wrvd=0.05
    )

    # Reference Slot
    Zs = 8
    Slot1 = SlotW10(
        Zs=Zs, W0=50e-3, H0=30e-3, W1=100e-3, H1=30e-3, H2=100e-3, W2=120e-3
    )
    Slot2 = SlotW22(Zs=Zs, W0=pi / 12, H0=50e-3, W2=pi / 6, H2=125e-3)

    # Reference slot are duplicated to get 4 of each in alternance
    slot_list = list()
    for ii in range(Zs // 2):
        slot_list.append(SlotW10(init_dict=Slot1.as_dict()))
        slot_list.append(SlotW22(init_dict=Slot2.as_dict()))
    rotor.slot_list = slot_list
    # Set slot position as linspace
    rotor.alpha = linspace(0, 2 * pi, 8, endpoint=False) + pi / Zs

    # Set evenly distributed notches
    slot3 = SlotW10(Zs=Zs // 2, W0=40e-3, W1=40e-3, W2=40e-3, H0=0, H1=0, H2=25e-3)
    notch = NotchEvenDist(notch_shape=slot3, alpha=2 * pi / Zs)
    rotor.notch = [notch]

    # Plot, check and save
    rotor.plot(sym=4, is_show_fig=False)
    fig = plt.gcf()
    fig.savefig(join(save_path, "fig_11_SlotMulti_sym.png"))
    fig.savefig(join(save_path, "fig_11_SlotMulti_sym.svg"), format="svg")
    assert len(fig.axes[0].patches) == 1

    # Generate the gmsh equivalent
    gen_3D_mesh(
        lamination=rotor,
        save_path=join(save_path, "fig_11_gmsh_SlotMulti.msh"),
        sym=4,
        mesh_size=20e-3,
        Nlayer=20,
        display=False,
    )
    # To see the resulting mesh, gmsh_SlotMulti.msh need to be
    # opened in Gmsh


@pytest.mark.MachineUD
def test_MachineUD():
    """Figure 12: Check that you can plot a machine with 4 laminations"""
    machine = MachineUD()
    machine.name = "Machine with 4 laminations"

    # Main geometry parameter
    Rext = 170e-3  # Exterior radius of outter lamination
    W1 = 30e-3  # Width of first lamination
    A1 = 2.5e-3  # Width of the first airgap
    W2 = 20e-3
    A2 = 10e-3
    W3 = 20e-3
    A3 = 2.5e-3
    W4 = 60e-3

    # Outer stator
    lam1 = LamSlotWind(Rext=Rext, Rint=Rext - W1, is_internal=False, is_stator=True)
    lam1.slot = SlotW22(
        Zs=12, W0=2 * pi / 12 * 0.75, W2=2 * pi / 12 * 0.75, H0=0, H2=W1 * 0.65
    )
    lam1.winding = WindingCW2LT(qs=3, p=3)
    # Outer rotor
    lam2 = LamSlot(
        Rext=lam1.Rint - A1, Rint=lam1.Rint - A1 - W2, is_internal=True, is_stator=False
    )
    lam2.slot = SlotW10(Zs=22, W0=25e-3, W1=25e-3, W2=15e-3, H0=0, H1=0, H2=W2 * 0.75)
    # Inner rotor
    lam3 = LamSlot(
        Rext=lam2.Rint - A2,
        Rint=lam2.Rint - A2 - W3,
        is_internal=False,
        is_stator=False,
    )
    lam3.slot = SlotW10(
        Zs=22, W0=17.5e-3, W1=17.5e-3, W2=12.5e-3, H0=0, H1=0, H2=W3 * 0.75
    )
    # Inner stator
    lam4 = LamSlotWind(
        Rext=lam3.Rint - A3, Rint=lam3.Rint - A3 - W4, is_internal=True, is_stator=True
    )
    lam4.slot = SlotW10(Zs=12, W0=25e-3, W1=25e-3, W2=1e-3, H0=0, H1=0, H2=W4 * 0.75)
    lam4.winding = WindingCW2LT(qs=3, p=3)
    # Machine definition
    machine.lam_list = [lam1, lam2, lam3, lam4]

    # Plot, check and save
    machine.plot(is_show_fig=False)
    fig = plt.gcf()
    fig.savefig(join(save_path, "fig_12_MachineUD.png"))
    fig.savefig(join(save_path, "fig_12_MachineUD.svg"), format="svg")
    assert len(fig.axes[0].patches) == 57

    machine.frame = None
    machine.name = None

<<<<<<< HEAD
def test_SlotMulti():
    """Figure 13: Check that you can plot a LamSlotMulti (two slots kind + notches)"""
=======
    machine.plot(is_show_fig=False)
    fig = plt.gcf()
    fig.savefig(join(save_path, "fig_12_MachineUD_no_frame_no_name.png"))
    fig.savefig(join(save_path, "fig_12_MachineUD_no_frame_no_name.svg"), format="svg")
    assert len(fig.axes[0].patches) == 57

    """Check that comp_connection_mat can raise a WindingT1DefMsError"""

    lam4.winding = WindingCW2LT(qs=16, p=3)
    with pytest.raises(WindingT1DefMsError) as context:
        lam4.winding.comp_connection_mat(Zs=10)

    """Check that comp_connection_mat can raise a WindingError"""
    winding = WindingCW2LT(qs=3, p=3)

    with pytest.raises(WindingError) as context:
        winding.comp_connection_mat(Zs=None)

    lam4.winding = WindingCW2LT(qs=3, p=3)
    lam4.slot = None
    with pytest.raises(WindingError) as context:
        lam4.winding.comp_connection_mat(Zs=None)

    # FOR WindingCW1L comp_connection_mat

    """Check that comp_connection_mat can raise a WindingT2DefNtError"""

    lam4.winding = WindingCW1L(qs=2, p=3)
    lam4.slot = SlotW10(Zs=12, W0=25e-3, W1=25e-3, W2=1e-3, H0=0, H1=0, H2=W4 * 0.75)
    with pytest.raises(WindingT2DefNtError) as context:
        lam4.winding.comp_connection_mat(Zs=17)

    lam4.winding = WindingCW1L(qs=2, p=3)
    lam4.slot = SlotW10(Zs=12, W0=25e-3, W1=25e-3, W2=1e-3, H0=0, H1=0, H2=W4 * 0.75)
    lam4.winding.comp_connection_mat(Zs=None)

    """Check that comp_connection_mat can raise a WindingError"""

    lam4.winding = WindingCW1L(qs=3, p=3)
    lam4.slot = None
    with pytest.raises(WindingError) as context:
        lam4.winding.comp_connection_mat(Zs=None)

    winding = WindingCW1L(qs=3, p=3)
    with pytest.raises(WindingError) as context:
        winding.comp_connection_mat(Zs=None)


def test_SlotMulti_rotor():
    """Figure 13: Check that you can plot a LamSlotMulti rotor (two slots kind + notches)"""
>>>>>>> d5b84017
    plt.close("all")
    # Lamination main dimensions definition
    rotor = LamSlotMulti(Rint=0.2, Rext=0.7, is_internal=True, is_stator=False)

    # Reference slot definition
    Slot1 = SlotW10(
        Zs=10, W0=50e-3, H0=30e-3, W1=100e-3, H1=30e-3, H2=100e-3, W2=120e-3
    )
    Slot2 = SlotW22(Zs=12, W0=pi / 12, H0=50e-3, W2=pi / 6, H2=125e-3)

    # Reference slot are duplicated to get 5 of each in alternance
    slot_list = list()
    for ii in range(5):
        slot_list.append(SlotW10(init_dict=Slot1.as_dict()))
        slot_list.append(SlotW22(init_dict=Slot2.as_dict()))

    # Two slots in the list are modified (bigger than the others)
    rotor.slot_list = slot_list
    rotor.slot_list[0].H2 = 300e-3
    rotor.slot_list[7].H2 = 300e-3
    # Set slots position
    rotor.alpha = array([0, 29, 60, 120, 150, 180, 210, 240, 300, 330]) * pi / 180

    # Evenly distributed Notch definition
    slot3 = SlotW10(Zs=12, W0=40e-3, W1=40e-3, W2=40e-3, H0=0, H1=0, H2=25e-3)
    notch = NotchEvenDist(notch_shape=slot3, alpha=15 * pi / 180)
    rotor.notch = [notch]

    # Plot, check and save
    rotor.plot(is_show_fig=False)
    fig = plt.gcf()
    fig.savefig(join(save_path, "fig_13_LamSlotMulti_rotor.png"))
    fig.savefig(join(save_path, "fig_13_LamSlotMulti_rotor.svg"), format="svg")
    assert len(fig.axes[0].patches) == 2


def test_SlotMulti_stator():
    """Figure 13: Check that you can plot a LamSlotMulti stator (two slots kind + notches)"""
    plt.close("all")
    # Lamination main dimensions definition
    stator = LamSlotMulti(Rint=0.2, Rext=0.7, is_internal=False, is_stator=True)

    # Reference slot definition
    Slot1 = SlotW10(
        Zs=10, W0=50e-3, H0=30e-3, W1=100e-3, H1=30e-3, H2=100e-3, W2=120e-3
    )
    Slot2 = SlotW22(Zs=12, W0=pi / 12, H0=50e-3, W2=pi / 6, H2=125e-3)

    # Reference slot are duplicated to get 5 of each in alternance
    slot_list = list()
    for ii in range(5):
        slot_list.append(SlotW10(init_dict=Slot1.as_dict()))
        slot_list.append(SlotW22(init_dict=Slot2.as_dict()))

    # Two slots in the list are modified (bigger than the others)
    stator.slot_list = slot_list
    stator.slot_list[0].H2 = 300e-3
    stator.slot_list[7].H2 = 300e-3
    # Set slots position
    stator.alpha = array([0, 29, 60, 120, 150, 180, 210, 240, 300, 330]) * pi / 180

    # Evenly distributed Notch definition
    slot3 = SlotW10(Zs=12, W0=40e-3, W1=40e-3, W2=40e-3, H0=0, H1=0, H2=25e-3)
    notch = NotchEvenDist(notch_shape=slot3, alpha=15 * pi / 180)
    stator.notch = [notch]

    # Plot, check and save
    stator.plot(is_show_fig=False)
    fig = plt.gcf()
    fig.savefig(join(save_path, "fig_13_LamSlotMulti_stator.png"))
    fig.savefig(join(save_path, "fig_13_LamSlotMulti_stator.svg"), format="svg")
    assert len(fig.axes[0].patches) == 2


@pytest.mark.SlotUD
def test_SlotUD():
    """Figure 14: User Defined slot "snowflake" """

    plt.close("all")
    # Enfore first point on rotor bore
    Rrotor = abs(0.205917893677990 - 0.107339745962156j)
    machine = MachineSRM()
    machine.name = "User-Defined Slot"
    # Stator definintion
    machine.stator = LamSlotWind(
        Rint=Rrotor + 5e-3, Rext=Rrotor + 120e-3, is_internal=False, is_stator=True
    )
    machine.stator.slot = SlotW21(
        Zs=36, W0=7e-3, H0=10e-3, H1=0, H2=70e-3, W1=30e-3, W2=0.1e-3
    )
    machine.stator.winding = WindingDW2L(qs=3, p=3, coil_pitch=5)

    # Rotor definition
    machine.rotor = LamSlot(Rint=0.02, Rext=Rrotor, is_internal=True, is_stator=False)
    machine.rotor.axial_vent = [
        VentilationTrap(Zh=6, Alpha0=0, D0=0.025, H0=0.025, W1=0.015, W2=0.04)
    ]
    # Complex coordinates of half the snowflake slot
    point_list = [
        0.205917893677990 - 0.107339745962156j,
        0.187731360198517 - 0.0968397459621556j,
        0.203257639640145 - 0.0919474411167423j,
        0.199329436409870 - 0.0827512886940357j,
        0.174740979141750 - 0.0893397459621556j,
        0.143564064605510 - 0.0713397459621556j,
        0.176848674296337 - 0.0616891108675446j,
        0.172822394854708 - 0.0466628314259158j,
        0.146001886779019 - 0.0531173140978201j,
        0.155501886779019 - 0.0366628314259158j,
        0.145109581933606 - 0.0306628314259158j,
        0.127109581933606 - 0.0618397459621556j,
        0.0916025403784439 - 0.0413397459621556j,
        0.134949327895761 - 0.0282609076372691j,
        0.129324972242779 - 0.0100025773880714j,
        0.0690858798800485 - 0.0283397459621556j,
        0.0569615242270663 - 0.0213397459621556j,
    ]
    machine.rotor.slot = SlotUD(Zs=6)
    machine.rotor.slot.set_from_point_list(is_sym=True, point_list=point_list)

    # Plot, check and save
    machine.plot(is_show_fig=False)
    fig = plt.gcf()
    assert len(fig.axes[0].patches) == 83
    fig.savefig(join(save_path, "fig_14_SlotUD.png"))
    fig.savefig(join(save_path, "fig_14_SlotUD.svg"), format="svg")


def test_WindingUD():
    """Figure 16: User-defined Winding
    From pyleecan/Tests/Plot/LamWind/test_Slot_12_plot.py
    """
    plt.close("all")
    machine = MachineDFIM()
    machine.name = "User Defined Winding"
    # Rotor definition
    machine.rotor = LamSlotWind(
        Rint=0.2, Rext=0.5, is_internal=True, is_stator=False, L1=0.9, Nrvd=2, Wrvd=0.05
    )
    machine.rotor.axial_vent = [
        VentilationPolar(Zh=6, Alpha0=pi / 6, W1=pi / 6, D0=100e-3, H0=0.3)
    ]
    machine.rotor.slot = SlotW12(Zs=6, R2=35e-3, H0=20e-3, R1=17e-3, H1=130e-3)
    machine.rotor.winding = WindingUD(user_wind_mat=wind_mat, qs=4, p=4, Lewout=60e-3)
    machine.rotor.mat_type.mag = MatMagnetics(Wlam=0.5e-3)
    # Stator definion
    machine.stator = LamSlotWind(
        Rint=0.51,
        Rext=0.8,
        is_internal=False,
        is_stator=True,
        L1=0.9,
        Nrvd=2,
        Wrvd=0.05,
    )
    machine.stator.slot = SlotW12(Zs=18, R2=25e-3, H0=30e-3, R1=0, H1=150e-3)
    machine.stator.winding.Lewout = 60e-3
    machine.stator.winding = WindingDW2L(qs=3, p=3)
    machine.stator.mat_type.mag = MatMagnetics(Wlam=0.5e-3)

    # Shaft & frame
    machine.shaft = Shaft(Drsh=machine.rotor.Rint * 2, Lshaft=1)
    machine.frame = Frame(Rint=0.8, Rext=0.9, Lfra=1)

    # Plot, check and save
    machine.plot(is_show_fig=False)
    fig = plt.gcf()
    fig.savefig(join(save_path, "fig_16_WindingUD.png"))
    fig.savefig(join(save_path, "fig_16_WindingUD.svg"), format="svg")
    assert len(fig.axes[0].patches) == 73


def test_BoreFlower():
    """Figure 18: LamHole with uneven bore shape
    From pyleecan/Tests/Plot/LamHole/test_Hole_50_plot.py
    """
    # Rotor definition
    rotor = LamHole(is_internal=True, Rint=0.021, Rext=0.075, is_stator=False, L1=0.7)
    rotor.hole = list()
    rotor.hole.append(
        HoleM50(
            Zh=8,
            W0=50e-3,
            W1=0,
            W2=1e-3,
            W3=1e-3,
            W4=20.6e-3,
            H0=17.3e-3,
            H1=3e-3,
            H2=0.5e-3,
            H3=6.8e-3,
            H4=0,
        )
    )
    # Rotor axial ventilation ducts
    rotor.axial_vent = list()
    rotor.axial_vent.append(VentilationCirc(Zh=8, Alpha0=0, D0=5e-3, H0=40e-3))
    rotor.axial_vent.append(VentilationCirc(Zh=8, Alpha0=pi / 8, D0=7e-3, H0=40e-3))
    # Remove a magnet
    rotor.hole[0].magnet_1 = None
    # Rotor bore shape
    rotor.bore = BoreFlower(N=8, Rarc=0.05, alpha=pi / 8)

    # Plot, check and save
    rotor.plot(is_show_fig=False)
    fig = plt.gcf()
    fig.savefig(join(save_path, "fig_18_BoreFlower.png"))
    fig.savefig(join(save_path, "fig_18_BoreFlower.svg"), format="svg")
    # 2 for lam + 3*8 for holes + 16 vents
    assert len(fig.axes[0].patches) == 42


@pytest.mark.SPMSM
@pytest.mark.MagFEMM
@pytest.mark.long_5s
@pytest.mark.SingleOP
@pytest.mark.periodicity
def test_ecc_FEMM():
    """Figure 19: transfrom_list in FEMM for eccentricities"""
<<<<<<< HEAD
    simu = Simu1(name="ICEM_2020", machine=SPMSM_015)
=======
    SPMSM_015 = load(join(DATA_DIR, "Machine", "SPMSM_015.json"))
    simu = Simu1(name="test_ICEM_2020_ecc", machine=SPMSM_015)
>>>>>>> d5b84017
    simu.machine.name = "fig_19_Transform_list"

    # Modify stator Rext to get more convincing translation
    SPMSM_015.stator.Rext = SPMSM_015.stator.Rext * 0.9
    gap = SPMSM_015.comp_width_airgap_mec()

    # Definition of the enforced output of the electrical module
    N0 = 3000
    Is = ImportMatrixVal(value=array([[0, 0, 0]]))
    time = ImportGenVectLin(start=0, stop=0, num=1, endpoint=True)
    angle = ImportGenVectLin(start=0, stop=2 * 2 * pi / 9, num=2043, endpoint=False)
    simu.input = InputCurrent(
        Is=Is,
        Ir=None,  # No winding on the rotor
        N0=N0,
        angle_rotor=None,
        time=time,
        angle=angle,
        angle_rotor_initial=0,
    )

    # Definition of the magnetic simulation (is_mmfr=False => no flux from the magnets)
    simu.mag = MagFEMM(
        type_BH_stator=0,
        type_BH_rotor=0,
        is_sliding_band=False,  # Ecc => No sliding band
        is_periodicity_a=False,
        is_mmfs=False,
        is_get_meshsolution=True,
    )
    simu.force = None
    simu.struct = None

    # Set two transformations
    # First rotate 3rd Magnet
    transform_list = [
        {"type": "rotate", "value": 0.08, "label": "MagnetRotorRadial_S_R0_T0_S3"}
    ]
    # Then Translate the rotor
    transform_list.append({"type": "translate", "value": gap * 0.75, "label": "Rotor"})
    simu.mag.transform_list = transform_list

    # Run the simulation
    out = Output(simu=simu)
    simu.run()

    # FEMM files (mesh and results) are available in Results folder
    copyfile(
        join(out.path_result, "Femm", "fig_19_Transform_list_model.ans"),
        join(save_path, "fig_19_Transform_list_model.ans"),
    )
    copyfile(
        join(out.path_result, "Femm", "fig_19_Transform_list_model.fem"),
        join(save_path, "fig_19_Transform_list_model.fem"),
    )
    # Plot, check, save
    out.mag.meshsolution.plot_mesh(
        save_path=join(save_path, "fig_19_transform_list.png"), is_show_fig=False
    )


@pytest.mark.skip
@pytest.mark.long_5s
@pytest.mark.SPMSM
@pytest.mark.periodicity
@pytest.mark.SingleOP
def test_Optimization_problem():
    """
    Figure19: Machine topology before optimization
    Figure20: Individuals in the fitness space
    Figure21: Pareto Front in the fitness space
    Figure22: Topology to maximize first torque harmonic
    Figure22: Topology to minimize second torque harmonic

    WARNING: The computation takes 6 hours on a single 3GHz CPU core.
    The algorithm uses randomization at different steps so
    the results won't be exactly the same as the one in the publication
    """
    # ------------------ #
    # DEFAULT SIMULATION #
    # ------------------ #

    # First, we need to define a default simulation.
    # This simulation will the base of every simulation during the optimization process

    # Load the machine
    SPMSM_001 = load(join(DATA_DIR, "Machine", "SPMSM_001.json"))

    # Definition of the enforced output of the electrical module
    Na_tot = 1024  # Angular steps
    Nt_tot = 32  # Time step
    Is = ImportMatrixVal(
        value=np.array(
            [
                [1.73191211247099e-15, 24.4948974278318, -24.4948974278318],
                [-0.925435413499285, 24.9445002597334, -24.0190648462341],
                [-1.84987984757817, 25.3673918959653, -23.5175120483872],
                [-2.77234338398183, 25.7631194935712, -22.9907761095894],
                [-3.69183822565029, 26.1312592975275, -22.4394210718773],
                [-4.60737975447626, 26.4714170945114, -21.8640373400352],
                [-5.51798758565886, 26.7832286350338, -21.2652410493749],
                [-6.42268661752422, 27.0663600234871, -20.6436734059628],
                [-7.32050807568877, 27.3205080756888, -20.0000000000000],
                [-8.21049055044714, 27.5454006435389, -19.3349100930918],
                [-9.09168102627374, 27.7407969064430, -18.6491158801692],
                [-9.96313590233562, 27.9064876291883, -17.9433517268527],
                [-10.8239220029239, 28.0422953859991, -17.2183733830752],
                [-11.6731175767218, 28.1480747505277, -16.4749571738058],
                [-12.5098132838389, 28.2237124515809, -15.7138991677421],
                [-13.3331131695549, 28.2691274944141, -14.9360143248592],
                [-14.1421356237309, 28.2842712474619, -14.1421356237310],
                [-14.9360143248592, 28.2691274944141, -13.3331131695549],
                [-15.7138991677420, 28.2237124515809, -12.5098132838389],
                [-16.4749571738058, 28.1480747505277, -11.6731175767219],
                [-17.2183733830752, 28.0422953859991, -10.8239220029240],
                [-17.9433517268527, 27.9064876291883, -9.96313590233564],
                [-18.6491158801692, 27.7407969064430, -9.09168102627375],
                [-19.3349100930918, 27.5454006435389, -8.21049055044716],
                [-20, 27.3205080756888, -7.32050807568879],
                [-20.6436734059628, 27.0663600234871, -6.42268661752424],
                [-21.2652410493749, 26.7832286350338, -5.51798758565888],
                [-21.8640373400352, 26.4714170945114, -4.60737975447627],
                [-22.4394210718772, 26.1312592975275, -3.69183822565031],
                [-22.9907761095894, 25.7631194935712, -2.77234338398184],
                [-23.5175120483872, 25.3673918959653, -1.84987984757819],
                [-24.0190648462341, 24.9445002597334, -0.925435413499304],
            ]
        )
    )
    N0 = 400
    Ir = ImportMatrixVal(value=np.zeros((Nt_tot, 28)))

    SPMSM_001.name = (
        "Default SPMSM machine"  # Rename the machine to have the good plot title
    )

    # Definition of the simulation
    simu = Simu1(name="test_Optimization_problem", machine=SPMSM_001)

    simu.input = InputCurrent(
        Is=Is,
        Ir=Ir,  # zero current for the rotor
        N0=N0,
        angle_rotor=None,  # Will be computed
        Nt_tot=Nt_tot,
        Na_tot=Na_tot,
        angle_rotor_initial=0.39,
    )

    # Definition of the magnetic simulation
    simu.mag = MagFEMM(
        type_BH_stator=2,
        type_BH_rotor=2,
        is_periodicity_a=True,
    )

    simu.struct = None

    # Default Output
    output = Output(simu=simu)

    # Modify magnet width and the slot opening height
    output.simu.machine.stator.slot.H0 = 0.001
    output.simu.machine.rotor.slot.magnet[0].Wmag *= 0.98

    # FIG21 Display default machine
    output.simu.machine.plot(is_show_fig=False)
    fig = plt.gcf()
    fig.savefig(join(save_path, "fig_21_Machine_topology_before_optimization.png"))
    fig.savefig(
        join(save_path, "fig_21_Machine_topology_before_optimization.svg"), format="svg"
    )
    plt.close("all")
    # -------------------- #
    # OPTIMIZATION PROBLEM #
    # -------------------- #

    # Objective functions
    """Return the average torque opposite (opposite to be maximized)"""
    tem_av = "lambda output: -abs(output.mag.Tem_av)"

    """Return the torque ripple """
    Tem_rip_pp = "lambda output: abs(output.mag.Tem_rip_pp)"

    my_objs = [
        OptiObjective(
            name="Maximization of the average torque",
            symbol="Tem_av",
            unit="N.m",
            keeper=tem_av,
        ),
        OptiObjective(
            name="Minimization of the torque ripple",
            symbol="Tem_rip_pp",
            unit="N.m",
            keeper=Tem_rip_pp,
        ),
    ]

    # Design variables
    my_vars = [
        OptiDesignVar(
            name="Stator slot opening",
            symbol="W0",
            unit="m",
            type_var="interval",
            space=[
                0.2 * output.simu.machine.stator.slot.W2,
                output.simu.machine.stator.slot.W2,
            ],
            get_value="lambda space: random.uniform(*space)",
            setter="simu.machine.stator.slot.W0",
        ),
        OptiDesignVar(
            name="Rotor magnet width",
            symbol="Wmag",
            unit="m",
            type_var="interval",
            space=[
                0.5 * output.simu.machine.rotor.slot.W0,
                0.99 * output.simu.machine.rotor.slot.W0,
            ],  # May generate error in FEMM
            get_value="lambda space: random.uniform(*space)",
            setter="simu.machine.rotor.slot.magnet[0].Wmag",
        ),
    ]

    # Problem creation
    my_prob = OptiProblem(output=output, design_var=my_vars, obj_func=my_objs)

    # Solve problem with NSGA-II
    solver = OptiGenAlgNsga2Deap(problem=my_prob, size_pop=12, nb_gen=40, p_mutate=0.5)
    res = solver.solve()

    # ------------- #
    # PLOTS RESULTS #
    # ------------- #

    res.plot_generation(x_symbol="Tem_av", y_symbol="Tem_rip_pp")
    fig = plt.gcf()
    fig.savefig(join(save_path, "fig_20_Individuals_in_fitness_space.png"))
    fig.savefig(
        join(save_path, "fig_20_Individuals_in_fitness_space.svg"), format="svg"
    )

    res.plot_pareto(x_symbol="Tem_av", y_symbol="Tem_rip_pp")
    fig = plt.gcf()
    fig.savefig(join(save_path, "Pareto_front_in_fitness_space.png"))
    fig.savefig(join(save_path, "Pareto_front_in_fitness_space.svg"), format="svg")

    # Extraction of best topologies for every objective
    pareto_index = (
        res.get_pareto_index()
    )  # Extract individual index in the pareto front

    idx_1 = pareto_index[0]  # First objective
    idx_2 = pareto_index[0]  # Second objective

    Tem_av = res["Tem_av"].result
    Tem_rip_pp = res["Tem_rip_pp"].result

    for i in pareto_index:
        # First objective
        if Tem_av[i] < Tem_av[idx_1]:
            idx_1 = i
        # Second objective
        if Tem_rip_pp[i] < Tem_rip_pp[idx_2]:
            idx_2 = i

    # Get corresponding simulations
    simu1 = res.get_simu(idx_1)
    simu2 = res.get_simu(idx_2)

    # Rename machine to modify the title
    name1 = "Machine that maximizes the average torque ({:.3f} Nm)".format(
        abs(Tem_av[idx_1])
    )
    simu1.machine.name = name1
    name2 = "Machine that minimizes the torque ripple ({:.4f}Nm)".format(
        abs(Tem_rip_pp[idx_2])
    )
    simu2.machine.name = name2

    # plot the machine
    simu1.machine.plot(is_show_fig=False)
    fig = plt.gcf()
    fig.savefig(
        join(save_path, "fig_21_Topology_to_maximize_average_torque.png"), format="png"
    )
    fig.savefig(
        join(save_path, "fig_21_Topology_to_maximize_average_torque.svg"), format="svg"
    )

    simu2.machine.plot(is_show_fig=False)
    fig = plt.gcf()
    fig.savefig(
<<<<<<< HEAD
        join(save_path, "fig_21_Topology_to_minimize_torque_ripple.png"),
        format="png",
    )
    fig.savefig(
        join(save_path, "fig_21_Topology_to_minimize_torque_ripple.svg"),
        format="svg",
=======
        join(save_path, "fig_21_Topology_to_minimize_torque_ripple.png"), format="png"
    )
    fig.savefig(
        join(save_path, "fig_21_Topology_to_minimize_torque_ripple.svg"), format="svg"
>>>>>>> d5b84017
    )<|MERGE_RESOLUTION|>--- conflicted
+++ resolved
@@ -269,10 +269,6 @@
     machine.frame = None
     machine.name = None
 
-<<<<<<< HEAD
-def test_SlotMulti():
-    """Figure 13: Check that you can plot a LamSlotMulti (two slots kind + notches)"""
-=======
     machine.plot(is_show_fig=False)
     fig = plt.gcf()
     fig.savefig(join(save_path, "fig_12_MachineUD_no_frame_no_name.png"))
@@ -323,7 +319,6 @@
 
 def test_SlotMulti_rotor():
     """Figure 13: Check that you can plot a LamSlotMulti rotor (two slots kind + notches)"""
->>>>>>> d5b84017
     plt.close("all")
     # Lamination main dimensions definition
     rotor = LamSlotMulti(Rint=0.2, Rext=0.7, is_internal=True, is_stator=False)
@@ -543,12 +538,8 @@
 @pytest.mark.periodicity
 def test_ecc_FEMM():
     """Figure 19: transfrom_list in FEMM for eccentricities"""
-<<<<<<< HEAD
-    simu = Simu1(name="ICEM_2020", machine=SPMSM_015)
-=======
     SPMSM_015 = load(join(DATA_DIR, "Machine", "SPMSM_015.json"))
     simu = Simu1(name="test_ICEM_2020_ecc", machine=SPMSM_015)
->>>>>>> d5b84017
     simu.machine.name = "fig_19_Transform_list"
 
     # Modify stator Rext to get more convincing translation
@@ -845,17 +836,8 @@
     simu2.machine.plot(is_show_fig=False)
     fig = plt.gcf()
     fig.savefig(
-<<<<<<< HEAD
-        join(save_path, "fig_21_Topology_to_minimize_torque_ripple.png"),
-        format="png",
-    )
-    fig.savefig(
-        join(save_path, "fig_21_Topology_to_minimize_torque_ripple.svg"),
-        format="svg",
-=======
         join(save_path, "fig_21_Topology_to_minimize_torque_ripple.png"), format="png"
     )
     fig.savefig(
         join(save_path, "fig_21_Topology_to_minimize_torque_ripple.svg"), format="svg"
->>>>>>> d5b84017
     )