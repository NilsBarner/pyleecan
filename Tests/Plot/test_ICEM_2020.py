from os import makedirs
from os.path import join
from unittest import TestCase, skip
from shutil import copyfile

import matplotlib.pyplot as plt
from numpy import array, linspace, ones, pi, zeros

from pyleecan.Classes.import_all import *
from pyleecan.Functions.GMSH.gen_3D_mesh import gen_3D_mesh
from pyleecan.Tests import save_plot_path
from pyleecan.Tests.Plot.LamWind import wind_mat
from pyleecan.Tests.Validation.Machine.SCIM_006 import SCIM_006
from pyleecan.Tests.Validation.Machine.SPMSM_015 import SPMSM_015
from pyleecan.Functions.load import load
from pyleecan.Classes.InCurrent import InCurrent
from pyleecan.Classes.MagFEMM import MagFEMM
from pyleecan.Classes.Simu1 import Simu1
from pyleecan.Classes.Output import Output
from pyleecan.Classes.OptiDesignVar import OptiDesignVar
from pyleecan.Classes.OptiObjFunc import OptiObjFunc
from pyleecan.Classes.OptiProblem import OptiProblem
from pyleecan.Classes.ImportMatrixVal import ImportMatrixVal
from pyleecan.Classes.ImportGenVectLin import ImportGenVectLin
from pyleecan.Classes.OptiGenAlgNsga2Deap import OptiGenAlgNsga2Deap

import numpy as np
import random

# Gather results in the same folder
save_path = join(save_plot_path, "ICEM_2020")
makedirs(save_path)


class test_ICEM_2020(TestCase):
    """This test gather all the images/project for the ICEM 2020 publication:
    "Design optimization of innovative electrical machines topologies based
    on Pyleecan open-source object-oriented software"
    """

    def test_FEMM_sym(self):
        """Figure 9: Check that the FEMM can handle symmetry
        From pyleecan/Tests/Validation/Simulation/test_EM_SCIM_NL_006.py
        """
        simu = Simu1(name="ICEM_2020", machine=SCIM_006)
        simu.machine.name = "fig_09_FEMM_sym"

        # Definition of the enforced output of the electrical module
        Nr = ImportMatrixVal(value=ones(1) * 1500)
        Is = ImportMatrixVal(value=array([[20, -10, -10]]))
        Ir = ImportMatrixVal(value=zeros((1, 28)))
        time = ImportGenVectLin(start=0, stop=0, num=1, endpoint=False)
        angle = ImportGenVectLin(start=0, stop=2 * pi, num=4096, endpoint=False)
        simu.input = InCurrent(
            Is=Is,
            Ir=Ir,  # zero current for the rotor
            Nr=Nr,
            angle_rotor=None,  # Will be computed
            time=time,
            angle=angle,
            angle_rotor_initial=0.2244,
        )

        # Definition of the magnetic simulation
        # 2 sym + antiperiodicity = 1/4 Lamination
        simu.mag = MagFEMM(
            is_stator_linear_BH=2,
            is_rotor_linear_BH=2,
            is_symmetry_a=True,
            sym_a=2,
            is_antiper_a=True,
        )
        # Stop after magnetic computation
        simu.struct = None
        # Run simulation
        out = Output(simu=simu)
        simu.run()

        # FEMM files (mesh and results) are available in Results folder
        copyfile(
            join(out.path_res, "Femm", "fig_09_FEMM_sym_model.ans"),
            join(save_path, "fig_09_FEMM_sym_model.ans"),
        )
        copyfile(
            join(out.path_res, "Femm", "fig_09_FEMM_sym_model.fem"),
            join(save_path, "fig_09_FEMM_sym_model.fem"),
        )

    def test_gmsh_mesh_dict(self):
        """Figure 10: Generate a 3D mesh with Gmsh by setting the
        number of element on each lines
        """
        # Stator definition
        stator = LamSlotWind(
            Rint=0.1325,
            Rext=0.2,
            Nrvd=0,
            L1=0.35,
            Kf1=0.95,
            is_internal=False,
            is_stator=True,
        )
        stator.slot = SlotW10(
            Zs=36, H0=1e-3, H1=1.5e-3, H2=30e-3, W0=12e-3, W1=14e-3, W2=12e-3
        )

        # Plot, check and save
        stator.plot(is_lam_only=True)
        fig = plt.gcf()
        fig.savefig(join(save_path, "fig_10_ref_lamination.png"))
        fig.savefig(join(save_path, "fig_10_ref_lamination.svg"), format="svg")
        self.assertEqual(len(fig.axes[0].patches), 2)

        # Definition of the number of each element on each line
        mesh_dict = {
            "Tooth_Yoke_Side": 5,
            "Tooth_Yoke_Arc": 5,
            "Tooth_line_3": 2,
            "Tooth_line_4": 8,
            "Tooth_line_5": 1,
            "Tooth_line_6": 1,
            "Tooth_line_7": 1,
            "Tooth_bore_arc_bot": 2,
            "Tooth_bore_arc_top": 2,
            "Tooth_line_10": 1,
            "Tooth_line_11": 1,
            "Tooth_line_12": 1,
            "Tooth_line_13": 8,
            "Tooth_line_14": 2,
        }
        gen_3D_mesh(
            lamination=stator,
            save_path=join(save_path, "fig_10_gmsh_mesh_dict.msh"),
            mesh_size=7e-3,
            user_mesh_dict=mesh_dict,
            is_rect=True,
            Nlayer=18,
        )
        # To see the resulting mesh, gmsh_mesh_dict.msh need to be
        # opened in Gmsh

    def test_SlotMulti_sym(self):
        """Figure 11: Generate a 3D mesh with GMSH for a lamination
        with several slot types and notches
        """

        plt.close("all")
        # Rotor definition
        rotor = LamSlotMulti(
            Rint=0.2,
            Rext=0.7,
            is_internal=True,
            is_stator=False,
            L1=0.9,
            Nrvd=2,
            Wrvd=0.05,
        )

        # Reference Slot
        Zs = 8
        Slot1 = SlotW10(
            Zs=Zs, W0=50e-3, H0=30e-3, W1=100e-3, H1=30e-3, H2=100e-3, W2=120e-3
        )
        Slot2 = SlotW22(Zs=Zs, W0=pi / 12, H0=50e-3, W2=pi / 6, H2=125e-3)

        # Reference slot are duplicated to get 4 of each in alternance
        slot_list = list()
        for ii in range(Zs // 2):
            slot_list.append(SlotW10(init_dict=Slot1.as_dict()))
            slot_list.append(SlotW22(init_dict=Slot2.as_dict()))
        rotor.slot_list = slot_list
        # Set slot position as linspace
        rotor.alpha = linspace(0, 2 * pi, 8, endpoint=False) + pi / Zs

        # Set evenly distributed notches
        slot3 = SlotW10(Zs=Zs // 2, W0=40e-3, W1=40e-3, W2=40e-3, H0=0, H1=0, H2=25e-3)
        notch = NotchEvenDist(notch_shape=slot3, alpha=2 * pi / Zs)
        rotor.notch = [notch]

        # Plot, check and save
        rotor.plot(sym=4)
        fig = plt.gcf()
        fig.savefig(join(save_path, "fig_11_SlotMulti_sym.png"))
        fig.savefig(join(save_path, "fig_11_SlotMulti_sym.svg"), format="svg")
        self.assertEqual(len(fig.axes[0].patches), 1)

        # Generate the gmsh equivalent
        gen_3D_mesh(
            lamination=rotor,
            save_path=join(save_path, "fig_11_gmsh_SlotMulti.msh"),
            sym=4,
            mesh_size=20e-3,
            Nlayer=20,
        )
        # To see the resulting mesh, gmsh_SlotMulti.msh need to be
        # opened in Gmsh

    def test_MachineUD(self):
        """Figure 12: Check that you can plot a machine with 4 laminations
        """
        machine = MachineUD()
        machine.name = "Machine with 4 laminations"

        # Main geometry parameter
        Rext = 170e-3  # Exterior radius of outter lamination
        W1 = 30e-3  # Width of first lamination
        A1 = 2.5e-3  # Width of the first airgap
        W2 = 20e-3
        A2 = 10e-3
        W3 = 20e-3
        A3 = 2.5e-3
        W4 = 60e-3

        # Outer stator
        lam1 = LamSlotWind(Rext=Rext, Rint=Rext - W1, is_internal=False, is_stator=True)
        lam1.slot = SlotW22(
            Zs=12, W0=2 * pi / 12 * 0.75, W2=2 * pi / 12 * 0.75, H0=0, H2=W1 * 0.65
        )
        lam1.winding = WindingCW2LT(qs=3, p=3)
        # Outer rotor
        lam2 = LamSlot(
            Rext=lam1.Rint - A1,
            Rint=lam1.Rint - A1 - W2,
            is_internal=True,
            is_stator=False,
        )
        lam2.slot = SlotW10(
            Zs=22, W0=25e-3, W1=25e-3, W2=15e-3, H0=0, H1=0, H2=W2 * 0.75
        )
        # Inner rotor
        lam3 = LamSlot(
            Rext=lam2.Rint - A2,
            Rint=lam2.Rint - A2 - W3,
            is_internal=False,
            is_stator=False,
        )
        lam3.slot = SlotW10(
            Zs=22, W0=17.5e-3, W1=17.5e-3, W2=12.5e-3, H0=0, H1=0, H2=W3 * 0.75
        )
        # Inner stator
        lam4 = LamSlotWind(
            Rext=lam3.Rint - A3,
            Rint=lam3.Rint - A3 - W4,
            is_internal=True,
            is_stator=True,
        )
        lam4.slot = SlotW10(
            Zs=12, W0=25e-3, W1=25e-3, W2=1e-3, H0=0, H1=0, H2=W4 * 0.75
        )
        lam4.winding = WindingCW2LT(qs=3, p=3)
        # Machine definition
        machine.lam_list = [lam1, lam2, lam3, lam4]

        # Plot, check and save
        machine.plot()
        fig = plt.gcf()
        fig.savefig(join(save_path, "fig_12_MachineUD.png"))
        fig.savefig(join(save_path, "fig_12_MachineUD.svg"), format="svg")
        self.assertEqual(len(fig.axes[0].patches), 56)

    def test_SlotMulti(self):
        """Figure 13: Check that you can plot a LamSlotMulti (two slots kind + notches)
        """
        plt.close("all")
        # Lamination main dimensions definition
        rotor = LamSlotMulti(Rint=0.2, Rext=0.7, is_internal=True, is_stator=False)

        # Reference slot definition
        Slot1 = SlotW10(
            Zs=10, W0=50e-3, H0=30e-3, W1=100e-3, H1=30e-3, H2=100e-3, W2=120e-3
        )
        Slot2 = SlotW22(Zs=12, W0=pi / 12, H0=50e-3, W2=pi / 6, H2=125e-3)

        # Reference slot are duplicated to get 5 of each in alternance
        slot_list = list()
        for ii in range(5):
            slot_list.append(SlotW10(init_dict=Slot1.as_dict()))
            slot_list.append(SlotW22(init_dict=Slot2.as_dict()))

        # Two slots in the list are modified (bigger than the others)
        rotor.slot_list = slot_list
        rotor.slot_list[0].H2 = 300e-3
        rotor.slot_list[7].H2 = 300e-3
        # Set slots position
        rotor.alpha = array([0, 29, 60, 120, 150, 180, 210, 240, 300, 330]) * pi / 180

        # Evenly distributed Notch definition
        slot3 = SlotW10(Zs=12, W0=40e-3, W1=40e-3, W2=40e-3, H0=0, H1=0, H2=25e-3)
        notch = NotchEvenDist(notch_shape=slot3, alpha=15 * pi / 180)
        rotor.notch = [notch]

        # Plot, check and save
        rotor.plot()
        fig = plt.gcf()
        fig.savefig(join(save_path, "fig_13_LamSlotMulti.png"))
        fig.savefig(join(save_path, "fig_13_LamSlotMulti.svg"), format="svg")
        self.assertEqual(len(fig.axes[0].patches), 2)

    def test_SlotUD(self):
        """Figure 14: User Defined slot "snowflake"
        """

        plt.close("all")
        # Enfore first point on rotor bore
        Rrotor = abs(0.205917893677990 - 0.107339745962156j)
        machine = MachineSRM()
        machine.name = "User-Defined Slot"
        # Stator definintion
        machine.stator = LamSlotWind(
            Rint=Rrotor + 5e-3, Rext=Rrotor + 120e-3, is_internal=False, is_stator=True
        )
        machine.stator.slot = SlotW21(
            Zs=36, W0=7e-3, H0=10e-3, H1=0, H2=70e-3, W1=30e-3, W2=0.1e-3
        )
        machine.stator.winding = WindingDW2L(qs=3, p=3, coil_pitch=5)

        # Rotor definition
        machine.rotor = LamSlot(
            Rint=0.02, Rext=Rrotor, is_internal=True, is_stator=False
        )
        machine.rotor.axial_vent = [
            VentilationTrap(Zh=6, Alpha0=0, D0=0.025, H0=0.025, W1=0.015, W2=0.04)
        ]
        # Complex coordinates of half the snowflake slot
        point_list = [
            0.205917893677990 - 0.107339745962156j,
            0.187731360198517 - 0.0968397459621556j,
            0.203257639640145 - 0.0919474411167423j,
            0.199329436409870 - 0.0827512886940357j,
            0.174740979141750 - 0.0893397459621556j,
            0.143564064605510 - 0.0713397459621556j,
            0.176848674296337 - 0.0616891108675446j,
            0.172822394854708 - 0.0466628314259158j,
            0.146001886779019 - 0.0531173140978201j,
            0.155501886779019 - 0.0366628314259158j,
            0.145109581933606 - 0.0306628314259158j,
            0.127109581933606 - 0.0618397459621556j,
            0.0916025403784439 - 0.0413397459621556j,
            0.134949327895761 - 0.0282609076372691j,
            0.129324972242779 - 0.0100025773880714j,
            0.0690858798800485 - 0.0283397459621556j,
            0.0569615242270663 - 0.0213397459621556j,
        ]
        machine.rotor.slot = SlotUD(Zs=6, is_sym=True, point_list=point_list)

        # Plot, check and save
        machine.plot()
        fig = plt.gcf()
        self.assertEqual(len(fig.axes[0].patches), 83)
        fig.savefig(join(save_path, "fig_14_SlotUD.png"))
        fig.savefig(join(save_path, "fig_14_SlotUD.svg"), format="svg")

    def test_WindingUD(self):
        """Figure 16: User-defined Winding
        From pyleecan/Tests/Plot/LamWind/test_Slot_12_plot.py
        """
        plt.close("all")
        machine = MachineDFIM()
        machine.name = "User Defined Winding"
        # Rotor definition
        machine.rotor = LamSlotWind(
            Rint=0.2,
            Rext=0.5,
            is_internal=True,
            is_stator=False,
            L1=0.9,
            Nrvd=2,
            Wrvd=0.05,
        )
        machine.rotor.axial_vent = [
            VentilationPolar(Zh=6, Alpha0=pi / 6, W1=pi / 6, D0=100e-3, H0=0.3)
        ]
        machine.rotor.slot = SlotW12(Zs=6, R2=35e-3, H0=20e-3, R1=17e-3, H1=130e-3)
        machine.rotor.winding = WindingUD(
            user_wind_mat=wind_mat, qs=4, p=4, Lewout=60e-3
        )
        machine.rotor.mat_type.mag = MatMagnetics(Wlam=0.5e-3)
        # Stator definion
        machine.stator = LamSlotWind(
            Rint=0.51,
            Rext=0.8,
            is_internal=False,
            is_stator=True,
            L1=0.9,
            Nrvd=2,
            Wrvd=0.05,
        )
        machine.stator.slot = SlotW12(Zs=18, R2=25e-3, H0=30e-3, R1=0, H1=150e-3)
        machine.stator.winding.Lewout = 60e-3
        machine.stator.winding = WindingDW2L(qs=3, p=3)
        machine.stator.mat_type.mag = MatMagnetics(Wlam=0.5e-3)

        # Shaft & frame
        machine.shaft = Shaft(Drsh=machine.rotor.Rint * 2, Lshaft=1)
        machine.frame = Frame(Rint=0.8, Rext=0.9, Lfra=1)

        # Plot, check and save
        machine.plot()
        fig = plt.gcf()
        fig.savefig(join(save_path, "fig_16_WindingUD.png"))
        fig.savefig(join(save_path, "fig_16_WindingUD.svg"), format="svg")
        self.assertEqual(len(fig.axes[0].patches), 73)

    def test_BoreFlower(self):
        """Figure 18: LamHole with uneven bore shape
        From pyleecan/Tests/Plot/LamHole/test_Hole_50_plot.py
        """
        # Rotor definition
        rotor = LamHole(
            is_internal=True, Rint=0.021, Rext=0.075, is_stator=False, L1=0.7
        )
        rotor.hole = list()
        rotor.hole.append(
            HoleM50(
                Zh=8,
                W0=50e-3,
                W1=0,
                W2=1e-3,
                W3=1e-3,
                W4=20.6e-3,
                H0=17.3e-3,
                H1=3e-3,
                H2=0.5e-3,
                H3=6.8e-3,
                H4=0,
            )
        )
        # Rotor axial ventilation ducts
        rotor.axial_vent = list()
        rotor.axial_vent.append(VentilationCirc(Zh=8, Alpha0=0, D0=5e-3, H0=40e-3))
        rotor.axial_vent.append(VentilationCirc(Zh=8, Alpha0=pi / 8, D0=7e-3, H0=40e-3))
        # Remove a magnet
        rotor.hole[0].magnet_1 = None
        # Rotor bore shape
        rotor.bore = BoreFlower(N=8, Rarc=0.05, alpha=pi / 8)

        # Plot, check and save
        rotor.plot()
        fig = plt.gcf()
        fig.savefig(join(save_path, "fig_18_BoreFlower.png"))
        fig.savefig(join(save_path, "fig_18_BoreFlower.svg"), format="svg")
        # 2 for lam + 3*8 for holes + 16 vents
        self.assertEqual(len(fig.axes[0].patches), 42)

    def test_ecc_FEMM(self):
        """Figure 19: transfrom_list in FEMM for eccentricities
        """
        simu = Simu1(name="ICEM_2020", machine=SPMSM_015)
        simu.machine.name = "fig_19_Transform_list"

        # Modify stator Rext to get more convincing translation
        SPMSM_015.stator.Rext = SPMSM_015.stator.Rext * 0.9
        gap = SPMSM_015.comp_width_airgap_mec()

        # Definition of the enforced output of the electrical module
        Nr = ImportMatrixVal(value=ones(1) * 3000)
        Is = ImportMatrixVal(value=array([[0, 0, 0]]))
        time = ImportGenVectLin(start=0, stop=0, num=1, endpoint=True)
        angle = ImportGenVectLin(start=0, stop=2 * 2 * pi / 9, num=2043, endpoint=False)
        simu.input = InCurrent(
            Is=Is,
            Ir=None,  # No winding on the rotor
            Nr=Nr,
            angle_rotor=None,
            time=time,
            angle=angle,
            angle_rotor_initial=0,
        )

        # Definition of the magnetic simulation (is_mmfr=False => no flux from the magnets)
        simu.mag = MagFEMM(
            is_stator_linear_BH=0,
            is_rotor_linear_BH=0,
            is_sliding_band=False,  # Ecc => No sliding band
            is_symmetry_a=False,  # No sym
            is_mmfs=False,
            is_get_mesh=True,
            is_save_FEA=True,
            sym_a=1,
        )
        simu.struct = None

        # Set two transformations
        # First rotate 3rd Magnet
        transform_list = [
            {"type": "rotate", "value": 0.08, "label": "MagnetRotorRadial_S_R0_T0_S3"}
        ]
        # Then Translate the rotor
        transform_list.append(
            {"type": "translate", "value": gap * 0.75, "label": "Rotor"}
        )
        simu.mag.transform_list = transform_list

        # Run the simulation
        out = Output(simu=simu)
        simu.run()

        # FEMM files (mesh and results) are available in Results folder
        copyfile(
            join(out.path_res, "Femm", "fig_19_Transform_list_model.ans"),
            join(save_path, "fig_19_Transform_list_model.ans"),
        )
        copyfile(
            join(out.path_res, "Femm", "fig_19_Transform_list_model.fem"),
            join(save_path, "fig_19_Transform_list_model.fem"),
        )
        # Plot, check, save
        out.plot_mesh(mesh=out.mag.meshsolution.mesh[0], title="FEMM Mesh")
        fig = plt.gcf()
        fig.savefig(join(save_path, "fig_19_transform_list.png"))
        fig.savefig(join(save_path, "fig_19_transform_list.svg"), format="svg")

<<<<<<< HEAD
    @skip("Optimization test is too long")
=======
    @skip
>>>>>>> 3cca41a6
    def test_Optimization_problem(self):
        """
        Figure19: Machine topology before optimization
        Figure20: Individuals in the fitness space
        Figure21: Pareto Front in the fitness space
        Figure22: Topology to maximize first torque harmonic
        Figure22: Topology to minimize second torque harmonic  

        WARNING: The computation takes 6 hours on a single 3GHz CPU core.
        The algorithm uses randomization at different steps so 
        the results won't be exactly the same as the one in the publication
        """
        # ------------------ #
        # DEFAULT SIMULATION #
        # ------------------ #

        # First, we need to define a default simulation.
        # This simulation will the base of every simulation during the optimization process

        # Load the machine
        SPMSM_001 = load("pyleecan/Tests/Validation/Machine/SPMSM_001.json")

        # Definition of the enforced output of the electrical module
        Na = 1024  # Angular steps
        Nt = 32  # Time step
        Is = ImportMatrixVal(
            value=np.array(
                [
                    [1.73191211247099e-15, 24.4948974278318, -24.4948974278318],
                    [-0.925435413499285, 24.9445002597334, -24.0190648462341],
                    [-1.84987984757817, 25.3673918959653, -23.5175120483872],
                    [-2.77234338398183, 25.7631194935712, -22.9907761095894],
                    [-3.69183822565029, 26.1312592975275, -22.4394210718773],
                    [-4.60737975447626, 26.4714170945114, -21.8640373400352],
                    [-5.51798758565886, 26.7832286350338, -21.2652410493749],
                    [-6.42268661752422, 27.0663600234871, -20.6436734059628],
                    [-7.32050807568877, 27.3205080756888, -20.0000000000000],
                    [-8.21049055044714, 27.5454006435389, -19.3349100930918],
                    [-9.09168102627374, 27.7407969064430, -18.6491158801692],
                    [-9.96313590233562, 27.9064876291883, -17.9433517268527],
                    [-10.8239220029239, 28.0422953859991, -17.2183733830752],
                    [-11.6731175767218, 28.1480747505277, -16.4749571738058],
                    [-12.5098132838389, 28.2237124515809, -15.7138991677421],
                    [-13.3331131695549, 28.2691274944141, -14.9360143248592],
                    [-14.1421356237309, 28.2842712474619, -14.1421356237310],
                    [-14.9360143248592, 28.2691274944141, -13.3331131695549],
                    [-15.7138991677420, 28.2237124515809, -12.5098132838389],
                    [-16.4749571738058, 28.1480747505277, -11.6731175767219],
                    [-17.2183733830752, 28.0422953859991, -10.8239220029240],
                    [-17.9433517268527, 27.9064876291883, -9.96313590233564],
                    [-18.6491158801692, 27.7407969064430, -9.09168102627375],
                    [-19.3349100930918, 27.5454006435389, -8.21049055044716],
                    [-20, 27.3205080756888, -7.32050807568879],
                    [-20.6436734059628, 27.0663600234871, -6.42268661752424],
                    [-21.2652410493749, 26.7832286350338, -5.51798758565888],
                    [-21.8640373400352, 26.4714170945114, -4.60737975447627],
                    [-22.4394210718772, 26.1312592975275, -3.69183822565031],
                    [-22.9907761095894, 25.7631194935712, -2.77234338398184],
                    [-23.5175120483872, 25.3673918959653, -1.84987984757819],
                    [-24.0190648462341, 24.9445002597334, -0.925435413499304],
                ]
            )
        )
        Nr = ImportMatrixVal(value=np.ones(Nt) * 400)
        Ir = ImportMatrixVal(value=np.zeros((Nt, 28)))
        time = ImportGenVectLin(
            start=0, stop=1 / (400 / 60) / 24, num=Nt, endpoint=False
        )
        angle = ImportGenVectLin(start=0, stop=2 * np.pi, num=Na, endpoint=False)

        SPMSM_001.name = (
            "Default SPMSM machine"  # Rename the machine to have the good plot title
        )

        # Definition of the simulation
        simu = Simu1(name="Default simulation", machine=SPMSM_001)

        simu.input = InCurrent(
            Is=Is,
            Ir=Ir,  # zero current for the rotor
            Nr=Nr,
            angle_rotor=None,  # Will be computed
            time=time,
            angle=angle,
            angle_rotor_initial=0.39,
        )

        # Definition of the magnetic simulation
        simu.mag = MagFEMM(
            is_stator_linear_BH=2,
            is_rotor_linear_BH=2,
            is_symmetry_a=True,
            is_antiper_a=False,
        )

        simu.mag.sym_a = 4
        simu.struct = None

        # Default Output
        output = Output(simu=simu)

        # Modify magnet width and the slot opening height
        output.simu.machine.stator.slot.H0 = 0.001
        output.simu.machine.rotor.slot.magnet[0].Wmag *= 0.98

        # FIG21 Display default machine
        output.simu.machine.plot()
        fig = plt.gcf()
<<<<<<< HEAD
        fig.savefig(join(save_path, "fig_19_Machine_topology_before_optimization.png"))
        plt.close(fig)
=======
        fig.savefig(join(save_path, "fig_21_Machine_topology_before_optimization.png"))
        fig.savefig(
            join(save_path, "fig_21_Machine_topology_before_optimization.svg"),
            format="svg",
        )
>>>>>>> 3cca41a6

        # -------------------- #
        # OPTIMIZATION PROBLEM #
        # -------------------- #

        # Objective functions

        def harm1(output):
            """Return the average torque opposite (opposite to be maximized)"""
            N = output.simu.input.time.num
            x = output.mag.Tem[:, 0]
            sp = np.fft.rfft(x)
            sp = 2 / N * np.abs(sp)
            return -sp[0] / 2

        def harm2(output):
            """Return the first torque harmonic """
            N = output.simu.input.time.num
            x = output.mag.Tem[:, 0]
            sp = np.fft.rfft(x)
            sp = 2 / N * np.abs(sp)
            return sp[1]

        objs = {
            "Opposite average torque (Nm)": OptiObjFunc(
                description="Maximization of the average torque", func=harm1
            ),
            "First torque harmonic (Nm)": OptiObjFunc(
                description="Minimization of the first torque harmonic", func=harm2
            ),
        }

        # Design variables
        my_vars = {
            "design var 1": OptiDesignVar(
                name="output.simu.machine.stator.slot.W0",
                type_var="interval",
                space=[
                    0.2 * output.simu.machine.stator.slot.W2,
                    output.simu.machine.stator.slot.W2,
                ],
                function=lambda space: random.uniform(*space),
            ),
            "design var 2": OptiDesignVar(
                name="output.simu.machine.rotor.slot.magnet[0].Wmag",
                type_var="interval",
                space=[
                    0.5 * output.simu.machine.rotor.slot.W0,
                    0.99 * output.simu.machine.rotor.slot.W0,
                ],  # May generate error in FEMM
                function=lambda space: random.uniform(*space),
            ),
        }

        # Problem creation
        my_prob = OptiProblem(output=output, design_var=my_vars, obj_func=objs)

        # Solve problem with NSGA-II
        solver = OptiGenAlgNsga2Deap(
            problem=my_prob, size_pop=12, nb_gen=40, p_mutate=0.5
        )
        res = solver.solve()

        # ------------- #
        # PLOTS RESULTS #
        # ------------- #

        res.plot_generation()
        fig = plt.gcf()
        fig.savefig(join(save_path, "fig_20_Individuals_in_fitness_space.png"))
<<<<<<< HEAD
        plt.close(fig)

        # res.plot_pareto()
        # fig = plt.gcf()
        # fig.savefig(join(save_path, "fig__Pareto_front_in_fitness_space.png"))
        # plt.close(fig)
=======
        fig.savefig(
            join(save_path, "fig_20_Individuals_in_fitness_space.svg"), format="svg"
        )

        res.plot_pareto()
        fig = plt.gcf()
        fig.savefig(join(save_path, "Pareto_front_in_fitness_space.png"))
        fig.savefig(join(save_path, "Pareto_front_in_fitness_space.svg"), format="svg")
>>>>>>> 3cca41a6

        # Extraction of best topologies for every objective
        pareto = res.get_pareto()  # Extraction of the pareto front

        out1 = [pareto[0]["output"], pareto[0]["fitness"]]  # First objective
        out2 = [pareto[0]["output"], pareto[0]["fitness"]]  # Second objective

        for pm in pareto:
            if pm["fitness"][0] < out1[1][0]:
                out1 = [pm["output"], pm["fitness"]]
            if pm["fitness"][1] < out2[1][1]:
                out2 = [pm["output"], pm["fitness"]]

        # Rename machine to modify the title
<<<<<<< HEAD
        out1[0].simu.machine.name = (
            "Machine that maximizes the average torque (" + str(abs(out1[1][0])) + "Nm)"
=======
        name1 = "Machine that maximizes the average torque ({:.3f} Nm)".format(
            abs(out1[1][0])
>>>>>>> 3cca41a6
        )
        out1[0].simu.machine.name = name1
        name2 = "Machine that minimizes the first torque harmonic ({:.4f}Nm)".format(
            abs(out1[1][1])
        )
        out2[0].simu.machine.name = name2

        # plot the machine
        out1[0].simu.machine.plot()
        fig = plt.gcf()
        fig.savefig(
<<<<<<< HEAD
            join(
                save_path, "fig_21_left_Topology_to_maximize_first_torque_harmonic.png"
            )
=======
            join(save_path, "fig_21_Topology_to_maximize_average_torque.png"),
            format="png",
        )
        fig.savefig(
            join(save_path, "fig_21_Topology_to_maximize_average_torque.svg"),
            format="svg",
>>>>>>> 3cca41a6
        )
        plt.close(fig)

        out2[0].simu.machine.plot()
        fig = plt.gcf()
        fig.savefig(
<<<<<<< HEAD
            join(
                save_path,
                "fig_21_right_Topology_to_minimize_second_torque_harmonic.png",
            )
        )
        plt.close(fig)
=======
            join(save_path, "fig_21_Topology_to_minimize_first_torque_harmonic.png"),
            format="png",
        )
        fig.savefig(
            join(save_path, "fig_21_Topology_to_minimize_first_torque_harmonic.svg"),
            format="svg",
        )
>>>>>>> 3cca41a6
<|MERGE_RESOLUTION|>--- conflicted
+++ resolved
@@ -22,7 +22,7 @@
 from pyleecan.Classes.OptiProblem import OptiProblem
 from pyleecan.Classes.ImportMatrixVal import ImportMatrixVal
 from pyleecan.Classes.ImportGenVectLin import ImportGenVectLin
-from pyleecan.Classes.OptiGenAlgNsga2Deap import OptiGenAlgNsga2Deap
+from pyleecan.Classes._OptiGenAlgNsga2Deap import OptiGenAlgNsga2Deap
 
 import numpy as np
 import random
@@ -510,11 +510,7 @@
         fig.savefig(join(save_path, "fig_19_transform_list.png"))
         fig.savefig(join(save_path, "fig_19_transform_list.svg"), format="svg")
 
-<<<<<<< HEAD
-    @skip("Optimization test is too long")
-=======
     @skip
->>>>>>> 3cca41a6
     def test_Optimization_problem(self):
         """
         Figure19: Machine topology before optimization
@@ -623,16 +619,11 @@
         # FIG21 Display default machine
         output.simu.machine.plot()
         fig = plt.gcf()
-<<<<<<< HEAD
-        fig.savefig(join(save_path, "fig_19_Machine_topology_before_optimization.png"))
-        plt.close(fig)
-=======
         fig.savefig(join(save_path, "fig_21_Machine_topology_before_optimization.png"))
         fig.savefig(
             join(save_path, "fig_21_Machine_topology_before_optimization.svg"),
             format="svg",
         )
->>>>>>> 3cca41a6
 
         # -------------------- #
         # OPTIMIZATION PROBLEM #
@@ -703,14 +694,6 @@
         res.plot_generation()
         fig = plt.gcf()
         fig.savefig(join(save_path, "fig_20_Individuals_in_fitness_space.png"))
-<<<<<<< HEAD
-        plt.close(fig)
-
-        # res.plot_pareto()
-        # fig = plt.gcf()
-        # fig.savefig(join(save_path, "fig__Pareto_front_in_fitness_space.png"))
-        # plt.close(fig)
-=======
         fig.savefig(
             join(save_path, "fig_20_Individuals_in_fitness_space.svg"), format="svg"
         )
@@ -719,7 +702,6 @@
         fig = plt.gcf()
         fig.savefig(join(save_path, "Pareto_front_in_fitness_space.png"))
         fig.savefig(join(save_path, "Pareto_front_in_fitness_space.svg"), format="svg")
->>>>>>> 3cca41a6
 
         # Extraction of best topologies for every objective
         pareto = res.get_pareto()  # Extraction of the pareto front
@@ -734,13 +716,8 @@
                 out2 = [pm["output"], pm["fitness"]]
 
         # Rename machine to modify the title
-<<<<<<< HEAD
-        out1[0].simu.machine.name = (
-            "Machine that maximizes the average torque (" + str(abs(out1[1][0])) + "Nm)"
-=======
         name1 = "Machine that maximizes the average torque ({:.3f} Nm)".format(
             abs(out1[1][0])
->>>>>>> 3cca41a6
         )
         out1[0].simu.machine.name = name1
         name2 = "Machine that minimizes the first torque harmonic ({:.4f}Nm)".format(
@@ -752,37 +729,21 @@
         out1[0].simu.machine.plot()
         fig = plt.gcf()
         fig.savefig(
-<<<<<<< HEAD
-            join(
-                save_path, "fig_21_left_Topology_to_maximize_first_torque_harmonic.png"
-            )
-=======
             join(save_path, "fig_21_Topology_to_maximize_average_torque.png"),
             format="png",
         )
         fig.savefig(
             join(save_path, "fig_21_Topology_to_maximize_average_torque.svg"),
             format="svg",
->>>>>>> 3cca41a6
-        )
-        plt.close(fig)
+        )
 
         out2[0].simu.machine.plot()
         fig = plt.gcf()
         fig.savefig(
-<<<<<<< HEAD
-            join(
-                save_path,
-                "fig_21_right_Topology_to_minimize_second_torque_harmonic.png",
-            )
-        )
-        plt.close(fig)
-=======
             join(save_path, "fig_21_Topology_to_minimize_first_torque_harmonic.png"),
             format="png",
         )
         fig.savefig(
             join(save_path, "fig_21_Topology_to_minimize_first_torque_harmonic.svg"),
             format="svg",
-        )
->>>>>>> 3cca41a6
+        )