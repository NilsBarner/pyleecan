import pytest
from pyleecan.Classes.SlotCirc import SlotCirc
from pyleecan.Classes.SlotM10 import SlotM10
from pyleecan.Classes.SlotM11 import SlotM11
from pyleecan.Classes.SlotM12 import SlotM12
from pyleecan.Classes.SlotM13 import SlotM13
from pyleecan.Classes.SlotM14 import SlotM14
from pyleecan.Classes.SlotM15 import SlotM15
from pyleecan.Classes.SlotM16 import SlotM16
from pyleecan.Classes.SlotM17 import SlotM17
from pyleecan.Classes.SlotM18 import SlotM18
from pyleecan.Classes.SlotM19 import SlotM19

from pyleecan.Classes.SlotW10 import SlotW10
from pyleecan.Classes.SlotW11 import SlotW11
from pyleecan.Classes.SlotW12 import SlotW12
from pyleecan.Classes.SlotW13 import SlotW13
from pyleecan.Classes.SlotW14 import SlotW14
from pyleecan.Classes.SlotW15 import SlotW15
from pyleecan.Classes.SlotW16 import SlotW16
from pyleecan.Classes.SlotW21 import SlotW21
from pyleecan.Classes.SlotW22 import SlotW22
from pyleecan.Classes.SlotW23 import SlotW23
from pyleecan.Classes.SlotW24 import SlotW24
from pyleecan.Classes.SlotW25 import SlotW25
from pyleecan.Classes.SlotW26 import SlotW26
from pyleecan.Classes.SlotW27 import SlotW27
from pyleecan.Classes.SlotW28 import SlotW28
from pyleecan.Classes.SlotW29 import SlotW29
from pyleecan.Classes.SlotW60 import SlotW60
from pyleecan.Classes.SlotW61 import SlotW61
from pyleecan.Classes.SlotWLSRPM import SlotWLSRPM

from pyleecan.Classes.HoleM50 import HoleM50
from pyleecan.Classes.HoleM51 import HoleM51
from pyleecan.Classes.HoleM52 import HoleM52
from pyleecan.Classes.HoleM52R import HoleM52R
from pyleecan.Classes.HoleM53 import HoleM53
from pyleecan.Classes.HoleM54 import HoleM54
from pyleecan.Classes.HoleM57 import HoleM57
from pyleecan.Classes.HoleM58 import HoleM58
from pyleecan.Classes.VentilationCirc import VentilationCirc
from pyleecan.Classes.VentilationPolar import VentilationPolar
from pyleecan.Classes.VentilationTrap import VentilationTrap
from pyleecan.Classes.HoleMLSRPM import HoleMLSRPM
from pyleecan.Classes.BoreFlower import BoreFlower
from pyleecan.Classes.BoreSinePole import BoreSinePole
from pyleecan.Classes.HoleM60 import HoleM60
from pyleecan.Classes.HoleM61 import HoleM61
from pyleecan.Classes.HoleM62 import HoleM62
from pyleecan.Classes.HoleM63 import HoleM63
from Tests import SCHEMATICS_PATH
from os.path import join, isdir, isfile
from os import makedirs, remove

if not isdir(SCHEMATICS_PATH):
    makedirs(SCHEMATICS_PATH)

plot_test = list()

SlotM_list = [
    SlotM10(),
    SlotM11(),
    SlotM12(),
    SlotM13(),
    SlotM14(),
    SlotM15(),
    SlotM16(),
    SlotM17(),
    SlotM18(),
<<<<<<< HEAD
    SlotM19(),
]

SlotW_list = [
    SlotW10(),
    SlotW11(),
    SlotW12(),
    SlotW13(),
    SlotW14(),
    SlotW15(),
    SlotW16(),
    SlotW21(),
    SlotW22(),
    SlotW23(),
    SlotW24(),
    SlotW25(),
    SlotW26(),
    SlotW27(),
    SlotW28(),
    SlotW29(),
    SlotW60(),
    SlotW61(),
    SlotWLSRPM(),
]

Hole_list = [
    HoleM50(),
    HoleM51(),
    HoleM52(),
    HoleM52R(),
    HoleM53(),
    HoleM54(),
    HoleM57(),
    HoleM58(),
    HoleM54(),
    HoleMLSRPM(),
    VentilationCirc(),
    VentilationPolar(),
    HoleM60(),
    HoleM61(),
    HoleM62(),
    HoleM63(),
]


for slot in SlotM_list:
    slot_test.append(
        {
            "test_obj": slot,
            "type_add_active": 2,
        }
    )

=======
]
>>>>>>> 588b9b84

SlotW_list = [
    SlotW10(),
    SlotW11(),
    SlotW12(),
    SlotW13(),
    SlotW14(),
    SlotW15(),
    SlotW16(),
    SlotW21(),
    SlotW22(),
    SlotW23(),
    SlotW24(),
    SlotW25(),
    SlotW26(),
    SlotW27(),
    SlotW28(),
    SlotW29(),
    SlotW60(),
    SlotW61(),
    SlotWLSRPM(),
]

Hole_list = [
    HoleM50(),
    HoleM51(),
    HoleM52(),
    HoleM52R(),
    HoleM53(),
    HoleM54(),
    HoleM57(),
    HoleM58(),
    HoleMLSRPM(),
    VentilationCirc(),
    VentilationPolar(),
    HoleM60(),
    HoleM61(),
]


for slot in SlotM_list:
    plot_test.append(
        {
            "test_obj": slot,
            "type_add_active": 2,
        }
    )


plot_test.append(
    {
        "test_obj": SlotCirc(),
        "type_add_active": 0,
        "is_default": 2,
    }
)

plot_test.append(
    {
        "test_obj": SlotM10(),
        "type_add_active": 2,
        "is_default": 2,
    }
)
plot_test.append(
    {
        "test_obj": SlotM10(),
        "type_add_active": 5,
        "is_default": 2,
    }
)
<<<<<<< HEAD
slot_test.append(
    {
        "test_obj": SlotM11(),
        "type_add_active": 2,
        "is_default": 2,
    }
)
slot_test.append(
    {
        "test_obj": SlotM11(),
        "type_add_active": 5,
        "is_default": 2,
    }
)
=======
>>>>>>> 588b9b84

plot_test.append(
    {
        "test_obj": SlotM19(),
        "type_add_active": 2,
        "is_default": 2,
    }
)

for slot in SlotW_list:
<<<<<<< HEAD
    slot_test.append(
=======
    plot_test.append(
>>>>>>> 588b9b84
        {
            "test_obj": slot,
            "type_add_active": 1,
        }
    )

<<<<<<< HEAD
slot_test.append(
=======
plot_test.append(
>>>>>>> 588b9b84
    {
        "test_obj": SlotW10(),
        "type_add_active": 1,
    }
)

<<<<<<< HEAD
slot_test.append(
=======
plot_test.append(
>>>>>>> 588b9b84
    {
        "test_obj": SlotW11(),
        "type_add_active": 1,
        "method_name": "plot_schematics_constant_tooth",
    }
)
<<<<<<< HEAD
slot_test.append(
=======
plot_test.append(
>>>>>>> 588b9b84
    {
        "test_obj": SlotW14(),
        "type_add_active": 4,
    }
)

<<<<<<< HEAD
slot_test.append(
=======
plot_test.append(
>>>>>>> 588b9b84
    {
        "test_obj": SlotW23(),
        "type_add_active": 1,
        "method_name": "plot_schematics_constant_tooth",
    }
)

<<<<<<< HEAD
slot_test.append(
=======
plot_test.append(
>>>>>>> 588b9b84
    {
        "test_obj": SlotW29(),
        "type_add_active": 4,
    }
)
<<<<<<< HEAD


hole_test = list()
for hole in Hole_list:
    hole_test.append(
        {
            "test_obj": hole,
            "type_add_active": 2,
        }
    )

hole_test.append(
    {
        "test_obj": HoleM62(),
        "type_add_active": 2,
        "method_name": "plot_schematics_radial",
    }
)
hole_test.append(
    {
        "test_obj": HoleM63(),
        "type_add_active": 2,
        "method_name": "plot_schematics_top_flat",
    }
)

slot_test.extend(hole_test)
=======


hole_test = list()
for hole in Hole_list:
    hole_test.append(
        {
            "test_obj": hole,
            "type_add_active": 2,
        }
    )


plot_test.extend(hole_test)
>>>>>>> 588b9b84


# python -m pytest ./Tests/Plot/Schematics/test_plot_schematics.py
class Test_plot_schematics(object):
    def test_BoreFlower(self):
        """Bore Flower schematics"""
        file_name = "BoreFlower.png"
        file_path = join(SCHEMATICS_PATH, file_name)
        # Delete previous plot
        if isfile(file_path):
            remove(file_path)
        # Plot / Save schematics
        test_obj = BoreFlower()
        test_obj.plot_schematics(
            is_default=True,
            is_add_schematics=True,
            is_add_main_line=True,
            save_path=file_path,
            is_show_fig=False,
        )
        pass

    def test_BoreSinePole(self):
        """Bore Flower schematics"""
        file_name = "BoreSinePole.png"
        file_path = join(SCHEMATICS_PATH, file_name)
        # Delete previous plot
        if isfile(file_path):
            remove(file_path)
        # Plot / Save schematics
        test_obj = BoreSinePole()
        test_obj.plot_schematics(
            is_default=True,
            is_add_schematics=True,
            is_add_main_line=True,
            save_path=file_path,
            is_show_fig=False,
        )
        pass

<<<<<<< HEAD
    @pytest.mark.parametrize("test_dict", slot_test)
    def name(self, test_dict):
=======
    def get_schematics_name(self, test_dict):
        """Genaration name for Slot/Hole schematics

        Parameters
        ----------
        self : test_plot_schematics
        test_dict: dict
            Slot/Hole dictionary

            "test_obj": Slot/Hole
            "type_add_active":  int
                0: No active surface, 1: active surface as winding, 2: active surface as magnet, 3: active surface as winding + wedges, 4: type_active =3 and wedge_type = 1
            "is_default": booleen
                True: plot default schematics, else use current slot values
            "is_default": int
                0: current slot values, 1: default internal rotor schematics, 2: default external stator schematics
            "method_name": str
                name specific methods (constant_tooth ...)

        Returns
        -------
        file_name : str
            file name
        """
>>>>>>> 588b9b84
        test_obj = test_dict["test_obj"]
        type_active = test_dict["type_add_active"]

        # Get plot_method
        if "method_name" in test_dict:
            plot_meth = getattr(test_obj, test_dict["method_name"])
        else:
            plot_meth = getattr(test_obj, "plot_schematics")

        if "is_default" in test_dict and test_dict["is_default"] != 1:
<<<<<<< HEAD
            if type_active == 5:
                value = plot_meth(
                    is_return_default=True,
                    is_default=2,
                )
                type_active = 5

            else:
                value = plot_meth(
                    is_return_default=True,
                    is_default=2,
                )
                type_active = 0
=======
            value = plot_meth(
                is_return_default=True,
                is_default=2,
            )
            type_active = 0
>>>>>>> 588b9b84

        else:
            value = plot_meth(
                is_return_default=True,
                is_default=True,
            )

        schematics_name = type(test_dict["test_obj"]).__name__

        if type_active == 0:
            file_name = schematics_name + "_empty"

        elif type_active == 1:
            file_name = schematics_name + "_wind"

        elif type_active == 2:
            file_name = schematics_name + "_mag"

        elif type_active == 3:
            file_name = schematics_name + "_wedge_full"

        elif type_active == 4:
            file_name = schematics_name + "_wedge_type_1"

<<<<<<< HEAD
        elif type_active == 5:
            file_name = schematics_name + "_key"

=======
>>>>>>> 588b9b84
        if value.is_internal == True:
            file_name = file_name + "_int"

        else:
            file_name = file_name + "_ext"

        if value.is_stator == True:
            file_name = file_name + "_stator"

        else:
            file_name = file_name + "_rotor"

        if (
            "method_name" in test_dict
            and test_dict["method_name"] == "plot_schematics_constant_tooth"
        ):
            file_name = file_name + "_constant_tooth"

        if (
            "method_name" in test_dict
            and test_dict["method_name"] == "plot_schematics_radial"
        ):
            file_name = file_name + "_radial"

<<<<<<< HEAD
        if (
            "method_name" in test_dict
            and test_dict["method_name"] == "plot_schematics_top_flat"
        ):
            file_name = file_name + "_top_flat"

        file_name = file_name + ".png"
        return file_name

    @pytest.mark.parametrize("test_dict", slot_test)
    def test_slot(self, test_dict):
        """Slot Schematics"""
        test_obj = test_dict["test_obj"]
        file_name = self.name(test_dict)
=======
        file_name = file_name + ".png"
        return file_name

    @pytest.mark.parametrize("test_dict", plot_test)
    def test_plot(self, test_dict):
        """Generation Slot/Hole Schematics

        Parameters
        ----------
        self : test_plot_schematics
        test_dict: dict
            Slot/Hole dictionary

            "test_obj": Slot/Hole
            "type_add_active":  int
                0: No active surface, 1: active surface as winding, 2: active surface as magnet, 3: active surface as winding + wedges, 4: type_active =3 and wedge_type = 1
            "is_default": booleen
                True: plot default schematics, else use current slot values
            "is_default": int
                0: current slot values, 1: default internal rotor schematics, 2: default external stator schematics
            "method_name": str
                name specific methods (constant_tooth ...)

        """

        test_obj = test_dict["test_obj"]
        file_name = self.get_schematics_name(test_dict)
>>>>>>> 588b9b84
        file_path = join(SCHEMATICS_PATH, file_name)
        # Delete previous plot
        if isfile(file_path):
            remove(file_path)
        # Plot / Save schematics
        print("Generating " + file_name)

        # Get plot_method
        if "method_name" in test_dict:
            plot_meth = getattr(test_obj, test_dict["method_name"])
        else:
            plot_meth = getattr(test_obj, "plot_schematics")

        if "is_default" in test_dict and test_dict["is_default"] != 1:
<<<<<<< HEAD
            if test_dict["type_add_active"] == 5:
                ## wedge_type
                plot_meth(
                    is_default=2,
                    is_add_point_label=False,
                    is_add_schematics=True,
                    is_add_main_line=True,
                    type_add_active=5,
                    save_path=file_path,
                    is_show_fig=False,
                )
                test_dict["type_add_active"] = 0
                file_name = self.name(test_dict)
                file_path = join(SCHEMATICS_PATH, file_name)

=======
>>>>>>> 588b9b84
            plot_meth(
                is_default=2,
                is_add_point_label=False,
                is_add_schematics=True,
                is_add_main_line=True,
                type_add_active=0,
                save_path=file_path,
                is_show_fig=False,
            )
<<<<<<< HEAD
            # test_dict["is_default"] = True
            # self.test_slot(test_dict)

        else:
            if test_dict["type_add_active"] == 1:
                ## Wind only
                plot_meth(
                    is_default=True,
                    is_add_point_label=False,
                    is_add_schematics=True,
                    is_add_main_line=True,
                    type_add_active=1,
                    save_path=file_path,
                    is_show_fig=False,
                )
                test_dict["type_add_active"] = 3
                file_name = self.name(test_dict)
                file_path = join(SCHEMATICS_PATH, file_name)

            if test_dict["type_add_active"] == 2:
                ## Magnet only
                plot_meth(
                    is_default=True,
                    is_add_point_label=False,
                    is_add_schematics=True,
                    is_add_main_line=True,
                    type_add_active=2,
                    save_path=file_path,
                    is_show_fig=False,
                )

            if test_dict["type_add_active"] == 3:
                ## Wind and Wedge
                plot_meth(
                    is_default=True,
                    is_add_point_label=False,
                    is_add_schematics=True,
                    is_add_main_line=True,
                    type_add_active=3,
                    save_path=file_path,
                    is_show_fig=False,
                )

            if test_dict["type_add_active"] == 4:
                ## wedge_type
                plot_meth(
                    is_default=True,
                    is_add_point_label=False,
                    is_add_schematics=True,
                    is_add_main_line=True,
                    type_add_active=4,
                    save_path=file_path,
                    is_show_fig=False,
                )

            if test_dict["type_add_active"] == 5:
                ## wedge_type
                plot_meth(
                    is_default=True,
                    is_add_point_label=False,
                    is_add_schematics=True,
                    is_add_main_line=True,
                    type_add_active=5,
                    save_path=file_path,
                    is_show_fig=False,
                )

            # Empty
            test_dict["type_add_active"] = 0
            file_name = self.name(test_dict)
            file_path = join(SCHEMATICS_PATH, file_name)
            # Delete previous plot
            if isfile(file_path):
                remove(file_path)
            # Plot / Save schematics
            print("Generating " + file_name)
            plot_meth(
                is_default=True,
                is_add_point_label=False,
                is_add_schematics=True,
                is_add_main_line=True,
                type_add_active=0,
                save_path=file_path,
                is_show_fig=False,
            )
=======
            test_dict["is_default"] = True
            self.test_plot(test_dict)

        # Generation with correct type_add_active
        else:
            plot_meth(
                is_default=True,
                is_add_point_label=False,
                is_add_schematics=True,
                is_add_main_line=True,
                type_add_active=test_dict["type_add_active"],
                save_path=file_path,
                is_show_fig=False,
            )

            if test_dict["type_add_active"] == 1:
                test_dict["type_add_active"] = 3
                file_name = self.get_schematics_name(test_dict)
                file_path = join(SCHEMATICS_PATH, file_name)
                self.test_plot(test_dict)

            # Empty
            test_dict["type_add_active"] = 0
            file_name = self.get_schematics_name(test_dict)
            file_path = join(SCHEMATICS_PATH, file_name)
            # Delete previous plot
            if isfile(file_path):
                pass
            else:
                # Plot / Save schematics
                print("Generating " + file_name)
                plot_meth(
                    is_default=True,
                    is_add_point_label=False,
                    is_add_schematics=True,
                    is_add_main_line=True,
                    type_add_active=0,
                    save_path=file_path,
                    is_show_fig=False,
                )

    @pytest.mark.parametrize("test_dict", plot_test)
    def test_plot_point(self, test_dict):
        """Genaration Slot/Hole Schematics with point
        Parameters
        ----------
        self : test_plot_schematics
        test_dict: dict
            Slot/Hole dictionary
>>>>>>> 588b9b84

            "test_obj": Slot/Hole
            "type_add_active":  int
                0: No active surface, 1: active surface as winding, 2: active surface as magnet, 3: active surface as winding + wedges, 4: type_active =3 and wedge_type = 1
            "is_default": booleen
                True: plot default schematics, else use current slot values
            "is_default": int
                0: current slot values, 1: default internal rotor schematics, 2: default external stator schematics
            "method_name": str
                name specific methods (constant_tooth ...)

        """
        file_name = type(test_dict["test_obj"]).__name__ + "_point.png"
        file_path = join(SCHEMATICS_PATH, file_name)
        # Delete previous plot
        if isfile(file_path):
            remove(file_path)
        # Plot / Save schematics
        test_obj = test_dict["test_obj"]
        test_obj.plot_schematics(
            is_default=True,
            is_add_point_label=True,
            is_add_schematics=False,
            is_add_main_line=True,
            type_add_active=test_dict["type_add_active"],
            save_path=file_path,
            is_show_fig=False,
        )

    def test_slotCirc_old(self):
        """Slot Schematics for SlotCirc, old H0 definition"""
        ## Empty
        test_obj = SlotCirc()
        file_name = "SlotCirc_empty_int_rot_old.png"
        file_path = join(SCHEMATICS_PATH, file_name)
        # Delete previous plot
        if isfile(file_path):
            remove(file_path)
        # Plot / Save schematics
        print("Generating " + file_name)
        test_obj.plot_schematics(
            is_default=True,
            is_add_point_label=False,
            is_add_schematics=True,
            is_add_main_line=True,
            is_enforce_default_H0_bore=False,
            type_add_active=0,
            save_path=file_path,
            is_show_fig=False,
        )
        # Ext stator
        file_name = "SlotCirc_empty_ext_sta_old.png"
        file_path = join(SCHEMATICS_PATH, file_name)
        # Delete previous plot
        if isfile(file_path):
            remove(file_path)
        # Plot / Save schematics
        print("Generating " + file_name)
        test_obj.plot_schematics(
            is_default=2,
            is_add_point_label=False,
            is_add_schematics=True,
            is_add_main_line=True,
            is_enforce_default_H0_bore=False,
            type_add_active=0,
            save_path=file_path,
            is_show_fig=False,
        )


if __name__ == "__main__":
    a = Test_plot_schematics()
    # a.test_BoreFlower()
    # a.test_BoreSinePole()
<<<<<<< HEAD
    a.test_slot(slot_test[53])
    # a.test_slot_point(slot_test[9])
    # a.test_slot(slot_test[15])
    #

    # for slot in slot_test:
    #    a.test_slot(slot)
    #   a.test_slot_point(slot)
=======
    #a.test_plot(plot_test[44])
    # a.test_plot_point(plot_test[47])
    # a.test_plot(plot_test[13])
    #

    for slot in plot_test:
        a.test_plot(slot)
        a.test_plot_point(slot)
>>>>>>> 588b9b84
    #
    #
    # print("Done")<|MERGE_RESOLUTION|>--- conflicted
+++ resolved
@@ -68,7 +68,6 @@
     SlotM16(),
     SlotM17(),
     SlotM18(),
-<<<<<<< HEAD
     SlotM19(),
 ]
 
@@ -103,7 +102,6 @@
     HoleM54(),
     HoleM57(),
     HoleM58(),
-    HoleM54(),
     HoleMLSRPM(),
     VentilationCirc(),
     VentilationPolar(),
@@ -115,57 +113,6 @@
 
 
 for slot in SlotM_list:
-    slot_test.append(
-        {
-            "test_obj": slot,
-            "type_add_active": 2,
-        }
-    )
-
-=======
-]
->>>>>>> 588b9b84
-
-SlotW_list = [
-    SlotW10(),
-    SlotW11(),
-    SlotW12(),
-    SlotW13(),
-    SlotW14(),
-    SlotW15(),
-    SlotW16(),
-    SlotW21(),
-    SlotW22(),
-    SlotW23(),
-    SlotW24(),
-    SlotW25(),
-    SlotW26(),
-    SlotW27(),
-    SlotW28(),
-    SlotW29(),
-    SlotW60(),
-    SlotW61(),
-    SlotWLSRPM(),
-]
-
-Hole_list = [
-    HoleM50(),
-    HoleM51(),
-    HoleM52(),
-    HoleM52R(),
-    HoleM53(),
-    HoleM54(),
-    HoleM57(),
-    HoleM58(),
-    HoleMLSRPM(),
-    VentilationCirc(),
-    VentilationPolar(),
-    HoleM60(),
-    HoleM61(),
-]
-
-
-for slot in SlotM_list:
     plot_test.append(
         {
             "test_obj": slot,
@@ -196,7 +143,6 @@
         "is_default": 2,
     }
 )
-<<<<<<< HEAD
 slot_test.append(
     {
         "test_obj": SlotM11(),
@@ -211,8 +157,6 @@
         "is_default": 2,
     }
 )
-=======
->>>>>>> 588b9b84
 
 plot_test.append(
     {
@@ -223,55 +167,35 @@
 )
 
 for slot in SlotW_list:
-<<<<<<< HEAD
-    slot_test.append(
-=======
     plot_test.append(
->>>>>>> 588b9b84
         {
             "test_obj": slot,
             "type_add_active": 1,
         }
     )
 
-<<<<<<< HEAD
-slot_test.append(
-=======
-plot_test.append(
->>>>>>> 588b9b84
+plot_test.append(
     {
         "test_obj": SlotW10(),
         "type_add_active": 1,
     }
 )
 
-<<<<<<< HEAD
-slot_test.append(
-=======
-plot_test.append(
->>>>>>> 588b9b84
+plot_test.append(
     {
         "test_obj": SlotW11(),
         "type_add_active": 1,
         "method_name": "plot_schematics_constant_tooth",
     }
 )
-<<<<<<< HEAD
-slot_test.append(
-=======
-plot_test.append(
->>>>>>> 588b9b84
+plot_test.append(
     {
         "test_obj": SlotW14(),
         "type_add_active": 4,
     }
 )
 
-<<<<<<< HEAD
-slot_test.append(
-=======
-plot_test.append(
->>>>>>> 588b9b84
+plot_test.append(
     {
         "test_obj": SlotW23(),
         "type_add_active": 1,
@@ -279,17 +203,12 @@
     }
 )
 
-<<<<<<< HEAD
-slot_test.append(
-=======
-plot_test.append(
->>>>>>> 588b9b84
+plot_test.append(
     {
         "test_obj": SlotW29(),
         "type_add_active": 4,
     }
 )
-<<<<<<< HEAD
 
 
 hole_test = list()
@@ -316,22 +235,7 @@
     }
 )
 
-slot_test.extend(hole_test)
-=======
-
-
-hole_test = list()
-for hole in Hole_list:
-    hole_test.append(
-        {
-            "test_obj": hole,
-            "type_add_active": 2,
-        }
-    )
-
-
 plot_test.extend(hole_test)
->>>>>>> 588b9b84
 
 
 # python -m pytest ./Tests/Plot/Schematics/test_plot_schematics.py
@@ -372,10 +276,6 @@
         )
         pass
 
-<<<<<<< HEAD
-    @pytest.mark.parametrize("test_dict", slot_test)
-    def name(self, test_dict):
-=======
     def get_schematics_name(self, test_dict):
         """Genaration name for Slot/Hole schematics
 
@@ -400,7 +300,6 @@
         file_name : str
             file name
         """
->>>>>>> 588b9b84
         test_obj = test_dict["test_obj"]
         type_active = test_dict["type_add_active"]
 
@@ -411,7 +310,6 @@
             plot_meth = getattr(test_obj, "plot_schematics")
 
         if "is_default" in test_dict and test_dict["is_default"] != 1:
-<<<<<<< HEAD
             if type_active == 5:
                 value = plot_meth(
                     is_return_default=True,
@@ -425,13 +323,6 @@
                     is_default=2,
                 )
                 type_active = 0
-=======
-            value = plot_meth(
-                is_return_default=True,
-                is_default=2,
-            )
-            type_active = 0
->>>>>>> 588b9b84
 
         else:
             value = plot_meth(
@@ -456,12 +347,9 @@
         elif type_active == 4:
             file_name = schematics_name + "_wedge_type_1"
 
-<<<<<<< HEAD
         elif type_active == 5:
             file_name = schematics_name + "_key"
 
-=======
->>>>>>> 588b9b84
         if value.is_internal == True:
             file_name = file_name + "_int"
 
@@ -486,22 +374,12 @@
         ):
             file_name = file_name + "_radial"
 
-<<<<<<< HEAD
         if (
             "method_name" in test_dict
             and test_dict["method_name"] == "plot_schematics_top_flat"
         ):
             file_name = file_name + "_top_flat"
 
-        file_name = file_name + ".png"
-        return file_name
-
-    @pytest.mark.parametrize("test_dict", slot_test)
-    def test_slot(self, test_dict):
-        """Slot Schematics"""
-        test_obj = test_dict["test_obj"]
-        file_name = self.name(test_dict)
-=======
         file_name = file_name + ".png"
         return file_name
 
@@ -529,7 +407,6 @@
 
         test_obj = test_dict["test_obj"]
         file_name = self.get_schematics_name(test_dict)
->>>>>>> 588b9b84
         file_path = join(SCHEMATICS_PATH, file_name)
         # Delete previous plot
         if isfile(file_path):
@@ -544,7 +421,6 @@
             plot_meth = getattr(test_obj, "plot_schematics")
 
         if "is_default" in test_dict and test_dict["is_default"] != 1:
-<<<<<<< HEAD
             if test_dict["type_add_active"] == 5:
                 ## wedge_type
                 plot_meth(
@@ -560,8 +436,6 @@
                 file_name = self.name(test_dict)
                 file_path = join(SCHEMATICS_PATH, file_name)
 
-=======
->>>>>>> 588b9b84
             plot_meth(
                 is_default=2,
                 is_add_point_label=False,
@@ -571,93 +445,6 @@
                 save_path=file_path,
                 is_show_fig=False,
             )
-<<<<<<< HEAD
-            # test_dict["is_default"] = True
-            # self.test_slot(test_dict)
-
-        else:
-            if test_dict["type_add_active"] == 1:
-                ## Wind only
-                plot_meth(
-                    is_default=True,
-                    is_add_point_label=False,
-                    is_add_schematics=True,
-                    is_add_main_line=True,
-                    type_add_active=1,
-                    save_path=file_path,
-                    is_show_fig=False,
-                )
-                test_dict["type_add_active"] = 3
-                file_name = self.name(test_dict)
-                file_path = join(SCHEMATICS_PATH, file_name)
-
-            if test_dict["type_add_active"] == 2:
-                ## Magnet only
-                plot_meth(
-                    is_default=True,
-                    is_add_point_label=False,
-                    is_add_schematics=True,
-                    is_add_main_line=True,
-                    type_add_active=2,
-                    save_path=file_path,
-                    is_show_fig=False,
-                )
-
-            if test_dict["type_add_active"] == 3:
-                ## Wind and Wedge
-                plot_meth(
-                    is_default=True,
-                    is_add_point_label=False,
-                    is_add_schematics=True,
-                    is_add_main_line=True,
-                    type_add_active=3,
-                    save_path=file_path,
-                    is_show_fig=False,
-                )
-
-            if test_dict["type_add_active"] == 4:
-                ## wedge_type
-                plot_meth(
-                    is_default=True,
-                    is_add_point_label=False,
-                    is_add_schematics=True,
-                    is_add_main_line=True,
-                    type_add_active=4,
-                    save_path=file_path,
-                    is_show_fig=False,
-                )
-
-            if test_dict["type_add_active"] == 5:
-                ## wedge_type
-                plot_meth(
-                    is_default=True,
-                    is_add_point_label=False,
-                    is_add_schematics=True,
-                    is_add_main_line=True,
-                    type_add_active=5,
-                    save_path=file_path,
-                    is_show_fig=False,
-                )
-
-            # Empty
-            test_dict["type_add_active"] = 0
-            file_name = self.name(test_dict)
-            file_path = join(SCHEMATICS_PATH, file_name)
-            # Delete previous plot
-            if isfile(file_path):
-                remove(file_path)
-            # Plot / Save schematics
-            print("Generating " + file_name)
-            plot_meth(
-                is_default=True,
-                is_add_point_label=False,
-                is_add_schematics=True,
-                is_add_main_line=True,
-                type_add_active=0,
-                save_path=file_path,
-                is_show_fig=False,
-            )
-=======
             test_dict["is_default"] = True
             self.test_plot(test_dict)
 
@@ -707,7 +494,6 @@
         self : test_plot_schematics
         test_dict: dict
             Slot/Hole dictionary
->>>>>>> 588b9b84
 
             "test_obj": Slot/Hole
             "type_add_active":  int
@@ -782,7 +568,6 @@
     a = Test_plot_schematics()
     # a.test_BoreFlower()
     # a.test_BoreSinePole()
-<<<<<<< HEAD
     a.test_slot(slot_test[53])
     # a.test_slot_point(slot_test[9])
     # a.test_slot(slot_test[15])
@@ -791,16 +576,6 @@
     # for slot in slot_test:
     #    a.test_slot(slot)
     #   a.test_slot_point(slot)
-=======
-    #a.test_plot(plot_test[44])
-    # a.test_plot_point(plot_test[47])
-    # a.test_plot(plot_test[13])
-    #
-
-    for slot in plot_test:
-        a.test_plot(slot)
-        a.test_plot_point(slot)
->>>>>>> 588b9b84
     #
     #
     # print("Done")