--- conflicted
+++ resolved
@@ -527,7 +527,6 @@
     a = Test_plot_schematics()
     # a.test_BoreFlower()
     # a.test_BoreSinePole()
-<<<<<<< HEAD
     a.test_slot(slot_test[50])
     a.test_slot_point(slot_test[50])
     a.test_slot(slot_test[52])
@@ -536,16 +535,6 @@
     # for slot in slot_test:
     #    a.test_slot(slot)
     #    a.test_slot_point(slot)
-=======
-    #a.test_plot(plot_test[44])
-    # a.test_plot_point(plot_test[47])
-    # a.test_plot(plot_test[13])
-    #
-
-    for slot in plot_test:
-        a.test_plot(slot)
-        a.test_plot_point(slot)
->>>>>>> 588b9b84
     #
     #
     # print("Done")