import pytest
from pyleecan.Classes.SlotCirc import SlotCirc
from pyleecan.Classes.SlotM10 import SlotM10
from pyleecan.Classes.SlotM11 import SlotM11
from pyleecan.Classes.SlotM12 import SlotM12
from pyleecan.Classes.SlotM13 import SlotM13
from pyleecan.Classes.SlotM14 import SlotM14
from pyleecan.Classes.SlotM15 import SlotM15
from pyleecan.Classes.SlotM16 import SlotM16
from pyleecan.Classes.SlotM17 import SlotM17
from pyleecan.Classes.SlotM18 import SlotM18
from pyleecan.Classes.SlotM19 import SlotM19

from pyleecan.Classes.SlotW10 import SlotW10
from pyleecan.Classes.SlotW11 import SlotW11
from pyleecan.Classes.SlotW12 import SlotW12
from pyleecan.Classes.SlotW13 import SlotW13
from pyleecan.Classes.SlotW14 import SlotW14
from pyleecan.Classes.SlotW15 import SlotW15
from pyleecan.Classes.SlotW16 import SlotW16
from pyleecan.Classes.SlotW21 import SlotW21
from pyleecan.Classes.SlotW22 import SlotW22
from pyleecan.Classes.SlotW23 import SlotW23
from pyleecan.Classes.SlotW24 import SlotW24
from pyleecan.Classes.SlotW25 import SlotW25
from pyleecan.Classes.SlotW26 import SlotW26
from pyleecan.Classes.SlotW27 import SlotW27
from pyleecan.Classes.SlotW28 import SlotW28
from pyleecan.Classes.SlotW29 import SlotW29
from pyleecan.Classes.SlotW60 import SlotW60
from pyleecan.Classes.SlotW61 import SlotW61
from pyleecan.Classes.SlotWLSRPM import SlotWLSRPM

from pyleecan.Classes.HoleM50 import HoleM50
from pyleecan.Classes.HoleM51 import HoleM51
from pyleecan.Classes.HoleM52 import HoleM52
from pyleecan.Classes.HoleM52R import HoleM52R
from pyleecan.Classes.HoleM53 import HoleM53
from pyleecan.Classes.HoleM54 import HoleM54
from pyleecan.Classes.HoleM57 import HoleM57
from pyleecan.Classes.HoleM58 import HoleM58
from pyleecan.Classes.VentilationCirc import VentilationCirc
from pyleecan.Classes.VentilationPolar import VentilationPolar
from pyleecan.Classes.VentilationTrap import VentilationTrap
from pyleecan.Classes.HoleMLSRPM import HoleMLSRPM
from pyleecan.Classes.BoreFlower import BoreFlower
from pyleecan.Classes.BoreSinePole import BoreSinePole
from pyleecan.Classes.HoleM60 import HoleM60
from Tests import SCHEMATICS_PATH
from os.path import join, isdir, isfile
from os import makedirs, remove

if not isdir(SCHEMATICS_PATH):
    makedirs(SCHEMATICS_PATH)

slot_test = list()


slot_test.append(
    {
        "test_obj": SlotCirc(),
        "type_add_active": 0,
        "is_default": 2,
    }
)

slot_test.append(
    {
        "test_obj": SlotM10(),
        "type_add_active": 2,
        "is_default": 2,
    }
)
slot_test.append(
    {
        "test_obj": SlotM11(),
        "type_add_active": 2,
        "is_default": 2,
    }
)
slot_test.append(
    {
        "test_obj": SlotM12(),
        "type_add_active": 2,
    }
)
slot_test.append(
    {
        "test_obj": SlotM13(),
        "type_add_active": 2,
    }
)
slot_test.append(
    {
        "test_obj": SlotM14(),
        "type_add_active": 2,
    }
)
slot_test.append(
    {
        "test_obj": SlotM15(),
        "type_add_active": 2,
    }
)
slot_test.append(
    {
        "test_obj": SlotM16(),
        "type_add_active": 2,
    }
)
slot_test.append(
    {
        "test_obj": SlotM17(),
        "type_add_active": 2,
    }
)
slot_test.append(
    {
        "test_obj": SlotM18(),
        "type_add_active": 2,
    }
)

slot_test.append(
    {
        "test_obj": SlotM19(),
        "type_add_active": 2,
        "is_default": 2,
    }
)

slot_test.append(
    {
        "test_obj": SlotW10(),
        "type_add_active": 1,
    }
)
slot_test.append(
    {
        "test_obj": SlotW11(),
        "type_add_active": 1,
    }
)
slot_test.append(
    {
        "test_obj": SlotW12(),
        "type_add_active": 1,
    }
)
slot_test.append(
    {
        "test_obj": SlotW13(),
        "type_add_active": 1,
    }
)
slot_test.append(
    {
        "test_obj": SlotW14(),
        "type_add_active": 1,
    }
)
slot_test.append(
    {
        "test_obj": SlotW15(),
        "type_add_active": 1,
    }
)
slot_test.append(
    {
        "test_obj": SlotW16(),
        "type_add_active": 1,
    }
)
slot_test.append(
    {
        "test_obj": SlotW21(),
        "type_add_active": 1,
    }
)
slot_test.append(
    {
        "test_obj": SlotW22(),
        "type_add_active": 1,
    }
)
slot_test.append(
    {
        "test_obj": SlotW23(),
        "type_add_active": 1,
    }
)
slot_test.append(
    {
        "test_obj": SlotW23(),
        "type_add_active": 1,
        "method_name": "plot_schematics_constant_tooth",
    }
)
slot_test.append(
    {
        "test_obj": SlotW24(),
        "type_add_active": 1,
    }
)
slot_test.append(
    {
        "test_obj": SlotW25(),
        "type_add_active": 1,
    }
)
slot_test.append(
    {
        "test_obj": SlotW26(),
        "type_add_active": 1,
    }
)
slot_test.append(
    {
        "test_obj": SlotW27(),
        "type_add_active": 1,
    }
)
slot_test.append(
    {
        "test_obj": SlotW28(),
        "type_add_active": 1,
    }
)
slot_test.append(
    {
        "test_obj": SlotW29(),
        "type_add_active": 1,
    }
)
slot_test.append(
    {
        "test_obj": SlotW60(),
        "type_add_active": 1,
    }
)

slot_test.append({"test_obj": SlotW61(), "type_add_active": 1})

slot_test.append({"test_obj": SlotWLSRPM(), "type_add_active": 1})


hole_test = list()
hole_test.append(
    {
        "test_obj": HoleM50(),
        "type_add_active": 2,
    }
)
hole_test.append(
    {
        "test_obj": HoleM51(),
        "type_add_active": 2,
    }
)
hole_test.append(
    {
        "test_obj": HoleM52(),
        "type_add_active": 2,
    }
)
hole_test.append(
    {
        "test_obj": HoleM52R(),
        "type_add_active": 2,
    }
)
hole_test.append(
    {
        "test_obj": HoleM53(),
        "type_add_active": 2,
    }
)
hole_test.append(
    {
        "test_obj": HoleM54(),
        "type_add_active": 2,
    }
)
hole_test.append(
    {
        "test_obj": HoleM57(),
        "type_add_active": 2,
    }
)
hole_test.append(
    {
        "test_obj": HoleM58(),
        "type_add_active": 2,
    }
)
hole_test.append(
    {
        "test_obj": HoleMLSRPM(),
        "type_add_active": 2,
    }
)
hole_test.append(
    {
        "test_obj": VentilationCirc(),
        "type_add_active": 2,
    }
)
hole_test.append(
    {
        "test_obj": VentilationPolar(),
        "type_add_active": 2,
    }
)
hole_test.append(
    {
        "test_obj": VentilationTrap(),
        "type_add_active": 2,
    }
)
hole_test.append(
    {
        "test_obj": HoleM60(),
        "type_add_active": 2,
    }
)
slot_test.extend(hole_test)


# python -m pytest ./Tests/Plot/Schematics/test_plot_schematics.py
class Test_plot_schematics(object):
    def test_BoreFlower(self):
        """Bore Flower schematics"""
        file_name = "BoreFlower.png"
        file_path = join(SCHEMATICS_PATH, file_name)
        # Delete previous plot
        if isfile(file_path):
            remove(file_path)
        # Plot / Save schematics
        test_obj = BoreFlower()
        test_obj.plot_schematics(
            is_default=True,
            is_add_schematics=True,
            is_add_main_line=True,
            save_path=file_path,
            is_show_fig=False,
        )
        pass

    def test_BoreSinePole(self):
        """Bore Flower schematics"""
        file_name = "BoreSinePole.png"
        file_path = join(SCHEMATICS_PATH, file_name)
        # Delete previous plot
        if isfile(file_path):
            remove(file_path)
        # Plot / Save schematics
        test_obj = BoreSinePole()
        test_obj.plot_schematics(
            is_default=True,
            is_add_schematics=True,
            is_add_main_line=True,
            save_path=file_path,
            is_show_fig=False,
        )
        pass

    @pytest.mark.parametrize("test_dict", hole_test)
    def test_hole_no_mag(self, test_dict):
        """Slot Schematics"""
        file_name = type(test_dict["test_obj"]).__name__ + "_no_mag.png"
        file_path = join(SCHEMATICS_PATH, file_name)
        # Delete previous plot
        if isfile(file_path):
            remove(file_path)
        # Plot / Save schematics
        test_obj = test_dict["test_obj"]
        test_obj.plot_schematics(
            is_default=True,
            is_add_point_label=False,
            is_add_schematics=True,
            is_add_main_line=True,
            type_add_active=0,
            save_path=file_path,
            is_show_fig=False,
        )

    @pytest.mark.parametrize("test_dict", slot_test)
    def test_slot(self, test_dict):
        """Slot Schematics"""
        ## Empty
        if (
            "method_name" in test_dict
            and test_dict["method_name"] == "plot_schematics_constant_tooth"
        ):
            schematics_name = type(test_dict["test_obj"]).__name__ + "_tooth"
        else:
            schematics_name = type(test_dict["test_obj"]).__name__
        if "is_default" in test_dict:
            file_name = schematics_name + "_empty_int_rot.png"
        else:
            file_name = schematics_name + "_empty.png"
        file_path = join(SCHEMATICS_PATH, file_name)
        # Delete previous plot
        if isfile(file_path):
            remove(file_path)
        # Plot / Save schematics
        print("Generating " + file_name)
        test_obj = test_dict["test_obj"]
        # Get plot_method
        if "method_name" in test_dict:
            plot_meth = getattr(test_obj, test_dict["method_name"])
        else:
            plot_meth = getattr(test_obj, "plot_schematics")
        plot_meth(
            is_default=True,
            is_add_point_label=False,
            is_add_schematics=True,
            is_add_main_line=True,
            type_add_active=0,
            save_path=file_path,
            is_show_fig=False,
        )
        if "is_default" in test_dict:
            if test_dict["is_default"] == 2:  # External schematics
                file_name = schematics_name + "_empty_ext_sta.png"
            else:
                file_name = (
                    schematics_name + "_empty_" + str(test_dict["is_default"]) + ".png"
                )
            file_path = join(SCHEMATICS_PATH, file_name)
            # Delete previous plot
            if isfile(file_path):
                remove(file_path)
            print("Generating " + file_name)
            test_obj = test_dict["test_obj"]
            plot_meth(
                is_default=test_dict["is_default"],
                is_add_point_label=False,
                is_add_schematics=True,
                is_add_main_line=True,
                type_add_active=0,
                save_path=file_path,
                is_show_fig=False,
            )

        if test_dict["type_add_active"] == 1:
            ## Wind only
            file_name = schematics_name + "_wind.png"
            file_path = join(SCHEMATICS_PATH, file_name)
            # Delete previous plot
            if isfile(file_path):
                remove(file_path)
            # Plot / Save schematics
            print("Generating " + file_name)
            test_obj = test_dict["test_obj"]
            plot_meth(
                is_default=True,
                is_add_point_label=False,
                is_add_schematics=True,
                is_add_main_line=True,
                type_add_active=1,
                save_path=file_path,
                is_show_fig=False,
            )
            ## Wind and Wedge
            file_name = schematics_name + "_wedge_full.png"
            file_path = join(SCHEMATICS_PATH, file_name)
            # Delete previous plot
            if isfile(file_path):
                remove(file_path)
            # Plot / Save schematics
            print("Generating " + file_name)
            test_obj = test_dict["test_obj"]
            plot_meth(
                is_default=True,
                is_add_point_label=False,
                is_add_schematics=True,
                is_add_main_line=True,
                type_add_active=3,
                save_path=file_path,
                is_show_fig=False,
            )
        elif test_dict["type_add_active"] == 2:
            ## Magnet only
            file_name = schematics_name + "_mag.png"
            file_path = join(SCHEMATICS_PATH, file_name)
            # Delete previous plot
            if isfile(file_path):
                remove(file_path)
            # Plot / Save
            print("Generating " + file_name)
            test_obj = test_dict["test_obj"]
            plot_meth(
                is_default=True,
                is_add_point_label=False,
                is_add_schematics=True,
                is_add_main_line=True,
                type_add_active=2,
                save_path=file_path,
                is_show_fig=False,
            )

    @pytest.mark.parametrize("test_dict", slot_test)
    def test_slot_point(self, test_dict):
        """Slot Schematics"""
        file_name = type(test_dict["test_obj"]).__name__ + "_point.png"
        file_path = join(SCHEMATICS_PATH, file_name)
        # Delete previous plot
        if isfile(file_path):
            remove(file_path)
        # Plot / Save schematics
        test_obj = test_dict["test_obj"]
        test_obj.plot_schematics(
            is_default=True,
            is_add_point_label=True,
            is_add_schematics=False,
            is_add_main_line=True,
            type_add_active=test_dict["type_add_active"],
            save_path=file_path,
            is_show_fig=False,
        )

    def test_slotCirc_old(self):
        """Slot Schematics for SlotCirc, old H0 definition"""
        ## Empty
        test_obj = SlotCirc()
        file_name = "SlotCirc_empty_int_rot_old.png"
        file_path = join(SCHEMATICS_PATH, file_name)
        # Delete previous plot
        if isfile(file_path):
            remove(file_path)
        # Plot / Save schematics
        print("Generating " + file_name)
        test_obj.plot_schematics(
            is_default=True,
            is_add_point_label=False,
            is_add_schematics=True,
            is_add_main_line=True,
            is_enforce_default_H0_bore=False,
            type_add_active=0,
            save_path=file_path,
            is_show_fig=False,
        )
        # Ext stator
        file_name = "SlotCirc_empty_ext_sta_old.png"
        file_path = join(SCHEMATICS_PATH, file_name)
        # Delete previous plot
        if isfile(file_path):
            remove(file_path)
        # Plot / Save schematics
        print("Generating " + file_name)
        test_obj.plot_schematics(
            is_default=2,
            is_add_point_label=False,
            is_add_schematics=True,
            is_add_main_line=True,
            is_enforce_default_H0_bore=False,
            type_add_active=0,
            save_path=file_path,
            is_show_fig=False,
        )

<<<<<<< HEAD
    def test_slot_constant_tooth(self, test_dict):
        """Slot Schematics constant tooth"""
        ## Empty
        if "is_default" in test_dict:
            file_name = (
                type(test_dict["test_obj"]).__name__
                + "_constant_tooth_empty_int_rot.png"
            )
        else:
            file_name = (
                type(test_dict["test_obj"]).__name__ + "_constant_tooth_empty.png"
            )
        file_path = join(SCHEMATICS_PATH, file_name)
        # Delete previous plot
        if isfile(file_path):
            remove(file_path)
        # Plot / Save schematics
        print("Generating " + file_name)
        test_obj = test_dict["test_obj"]
        test_obj.plot_schematics_constant_tooth(
            is_default=True,
            is_add_point_label=False,
            is_add_schematics=True,
            is_add_main_line=True,
            type_add_active=0,
            save_path=file_path,
            is_show_fig=False,
        )

        if "is_default" in test_dict:
            if test_dict["is_default"] == 2:  # External schematics
                file_name = (
                    type(test_dict["test_obj"]).__name__
                    + "_constant_tooth_empty_ext_sta.png"
                )
            else:
                file_name = (
                    type(test_dict["test_obj"]).__name__
                    + "_constant_tooth_empty_"
                    + str(test_dict["is_default"])
                    + "_constant_tooth.png"
                )
            file_path = join(SCHEMATICS_PATH, file_name)
            # Delete previous plot
            if isfile(file_path):
                remove(file_path)
            print("Generating " + file_name)
            test_obj = test_dict["test_obj"]
            test_obj.plot_schematics_constant_tooth(
                is_default=True,  # test_dict["is_default"],
                is_add_point_label=False,
                is_add_schematics=True,
                is_add_main_line=True,
                type_add_active=0,
                save_path=file_path,
                is_show_fig=False,
            )

        if test_dict["type_add_active"] == 1:
            ## Wind only
            file_name = (
                type(test_dict["test_obj"]).__name__ + "_constant_tooth_wind.png"
            )
            file_path = join(SCHEMATICS_PATH, file_name)
            # Delete previous plot
            if isfile(file_path):
                remove(file_path)
            # Plot / Save schematics
            print("Generating " + file_name)
            test_obj = test_dict["test_obj"]
            test_obj.plot_schematics_constant_tooth(
                is_default=True,
                is_add_point_label=False,
                is_add_schematics=True,
                is_add_main_line=True,
                type_add_active=1,
                save_path=file_path,
                is_show_fig=False,
            )
            ## Wind and Wedge
            file_name = (
                type(test_dict["test_obj"]).__name__ + "_constant_tooth_wedge_full.png"
            )
            file_path = join(SCHEMATICS_PATH, file_name)
            # Delete previous plot
            if isfile(file_path):
                remove(file_path)
            # Plot / Save schematics
            print("Generating " + file_name)
            test_obj = test_dict["test_obj"]
            test_obj.plot_schematics_constant_tooth(
                is_default=True,
                is_add_point_label=False,
                is_add_schematics=True,
                is_add_main_line=True,
                type_add_active=3,
                save_path=file_path,
                is_show_fig=False,
            )
        elif test_dict["type_add_active"] == 2:
            ## Magnet only
            file_name = type(test_dict["test_obj"]).__name__ + "_constant_tooth_mag.png"
            file_path = join(SCHEMATICS_PATH, file_name)
            # Delete previous plot
            if isfile(file_path):
                remove(file_path)
            # Plot / Save
            print("Generating " + file_name)
            test_obj = test_dict["test_obj"]
            test_obj.plot_schematics_constant_tooth(
                is_default=True,
                is_add_point_label=False,
                is_add_schematics=True,
                is_add_main_line=True,
                type_add_active=2,
                save_path=file_path,
                is_show_fig=False,
            )

=======
>>>>>>> c0897fb2

if __name__ == "__main__":
    a = Test_plot_schematics()
    # a.test_BoreFlower()
    # a.test_BoreSinePole()
<<<<<<< HEAD
    a.test_slot(slot_test[-7])
    a.test_slot_point(slot_test[-7])
    # a.test_slot_constant_tooth(slot_test[-1])
    # for slot in slot_test:
    #     a.test_slot(slot)
    #     a.test_slot_point(slot)
=======
    # a.test_slot(slot_test[21])
    # a.test_slot_point(slot_test[20])
    # a.test_slot_constant_tooth(slot_test[20])
    for slot in slot_test:
        a.test_slot(slot)
        a.test_slot_point(slot)
>>>>>>> c0897fb2
    print("Done")<|MERGE_RESOLUTION|>--- conflicted
+++ resolved
@@ -560,146 +560,14 @@
             is_show_fig=False,
         )
 
-<<<<<<< HEAD
-    def test_slot_constant_tooth(self, test_dict):
-        """Slot Schematics constant tooth"""
-        ## Empty
-        if "is_default" in test_dict:
-            file_name = (
-                type(test_dict["test_obj"]).__name__
-                + "_constant_tooth_empty_int_rot.png"
-            )
-        else:
-            file_name = (
-                type(test_dict["test_obj"]).__name__ + "_constant_tooth_empty.png"
-            )
-        file_path = join(SCHEMATICS_PATH, file_name)
-        # Delete previous plot
-        if isfile(file_path):
-            remove(file_path)
-        # Plot / Save schematics
-        print("Generating " + file_name)
-        test_obj = test_dict["test_obj"]
-        test_obj.plot_schematics_constant_tooth(
-            is_default=True,
-            is_add_point_label=False,
-            is_add_schematics=True,
-            is_add_main_line=True,
-            type_add_active=0,
-            save_path=file_path,
-            is_show_fig=False,
-        )
-
-        if "is_default" in test_dict:
-            if test_dict["is_default"] == 2:  # External schematics
-                file_name = (
-                    type(test_dict["test_obj"]).__name__
-                    + "_constant_tooth_empty_ext_sta.png"
-                )
-            else:
-                file_name = (
-                    type(test_dict["test_obj"]).__name__
-                    + "_constant_tooth_empty_"
-                    + str(test_dict["is_default"])
-                    + "_constant_tooth.png"
-                )
-            file_path = join(SCHEMATICS_PATH, file_name)
-            # Delete previous plot
-            if isfile(file_path):
-                remove(file_path)
-            print("Generating " + file_name)
-            test_obj = test_dict["test_obj"]
-            test_obj.plot_schematics_constant_tooth(
-                is_default=True,  # test_dict["is_default"],
-                is_add_point_label=False,
-                is_add_schematics=True,
-                is_add_main_line=True,
-                type_add_active=0,
-                save_path=file_path,
-                is_show_fig=False,
-            )
-
-        if test_dict["type_add_active"] == 1:
-            ## Wind only
-            file_name = (
-                type(test_dict["test_obj"]).__name__ + "_constant_tooth_wind.png"
-            )
-            file_path = join(SCHEMATICS_PATH, file_name)
-            # Delete previous plot
-            if isfile(file_path):
-                remove(file_path)
-            # Plot / Save schematics
-            print("Generating " + file_name)
-            test_obj = test_dict["test_obj"]
-            test_obj.plot_schematics_constant_tooth(
-                is_default=True,
-                is_add_point_label=False,
-                is_add_schematics=True,
-                is_add_main_line=True,
-                type_add_active=1,
-                save_path=file_path,
-                is_show_fig=False,
-            )
-            ## Wind and Wedge
-            file_name = (
-                type(test_dict["test_obj"]).__name__ + "_constant_tooth_wedge_full.png"
-            )
-            file_path = join(SCHEMATICS_PATH, file_name)
-            # Delete previous plot
-            if isfile(file_path):
-                remove(file_path)
-            # Plot / Save schematics
-            print("Generating " + file_name)
-            test_obj = test_dict["test_obj"]
-            test_obj.plot_schematics_constant_tooth(
-                is_default=True,
-                is_add_point_label=False,
-                is_add_schematics=True,
-                is_add_main_line=True,
-                type_add_active=3,
-                save_path=file_path,
-                is_show_fig=False,
-            )
-        elif test_dict["type_add_active"] == 2:
-            ## Magnet only
-            file_name = type(test_dict["test_obj"]).__name__ + "_constant_tooth_mag.png"
-            file_path = join(SCHEMATICS_PATH, file_name)
-            # Delete previous plot
-            if isfile(file_path):
-                remove(file_path)
-            # Plot / Save
-            print("Generating " + file_name)
-            test_obj = test_dict["test_obj"]
-            test_obj.plot_schematics_constant_tooth(
-                is_default=True,
-                is_add_point_label=False,
-                is_add_schematics=True,
-                is_add_main_line=True,
-                type_add_active=2,
-                save_path=file_path,
-                is_show_fig=False,
-            )
-
-=======
->>>>>>> c0897fb2
-
 if __name__ == "__main__":
     a = Test_plot_schematics()
     # a.test_BoreFlower()
     # a.test_BoreSinePole()
-<<<<<<< HEAD
-    a.test_slot(slot_test[-7])
-    a.test_slot_point(slot_test[-7])
-    # a.test_slot_constant_tooth(slot_test[-1])
-    # for slot in slot_test:
-    #     a.test_slot(slot)
-    #     a.test_slot_point(slot)
-=======
     # a.test_slot(slot_test[21])
     # a.test_slot_point(slot_test[20])
     # a.test_slot_constant_tooth(slot_test[20])
     for slot in slot_test:
         a.test_slot(slot)
         a.test_slot_point(slot)
->>>>>>> c0897fb2
     print("Done")