import pytest
from pyleecan.Classes.SlotCirc import SlotCirc
from pyleecan.Classes.SlotM10 import SlotM10
from pyleecan.Classes.SlotM11 import SlotM11
from pyleecan.Classes.SlotM12 import SlotM12
from pyleecan.Classes.SlotM13 import SlotM13
from pyleecan.Classes.SlotM14 import SlotM14
from pyleecan.Classes.SlotM15 import SlotM15
from pyleecan.Classes.SlotM16 import SlotM16
from pyleecan.Classes.SlotM17 import SlotM17
from pyleecan.Classes.SlotM18 import SlotM18
from pyleecan.Classes.SlotM19 import SlotM19

from pyleecan.Classes.SlotW10 import SlotW10
from pyleecan.Classes.SlotW11 import SlotW11
from pyleecan.Classes.SlotW12 import SlotW12
from pyleecan.Classes.SlotW13 import SlotW13
from pyleecan.Classes.SlotW14 import SlotW14
from pyleecan.Classes.SlotW15 import SlotW15
from pyleecan.Classes.SlotW16 import SlotW16
from pyleecan.Classes.SlotW21 import SlotW21
from pyleecan.Classes.SlotW22 import SlotW22
from pyleecan.Classes.SlotW23 import SlotW23
from pyleecan.Classes.SlotW24 import SlotW24
from pyleecan.Classes.SlotW25 import SlotW25
from pyleecan.Classes.SlotW26 import SlotW26
from pyleecan.Classes.SlotW27 import SlotW27
from pyleecan.Classes.SlotW28 import SlotW28
from pyleecan.Classes.SlotW29 import SlotW29
from pyleecan.Classes.SlotW60 import SlotW60
from pyleecan.Classes.SlotW61 import SlotW61
from pyleecan.Classes.SlotWLSRPM import SlotWLSRPM

from pyleecan.Classes.HoleM50 import HoleM50
from pyleecan.Classes.HoleM51 import HoleM51
from pyleecan.Classes.HoleM52 import HoleM52
from pyleecan.Classes.HoleM52R import HoleM52R
from pyleecan.Classes.HoleM53 import HoleM53
from pyleecan.Classes.HoleM54 import HoleM54
from pyleecan.Classes.HoleM57 import HoleM57
from pyleecan.Classes.HoleM58 import HoleM58
from pyleecan.Classes.VentilationCirc import VentilationCirc
from pyleecan.Classes.VentilationPolar import VentilationPolar
from pyleecan.Classes.VentilationTrap import VentilationTrap
from pyleecan.Classes.HoleMLSRPM import HoleMLSRPM
from pyleecan.Classes.BoreFlower import BoreFlower
from pyleecan.Classes.BoreSinePole import BoreSinePole
from pyleecan.Classes.HoleM60 import HoleM60
from pyleecan.Classes.HoleM61 import HoleM61
from pyleecan.Classes.HoleM62 import HoleM62
from pyleecan.Classes.HoleM63 import HoleM63
from Tests import SCHEMATICS_PATH
from Tests import SCHEMATICS_POINT_PATH
from os.path import join, isdir, isfile
from os import makedirs, remove

if not isdir(SCHEMATICS_PATH):
    makedirs(SCHEMATICS_PATH)
if not isdir(SCHEMATICS_POINT_PATH):
    makedirs(SCHEMATICS_POINT_PATH)

plot_test = list()

SlotM_list = [
    SlotM10(),
    SlotM11(),
    SlotM12(),
    SlotM13(),
    SlotM14(),
    SlotM15(),
    SlotM16(),
    SlotM17(),
    SlotM18(),
    SlotM19(),
]

SlotW_list = [
    SlotW10(),
    SlotW11(),
    SlotW12(),
    SlotW13(),
    SlotW14(),
    SlotW15(),
    SlotW16(),
    SlotW21(),
    SlotW22(),
    SlotW23(),
    SlotW24(),
    SlotW25(),
    SlotW26(),
    SlotW27(),
    SlotW28(),
    SlotW29(),
    SlotW60(),
    SlotW61(),
    SlotWLSRPM(),
]

Hole_list = [
    HoleM50(),
    HoleM51(),
    HoleM52(),
    HoleM52R(),
    HoleM53(),
    HoleM54(),
    HoleM57(),
    HoleM58(),
    HoleMLSRPM(),
    VentilationCirc(),
    VentilationPolar(),
    VentilationTrap(),
    HoleM60(),
    HoleM61(),
    HoleM62(),
    HoleM63(),
]


for slot in SlotM_list:
    plot_test.append(
        {
            "test_obj": slot,
            "type_add_active": 2,
        }
    )


plot_test.append(
    {
        "test_obj": SlotCirc(),
        "type_add_active": 0,
        "is_default": 2,
    }
)

plot_test.append(
    {
        "test_obj": SlotM10(),
        "type_add_active": 2,
        "is_default": 2,
    }
)
plot_test.append(
    {
        "test_obj": SlotM10(),
        "type_add_active": 5,
        "is_default": 2,
    }
)
plot_test.append(
    {
        "test_obj": SlotM11(),
        "type_add_active": 2,
        "is_default": 2,
    }
)
plot_test.append(
    {
        "test_obj": SlotM11(),
        "type_add_active": 5,
        "is_default": 2,
    }
)

plot_test.append(
    {
        "test_obj": SlotM19(),
        "type_add_active": 2,
        "is_default": 2,
    }
)

for slot in SlotW_list:
    plot_test.append(
        {
            "test_obj": slot,
            "type_add_active": 1,
        }
    )

plot_test.append(
    {
        "test_obj": SlotW10(),
        "type_add_active": 1,
    }
)

plot_test.append(
    {
        "test_obj": SlotW11(),
        "type_add_active": 1,
        "method_name": "plot_schematics_constant_tooth",
    }
)
plot_test.append(
    {
        "test_obj": SlotW14(),
        "type_add_active": 4,
    }
)

plot_test.append(
    {
        "test_obj": SlotW23(),
        "type_add_active": 1,
        "method_name": "plot_schematics_constant_tooth",
    }
)

plot_test.append(
    {
        "test_obj": SlotW29(),
        "type_add_active": 4,
    }
)


hole_test = list()
for hole in Hole_list:
    hole_test.append(
        {
            "test_obj": hole,
            "type_add_active": 2,
        }
    )

hole_test.append(
    {
        "test_obj": HoleM62(),
        "type_add_active": 2,
        "method_name": "plot_schematics_radial",
    }
)
hole_test.append(
    {
        "test_obj": HoleM63(),
        "type_add_active": 2,
        "method_name": "plot_schematics_top_flat",
    }
)

plot_test.extend(hole_test)


# python -m pytest ./Tests/Plot/Schematics/test_plot_schematics.py
class Test_plot_schematics(object):
    def test_BoreFlower(self):
        """Bore Flower schematics"""
        file_name = "BoreFlower.png"
        file_path = join(SCHEMATICS_PATH, file_name)
        # Delete previous plot
        if isfile(file_path):
            remove(file_path)
        # Plot / Save schematics
        test_obj = BoreFlower()
        test_obj.plot_schematics(
            is_default=True,
            is_add_schematics=True,
            is_add_main_line=True,
            save_path=file_path,
            is_show_fig=False,
        )
        pass

    def test_BoreSinePole(self):
        """Bore Flower schematics"""
        file_name = "BoreSinePole.png"
        file_path = join(SCHEMATICS_PATH, file_name)
        # Delete previous plot
        if isfile(file_path):
            remove(file_path)
        # Plot / Save schematics
        test_obj = BoreSinePole()
        test_obj.plot_schematics(
            is_default=True,
            is_add_schematics=True,
            is_add_main_line=True,
            save_path=file_path,
            is_show_fig=False,
        )
        pass

    def get_schematics_name(self, test_dict):
        """Genaration name for Slot/Hole schematics

        Parameters
        ----------
        self : test_plot_schematics
        test_dict: dict
            Slot/Hole dictionary

            "test_obj": Slot/Hole
            "type_add_active":  int
                0: No active surface, 1: active surface as winding, 2: active surface as magnet, 3: active surface as winding + wedges, 4: type_active =3 and wedge_type = 1
            "is_default": booleen
                True: plot default schematics, else use current slot values
            "is_default": int
                0: current slot values, 1: default internal rotor schematics, 2: default external stator schematics
            "method_name": str
                name specific methods (constant_tooth ...)

        Returns
        -------
        file_name : str
            file name
        """
        test_obj = test_dict["test_obj"]
        type_active = test_dict["type_add_active"]

        # Get plot_method
        if "method_name" in test_dict:
            plot_meth = getattr(test_obj, test_dict["method_name"])
        else:
            plot_meth = getattr(test_obj, "plot_schematics")

        if "is_default" in test_dict and test_dict["is_default"] != 1:
            if type_active == 5:
                value = plot_meth(
                    is_return_default=True,
                    is_default=2,
                )
                type_active = 5

            else:
                value = plot_meth(
                    is_return_default=True,
                    is_default=2,
                )
                type_active = 0

        else:
            value = plot_meth(
                is_return_default=True,
                is_default=True,
            )

        schematics_name = type(test_dict["test_obj"]).__name__

        if type_active == 0:
            file_name = schematics_name + "_empty"

        elif type_active == 1:
            file_name = schematics_name + "_wind"

        elif type_active == 2:
            file_name = schematics_name + "_mag"

        elif type_active == 3:
            file_name = schematics_name + "_wedge_full"

        elif type_active == 4:
            file_name = schematics_name + "_wedge_type_1"

        elif type_active == 5:
            file_name = schematics_name + "_key"

        if value.is_internal == True:
            file_name = file_name + "_int"

        else:
            file_name = file_name + "_ext"

        if value.is_stator == True:
            file_name = file_name + "_stator"

        else:
            file_name = file_name + "_rotor"

        if (
            "method_name" in test_dict
            and test_dict["method_name"] == "plot_schematics_constant_tooth"
        ):
            file_name = file_name + "_constant_tooth"

        if (
            "method_name" in test_dict
            and test_dict["method_name"] == "plot_schematics_radial"
        ):
            file_name = file_name + "_radial"

        if (
            "method_name" in test_dict
            and test_dict["method_name"] == "plot_schematics_top_flat"
        ):
            file_name = file_name + "_top_flat"

        file_name = file_name + ".png"
        return file_name

    @pytest.mark.parametrize("test_dict", plot_test)
    def test_plot(self, test_dict):
        """Generation Slot/Hole Schematics

        Parameters
        ----------
        self : test_plot_schematics
        test_dict: dict
            Slot/Hole dictionary

            "test_obj": Slot/Hole
            "type_add_active":  int
                0: No active surface, 1: active surface as winding, 2: active surface as magnet, 3: active surface as winding + wedges, 4: type_active =3 and wedge_type = 1
            "is_default": booleen
                True: plot default schematics, else use current slot values
            "is_default": int
                0: current slot values, 1: default internal rotor schematics, 2: default external stator schematics
            "method_name": str
                name specific methods (constant_tooth ...)

        """

        test_obj = test_dict["test_obj"]
        file_name = self.get_schematics_name(test_dict)
        file_path = join(SCHEMATICS_PATH, file_name)
        # Delete previous plot
        if isfile(file_path):
            remove(file_path)
        # Plot / Save schematics
        print("Generating " + file_name)

        # Get plot_method
        if "method_name" in test_dict:
            plot_meth = getattr(test_obj, test_dict["method_name"])
        else:
            plot_meth = getattr(test_obj, "plot_schematics")

        if "is_default" in test_dict and test_dict["is_default"] != 1:
            if test_dict["type_add_active"] == 5:
                ## wedge_type
                plot_meth(
                    is_default=2,
                    is_add_point_label=False,
                    is_add_schematics=True,
                    is_add_main_line=True,
                    type_add_active=5,
                    save_path=file_path,
                    is_show_fig=False,
                )
                test_dict["type_add_active"] = 0
                file_name = self.get_schematics_name(test_dict)
                file_path = join(SCHEMATICS_PATH, file_name)

            plot_meth(
                is_default=2,
                is_add_point_label=False,
                is_add_schematics=True,
                is_add_main_line=True,
                type_add_active=0,
                save_path=file_path,
                is_show_fig=False,
            )
            test_dict["is_default"] = True
            self.test_plot(test_dict)

        # Generation with correct type_add_active
        else:
            plot_meth(
                is_default=True,
                is_add_point_label=False,
                is_add_schematics=True,
                is_add_main_line=True,
                type_add_active=test_dict["type_add_active"],
                save_path=file_path,
                is_show_fig=False,
            )

            if test_dict["type_add_active"] == 1:
                test_dict["type_add_active"] = 3
                file_name = self.get_schematics_name(test_dict)
                file_path = join(SCHEMATICS_PATH, file_name)
                self.test_plot(test_dict)

            # Empty
            test_dict["type_add_active"] = 0
            file_name = self.get_schematics_name(test_dict)
            file_path = join(SCHEMATICS_PATH, file_name)
            # Delete previous plot
            if isfile(file_path):
                pass
            else:
                # Plot / Save schematics
                print("Generating " + file_name)
                plot_meth(
                    is_default=True,
                    is_add_point_label=False,
                    is_add_schematics=True,
                    is_add_main_line=True,
                    type_add_active=0,
                    save_path=file_path,
                    is_show_fig=False,
                )

    @pytest.mark.parametrize("test_dict", plot_test)
    def test_plot_point(self, test_dict):
        """Genaration Slot/Hole Schematics with point
        Parameters
        ----------
        self : test_plot_schematics
        test_dict: dict
            Slot/Hole dictionary

            "test_obj": Slot/Hole
            "type_add_active":  int
                0: No active surface, 1: active surface as winding, 2: active surface as magnet, 3: active surface as winding + wedges, 4: type_active =3 and wedge_type = 1
            "is_default": booleen
                True: plot default schematics, else use current slot values
            "is_default": int
                0: current slot values, 1: default internal rotor schematics, 2: default external stator schematics
            "method_name": str
                name specific methods (constant_tooth ...)

        """
        file_name = type(test_dict["test_obj"]).__name__ + "_point.png"
        file_path = join(SCHEMATICS_POINT_PATH, file_name)
        # Delete previous plot
        if isfile(file_path):
            remove(file_path)
        # Plot / Save schematics
        test_obj = test_dict["test_obj"]
        test_obj.plot_schematics(
            is_default=True,
            is_add_point_label=True,
            is_add_schematics=False,
            is_add_main_line=True,
            type_add_active=test_dict["type_add_active"],
            save_path=file_path,
            is_show_fig=False,
        )

    def test_slotCirc_old(self):
        """Slot Schematics for SlotCirc, old H0 definition"""
        ## Empty
        test_obj = SlotCirc()
        file_name = "SlotCirc_empty_int_rot_old.png"
        file_path = join(SCHEMATICS_PATH, file_name)
        # Delete previous plot
        if isfile(file_path):
            remove(file_path)
        # Plot / Save schematics
        print("Generating " + file_name)
        test_obj.plot_schematics(
            is_default=True,
            is_add_point_label=False,
            is_add_schematics=True,
            is_add_main_line=True,
            is_enforce_default_H0_bore=False,
            type_add_active=0,
            save_path=file_path,
            is_show_fig=False,
        )
        # Ext stator
        file_name = "SlotCirc_empty_ext_sta_old.png"
        file_path = join(SCHEMATICS_PATH, file_name)
        # Delete previous plot
        if isfile(file_path):
            remove(file_path)
        # Plot / Save schematics
        print("Generating " + file_name)
        test_obj.plot_schematics(
            is_default=2,
            is_add_point_label=False,
            is_add_schematics=True,
            is_add_main_line=True,
            is_enforce_default_H0_bore=False,
            type_add_active=0,
            save_path=file_path,
            is_show_fig=False,
        )


if __name__ == "__main__":
    a = Test_plot_schematics()
    # a.test_BoreFlower()
    # a.test_BoreSinePole()
<<<<<<< HEAD
    a.test_slot(plot_test[53])
    # a.test_slot_point(slot_test[9])
    # a.test_slot(slot_test[15])
=======
    a.test_plot(plot_test[53])
    a.test_plot_point(plot_test[53])
    a.test_plot(plot_test[54])
    a.test_plot_point(plot_test[54])
    a.test_plot(plot_test[56])
>>>>>>> 681d86bf
    #

    # for plot in plot_test:
    #    a.test_plot(plot)
    #   a.test_plot_point(plot)
    #
    #
    # print("Done")<|MERGE_RESOLUTION|>--- conflicted
+++ resolved
@@ -572,17 +572,11 @@
     a = Test_plot_schematics()
     # a.test_BoreFlower()
     # a.test_BoreSinePole()
-<<<<<<< HEAD
-    a.test_slot(plot_test[53])
-    # a.test_slot_point(slot_test[9])
-    # a.test_slot(slot_test[15])
-=======
     a.test_plot(plot_test[53])
     a.test_plot_point(plot_test[53])
     a.test_plot(plot_test[54])
     a.test_plot_point(plot_test[54])
     a.test_plot(plot_test[56])
->>>>>>> 681d86bf
     #
 
     # for plot in plot_test:
