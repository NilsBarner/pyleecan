# -*- coding: utf-8 -*-

import sys

from PySide2 import QtWidgets

from pyleecan.Classes.LamHole import LamHole
from pyleecan.Classes.LamSlotWind import LamSlotWind
from pyleecan.Classes.MachineIPMSM import MachineIPMSM
from pyleecan.Classes.MachineSyRM import MachineSyRM
from pyleecan.Classes.Magnet import Magnet
from pyleecan.Classes.HoleM50 import HoleM50
from pyleecan.Classes.HoleM51 import HoleM51
from pyleecan.Classes.HoleM52 import HoleM52
from pyleecan.Classes.HoleM53 import HoleM53
from pyleecan.Classes.HoleM54 import HoleM54
from pyleecan.Classes.HoleM57 import HoleM57
from pyleecan.Classes.HoleM58 import HoleM58
from pyleecan.Classes.HoleUD import HoleUD
from pyleecan.GUI.Dialog.DMatLib.MatLib import MatLib
from pyleecan.GUI.Dialog.DMachineSetup.SMHoleMag.SMHoleMag import SMHoleMag
from pyleecan.Classes.Material import Material


import pytest


@pytest.mark.GUI
class TestSMHoleMag(object):
    """Test that the widget SMHoleMag behave like it should"""

    @pytest.fixture
    def setup(self):
        """Run at the begining of every test to setup the gui"""

        if not QtWidgets.QApplication.instance():
            self.app = QtWidgets.QApplication(sys.argv)
        else:
            self.app = QtWidgets.QApplication.instance()

        test_obj = MachineIPMSM(type_machine=8)
        test_obj.stator = LamSlotWind()
        test_obj.stator.winding.p = 4
        test_obj.rotor = LamHole(Rint=0.1, Rext=0.2)
        test_obj.rotor.hole = list()
        test_obj.rotor.hole.append(HoleM50(Zh=8))
        test_obj.rotor.hole[0].magnet_0.mat_type.name = "Magnet3"

        test_obj2 = MachineSyRM(type_machine=5)
        test_obj2.stator = LamSlotWind()
        test_obj2.stator.winding.p = 4
        test_obj2.rotor = LamHole(Rint=0.1, Rext=0.2)
        test_obj2.rotor.hole = list()
        test_obj2.rotor.hole.append(HoleM54(Zh=16))

        matlib = MatLib()
        matlib.list_mat = [
            Material(name="Magnet1"),
            Material(name="Magnet2"),
            Material(name="Magnet3"),
        ]
        matlib.index_first_mat_mach = 3

        widget = SMHoleMag(
            machine=test_obj, matlib=matlib, is_stator=False
        )
        widget2 = SMHoleMag(
            machine=test_obj2, matlib=matlib, is_stator=False
        )

        yield {"widget": widget, "widget2": widget2, "test_obj": test_obj, "test_obj2": test_obj2, "matlib": matlib}

        self.app.quit()

    def test_init(self, setup):
        """Check that the Widget initialize to the correct hole"""

        assert setup["widget"].out_hole_pitch.text() == "Slot pitch = 360 / 2p = 45 °"
        assert setup["widget"].tab_hole.count() == 1
        assert setup["widget"].tab_hole.widget(0).c_hole_type.currentIndex() == 0
        assert (
            setup["widget"].tab_hole.widget(0).c_hole_type.currentText() == "Slot Type 50"
        )
<<<<<<< HEAD
        assert setup["widget"].tab_hole.widget(0).c_hole_type.count() == 6

        setup["test_obj2"] = MachineSyRM(type_machine=5)
        setup["test_obj2"].stator = LamSlotWind()
        setup["test_obj2"].stator.winding.p = 4
        setup["test_obj2"].rotor = LamHole(Rint=0.1, Rext=0.2)
        setup["test_obj2"].rotor.hole = list()
        setup["widget2"] = SMHoleMag(
            machine=setup["test_obj2"], matlib=setup["matlib"], is_stator=False
=======
        assert self.widget.tab_hole.widget(0).c_hole_type.count() == 7

        self.test_obj2 = MachineSyRM(type_machine=5)
        self.test_obj2.stator = LamSlotWind()
        self.test_obj2.stator.winding.p = 4
        self.test_obj2.rotor = LamHole(Rint=0.1, Rext=0.2)
        self.test_obj2.rotor.hole = list()
        self.widget2 = SMHoleMag(
            machine=self.test_obj2, matlib=self.matlib, is_stator=False
>>>>>>> b3b1b6fc
        )

        assert setup["widget2"].machine.rotor.hole[0].magnet_0 == None
        assert setup["widget2"].machine.rotor.hole[0].magnet_1 == None

        setup["test_obj"] = MachineIPMSM(type_machine=8)
        setup["test_obj"].stator = LamSlotWind()
        setup["test_obj"].stator.winding.p = 4
        setup["test_obj"].rotor = LamHole(Rint=0.1, Rext=0.2)
        setup["test_obj"].rotor.hole = list()
        setup["test_obj"].rotor.hole.append(HoleM50(Zh=0))
        setup["test_obj"].rotor.hole[0].magnet_0.mat_type.name = "Magnet3"
        setup["widget"] = SMHoleMag(
            machine=setup["test_obj"], matlib=setup["matlib"], is_stator=False
        )

        assert setup["widget"].out_hole_pitch.text() == "Slot pitch = 360 / 2p = ?"

    def test_init_SyRM(self, setup):
        """Check that the Widget initialize to the correct hole"""

        assert setup["widget2"].out_hole_pitch.text() == "Slot pitch = 360 / 2p = 22.5 °"
        assert setup["widget2"].tab_hole.count() == 1
        assert setup["widget2"].tab_hole.widget(0).c_hole_type.currentIndex() == 4
        assert (
            setup["widget2"].tab_hole.widget(0).c_hole_type.currentText() == "Slot Type 54"
        )
<<<<<<< HEAD
        assert setup["widget2"].tab_hole.widget(0).c_hole_type.count() == 7
=======
        assert self.widget2.tab_hole.widget(0).c_hole_type.count() == 8
>>>>>>> b3b1b6fc

    def test_init_SyRM_51(self, setup):
        """Check that the Widget initialize to the correct hole"""

        setup["test_obj2"].rotor.hole = list()
        setup["test_obj2"].rotor.hole.append(
            HoleM51(
                Zh=16,
                W0=0.11,
                W1=0.12,
                W2=0.13,
                W3=0.14,
                W4=0.15,
                W5=0.16,
                W6=0.17,
                W7=0.18,
                H0=0.19,
                H1=0.2,
                H2=0.21,
            )
        )
        setup["test_obj2"].rotor.hole[0].remove_magnet()
        setup["widget2"] = SMHoleMag(
            machine=setup["test_obj2"], matlib=setup["matlib"], is_stator=False
        )
        assert setup["widget2"].out_hole_pitch.text() == "Slot pitch = 360 / 2p = 22.5 °"
        assert setup["widget2"].tab_hole.count() == 1
        assert setup["widget2"].tab_hole.widget(0).c_hole_type.currentIndex() == 1
        assert (
            setup["widget2"].tab_hole.widget(0).c_hole_type.currentText() == "Slot Type 51"
        )
<<<<<<< HEAD
        assert setup["widget2"].tab_hole.widget(0).c_hole_type.count() == 7

        assert setup["widget2"].tab_hole.widget(0).w_hole.lf_W0.text() == "0.11"
        assert setup["widget2"].tab_hole.widget(0).w_hole.lf_W1.text() == "0.12"
        assert setup["widget2"].tab_hole.widget(0).w_hole.lf_W2.text() == "0"
        assert setup["widget2"].tab_hole.widget(0).w_hole.lf_W3.text() == "0"
        assert setup["widget2"].tab_hole.widget(0).w_hole.lf_W4.text() == "0"
        assert setup["widget2"].tab_hole.widget(0).w_hole.lf_W5.text() == "0"
        assert setup["widget2"].tab_hole.widget(0).w_hole.lf_W6.text() == "0"
        assert setup["widget2"].tab_hole.widget(0).w_hole.lf_W7.text() == "0"
        assert setup["widget2"].tab_hole.widget(0).w_hole.lf_H0.text() == "0.19"
        assert setup["widget2"].tab_hole.widget(0).w_hole.lf_H1.text() == "0.2"
        assert setup["widget2"].tab_hole.widget(0).w_hole.lf_H2.text() == "0.21"

    def test_init_51(self, setup):
=======
        assert self.widget2.tab_hole.widget(0).c_hole_type.count() == 8

        assert self.widget2.tab_hole.widget(0).w_hole.lf_W0.text() == "0.11"
        assert self.widget2.tab_hole.widget(0).w_hole.lf_W1.text() == "0.12"
        assert self.widget2.tab_hole.widget(0).w_hole.lf_W2.text() == "0"
        assert self.widget2.tab_hole.widget(0).w_hole.lf_W3.text() == "0"
        assert self.widget2.tab_hole.widget(0).w_hole.lf_W4.text() == "0"
        assert self.widget2.tab_hole.widget(0).w_hole.lf_W5.text() == "0"
        assert self.widget2.tab_hole.widget(0).w_hole.lf_W6.text() == "0"
        assert self.widget2.tab_hole.widget(0).w_hole.lf_W7.text() == "0"
        assert self.widget2.tab_hole.widget(0).w_hole.lf_H0.text() == "0.19"
        assert self.widget2.tab_hole.widget(0).w_hole.lf_H1.text() == "0.2"
        assert self.widget2.tab_hole.widget(0).w_hole.lf_H2.text() == "0.21"

    def test_init_51(self):
>>>>>>> b3b1b6fc
        """Check that you can edit a hole 51"""
        setup["test_obj"].rotor.hole[0] = HoleM51(Zh=18)
        setup["test_obj"].rotor.hole[0].magnet_0.mat_type.name = "Magnet1"
        setup["widget"] = SMHoleMag(
            machine=setup["test_obj"], matlib=setup["matlib"], is_stator=False
        )
        assert setup["widget"].out_hole_pitch.text() == "Slot pitch = 360 / 2p = 20 °"
        assert setup["widget"].tab_hole.widget(0).c_hole_type.currentIndex() == 1
        assert (
            setup["widget"].tab_hole.widget(0).c_hole_type.currentText() == "Slot Type 51"
        )

    def test_init_52(self, setup):
        """Check that you can edit a hole 52"""
        setup["test_obj"].rotor.hole[0] = HoleM52(Zh=18)
        setup["test_obj"].rotor.hole[0].magnet_0.mat_type.name = "Magnet1"
        setup["widget"] = SMHoleMag(
            machine=setup["test_obj"], matlib=setup["matlib"], is_stator=False
        )
        assert setup["widget"].out_hole_pitch.text() == "Slot pitch = 360 / 2p = 20 °"
        assert setup["widget"].tab_hole.widget(0).c_hole_type.currentIndex() == 2
        assert (
            setup["widget"].tab_hole.widget(0).c_hole_type.currentText() == "Slot Type 52"
        )

    def test_init_53(self, setup):
        """Check that you can edit a hole 53"""
        setup["test_obj"].rotor.hole[0] = HoleM53(Zh=11)
        setup["test_obj"].rotor.hole[0].magnet_0.mat_type.name = "Magnet1"
        setup["widget"] = SMHoleMag(
            machine=setup["test_obj"], matlib=setup["matlib"], is_stator=False
        )
        assert setup["widget"].out_hole_pitch.text() == "Slot pitch = 360 / 2p = 32.73 °"
        assert setup["widget"].tab_hole.widget(0).c_hole_type.currentIndex() == 3
        assert (
            setup["widget"].tab_hole.widget(0).c_hole_type.currentText() == "Slot Type 53"
        )

    def test_init_57(self, setup):
        """Check that you can edit a hole 57"""
        setup["test_obj"].rotor.hole[0] = HoleM57(Zh=18)
        setup["test_obj"].rotor.hole[0].magnet_0.mat_type.name = "Magnet1"
        setup["widget"] = SMHoleMag(
            machine=setup["test_obj"], matlib=setup["matlib"], is_stator=False
        )
        assert setup["widget"].out_hole_pitch.text() == "Slot pitch = 360 / 2p = 20 °"
        assert setup["widget"].tab_hole.widget(0).c_hole_type.currentIndex() == 4
        assert (
            setup["widget"].tab_hole.widget(0).c_hole_type.currentText() == "Slot Type 57"
        )

    def test_init_58(self, setup):
        """Check that you can edit a hole 58"""
        setup["test_obj"].rotor.hole[0] = HoleM58(Zh=18)
        setup["test_obj"].rotor.hole[0].magnet_0.mat_type.name = "Magnet1"
        setup["widget"] = SMHoleMag(
            machine=setup["test_obj"], matlib=setup["matlib"], is_stator=False
        )
        assert setup["widget"].out_hole_pitch.text() == "Slot pitch = 360 / 2p = 20 °"
        assert setup["widget"].tab_hole.widget(0).c_hole_type.currentIndex() == 5
        assert (
            setup["widget"].tab_hole.widget(0).c_hole_type.currentText() == "Slot Type 58"
        )

<<<<<<< HEAD
    def test_set_type_51(self, setup):
=======
    def test_init_UD(self):
        """Check that you can edit a hole UD"""
        self.test_obj.rotor.hole[0] = HoleUD(Zh=20)
        self.test_obj.rotor.hole[0].magnet_dict["magnet_0"] = Magnet()
        self.test_obj.rotor.hole[0].magnet_dict["magnet_0"].mat_type.name = "Magnet1"
        self.widget = SMHoleMag(
            machine=self.test_obj, matlib=self.matlib, is_stator=False
        )
        assert self.widget.out_hole_pitch.text() == "Slot pitch = 360 / 2p = 18 °"
        assert self.widget.tab_hole.widget(0).c_hole_type.currentIndex() == 6
        assert (
            self.widget.tab_hole.widget(0).c_hole_type.currentText()
            == "Import from DXF"
        )

    def test_set_type_51(self):
>>>>>>> b3b1b6fc
        """ """
        setup["widget"].tab_hole.widget(0).c_hole_type.setCurrentIndex(1)

        assert type(setup["test_obj"].rotor.hole[0]) == HoleM51
        assert setup["widget"].out_hole_pitch.text() == "Slot pitch = 360 / 2p = 45 °"
        assert setup["widget"].tab_hole.widget(0).c_hole_type.currentIndex() == 1
        assert (
            setup["widget"].tab_hole.widget(0).c_hole_type.currentText() == "Slot Type 51"
        )

    def test_set_type_52(self, setup):
        """ """
        setup["widget"].tab_hole.widget(0).c_hole_type.setCurrentIndex(2)

        assert type(setup["test_obj"].rotor.hole[0]) == HoleM52
        assert setup["widget"].out_hole_pitch.text() == "Slot pitch = 360 / 2p = 45 °"
        assert setup["widget"].tab_hole.widget(0).c_hole_type.currentIndex() == 2
        assert (
            setup["widget"].tab_hole.widget(0).c_hole_type.currentText() == "Slot Type 52"
        )

    def test_set_type_53(self, setup):
        """ """
        setup["widget"].tab_hole.widget(0).c_hole_type.setCurrentIndex(3)

        assert type(setup["test_obj"].rotor.hole[0]) == HoleM53
        assert setup["widget"].out_hole_pitch.text() == "Slot pitch = 360 / 2p = 45 °"
        assert setup["widget"].tab_hole.widget(0).c_hole_type.currentIndex() == 3
        assert (
            setup["widget"].tab_hole.widget(0).c_hole_type.currentText() == "Slot Type 53"
        )

    def test_set_type_57(self, setup):
        """ """
        setup["widget"].tab_hole.widget(0).c_hole_type.setCurrentIndex(4)

        assert type(setup["test_obj"].rotor.hole[0]) == HoleM57
        assert setup["widget"].out_hole_pitch.text() == "Slot pitch = 360 / 2p = 45 °"
        assert setup["widget"].tab_hole.widget(0).c_hole_type.currentIndex() == 4
        assert (
            setup["widget"].tab_hole.widget(0).c_hole_type.currentText() == "Slot Type 57"
        )

    def test_set_type_58(self, setup):
        """ """
        setup["widget"].tab_hole.widget(0).c_hole_type.setCurrentIndex(5)

        assert type(setup["test_obj"].rotor.hole[0]) == HoleM58
        assert setup["widget"].out_hole_pitch.text() == "Slot pitch = 360 / 2p = 45 °"
        assert setup["widget"].tab_hole.widget(0).c_hole_type.currentIndex() == 5
        assert (
            setup["widget"].tab_hole.widget(0).c_hole_type.currentText() == "Slot Type 58"
        )

    def test_SyRM_set_type_54_51_54(self, setup):
        """Set a type 54 for a SyRM then set a 51 to check how the magnets are handled"""
        # Init a HoleM54
        assert setup["widget2"].tab_hole.widget(0).c_hole_type.currentIndex() == 4
        assert (
            setup["widget2"].tab_hole.widget(0).c_hole_type.currentText() == "Slot Type 54"
        )
        assert setup["test_obj2"].rotor.hole[0].Zh == 16

        # Set type 51
        setup["widget2"].tab_hole.widget(0).c_hole_type.setCurrentIndex(1)
        assert setup["widget2"].tab_hole.widget(0).c_hole_type.currentIndex() == 1
        assert (
            setup["widget2"].tab_hole.widget(0).c_hole_type.currentText() == "Slot Type 51"
        )
        assert type(setup["test_obj2"].rotor.hole[0]) == HoleM51
        assert setup["test_obj2"].rotor.hole[0].magnet_0 == None
        assert setup["test_obj2"].rotor.hole[0].Zh == 16

        # Set type 54
        setup["widget2"].tab_hole.widget(0).c_hole_type.setCurrentIndex(4)
        assert setup["widget2"].tab_hole.widget(0).c_hole_type.currentIndex() == 4
        assert (
            setup["widget2"].tab_hole.widget(0).c_hole_type.currentText() == "Slot Type 54"
        )
        assert type(setup["test_obj2"].rotor.hole[0]) == HoleM54
        assert setup["test_obj2"].rotor.hole[0].Zh == 16

    def test_add_remove_hole(self, setup):
        assert len(setup["test_obj"].rotor.hole) == 1
        assert setup["widget"].tab_hole.count() == 1

        setup["widget"].b_add.clicked.emit()

        assert len(setup["test_obj"].rotor.hole) == 2
        assert type(setup["test_obj"].rotor.hole[1]) == HoleM50
        assert setup["test_obj"].rotor.hole[1].Zh == 8
        assert setup["widget"].tab_hole.count() == 2

        setup["widget"].b_add.clicked.emit()

        assert len(setup["test_obj"].rotor.hole) == 3
        assert type(setup["test_obj"].rotor.hole[2]) == HoleM50
        assert setup["test_obj"].rotor.hole[2].Zh == 8
        assert setup["widget"].tab_hole.count() == 3
        assert setup["widget"].tab_hole.tabText(0) == "Slot 1"
        assert setup["widget"].tab_hole.tabText(1) == "Slot 2"
        assert setup["widget"].tab_hole.tabText(2) == "Slot 3"

        setup["widget"].b_remove.clicked.emit()
        assert len(setup["test_obj"].rotor.hole) == 2
        assert type(setup["test_obj"].rotor.hole[1]) == HoleM50
        assert setup["widget"].tab_hole.count() == 2

        setup["widget"].b_remove.clicked.emit()
        assert len(setup["test_obj"].rotor.hole) == 1
        assert setup["widget"].tab_hole.count() == 1

        # There is always at least 1 hole
        setup["widget"].b_remove.clicked.emit()
        assert len(setup["test_obj"].rotor.hole) == 1
        assert setup["widget"].tab_hole.count() == 1

    def test_add_remove_hole_SyRM(self, setup):
        assert len(setup["test_obj2"].rotor.hole) == 1
        assert setup["widget2"].tab_hole.count() == 1

        setup["widget2"].b_add.clicked.emit()

        assert len(setup["test_obj2"].rotor.hole) == 2
        assert type(setup["test_obj2"].rotor.hole[1]) == HoleM50
        assert setup["test_obj2"].rotor.hole[1].Zh == 16
        assert setup["test_obj2"].rotor.hole[1].magnet_0 == None
        assert setup["widget2"].tab_hole.count() == 2

        setup["widget2"].b_remove.clicked.emit()
        assert len(setup["test_obj2"].rotor.hole) == 1
        assert setup["widget2"].tab_hole.count() == 1

        # There is always at least 1 hole
<<<<<<< HEAD
        setup["widget2"].b_remove.clicked.emit()
        assert len(setup["test_obj2"].rotor.hole) == 1
        assert setup["widget2"].tab_hole.count() == 1

    def test_s_plot(self, setup):
        setup["test_obj"] = MachineIPMSM(type_machine=8)
        setup["test_obj"].stator = LamSlotWind()
        setup["test_obj"].stator.winding.p = 4
        setup["test_obj"].rotor = LamHole(Rint=0.1, Rext=0.2)
        setup["test_obj"].rotor.hole = list()
        setup["test_obj"].rotor.hole.append(
=======
        self.widget2.b_remove.clicked.emit()
        assert len(self.test_obj2.rotor.hole) == 1
        assert self.widget2.tab_hole.count() == 1

    def test_s_plot(self):
        self.test_obj = MachineIPMSM(type_machine=8)
        self.test_obj.stator = LamSlotWind(slot=None)
        self.test_obj.stator.winding.p = 4
        self.test_obj.rotor = LamHole(Rint=0.1, Rext=0.2)
        self.test_obj.rotor.hole = list()
        self.test_obj.rotor.hole.append(
>>>>>>> b3b1b6fc
            HoleM50(Zh=1, W1=0.055, W0=0.150, W3=0.0015, H2=0.005, H3=0.006)
        )
        setup["test_obj"].rotor.hole[0].magnet_0.mat_type.name = "Magnet3"
        setup["widget"] = SMHoleMag(
            machine=setup["test_obj"], matlib=setup["matlib"], is_stator=False
        )
        setup["widget"].s_plot()

        assert setup["widget"].machine.rotor.hole[0].Zh == 8

        setup["widget"].machine.rotor.hole[0].W1 = 0.300
        setup["widget"].s_plot()

        assert setup["widget"].out_hole_pitch.text() == "Slot pitch = 360 / 2p = 45 °"<|MERGE_RESOLUTION|>--- conflicted
+++ resolved
@@ -81,8 +81,7 @@
         assert (
             setup["widget"].tab_hole.widget(0).c_hole_type.currentText() == "Slot Type 50"
         )
-<<<<<<< HEAD
-        assert setup["widget"].tab_hole.widget(0).c_hole_type.count() == 6
+        assert setup["widget"].tab_hole.widget(0).c_hole_type.count() == 7
 
         setup["test_obj2"] = MachineSyRM(type_machine=5)
         setup["test_obj2"].stator = LamSlotWind()
@@ -91,17 +90,6 @@
         setup["test_obj2"].rotor.hole = list()
         setup["widget2"] = SMHoleMag(
             machine=setup["test_obj2"], matlib=setup["matlib"], is_stator=False
-=======
-        assert self.widget.tab_hole.widget(0).c_hole_type.count() == 7
-
-        self.test_obj2 = MachineSyRM(type_machine=5)
-        self.test_obj2.stator = LamSlotWind()
-        self.test_obj2.stator.winding.p = 4
-        self.test_obj2.rotor = LamHole(Rint=0.1, Rext=0.2)
-        self.test_obj2.rotor.hole = list()
-        self.widget2 = SMHoleMag(
-            machine=self.test_obj2, matlib=self.matlib, is_stator=False
->>>>>>> b3b1b6fc
         )
 
         assert setup["widget2"].machine.rotor.hole[0].magnet_0 == None
@@ -129,11 +117,7 @@
         assert (
             setup["widget2"].tab_hole.widget(0).c_hole_type.currentText() == "Slot Type 54"
         )
-<<<<<<< HEAD
-        assert setup["widget2"].tab_hole.widget(0).c_hole_type.count() == 7
-=======
-        assert self.widget2.tab_hole.widget(0).c_hole_type.count() == 8
->>>>>>> b3b1b6fc
+        assert setup["widget2"].tab_hole.widget(0).c_hole_type.count() == 8
 
     def test_init_SyRM_51(self, setup):
         """Check that the Widget initialize to the correct hole"""
@@ -165,8 +149,7 @@
         assert (
             setup["widget2"].tab_hole.widget(0).c_hole_type.currentText() == "Slot Type 51"
         )
-<<<<<<< HEAD
-        assert setup["widget2"].tab_hole.widget(0).c_hole_type.count() == 7
+        assert setup["widget2"].tab_hole.widget(0).c_hole_type.count() == 8
 
         assert setup["widget2"].tab_hole.widget(0).w_hole.lf_W0.text() == "0.11"
         assert setup["widget2"].tab_hole.widget(0).w_hole.lf_W1.text() == "0.12"
@@ -181,23 +164,6 @@
         assert setup["widget2"].tab_hole.widget(0).w_hole.lf_H2.text() == "0.21"
 
     def test_init_51(self, setup):
-=======
-        assert self.widget2.tab_hole.widget(0).c_hole_type.count() == 8
-
-        assert self.widget2.tab_hole.widget(0).w_hole.lf_W0.text() == "0.11"
-        assert self.widget2.tab_hole.widget(0).w_hole.lf_W1.text() == "0.12"
-        assert self.widget2.tab_hole.widget(0).w_hole.lf_W2.text() == "0"
-        assert self.widget2.tab_hole.widget(0).w_hole.lf_W3.text() == "0"
-        assert self.widget2.tab_hole.widget(0).w_hole.lf_W4.text() == "0"
-        assert self.widget2.tab_hole.widget(0).w_hole.lf_W5.text() == "0"
-        assert self.widget2.tab_hole.widget(0).w_hole.lf_W6.text() == "0"
-        assert self.widget2.tab_hole.widget(0).w_hole.lf_W7.text() == "0"
-        assert self.widget2.tab_hole.widget(0).w_hole.lf_H0.text() == "0.19"
-        assert self.widget2.tab_hole.widget(0).w_hole.lf_H1.text() == "0.2"
-        assert self.widget2.tab_hole.widget(0).w_hole.lf_H2.text() == "0.21"
-
-    def test_init_51(self):
->>>>>>> b3b1b6fc
         """Check that you can edit a hole 51"""
         setup["test_obj"].rotor.hole[0] = HoleM51(Zh=18)
         setup["test_obj"].rotor.hole[0].magnet_0.mat_type.name = "Magnet1"
@@ -262,26 +228,22 @@
             setup["widget"].tab_hole.widget(0).c_hole_type.currentText() == "Slot Type 58"
         )
 
-<<<<<<< HEAD
+    def test_init_UD(self, setup):
+        """Check that you can edit a hole UD"""
+        setup["test_obj"].rotor.hole[0] = HoleUD(Zh=20)
+        setup["test_obj"].rotor.hole[0].magnet_dict["magnet_0"] = Magnet()
+        setup["test_obj"].rotor.hole[0].magnet_dict["magnet_0"].mat_type.name = "Magnet1"
+        setup["widget"] = SMHoleMag(
+            machine=setup["test_obj"], matlib=setup["matlib"], is_stator=False
+        )
+        assert setup["widget"].out_hole_pitch.text() == "Slot pitch = 360 / 2p = 18 °"
+        assert setup["widget"].tab_hole.widget(0).c_hole_type.currentIndex() == 6
+        assert (
+            setup["widget"].tab_hole.widget(0).c_hole_type.currentText()
+            == "Import from DXF"
+        )
+
     def test_set_type_51(self, setup):
-=======
-    def test_init_UD(self):
-        """Check that you can edit a hole UD"""
-        self.test_obj.rotor.hole[0] = HoleUD(Zh=20)
-        self.test_obj.rotor.hole[0].magnet_dict["magnet_0"] = Magnet()
-        self.test_obj.rotor.hole[0].magnet_dict["magnet_0"].mat_type.name = "Magnet1"
-        self.widget = SMHoleMag(
-            machine=self.test_obj, matlib=self.matlib, is_stator=False
-        )
-        assert self.widget.out_hole_pitch.text() == "Slot pitch = 360 / 2p = 18 °"
-        assert self.widget.tab_hole.widget(0).c_hole_type.currentIndex() == 6
-        assert (
-            self.widget.tab_hole.widget(0).c_hole_type.currentText()
-            == "Import from DXF"
-        )
-
-    def test_set_type_51(self):
->>>>>>> b3b1b6fc
         """ """
         setup["widget"].tab_hole.widget(0).c_hole_type.setCurrentIndex(1)
 
@@ -416,31 +378,17 @@
         assert setup["widget2"].tab_hole.count() == 1
 
         # There is always at least 1 hole
-<<<<<<< HEAD
         setup["widget2"].b_remove.clicked.emit()
         assert len(setup["test_obj2"].rotor.hole) == 1
         assert setup["widget2"].tab_hole.count() == 1
 
     def test_s_plot(self, setup):
         setup["test_obj"] = MachineIPMSM(type_machine=8)
-        setup["test_obj"].stator = LamSlotWind()
+        setup["test_obj"].stator = LamSlotWind(slot=None)
         setup["test_obj"].stator.winding.p = 4
         setup["test_obj"].rotor = LamHole(Rint=0.1, Rext=0.2)
         setup["test_obj"].rotor.hole = list()
         setup["test_obj"].rotor.hole.append(
-=======
-        self.widget2.b_remove.clicked.emit()
-        assert len(self.test_obj2.rotor.hole) == 1
-        assert self.widget2.tab_hole.count() == 1
-
-    def test_s_plot(self):
-        self.test_obj = MachineIPMSM(type_machine=8)
-        self.test_obj.stator = LamSlotWind(slot=None)
-        self.test_obj.stator.winding.p = 4
-        self.test_obj.rotor = LamHole(Rint=0.1, Rext=0.2)
-        self.test_obj.rotor.hole = list()
-        self.test_obj.rotor.hole.append(
->>>>>>> b3b1b6fc
             HoleM50(Zh=1, W1=0.055, W0=0.150, W3=0.0015, H2=0.005, H3=0.006)
         )
         setup["test_obj"].rotor.hole[0].magnet_0.mat_type.name = "Magnet3"
