--- conflicted
+++ resolved
@@ -8,17 +8,11 @@
 from Tests.GUI import gui_option  # Set unit as [m]
 from pyleecan.Classes.LamSlotMag import LamSlotMag
 from pyleecan.Classes.SlotM10 import SlotM10
-<<<<<<< HEAD
 from pyleecan.Classes.Magnet import Magnet
+from pyleecan.Classes.Notch import Notch
 from pyleecan.GUI.Dialog.DMachineSetup.SMSlot.PMSlot10.PMSlot10 import PMSlot10
 from pyleecan.Classes.Material import Material
 from pyleecan.GUI.Dialog.DMatLib.DMatLib import LIB_KEY, MACH_KEY
-=======
-from pyleecan.Classes.Notch import Notch
-from pyleecan.GUI.Dialog.DMachineSetup.SMSlot.PMSlot10.PMSlot10 import PMSlot10
-from pyleecan.Classes.Material import Material
-from pyleecan.GUI.Dialog.DMatLib.DMatLib import MACH_KEY, LIB_KEY
->>>>>>> 8d997699
 
 
 import pytest
@@ -139,7 +133,6 @@
         self.test_obj.slot = SlotM10(H0=0.10, Hmag=0.10, W0=0.10, Wmag=None)
         assert self.widget.check(self.test_obj) == "You must set Wmag !"
 
-<<<<<<< HEAD
     def test_set_material(self):
         """Check that you can change the material"""
         self.widget.w_mag.w_mat.c_mat_type.setCurrentIndex(0)
@@ -156,7 +149,8 @@
         assert self.test_obj.magnet.type_magnetization == 2
         self.widget.w_mag.c_type_magnetization.setCurrentIndex(0)
         assert self.test_obj.magnet.type_magnetization == 0
-=======
+
+
     def test_set_Wkey(self):
         """Check that the Widget allow to update Wkey"""
 
@@ -244,7 +238,6 @@
         self.widget.lf_Hkey.editingFinished.emit()  # To trigger the slot
 
         assert self.widget.slot.Hmag == 0.61
->>>>>>> 8d997699
 
 
 if __name__ == "__main__":
@@ -254,9 +247,6 @@
     a.test_init()
     a.test_output_txt()
     a.teardown_class()
-<<<<<<< HEAD
     a.test_set_material()
-=======
     a.test_set_Wkey()
->>>>>>> 8d997699
     print("Done")