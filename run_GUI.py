<<<<<<< HEAD
from os.path import abspath, dirname, join, realpath, split
from sys import argv, exit, path

path.append(split(dirname(realpath(__file__)))[0])
=======
import sys
from os.path import dirname, abspath, normpath, join

sys.path.insert(0, normpath(abspath(join(dirname(__file__), ".."))))

from os import mkdir
from os.path import isdir
from sys import argv, exit
>>>>>>> a007467e

from PyQt5.QtCore import QTranslator
from PyQt5.QtWidgets import QApplication
from pyleecan.GUI import DATA_DIR
from pyleecan.GUI.Dialog.DMachineSetup.DMachineSetup import DMachineSetup

if __name__ == "__main__":

    # Script to be used to test in dev
    a = QApplication(argv)

    # Set CSS
    # a.setStyleSheet("QLineEdit { background-color: yellow }")

    # Setup the translation
    translationFile = "pyleecan_fr.qm"
    translator = QTranslator()
    translator.load(translationFile, "GUI//i18n")
    a.installTranslator(translator)

    c = DMachineSetup(
        machine_path=join(DATA_DIR, "Machine"), matlib_path=join(DATA_DIR, "Material")
    )
    c.show()

    exit(a.exec_())<|MERGE_RESOLUTION|>--- conflicted
+++ resolved
@@ -1,9 +1,3 @@
-<<<<<<< HEAD
-from os.path import abspath, dirname, join, realpath, split
-from sys import argv, exit, path
-
-path.append(split(dirname(realpath(__file__)))[0])
-=======
 import sys
 from os.path import dirname, abspath, normpath, join
 
@@ -12,7 +6,6 @@
 from os import mkdir
 from os.path import isdir
 from sys import argv, exit
->>>>>>> a007467e
 
 from PyQt5.QtCore import QTranslator
 from PyQt5.QtWidgets import QApplication
