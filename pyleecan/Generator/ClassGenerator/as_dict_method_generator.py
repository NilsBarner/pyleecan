--- conflicted
+++ resolved
@@ -25,10 +25,22 @@
     var_str = ""  # For the creation of the return dict (in as_dict)
 
     for prop in class_dict["properties"]:
-<<<<<<< HEAD
-        if prop["type"] in PYTHON_TYPE and prop["type"] not in ["dict", "list"]:
-=======
-        if prop["type"] == "complex":  # complex is not json serializable
+        if prop["type"] in PYTHON_TYPE and prop["type"] not in [
+            "dict",
+            "list",
+            "complex",
+        ]:
+            # Add => "class_name ["var_name"] = self.var_name" to var_str
+            var_str += (
+                TAB2
+                + class_name
+                + '_dict["'
+                + prop["name"]
+                + '"] = self.'
+                + prop["name"]
+                + "\n"
+            )
+        elif prop["type"] == "complex":  # complex is not json serializable
             var_str += TAB2 + "if self." + prop["name"] + " is None:\n"
             var_str += TAB3 + class_name + '_dict["' + prop["name"] + '"] = None\n'
             var_str += TAB2 + "else:\n"
@@ -40,18 +52,6 @@
                 + '"] = str(self.'
                 + prop["name"]
                 + ")\n"
-            )
-        elif prop["type"] in PYTHON_TYPE:
->>>>>>> ef07ceab
-            # Add => "class_name ["var_name"] = self.var_name" to var_str
-            var_str += (
-                TAB2
-                + class_name
-                + '_dict["'
-                + prop["name"]
-                + '"] = self.'
-                + prop["name"]
-                + "\n"
             )
         elif prop["type"] in ["dict", "list"]:
             # Add => "class_name_dict["var_name"] = self.var_name.copy()" to var_str
