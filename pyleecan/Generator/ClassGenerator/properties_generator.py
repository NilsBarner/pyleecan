from ...Generator import PYTHON_TYPE, TAB, TAB2, TAB3, TAB4, TAB5, TAB6, TAB7
from ...Generator.read_fct import is_list_pyleecan_type, is_dict_pyleecan_type


def generate_properties(gen_dict, class_dict):
    """Generate the code for the getter and setter of the properties of the class

    Parameters
    ----------
    gen_dict : dict
        Dict with key = class name and value = class dict (name, package, properties, methods...)

    class_dict : dict
        Dictionnary of the class to generate (keys are name, package, properties, methods...)

    Returns
    -------
    prop_str : str
        String containing the code for the getter and setter of the properties of the class
    """

    prop_str = ""  # This string is for the generated code

    for prop in class_dict["properties"]:
        ## Getter
        # Write the getter only if it is not user defined
        if "_get_" + prop["name"] not in class_dict["methods"]:
            prop_str += TAB + "def _get_" + prop["name"] + "(self):\n"
            prop_str += TAB2 + '"""getter of ' + prop["name"] + '"""\n'
            if is_list_pyleecan_type(prop["type"]):
                # TODO: Update the parent should be done only in the setter but
                # their is an issue with .append for list of pyleecan type
                prop_str += TAB2 + "if self._" + prop["name"] + " is not None:\n"
                prop_str += TAB3 + "for obj in self._" + prop["name"] + ":\n"
                prop_str += TAB4 + "if obj is not None:\n"
                prop_str += TAB5 + "obj.parent = self\n"
                prop_str += TAB2 + "return self._" + prop["name"] + "\n\n"
            elif is_dict_pyleecan_type(prop["type"]) and prop["type"] != "{ndarray}":
                # TODO: Update the parent should be done only in the setter but
                # their is an issue with .append for list of pyleecan type
                prop_str += TAB2 + "if self._" + prop["name"] + " is not None:\n"
                prop_str += (
                    TAB3 + "for key, obj in self._" + prop["name"] + ".items():\n"
                )
                prop_str += TAB4 + "if obj is not None:\n"
                prop_str += TAB5 + "obj.parent = self\n"
                prop_str += TAB2 + "return self._" + prop["name"] + "\n\n"
            elif prop["type"] == "function":
                prop_str += TAB2 + "return self._" + prop["name"] + "[0]\n\n"
            else:
                prop_str += TAB2 + "return self._" + prop["name"] + "\n\n"

        ## Setter
        # Write the setter only if it is not user defined
        if "_set_" + prop["name"] not in class_dict["methods"]:
            prop_str += generate_prop_setter(gen_dict, class_dict, prop)

<<<<<<< HEAD
        ## For sphinx doc
=======
            else:
                prop_str += (
                    TAB2
                    + 'check_var("'
                    + prop["name"]
                    + '", value, "'
                    + prop["type"]
                    + '"'
                )
                # Min and max are added only if needed
                if prop["type"] in ["float", "int", "ndarray"]:
                    if str(prop["min"]):
                        prop_str += ", Vmin=" + str(prop["min"])
                    if str(prop["max"]):
                        prop_str += ", Vmax=" + str(prop["max"])
                prop_str += ")\n"
                prop_str += TAB2 + "self._" + prop["name"] + " = value\n\n"

            if is_list_pyleecan_type(prop["type"]):
                # List of pyleecan type
                prop_str += TAB2 + "for obj in self._" + prop["name"] + ":\n"
                prop_str += TAB3 + "if obj is not None:\n"
                prop_str += TAB4 + "obj.parent = self\n\n"
            elif (
                prop["type"] not in PYTHON_TYPE
                and prop["type"] not in ["ndarray", "function", "{ndarray}"]
                and not is_dict_pyleecan_type(prop["type"])
                and "." not in prop["type"]
            ):
                # pyleecan type
                prop_str += TAB2 + "if self._" + prop["name"] + " is not None:\n"
                prop_str += TAB3 + "self._" + prop["name"] + ".parent = self\n"

        # For sphinx doc
>>>>>>> 37554b61
        desc_str = '"""' + prop["desc"] + "\n\n"
        desc_str += TAB2 + ":Type: " + prop["type"] + "\n"
        if str(prop["min"]):
            desc_str += TAB2 + ":min: " + str(prop["min"]) + "\n"
        if str(prop["max"]):
            desc_str += TAB2 + ":max: " + str(prop["max"]) + "\n"
        desc_str += TAB2 + '"""'

        # Add "var_name = property(fget=_get_var_name, fset=_set_var_name,
        # doc = "this is doc")"
        # Three lines definition
        prop_str += TAB + prop["name"] + " = property(\n"
        prop_str += TAB2 + "fget=_get_" + prop["name"] + ",\n"
        prop_str += TAB2 + "fset=_set_" + prop["name"] + ",\n"
        prop_str += TAB2 + "doc=u" + desc_str + ",\n"
        prop_str += TAB + ")\n\n"

    return prop_str[:-2]  # Remove last \n\n


def generate_prop_setter(gen_dict, class_dict, prop):
    """Generate the code for the getter and setter of the properties of the class

    Parameters
    ----------
    gen_dict : dict
        Dict with key = class name and value = class dict (name, package, properties, methods...)
    class_dict : dict
        Dictionnary of the class to generate (keys are name, package, properties, methods...)
    prop_dict: dict
        Dictionnary of the property to generate the setter

    Returns
    -------
    set_str : str
        String containing the code for the setter of the property of the class
    """
    set_str = ""
    set_str += TAB + "def _set_" + prop["name"] + "(self, value):\n"
    set_str += TAB2 + '"""setter of ' + prop["name"] + '"""\n'

    ## Convertion to correct type
    if prop["type"] == "ndarray":
        set_str += TAB2 + "if value is -1:\n"
        set_str += TAB3 + "value = list()\n"
        set_str += TAB2 + "elif type(value) is list:\n"
        set_str += TAB3 + "try:\n"
        set_str += TAB4 + "value = array(value)\n"
        set_str += TAB3 + "except:\n"
        set_str += TAB4 + "pass\n"
    elif prop["type"] == "{ndarray}":
        set_str += TAB2 + "if type(value) is dict:\n"
        set_str += TAB3 + "for key, obj in value.items():\n"
        set_str += TAB4 + "if type(obj) is list:\n"
        set_str += TAB5 + "try:\n"
        set_str += TAB6 + "value[key] = array(obj)\n"
        set_str += TAB5 + "except:\n"
        set_str += TAB6 + "pass\n"
        set_str += TAB2 + "if value is -1:\n"
        set_str += TAB3 + "value = dict()\n"
    elif prop["type"] == "[ndarray]":
        set_str += TAB2 + "if type(value) is list:\n"
        set_str += TAB3 + "for ii, obj in enumerate(value):\n"
        set_str += TAB4 + "if type(obj) is list:\n"
        set_str += TAB5 + "try:\n"
        set_str += TAB6 + "value[ii] = array(obj)\n"
        set_str += TAB5 + "except:\n"
        set_str += TAB6 + "pass\n"
        set_str += TAB2 + "if value is -1:\n"
        set_str += TAB3 + "value = list()\n"
    elif prop["type"] == "dict":
        set_str += TAB2 + "if value is -1:\n"
        set_str += TAB3 + "value = dict()\n"
    elif prop["type"] == "list":
        set_str += TAB2 + "if value is -1:\n"
        set_str += TAB3 + "value = list()\n"
    elif prop["type"] == "ImportMatrix":
        set_str += TAB2 + "if isinstance(value, str):  # Load from file\n"
        set_str += TAB3 + "value = load_init_dict(value)[1]\n"
        set_str += TAB2 + "if isinstance(value,ndarray):\n"
        set_str += TAB3 + "value = ImportMatrixVal(value=value)\n"
        set_str += TAB2 + "elif isinstance(value,list):\n"
        set_str += TAB3 + "value = ImportMatrixVal(value=array(value))\n"
        set_str += TAB2 + "elif value is -1:\n"
        set_str += TAB3 + "value = ImportMatrix()\n"
        set_str += TAB2 + "elif isinstance(value,dict):\n"
        set_str += (
            TAB3
            + "class_obj = import_class('pyleecan.Classes', value.get('__class__'), '"
            + prop["name"]
            + "')\n"
        )
        set_str += TAB3 + "value = class_obj(init_dict=value)\n"
    elif is_dict_pyleecan_type(prop["type"]):
        set_str += TAB2 + "if type(value) is dict:\n"
        set_str += TAB3 + "for key, obj in value.items():\n"
        set_str += TAB4 + "if type(obj) is dict:\n"
        if "SciDataTool" in prop["type"]:
            set_str += (
                TAB5
                + "class_obj = import_class('SciDataTool.Classes', obj.get('__class__'), '"
                + prop["name"]
                + "')\n"
            )
        else:
            set_str += (
                TAB5
                + "class_obj = import_class('pyleecan.Classes', obj.get('__class__'), '"
                + prop["name"]
                + "')\n"
            )
        set_str += TAB5 + "value[key] = class_obj(init_dict=obj)\n"
        set_str += TAB2 + "if value is -1:\n"
        set_str += TAB3 + "value = dict()\n"
    elif is_list_pyleecan_type(prop["type"]):
        set_str += TAB2 + "if type(value) is list:\n"
        set_str += TAB3 + "for ii, obj in enumerate(value):\n"
        set_str += TAB4 + "if type(obj) is dict:\n"
        if "SciDataTool" in prop["type"]:
            set_str += (
                TAB5
                + "class_obj = import_class('SciDataTool.Classes', obj.get('__class__'), '"
                + prop["name"]
                + "')\n"
            )
        else:
            set_str += (
                TAB5
                + "class_obj = import_class('pyleecan.Classes', obj.get('__class__'), '"
                + prop["name"]
                + "')\n"
            )
        set_str += TAB5 + "value[ii] = class_obj(init_dict=obj)\n"
        set_str += TAB2 + "if value is -1:\n"
        set_str += TAB3 + "value = list()\n"
    elif ("." not in prop["type"] or "SciDataTool" in prop["type"]) and prop[
        "type"
    ] not in PYTHON_TYPE:  # pyleecan Type
        set_str += TAB2 + "if isinstance(value, str):  # Load from file\n"
        set_str += TAB3 + "value = load_init_dict(value)[1]\n"
        set_str += TAB2 + "if isinstance(value, dict) and '__class__' in value:\n"
        if "SciDataTool" in prop["type"]:
            set_str += (
                TAB3
                + "class_obj = import_class('SciDataTool.Classes', value.get('__class__'), '"
                + prop["name"]
                + "')\n"
            )
        else:
            set_str += (
                TAB3
                + "class_obj = import_class('pyleecan.Classes', value.get('__class__'), '"
                + prop["name"]
                + "')\n"
            )
        set_str += TAB3 + "value = class_obj(init_dict=value)\n"
        set_str += TAB2 + "elif value is -1:  # Default constructor\n"
        if "SciDataTool" in prop["type"]:
            set_str += TAB3 + "value = " + prop["type"].split(".")[-1] + "()\n"
        else:
            set_str += TAB3 + "value = " + prop["type"] + "()\n"

    ## Add check_var("var_name",value, "var_type", min=var_min, max=var_max)
    if prop["type"] == "function":
        # A function can be defined by a callable or a list containing the serialized callable and its sourcecode
        set_str += TAB2 + "try:\n"
        set_str += TAB3 + 'check_var("' + prop["name"] + '", value, "list")\n'
        set_str += TAB2 + "except CheckTypeError:\n"
        set_str += (
            TAB3 + 'check_var("' + prop["name"] + '", value, "' + prop["type"] + '")\n'
        )
        set_str += TAB2 + "if isinstance(value,list): # Load function from saved dict\n"
        set_str += (
            TAB3
            + "self._"
            + prop["name"]
            + " = [loads(value[0].encode('ISO-8859-2')),value[1]]\n"
        )
        set_str += TAB2 + "elif value is None:\n"
        set_str += TAB3 + "self._" + prop["name"] + " = [None,None]\n"
        set_str += TAB2 + "elif callable(value):\n"
        set_str += TAB3 + "self._" + prop["name"] + " = [value,getsource(value)]\n"
        set_str += TAB2 + "else:\n"
        set_str += (
            TAB3
            + "raise TypeError('Expected function or list from a saved file, got: '+str(type(value))) \n"
        )
    else:
        if "." in prop["type"]:
            check_type = prop["type"].split(".")[-1]
            if prop["type"][0] in ["{", "["]:
                check_type = prop["type"][0] + check_type
        else:
            check_type = prop["type"]
        set_str += (
            TAB2 + 'check_var("' + prop["name"] + '", value, "' + check_type + '"'
        )
        # Min and max are added only if needed
        if prop["type"] in ["float", "int", "ndarray"]:
            if str(prop["min"]) is not "":
                set_str += ", Vmin=" + str(prop["min"])
            if str(prop["max"]) is not "":
                set_str += ", Vmax=" + str(prop["max"])
        set_str += ")\n"
        set_str += TAB2 + "self._" + prop["name"] + " = value\n\n"

    ## Update Parent
    if (
        prop["type"] not in PYTHON_TYPE
        and prop["type"] not in ["ndarray", "function", "{ndarray}", "[ndarray]"]
        and not is_dict_pyleecan_type(prop["type"])
        and not is_list_pyleecan_type(prop["type"])
        and "." not in prop["type"]
    ):
        # pyleecan type
        set_str += TAB2 + "if self._" + prop["name"] + " is not None:\n"
        set_str += TAB3 + "self._" + prop["name"] + ".parent = self\n"

    return set_str<|MERGE_RESOLUTION|>--- conflicted
+++ resolved
@@ -55,44 +55,7 @@
         if "_set_" + prop["name"] not in class_dict["methods"]:
             prop_str += generate_prop_setter(gen_dict, class_dict, prop)
 
-<<<<<<< HEAD
         ## For sphinx doc
-=======
-            else:
-                prop_str += (
-                    TAB2
-                    + 'check_var("'
-                    + prop["name"]
-                    + '", value, "'
-                    + prop["type"]
-                    + '"'
-                )
-                # Min and max are added only if needed
-                if prop["type"] in ["float", "int", "ndarray"]:
-                    if str(prop["min"]):
-                        prop_str += ", Vmin=" + str(prop["min"])
-                    if str(prop["max"]):
-                        prop_str += ", Vmax=" + str(prop["max"])
-                prop_str += ")\n"
-                prop_str += TAB2 + "self._" + prop["name"] + " = value\n\n"
-
-            if is_list_pyleecan_type(prop["type"]):
-                # List of pyleecan type
-                prop_str += TAB2 + "for obj in self._" + prop["name"] + ":\n"
-                prop_str += TAB3 + "if obj is not None:\n"
-                prop_str += TAB4 + "obj.parent = self\n\n"
-            elif (
-                prop["type"] not in PYTHON_TYPE
-                and prop["type"] not in ["ndarray", "function", "{ndarray}"]
-                and not is_dict_pyleecan_type(prop["type"])
-                and "." not in prop["type"]
-            ):
-                # pyleecan type
-                prop_str += TAB2 + "if self._" + prop["name"] + " is not None:\n"
-                prop_str += TAB3 + "self._" + prop["name"] + ".parent = self\n"
-
-        # For sphinx doc
->>>>>>> 37554b61
         desc_str = '"""' + prop["desc"] + "\n\n"
         desc_str += TAB2 + ":Type: " + prop["type"] + "\n"
         if str(prop["min"]):
@@ -292,9 +255,9 @@
         )
         # Min and max are added only if needed
         if prop["type"] in ["float", "int", "ndarray"]:
-            if str(prop["min"]) is not "":
+            if str(prop["min"]):
                 set_str += ", Vmin=" + str(prop["min"])
-            if str(prop["max"]) is not "":
+            if str(prop["max"]):
                 set_str += ", Vmax=" + str(prop["max"])
         set_str += ")\n"
         set_str += TAB2 + "self._" + prop["name"] + " = value\n\n"
