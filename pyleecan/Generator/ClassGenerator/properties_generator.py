from ...Generator import PYTHON_TYPE, TAB, TAB2, TAB3, TAB4, TAB5, TAB6, TAB7
from ...Generator.read_fct import is_list_pyleecan_type, is_dict_pyleecan_type


def generate_properties(gen_dict, class_dict):
    """Generate the code for the getter and setter of the properties of the class

    Parameters
    ----------
    gen_dict : dict
        Dict with key = class name and value = class dict (name, package, properties, methods...)

    class_dict : dict
        Dictionnary of the class to generate (keys are name, package, properties, methods...)

    Returns
    -------
    prop_str : str
        String containing the code for the getter and setter of the properties of the class
    """

    prop_str = ""  # This string is for the generated code

    for prop in class_dict["properties"]:
        ## Getter
        # Write the getter only if it is not user defined
        if "_get_" + prop["name"] not in class_dict["methods"]:
            prop_str += TAB + "def _get_" + prop["name"] + "(self):\n"
            prop_str += TAB2 + '"""getter of ' + prop["name"] + '"""\n'
            if is_list_pyleecan_type(prop["type"]):
                # TODO: Update the parent should be done only in the setter but
                # their is an issue with .append for list of pyleecan type
                prop_str += TAB2 + "if self._" + prop["name"] + " is not None:\n"
                prop_str += TAB3 + "for obj in self._" + prop["name"] + ":\n"
                prop_str += TAB4 + "if obj is not None:\n"
                prop_str += TAB5 + "obj.parent = self\n"
                prop_str += TAB2 + "return self._" + prop["name"] + "\n\n"
            elif is_dict_pyleecan_type(prop["type"]) and prop["type"] != "{ndarray}":
                # TODO: Update the parent should be done only in the setter but
                # their is an issue with .append for list of pyleecan type
                prop_str += TAB2 + "if self._" + prop["name"] + " is not None:\n"
                prop_str += (
                    TAB3 + "for key, obj in self._" + prop["name"] + ".items():\n"
                )
                prop_str += TAB4 + "if obj is not None:\n"
                prop_str += TAB5 + "obj.parent = self\n"
                prop_str += TAB2 + "return self._" + prop["name"] + "\n\n"
            elif prop["type"] == "function":
                prop_str += TAB2 + "return self._" + prop["name"] + "_func\n\n"
            else:
                prop_str += TAB2 + "return self._" + prop["name"] + "\n\n"

        ## Setter
        # Write the setter only if it is not user defined
        if "_set_" + prop["name"] not in class_dict["methods"]:
<<<<<<< HEAD
            prop_str += generate_prop_setter(gen_dict, class_dict, prop)
=======
            prop_str += TAB + "def _set_" + prop["name"] + "(self, value):\n"
            prop_str += TAB2 + '"""setter of ' + prop["name"] + '"""\n'
            # Convert ndarray if needed
            if prop["type"] == "ndarray":
                prop_str += TAB2 + "if value is None:\n"
                prop_str += TAB3 + "value = array([])\n"
                prop_str += TAB2 + "elif type(value) is list:\n"
                prop_str += TAB3 + "try:\n"
                prop_str += TAB4 + "value = array(value)\n"
                prop_str += TAB3 + "except:\n"
                prop_str += TAB4 + "pass\n"
            elif prop["type"] == "{ndarray}":
                prop_str += TAB2 + "if type(value) is dict:\n"
                prop_str += TAB3 + "for key, obj in value.items():\n"
                prop_str += TAB4 + "if obj is None:\n"
                prop_str += TAB5 + "obj = array([])\n"
                prop_str += TAB4 + "elif type(obj) is list:\n"
                prop_str += TAB5 + "try:\n"
                prop_str += TAB6 + "obj = array(obj)\n"
                prop_str += TAB5 + "except:\n"
                prop_str += TAB6 + "pass\n"
            elif prop["type"] == "ImportMatrix":
                prop_str += TAB2 + "if isinstance(value,ndarray):\n"
                prop_str += TAB3 + "value = ImportMatrixVal(value=value)\n"
                prop_str += TAB2 + "elif isinstance(value,list):\n"
                prop_str += TAB3 + "value = ImportMatrixVal(value=array(value))\n"
            elif (
                prop["type"] == "complex"
            ):  # Allow to set a complex as a string to serialize in json
                prop_str += TAB2 + "if isinstance(value,str):\n"
                prop_str += TAB3 + "value = complex(value)\n"

            # Add check_var("var_name",value, "var_type", min=var_min, max=var_max)
            if prop["type"] == "function":
                # A function can be defined by a callable or a list containing the serialized callable and its sourcecode
                prop_str += TAB2 + "try:\n"
                prop_str += TAB3 + 'check_var("' + prop["name"] + '", value, "list")\n'
                prop_str += TAB2 + "except CheckTypeError:\n"
                prop_str += (
                    TAB3
                    + 'check_var("'
                    + prop["name"]
                    + '", value, "'
                    + prop["type"]
                    + '")\n'
                )
                prop_str += (
                    TAB2
                    + "if isinstance(value,list): # Load function from saved dict\n"
                )
                prop_str += (
                    TAB3
                    + "self._"
                    + prop["name"]
                    + " = [loads(value[0].encode('ISO-8859-2')),value[1]]\n"
                )
                prop_str += TAB2 + "elif value is None:\n"
                prop_str += TAB3 + "self._" + prop["name"] + " = [None,None]\n"
                prop_str += TAB2 + "elif callable(value):\n"
                prop_str += (
                    TAB3 + "self._" + prop["name"] + " = [value,getsource(value)]\n"
                )
                prop_str += TAB2 + "else:\n"
                prop_str += (
                    TAB3
                    + "raise TypeError('Expected function or list from a saved file, got: '+str(type(value))) \n"
                )

            elif "." in prop["type"]:  # Import from another package
                prop_str += TAB2 + "try: # Check the type \n"
                prop_str += TAB3 + 'check_var("' + prop["name"] + '", value, "dict")\n'
                prop_str += TAB2 + "except CheckTypeError:\n"
                prop_str += (
                    TAB3
                    + 'check_var("'
                    + prop["name"]
                    + '", value, "'
                    + prop["type"]
                    + '")\n'
                )
                prop_str += TAB3 + "# property can be set from a list to handle loads\n"
                prop_str += (
                    TAB2
                    + 'if type(value) == dict: # Load type from saved dict {"type":type(value),"str": str(value),"serialized": serialized(value)]\n'
                )
                prop_str += (
                    TAB3
                    + "self._"
                    + prop["name"]
                    + " = loads(value[\"serialized\"].encode('ISO-8859-2'))\n"
                )
                prop_str += TAB2 + "else: \n"
                prop_str += TAB3 + "self._" + prop["name"] + "= value \n"

            else:
                prop_str += (
                    TAB2
                    + 'check_var("'
                    + prop["name"]
                    + '", value, "'
                    + prop["type"]
                    + '"'
                )
                # Min and max are added only if needed
                if prop["type"] in ["float", "int", "ndarray"]:
                    if str(prop["min"]) is not "":
                        prop_str += ", Vmin=" + str(prop["min"])
                    if str(prop["max"]) is not "":
                        prop_str += ", Vmax=" + str(prop["max"])
                prop_str += ")\n"
                prop_str += TAB2 + "self._" + prop["name"] + " = value\n\n"

            if is_list_pyleecan_type(prop["type"]):
                # List of pyleecan type
                prop_str += TAB2 + "for obj in self._" + prop["name"] + ":\n"
                prop_str += TAB3 + "if obj is not None:\n"
                prop_str += TAB4 + "obj.parent = self\n\n"
            elif (
                prop["type"] not in PYTHON_TYPE
                and prop["type"] not in ["ndarray", "function", "{ndarray}"]
                and not is_dict_pyleecan_type(prop["type"])
                and "." not in prop["type"]
            ):
                # pyleecan type
                prop_str += TAB2 + "if self._" + prop["name"] + " is not None:\n"
                prop_str += TAB3 + "self._" + prop["name"] + ".parent = self\n"
>>>>>>> ef07ceab

        ## For sphinx doc
        desc_str = '"""' + prop["desc"] + "\n\n"
        desc_str += TAB2 + ":Type: " + prop["type"] + "\n"
        if str(prop["min"]):
            desc_str += TAB2 + ":min: " + str(prop["min"]) + "\n"
        if str(prop["max"]):
            desc_str += TAB2 + ":max: " + str(prop["max"]) + "\n"
        desc_str += TAB2 + '"""'

        # Add "var_name = property(fget=_get_var_name, fset=_set_var_name,
        # doc = "this is doc")"
        # Three lines definition
        prop_str += TAB + prop["name"] + " = property(\n"
        prop_str += TAB2 + "fget=_get_" + prop["name"] + ",\n"
        prop_str += TAB2 + "fset=_set_" + prop["name"] + ",\n"
        prop_str += TAB2 + "doc=u" + desc_str + ",\n"
        prop_str += TAB + ")\n\n"

    return prop_str[:-2]  # Remove last \n\n


def generate_prop_setter(gen_dict, class_dict, prop):
    """Generate the code for the getter and setter of the properties of the class

    Parameters
    ----------
    gen_dict : dict
        Dict with key = class name and value = class dict (name, package, properties, methods...)
    class_dict : dict
        Dictionnary of the class to generate (keys are name, package, properties, methods...)
    prop_dict: dict
        Dictionnary of the property to generate the setter

    Returns
    -------
    set_str : str
        String containing the code for the setter of the property of the class
    """
    set_str = ""
    set_str += TAB + "def _set_" + prop["name"] + "(self, value):\n"
    set_str += TAB2 + '"""setter of ' + prop["name"] + '"""\n'

    ## Convertion to correct type
    if prop["type"] == "ndarray":
        set_str += TAB2 + "if type(value) is int and value == -1:\n"
        set_str += TAB3 + "value = array([])\n"
        set_str += TAB2 + "elif type(value) is list:\n"
        set_str += TAB3 + "try:\n"
        set_str += TAB4 + "value = array(value)\n"
        set_str += TAB3 + "except:\n"
        set_str += TAB4 + "pass\n"
    elif prop["type"] == "{ndarray}":
        set_str += TAB2 + "if type(value) is dict:\n"
        set_str += TAB3 + "for key, obj in value.items():\n"
        set_str += TAB4 + "if type(obj) is list:\n"
        set_str += TAB5 + "try:\n"
        set_str += TAB6 + "value[key] = array(obj)\n"
        set_str += TAB5 + "except:\n"
        set_str += TAB6 + "pass\n"
        set_str += TAB2 + "elif type(value) is int and value == -1:\n"
        set_str += TAB3 + "value = dict()\n"
    elif prop["type"] == "[ndarray]":
        set_str += TAB2 + "if type(value) is list:\n"
        set_str += TAB3 + "for ii, obj in enumerate(value):\n"
        set_str += TAB4 + "if type(obj) is list:\n"
        set_str += TAB5 + "try:\n"
        set_str += TAB6 + "value[ii] = array(obj)\n"
        set_str += TAB5 + "except:\n"
        set_str += TAB6 + "pass\n"
        set_str += TAB2 + "elif type(value) is int and value == -1:\n"
        set_str += TAB3 + "value = array([])\n"
    elif prop["type"] == "dict":
        set_str += TAB2 + "if type(value) is int and value == -1:\n"
        set_str += TAB3 + "value = dict()\n"
    elif prop["type"] == "list":
        set_str += TAB2 + "if type(value) is int and value == -1:\n"
        set_str += TAB3 + "value = list()\n"
    elif prop["type"] == "ImportMatrix":
        set_str += TAB2 + "if isinstance(value, str):  # Load from file\n"
        set_str += TAB3 + "value = load_init_dict(value)[1]\n"
        set_str += TAB2 + "if isinstance(value,ndarray):\n"
        set_str += TAB3 + "value = ImportMatrixVal(value=value)\n"
        set_str += TAB2 + "elif isinstance(value,list):\n"
        set_str += TAB3 + "value = ImportMatrixVal(value=array(value))\n"
        set_str += TAB2 + "elif value == -1:\n"
        set_str += TAB3 + "value = ImportMatrix()\n"
        set_str += TAB2 + "elif isinstance(value,dict):\n"
        set_str += (
            TAB3
            + "class_obj = import_class('pyleecan.Classes', value.get('__class__'), '"
            + prop["name"]
            + "')\n"
        )
        set_str += TAB3 + "value = class_obj(init_dict=value)\n"
    elif is_dict_pyleecan_type(prop["type"]):
        set_str += TAB2 + "if type(value) is dict:\n"
        set_str += TAB3 + "for key, obj in value.items():\n"
        set_str += TAB4 + "if type(obj) is dict:\n"
        if "SciDataTool" in prop["type"]:
            set_str += (
                TAB5
                + "class_obj = import_class('SciDataTool.Classes', obj.get('__class__'), '"
                + prop["name"]
                + "')\n"
            )
        else:
            set_str += (
                TAB5
                + "class_obj = import_class('pyleecan.Classes', obj.get('__class__'), '"
                + prop["name"]
                + "')\n"
            )
        set_str += TAB5 + "value[key] = class_obj(init_dict=obj)\n"
        set_str += TAB2 + "if type(value) is int and value == -1:\n"
        set_str += TAB3 + "value = dict()\n"
    elif is_list_pyleecan_type(prop["type"]):
        set_str += TAB2 + "if type(value) is list:\n"
        set_str += TAB3 + "for ii, obj in enumerate(value):\n"
        set_str += TAB4 + "if type(obj) is dict:\n"
        if "SciDataTool" in prop["type"]:
            set_str += (
                TAB5
                + "class_obj = import_class('SciDataTool.Classes', obj.get('__class__'), '"
                + prop["name"]
                + "')\n"
            )
        else:
            set_str += (
                TAB5
                + "class_obj = import_class('pyleecan.Classes', obj.get('__class__'), '"
                + prop["name"]
                + "')\n"
            )
        set_str += TAB5 + "value[ii] = class_obj(init_dict=obj)\n"
        set_str += TAB2 + "if value == -1:\n"
        set_str += TAB3 + "value = list()\n"
    elif (
        ("." not in prop["type"] or "SciDataTool" in prop["type"])
        and prop["type"] not in PYTHON_TYPE
        and prop["type"] != "function"
    ):  # pyleecan Type
        set_str += TAB2 + "if isinstance(value, str):  # Load from file\n"
        set_str += TAB3 + "value = load_init_dict(value)[1]\n"
        set_str += TAB2 + "if isinstance(value, dict) and '__class__' in value:\n"
        if "SciDataTool" in prop["type"]:
            set_str += (
                TAB3
                + "class_obj = import_class('SciDataTool.Classes', value.get('__class__'), '"
                + prop["name"]
                + "')\n"
            )
        else:
            set_str += (
                TAB3
                + "class_obj = import_class('pyleecan.Classes', value.get('__class__'), '"
                + prop["name"]
                + "')\n"
            )
        set_str += TAB3 + "value = class_obj(init_dict=value)\n"
        set_str += (
            TAB2 + "elif type(value) is int and value == -1:  # Default constructor\n"
        )
        if "SciDataTool" in prop["type"]:
            set_str += TAB3 + "value = " + prop["type"].split(".")[-1] + "()\n"
        else:
            set_str += TAB3 + "value = " + prop["type"] + "()\n"

    ## Add check_var("var_name",value, "var_type", min=var_min, max=var_max)
    if prop["type"] == "function":
        # A function can be defined by a callable or a string containing a lambda or a path to a python file
        set_str += TAB2 + "if value is None:\n"
        set_str += TAB3 + "self._" + prop["name"] + "_str = None\n"
        set_str += TAB3 + "self._" + prop["name"] + "_func = None\n"
        set_str += TAB2 + "elif isinstance(value,str) and 'lambda' in value:\n"
        set_str += TAB3 + "self._" + prop["name"] + "_str = value\n"
        set_str += TAB3 + "self._" + prop["name"] + "_func = eval(value)\n"
        set_str += (
            TAB2
            + "elif isinstance(value,str) and isfile(value) and value[-3:]=='.py':\n"
        )
        set_str += TAB3 + "self._" + prop["name"] + "_str = value\n"
        set_str += TAB3 + "f = open(value, 'r')\n"
        set_str += TAB3 + "exec(f.read(),globals())\n"
        set_str += (
            TAB3 + "self._" + prop["name"] + "_func = eval(basename(value[:-3]))\n"
        )
        set_str += TAB2 + "elif callable(value):\n"
        set_str += TAB3 + "self._" + prop["name"] + "_str = None\n"
        set_str += TAB3 + "self._" + prop["name"] + "_func = value\n"
        set_str += TAB2 + "else:\n"
        set_str += (
            TAB3
            + "raise CheckTypeError('For property "
            + prop["name"]
            + " Expected function or str (path to python file or lambda), got: '+str(type(value))) \n"
        )
    else:
        if "." in prop["type"]:
            check_type = prop["type"].split(".")[-1]
            if prop["type"][0] in ["{", "["]:
                check_type = prop["type"][0] + check_type
        else:
            check_type = prop["type"]
        set_str += (
            TAB2 + 'check_var("' + prop["name"] + '", value, "' + check_type + '"'
        )
        # Min and max are added only if needed
        if prop["type"] in ["float", "int", "ndarray"]:
            if str(prop["min"]):
                set_str += ", Vmin=" + str(prop["min"])
            if str(prop["max"]):
                set_str += ", Vmax=" + str(prop["max"])
        set_str += ")\n"
        set_str += TAB2 + "self._" + prop["name"] + " = value\n\n"

    ## Update Parent
    if (
        prop["type"] not in PYTHON_TYPE
        and prop["type"] not in ["ndarray", "function", "{ndarray}", "[ndarray]"]
        and not is_dict_pyleecan_type(prop["type"])
        and not is_list_pyleecan_type(prop["type"])
        and "." not in prop["type"]
    ):
        # pyleecan type
        set_str += TAB2 + "if self._" + prop["name"] + " is not None:\n"
        set_str += TAB3 + "self._" + prop["name"] + ".parent = self\n"

    return set_str<|MERGE_RESOLUTION|>--- conflicted
+++ resolved
@@ -53,136 +53,7 @@
         ## Setter
         # Write the setter only if it is not user defined
         if "_set_" + prop["name"] not in class_dict["methods"]:
-<<<<<<< HEAD
             prop_str += generate_prop_setter(gen_dict, class_dict, prop)
-=======
-            prop_str += TAB + "def _set_" + prop["name"] + "(self, value):\n"
-            prop_str += TAB2 + '"""setter of ' + prop["name"] + '"""\n'
-            # Convert ndarray if needed
-            if prop["type"] == "ndarray":
-                prop_str += TAB2 + "if value is None:\n"
-                prop_str += TAB3 + "value = array([])\n"
-                prop_str += TAB2 + "elif type(value) is list:\n"
-                prop_str += TAB3 + "try:\n"
-                prop_str += TAB4 + "value = array(value)\n"
-                prop_str += TAB3 + "except:\n"
-                prop_str += TAB4 + "pass\n"
-            elif prop["type"] == "{ndarray}":
-                prop_str += TAB2 + "if type(value) is dict:\n"
-                prop_str += TAB3 + "for key, obj in value.items():\n"
-                prop_str += TAB4 + "if obj is None:\n"
-                prop_str += TAB5 + "obj = array([])\n"
-                prop_str += TAB4 + "elif type(obj) is list:\n"
-                prop_str += TAB5 + "try:\n"
-                prop_str += TAB6 + "obj = array(obj)\n"
-                prop_str += TAB5 + "except:\n"
-                prop_str += TAB6 + "pass\n"
-            elif prop["type"] == "ImportMatrix":
-                prop_str += TAB2 + "if isinstance(value,ndarray):\n"
-                prop_str += TAB3 + "value = ImportMatrixVal(value=value)\n"
-                prop_str += TAB2 + "elif isinstance(value,list):\n"
-                prop_str += TAB3 + "value = ImportMatrixVal(value=array(value))\n"
-            elif (
-                prop["type"] == "complex"
-            ):  # Allow to set a complex as a string to serialize in json
-                prop_str += TAB2 + "if isinstance(value,str):\n"
-                prop_str += TAB3 + "value = complex(value)\n"
-
-            # Add check_var("var_name",value, "var_type", min=var_min, max=var_max)
-            if prop["type"] == "function":
-                # A function can be defined by a callable or a list containing the serialized callable and its sourcecode
-                prop_str += TAB2 + "try:\n"
-                prop_str += TAB3 + 'check_var("' + prop["name"] + '", value, "list")\n'
-                prop_str += TAB2 + "except CheckTypeError:\n"
-                prop_str += (
-                    TAB3
-                    + 'check_var("'
-                    + prop["name"]
-                    + '", value, "'
-                    + prop["type"]
-                    + '")\n'
-                )
-                prop_str += (
-                    TAB2
-                    + "if isinstance(value,list): # Load function from saved dict\n"
-                )
-                prop_str += (
-                    TAB3
-                    + "self._"
-                    + prop["name"]
-                    + " = [loads(value[0].encode('ISO-8859-2')),value[1]]\n"
-                )
-                prop_str += TAB2 + "elif value is None:\n"
-                prop_str += TAB3 + "self._" + prop["name"] + " = [None,None]\n"
-                prop_str += TAB2 + "elif callable(value):\n"
-                prop_str += (
-                    TAB3 + "self._" + prop["name"] + " = [value,getsource(value)]\n"
-                )
-                prop_str += TAB2 + "else:\n"
-                prop_str += (
-                    TAB3
-                    + "raise TypeError('Expected function or list from a saved file, got: '+str(type(value))) \n"
-                )
-
-            elif "." in prop["type"]:  # Import from another package
-                prop_str += TAB2 + "try: # Check the type \n"
-                prop_str += TAB3 + 'check_var("' + prop["name"] + '", value, "dict")\n'
-                prop_str += TAB2 + "except CheckTypeError:\n"
-                prop_str += (
-                    TAB3
-                    + 'check_var("'
-                    + prop["name"]
-                    + '", value, "'
-                    + prop["type"]
-                    + '")\n'
-                )
-                prop_str += TAB3 + "# property can be set from a list to handle loads\n"
-                prop_str += (
-                    TAB2
-                    + 'if type(value) == dict: # Load type from saved dict {"type":type(value),"str": str(value),"serialized": serialized(value)]\n'
-                )
-                prop_str += (
-                    TAB3
-                    + "self._"
-                    + prop["name"]
-                    + " = loads(value[\"serialized\"].encode('ISO-8859-2'))\n"
-                )
-                prop_str += TAB2 + "else: \n"
-                prop_str += TAB3 + "self._" + prop["name"] + "= value \n"
-
-            else:
-                prop_str += (
-                    TAB2
-                    + 'check_var("'
-                    + prop["name"]
-                    + '", value, "'
-                    + prop["type"]
-                    + '"'
-                )
-                # Min and max are added only if needed
-                if prop["type"] in ["float", "int", "ndarray"]:
-                    if str(prop["min"]) is not "":
-                        prop_str += ", Vmin=" + str(prop["min"])
-                    if str(prop["max"]) is not "":
-                        prop_str += ", Vmax=" + str(prop["max"])
-                prop_str += ")\n"
-                prop_str += TAB2 + "self._" + prop["name"] + " = value\n\n"
-
-            if is_list_pyleecan_type(prop["type"]):
-                # List of pyleecan type
-                prop_str += TAB2 + "for obj in self._" + prop["name"] + ":\n"
-                prop_str += TAB3 + "if obj is not None:\n"
-                prop_str += TAB4 + "obj.parent = self\n\n"
-            elif (
-                prop["type"] not in PYTHON_TYPE
-                and prop["type"] not in ["ndarray", "function", "{ndarray}"]
-                and not is_dict_pyleecan_type(prop["type"])
-                and "." not in prop["type"]
-            ):
-                # pyleecan type
-                prop_str += TAB2 + "if self._" + prop["name"] + " is not None:\n"
-                prop_str += TAB3 + "self._" + prop["name"] + ".parent = self\n"
->>>>>>> ef07ceab
 
         ## For sphinx doc
         desc_str = '"""' + prop["desc"] + "\n\n"
@@ -227,6 +98,9 @@
     set_str += TAB2 + '"""setter of ' + prop["name"] + '"""\n'
 
     ## Convertion to correct type
+    if prop["type"] == "complex":
+        set_str += TAB2 + "if isinstance(value,str):\n"
+        set_str += TAB3 + "value = complex(value)\n"
     if prop["type"] == "ndarray":
         set_str += TAB2 + "if type(value) is int and value == -1:\n"
         set_str += TAB3 + "value = array([])\n"
