from ...Classes.Lamination import Lamination
from ...Classes.Circle import Circle
from ...Functions.FEMM import is_eddies
from ...Functions.FEMM.assign_FEMM_surface import assign_FEMM_surface
from ...Functions.FEMM.comp_FEMM_dict import comp_FEMM_dict
from ...Functions.FEMM.create_FEMM_boundary_conditions import (
    create_FEMM_boundary_conditions,
)
from ...Functions.FEMM.create_FEMM_materials import create_FEMM_materials
from ...Functions.FEMM.get_sliding_band import get_sliding_band
from ...Functions.FEMM.get_airgap_surface import get_airgap_surface
from ...Functions.labels import NO_MESH_LAB


def draw_FEMM(
    femm,
    output,
    is_mmfr,
    is_mmfs,
    sym,
    is_antiper,
    type_calc_leakage,
    is_remove_vent=False,
    is_remove_slotS=False,
    is_remove_slotR=False,
    type_BH_stator=0,
    type_BH_rotor=0,
    kgeo_fineness=1,
    kmesh_fineness=1,
    user_FEMM_dict={},
    path_save="FEMM_model.fem",
    is_sliding_band=True,
    transform_list=[],
    rotor_dxf=None,
    stator_dxf=None,
):
    """Draws and assigns the property of the machine in FEMM

    Parameters
    ----------
    femm : FEMMHandler
        client to send command to a FEMM instance
    output : Output
        Output object
    is_mmfr : bool
        1 to compute the rotor magnetomotive force / rotor
        magnetic field
    is_mmfs : bool
        1 to compute the stator magnetomotive force/stator
        magnetic field
    type_calc_leakage : int
        0 no leakage calculation
        1 calculation using single slot
    is_remove_vent : bool
        True to remove the ventilation ducts in FEMM (Default value = False)
    is_remove_slotS : bool
        True to solve without slot effect on the Stator (Default value = False)
    is_remove_slotR : bool
        True to solve without slot effect on the Rotor (Default value = False)
    type_BH_stator: int
        2 Infinite permeability, 1 to use linear B(H) curve according to mur_lin, 0 to use the B(H) curve
    type_BH_rotor: bool
        2 Infinite permeability, 1 to use linear B(H) curve according to mur_lin, 0 to use the B(H) curve
    kgeo_fineness : float
        global coefficient to adjust geometry fineness
        in FEMM (1: default ; > 1: finner ; < 1: less fine)
    kmesh_fineness : float
        global coefficient to adjust mesh fineness
        in FEMM (1: default ; > 1: finner ; < 1: less fine)
    sym : int
        the symmetry applied on the stator and the rotor (take into account antiperiodicity)
    is_antiper: bool
        To apply antiperiodicity boundary conditions
    rotor_dxf : DXFImport
        To use a dxf version of the rotor instead of build_geometry
    stator_dxf : DXFImport
        To use a dxf version of the stator instead of build_geometry

    Returns
    -------

    FEMM_dict : dict
        dictionary containing the main parameters of FEMM (including circuits and materials)
    """

    # Initialization from output for readibility
<<<<<<< HEAD
=======
    BHs = output.get_BH_stator()  # Stator B(H) curve
    BHr = output.get_BH_rotor()  # Rotor B(H) curve
>>>>>>> 5daa0729
    Is = output.elec.Is  # Stator currents waveforms
    Ir = output.elec.Ir  # Rotor currents waveforms
    machine = output.simu.machine

    # Computing parameter (element size, arcspan...) needed to define the simulation
    FEMM_dict = comp_FEMM_dict(
        machine, kgeo_fineness, kmesh_fineness, type_calc_leakage
    )
    FEMM_dict.update(user_FEMM_dict)  # Overwrite some values if needed

    # The package must be initialized with the openfemm command.
    try:
        femm.openfemm(1)  # 1 == open in background, 0 == open normally
    except Exception as e:
        raise FEMMError(
            "ERROR: Unable to open FEMM, please check that FEMM is correctly installed\n"
            + str(e)
        )

    # We need to create a new Magnetostatics document to work on.
    femm.newdocument(0)

    # Minimize the main window for faster geometry creation.
    # femm.main_minimize()

    # defining the problem
    femm.mi_probdef(0, "meters", FEMM_dict["pbtype"], FEMM_dict["precision"])

    # Modifiy the machine to match the conditions
    machine = type(machine)(init_dict=machine.as_dict())
    if is_remove_slotR:  # Remove all slots on the rotor
        lam_dict = machine.rotor.as_dict()
        machine.rotor = Lamination(init_dict=lam_dict)
    if is_remove_slotS:  # Remove all slots on the stator
        lam_dict = machine.stator.as_dict()
        machine.stator = Lamination(init_dict=lam_dict)
    if is_remove_vent:  # Remove all ventilations
        machine.rotor.axial_vent = list()
        machine.stator.axial_vent = list()

    # Building geometry of the (modified) stator and the rotor
    surf_list = list()
    lam_list = machine.get_lam_list()
    lam_int = lam_list[0]
    lam_ext = lam_list[1]

    # Adding no_mesh for shaft if needed
    if lam_int.Rint > 0 and sym == 1:
        label_int = lam_int.get_label()
        surf_list.append(
            Circle(
                point_ref=0, radius=lam_int.Rint, label=label_int + "_" + NO_MESH_LAB
            )
        )

    # adding the Airgap surface
    if is_sliding_band:
        surf_list.extend(get_sliding_band(sym=sym, lam_int=lam_int, lam_ext=lam_ext))
    else:
        surf_list.extend(get_airgap_surface(lam_int=lam_int, lam_ext=lam_ext))

    # adding Both laminations surfaces (or import from DXF)
    if rotor_dxf is not None:
        femm.mi_readdxf(rotor_dxf.file_path)
        surf_list.extend(rotor_dxf.get_surfaces())
    else:
        surf_list.extend(machine.rotor.build_geometry(sym=sym))
    if stator_dxf is not None:
        femm.mi_readdxf(stator_dxf.file_path)
        surf_list.extend(stator_dxf.get_surfaces())
    else:
        surf_list.extend(machine.stator.build_geometry(sym=sym))

    # Applying user defined modifications
    for transform in transform_list:
        for surf in surf_list:
            if transform["label"] in surf.label and transform["type"] == "rotate":
                surf.rotate(transform["value"])
            elif transform["label"] in surf.label and transform["type"] == "translate":
                surf.translate(transform["value"])

    # Creation of all the materials and circuit in FEMM
    prop_dict, materials, circuits = create_FEMM_materials(
        femm,
        machine,
        surf_list,
        Is,
        Ir,
        is_mmfs,
        is_mmfr,
        type_BH_stator,
        type_BH_rotor,
        is_eddies,
        j_t0=0,
    )
    create_FEMM_boundary_conditions(femm=femm, sym=sym, is_antiper=is_antiper)

    # Draw and assign all the surfaces of the machine
    for surf in surf_list:
        label = surf.label
        # Get the correct element size and group according to the label
        surf.draw_FEMM(
            femm=femm,
            nodeprop="None",
            maxseg=FEMM_dict["arcspan"],  # max span of arc element in degrees
            propname="None",
            FEMM_dict=FEMM_dict,
            hide=False,
        )
        assign_FEMM_surface(femm, surf, prop_dict[label], FEMM_dict, machine)

    # Apply BC for DXF import
    if rotor_dxf is not None:
        for BC in rotor_dxf.BC_list:
            if BC[1] is True:  # Select Arc
                femm.mi_selectarcsegment(BC[0].real, BC[0].imag)
                femm.mi_setarcsegmentprop(FEMM_dict["arcspan"], BC[2], False, None)
            else:  # Select Line
                femm.mi_selectsegment(BC[0].real, BC[0].imag)
                femm.mi_setsegmentprop(BC[2], None, None, False, None)
            femm.mi_clearselected()

    # femm.mi_zoomnatural()  # Zoom out
    femm.mi_probdef(
        FEMM_dict["freqpb"],
        "meters",
        FEMM_dict["pbtype"],
        FEMM_dict["precision"],
        FEMM_dict["Lfemm"],
        FEMM_dict["minangle"],
        FEMM_dict["acsolver"],
    )
    femm.mi_smartmesh(FEMM_dict["smart_mesh"])
    if path_save is not None:
        output.get_logger().debug("Saving FEMM file at: " + path_save)
        femm.mi_saveas(path_save)  # Save
        FEMM_dict["path_save"] = path_save
        # femm.mi_close()

    FEMM_dict["materials"] = materials
    FEMM_dict["circuits"] = circuits

    return FEMM_dict


class FEMMError(Exception):
    """Raised when FEMM is not possible to run"""

    pass<|MERGE_RESOLUTION|>--- conflicted
+++ resolved
@@ -84,11 +84,6 @@
     """
 
     # Initialization from output for readibility
-<<<<<<< HEAD
-=======
-    BHs = output.get_BH_stator()  # Stator B(H) curve
-    BHr = output.get_BH_rotor()  # Rotor B(H) curve
->>>>>>> 5daa0729
     Is = output.elec.Is  # Stator currents waveforms
     Ir = output.elec.Ir  # Rotor currents waveforms
     machine = output.simu.machine
