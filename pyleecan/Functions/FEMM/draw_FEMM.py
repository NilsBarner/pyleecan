from ...Classes.Lamination import Lamination
from ...Classes.Circle import Circle

from ...Functions.FEMM.draw_FEMM_lamination import draw_FEMM_lamination
from ...Functions.FEMM.draw_FEMM_surfaces import draw_FEMM_surfaces
from ...Functions.FEMM.comp_FEMM_dict import comp_FEMM_dict
from ...Functions.FEMM.get_sliding_band import get_sliding_band
from ...Functions.FEMM.get_airgap_surface import get_airgap_surface
from ...Functions.labels import NO_MESH_LAB


def draw_FEMM(
    femm,
    output,
    is_mmfr,
    is_mmfs,
    sym,
    is_antiper,
    type_calc_leakage,
    is_remove_ventS=False,
    is_remove_ventR=False,
    is_remove_slotS=False,
    is_remove_slotR=False,
    type_BH_stator=0,
    type_BH_rotor=0,
    kgeo_fineness=1,
    kmesh_fineness=1,
    user_FEMM_dict={},
    path_save="FEMM_model.fem",
    is_sliding_band=True,
    transform_list=[],
    rotor_dxf=None,
    stator_dxf=None,
<<<<<<< HEAD
    T_mag=20,
=======
    is_fast_draw=False,
>>>>>>> 0e0b6cee
):
    """Draws and assigns the property of the machine in FEMM

    Parameters
    ----------
    femm : FEMMHandler
        client to send command to a FEMM instance
    output : Output
        Output object
    is_mmfr : bool
        1 to compute the rotor magnetomotive force / rotor magnetic field
    is_mmfs : bool
        1 to compute the stator magnetomotive force/stator magnetic field
    sym : int
        the symmetry applied on the stator and the rotor (take into account antiperiodicity)
    is_antiper: bool
        To apply antiperiodicity boundary conditions
    type_calc_leakage : int
        0 no leakage calculation, 1 calculation using single slot
    is_remove_ventS : bool
        True to remove the ventilation ducts on stator in FEMM (Default value = False)
    is_remove_ventR : bool
        True to remove the ventilation ducts on rotor in FEMM (Default value = False)
    is_remove_slotS : bool
        True to solve without slot effect on the Stator (Default value = False)
    is_remove_slotR : bool
        True to solve without slot effect on the Rotor (Default value = False)
    type_BH_stator: int
        2 Infinite permeability, 1 to use linear B(H) curve according to mur_lin, 0 to use the B(H) curve
    type_BH_rotor: bool
        2 Infinite permeability, 1 to use linear B(H) curve according to mur_lin, 0 to use the B(H) curve
    kgeo_fineness : float
        global coefficient to adjust geometry fineness
        in FEMM (1: default ; > 1: finner ; < 1: less fine)
    kmesh_fineness : float
        global coefficient to adjust mesh fineness
        in FEMM (1: default ; > 1: finner ; < 1: less fine)
    user_FEMM_dict : dict
        To enforce parameters in the FEMM_dict
    path_save : str
        Path to save resulting fem file
    is_sliding_band : bool
        True to use sliding band else use airgap surface
    transform_list : list
        List of transfromation to apply on the surfaces
    rotor_dxf : DXFImport
        To use a dxf version of the rotor instead of build_geometry
    stator_dxf : DXFImport
        To use a dxf version of the stator instead of build_geometry
<<<<<<< HEAD
    T_mag: float
        Permanent magnet temperature [deg Celsius]
=======
    is_fast_draw : bool
        True to use lamination symetry to accelerate the drawing of the machine
>>>>>>> 0e0b6cee

    Returns
    -------
    FEMM_dict : dict
        dictionary containing the main parameters of FEMM (including circuits and materials)
    """

    # Initialization from output for readibility
    Is = output.elec.Is  # Stator currents waveforms
    Ir = output.elec.Ir  # Rotor currents waveforms
    machine = output.simu.machine

    # Computing parameter (element size, arcspan...) needed to define the simulation
    FEMM_dict = comp_FEMM_dict(
        machine, kgeo_fineness, kmesh_fineness, T_mag, type_calc_leakage
    )
    # Overwrite some values if needed
    for key, val in user_FEMM_dict.items():
        for key1, val1 in val.items():
            if isinstance(val1, dict):
                FEMM_dict[key][key1].update(val1)
            else:
                FEMM_dict[key][key1] = val1

    # The package must be initialized with the openfemm command.
    try:
        femm.openfemm(1)  # 1 == open in background, 0 == open normally
    except Exception as e:
        raise FEMMError(
            "Unable to open FEMM, please check that FEMM is correctly installed\n"
            + str(e)
        )

    # We need to create a new Magnetostatics document to work on.
    femm.newdocument(0)

    # Minimize the main window for faster geometry creation.
    # femm.main_minimize()

    # defining the problem
    femm.mi_probdef(
        0, "meters", FEMM_dict["simu"]["pbtype"], FEMM_dict["simu"]["precision"]
    )

    # Modifiy the machine to match the conditions
    machine_edit = machine.copy()
    if is_remove_slotR:  # Remove all slots on the rotor
        lam_dict = machine_edit.rotor.as_dict()
        machine_edit.rotor = Lamination(init_dict=lam_dict)
    if is_remove_slotS:  # Remove all slots on the stator
        lam_dict = machine_edit.stator.as_dict()
        machine_edit.stator = Lamination(init_dict=lam_dict)
    # Remove ventilations
    if is_remove_ventR:
        for lam in machine_edit.get_lam_list(is_int_to_ext=True):
            if not lam.is_stator:
                lam.axial_vent = list()
    if is_remove_ventS:
        for lam in machine_edit.get_lam_list(is_int_to_ext=True):
            if lam.is_stator:
                lam.axial_vent = list()

    # Lamination list organized from interior to exterior
    lam_list = machine_edit.get_lam_list(is_int_to_ext=True)

    # Init Boundary condition dict (will be filled while drawing Surface/Lines)
    BC_dict = {"sym": sym, "is_antiper": is_antiper}

    # Draw all the laminations
    for lam in lam_list:
        if lam.is_stator:
            lam_dxf = stator_dxf
        else:
            lam_dxf = rotor_dxf
        FEMM_dict = draw_FEMM_lamination(
            machine,
            lam,
            sym,
            femm,
            FEMM_dict,
            transform_list,
            lam_dxf,
            BC_dict,
            Is,
            Ir,
            is_mmfs,
            is_mmfr,
            type_BH_stator,
            type_BH_rotor,
            is_fast_draw,
        )

    # List of the Non lamination related surfaces
    other_surf_list = list()

    # Adding no_mesh for shaft if needed
    if lam_list[0].Rint > 0 and sym == 1:
        label_int = lam_list[0].get_label()
        other_surf_list.append(
            Circle(
                point_ref=0,
                radius=lam_list[0].Rint,
                label=label_int + "_" + NO_MESH_LAB,
            )
        )

    # Adding the Airgap surface
    for ii in range(len(lam_list) - 1):
        if is_sliding_band:
            other_surf_list.extend(
                get_sliding_band(
                    sym=sym, lam_int=lam_list[ii], lam_ext=lam_list[ii + 1]
                )
            )
        else:
            surf_list_ag, point_ref_ag = get_airgap_surface(
                lam_int=lam_list[ii],
                lam_ext=lam_list[ii + 1],
                sym=sym,
            )
            other_surf_list.extend(surf_list_ag)
            # FEMM_dict["point_ref_ag"] = point_ref_ag Unused

    # Draw the surfaces not related to lamination
    draw_FEMM_surfaces(
        femm,
        machine,
        other_surf_list,
        FEMM_dict,
        BC_dict,
        Is,
        Ir,
        is_mmfs,
        is_mmfr,
        type_BH_stator,
        type_BH_rotor,
    )

    # Define simulation parameters
    # femm.mi_zoomnatural()  # Zoom out
    femm.mi_probdef(
        FEMM_dict["simu"]["freqpb"],
        "meters",
        FEMM_dict["simu"]["pbtype"],
        FEMM_dict["simu"]["precision"],
        FEMM_dict["simu"]["Lfemm"],
        FEMM_dict["simu"]["minangle"],
        FEMM_dict["simu"]["acsolver"],
    )
    femm.mi_smartmesh(FEMM_dict["mesh"]["smart_mesh"])
    if path_save is not None:
        output.get_logger().debug("Saving FEMM file at: " + path_save)
        femm.mi_saveas(path_save)  # Save
        FEMM_dict["path_save"] = path_save
        # femm.mi_close()

    return FEMM_dict


class FEMMError(Exception):
    """Raised when FEMM is not possible to run"""

    pass<|MERGE_RESOLUTION|>--- conflicted
+++ resolved
@@ -31,11 +31,8 @@
     transform_list=[],
     rotor_dxf=None,
     stator_dxf=None,
-<<<<<<< HEAD
+    is_fast_draw=False,
     T_mag=20,
-=======
-    is_fast_draw=False,
->>>>>>> 0e0b6cee
 ):
     """Draws and assigns the property of the machine in FEMM
 
@@ -85,13 +82,10 @@
         To use a dxf version of the rotor instead of build_geometry
     stator_dxf : DXFImport
         To use a dxf version of the stator instead of build_geometry
-<<<<<<< HEAD
+    is_fast_draw : bool
+        True to use lamination symetry to accelerate the drawing of the machine
     T_mag: float
         Permanent magnet temperature [deg Celsius]
-=======
-    is_fast_draw : bool
-        True to use lamination symetry to accelerate the drawing of the machine
->>>>>>> 0e0b6cee
 
     Returns
     -------
