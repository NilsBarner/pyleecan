--- conflicted
+++ resolved
@@ -1,19 +1,11 @@
+from ...Classes.Lamination import Lamination
 from ...Classes.Circle import Circle
-<<<<<<< HEAD
-from ...Classes.Lamination import Lamination
-from ...Functions.FEMM import is_eddies
-from ...Functions.FEMM.assign_FEMM_surface import assign_FEMM_surface
-from ...Functions.FEMM.comp_FEMM_dict import comp_FEMM_dict
-from ...Functions.FEMM.create_FEMM_materials import create_FEMM_materials
-=======
 
 from ...Functions.FEMM.draw_FEMM_lamination import draw_FEMM_lamination
 from ...Functions.FEMM.draw_FEMM_surfaces import draw_FEMM_surfaces
 from ...Functions.FEMM.comp_FEMM_dict import comp_FEMM_dict
 from ...Functions.FEMM.get_sliding_band import get_sliding_band
->>>>>>> 69d5a8fe
 from ...Functions.FEMM.get_airgap_surface import get_airgap_surface
-from ...Functions.FEMM.get_sliding_band import get_sliding_band
 from ...Functions.labels import NO_MESH_LAB
 
 
@@ -187,45 +179,6 @@
             )
         )
 
-<<<<<<< HEAD
-    # Add Bore notches surfaces
-    surf_list.extend(lam_int.get_notches_surf(sym=sym))
-    surf_list.extend(lam_ext.get_notches_surf(sym=sym))
-
-    # adding the Airgap surface
-    if is_sliding_band:
-        surf_list.extend(get_sliding_band(sym=sym, lam_int=lam_int, lam_ext=lam_ext))
-    else:
-        surf_list_ag, point_ref_ag = get_airgap_surface(
-            lam_int=lam_int,
-            lam_ext=lam_ext,
-            sym=sym,
-        )
-        surf_list.extend(surf_list_ag)
-        FEMM_dict["point_ref_ag"] = point_ref_ag
-
-    # adding Both laminations surfaces (or import from DXF)
-    if rotor_dxf is not None:
-        femm.mi_readdxf(rotor_dxf.file_path)
-        surf_list.extend(rotor_dxf.get_surfaces())
-    else:
-        surf_list.extend(machine.rotor.build_geometry(sym=sym, is_circular_radius=True))
-    if stator_dxf is not None:
-        femm.mi_readdxf(stator_dxf.file_path)
-        surf_list.extend(stator_dxf.get_surfaces())
-    else:
-        surf_list.extend(
-            machine.stator.build_geometry(sym=sym, is_circular_radius=True)
-        )
-
-    # Applying user defined modifications
-    for transform in transform_list:
-        for surf in surf_list:
-            if transform["label"] in surf.label and transform["type"] == "rotate":
-                surf.rotate(transform["value"])
-            elif transform["label"] in surf.label and transform["type"] == "translate":
-                surf.translate(transform["value"])
-=======
     # Adding the Airgap surface
     for ii in range(len(lam_list) - 1):
         if is_sliding_band:
@@ -235,10 +188,13 @@
                 )
             )
         else:
-            other_surf_list.extend(
-                get_airgap_surface(lam_int=lam_list[ii], lam_ext=lam_list[ii + 1])
+            surf_list_ag, point_ref_ag = get_airgap_surface(
+                lam_int=lam_list[ii],
+                lam_ext=lam_list[ii + 1],
+                sym=sym,
             )
->>>>>>> 69d5a8fe
+            other_surf_list.extend(surf_list_ag)
+            # FEMM_dict["point_ref_ag"] = point_ref_ag Unused
 
     # Draw the surfaces not related to lamination
     draw_FEMM_surfaces(
