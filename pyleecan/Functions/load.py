--- conflicted
+++ resolved
@@ -1,21 +1,17 @@
 # -*- coding: utf-8 -*-
 
-<<<<<<< HEAD
 from os import chdir, getcwd, walk
 from os.path import isdir, join
 
 from .Load.import_class import import_class
-=======
-from os.path import isdir, join, splitext
-from os import walk, getcwd, chdir
-from .Load.retrocompatibility import convert_init_dict
-from .Load.load_json import load_json
->>>>>>> 1296797f
 from .Load.load_hdf5 import load_hdf5
 from .Load.load_json import load_json
 from .Load.load_pkl import load_pkl
 from .Load.retrocompatibility import convert_init_dict
 
+# Matlib Keys
+LIB_KEY = "RefMatLib"
+MACH_KEY = "MachineMatLib"
 
 def load(file_path):
     """Load a pyleecan object from a json file
@@ -56,10 +52,6 @@
         raise Exception(
             "Load error: Only hdf5, h5 and json format supported: " + file_path
         )
-
-# Matlib Keys
-LIB_KEY = "RefMatLib"
-MACH_KEY = "MachineMatLib"
 
 
 def init_data(obj, file_path):
