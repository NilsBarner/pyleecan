from numpy import (
    array,
    matmul,
    sqrt,
    cos,
    sin,
    reshape,
    newaxis,
    finfo,
    log10,
    floor,
    pi,
    linspace,
    column_stack,
    vstack,
)

EPS = int(floor(-log10(finfo(float).eps)))

# TODO: add homopolar component


def ab2n(Z_ab, n=3, rot_dir=-1):
    """
    2 phase equivalent to n phase coordinate transformation, i.e. Clarke transformation

    Parameters
    ----------
    Z_ab : ndarray
        matrix (N x 2) of 2 phase equivalent values
    n : integer
        number of phases
    rot_dir : integer
        rotation direction of the fundamental of magnetic field (rot_dir = +/- 1)

    Returns
    -------
    Z_n : ndarray
        transformed matrix (N x n) of n phase values

    """
    ii = linspace(0, n - 1, n)
    alpha = (
        rot_dir * 2 * ii * pi / n
    )  # Phasor depending on fundamental field rotation direction

    # Transformation matrix
    ab_2_n = vstack((cos(alpha).round(decimals=EPS), -sin(alpha).round(decimals=EPS)))

    Z_n = matmul(Z_ab, ab_2_n)

    return Z_n


def n2ab(Z_n, n=3, rot_dir=-1):
    """n phase to 2 phase equivalent coordinate transformation, i.e. Clarke transformation

    Parameters
    ----------
<<<<<<< HEAD
    Z_n : numpy array
=======
    Z_n : ndarray
>>>>>>> d5b84017
        matrix (N x n) of n phase values
    n : integer
        number of phases
    rot_dir : integer
        rotation direction of the fundamental of magnetic field (rot_dir = +/- 1)

    Returns
    -------
    Z_ab : ndarray
        transformed matrix (N x 2) of 2 phase equivalent values

    """
    ii = linspace(0, n - 1, n)
    alpha = (
        rot_dir * 2 * ii * pi / n
    )  # Phasor depending on fundamental field rotation direction

    # Transformation matrix
    n_2_ab = (
        2
        / n
        * column_stack(
            (cos(alpha).round(decimals=EPS), -sin(alpha).round(decimals=EPS))
        )
    )

    Z_ab = matmul(Z_n, n_2_ab)

    return Z_ab


def ab2dq(Z_ab, theta):
    """
    alpha-beta to dq coordinate transformation
    NOTE: sin/cos values are rounded to avoid numerical errors

    Parameters
    ----------
    Z_ab : ndarray
        matrix (N x 2) of alpha-beta - reference frame values
    theta : ndarray
        angle of the rotor coordinate system

    Returns
    -------
    Z_dq : ndarray
        transformed (dq) values

    """
    if len(Z_ab.shape) == 1:
        Z_ab = Z_ab[newaxis, :]

    sin_theta = sin(theta).round(decimals=EPS)
    cos_theta = cos(theta).round(decimals=EPS)

    Z_d = Z_ab[:, 0] * cos_theta + Z_ab[:, 1] * sin_theta
    Z_q = -Z_ab[:, 0] * sin_theta + Z_ab[:, 1] * cos_theta

    return reshape([Z_d, Z_q], (2, -1)).transpose()


def dq2ab(Z_dq, theta):
    """
    dq to alpha-beta coordinate transformation
    NOTE: sin/cos values are rounded to avoid numerical errors

    Parameters
    ----------
    Z_dq : ndarray
        matrix (N x 2) of dq - reference frame values
    theta : ndarray
        angle of the rotor coordinate system

    Returns
    -------
    Z_ab : ndarray
        transformed array

    """
    if len(Z_dq.shape) == 1:
        Z_dq = Z_dq[newaxis, :]

    sin_theta = sin(theta).round(decimals=EPS)
    cos_theta = cos(theta).round(decimals=EPS)

    # Multiply by sqrt(2) to go from (Id_rms, Iq_rms) in to I_ab in amplitude
    Z_a = Z_dq[:, 0] * cos_theta - Z_dq[:, 1] * sin_theta
    Z_b = Z_dq[:, 0] * sin_theta + Z_dq[:, 1] * cos_theta

    return reshape([Z_a, Z_b], (2, -1)).transpose()


def n2dq(Z_n, theta, n=3, rot_dir=-1, is_dq_rms=True):
    """n phase to dq equivalent coordinate transformation

    Parameters
    ----------
<<<<<<< HEAD
    Z_n : numpy array
=======
    Z_n : ndarray
>>>>>>> d5b84017
        matrix (N x n) of n phase values
    n : integer
        number of phases
    rot_dir : integer
        rotation direction of the fundamental of magnetic field (rot_dir = +/- 1)
    is_dq_rms : boolean
        True to return dq currents in rms value (Pyleecan convention), False to return peak values

    Returns
    -------
    Z_dq : ndarray
        transformed matrix (N x 2) of dq equivalent values

    """

    Z_dq = ab2dq(n2ab(Z_n, n=n, rot_dir=rot_dir), theta)

    if is_dq_rms == True:
        # Divide by sqrt(2) to go from (Id_peak, Iq_peak) to (Id_rms, Iq_rms)
        Z_dq = Z_dq / sqrt(2)

    return Z_dq


def dq2n(Z_dq, theta, n=3, rot_dir=-1, is_n_rms=False):
    """n phase to dq equivalent coordinate transformation

    Parameters
    ----------
<<<<<<< HEAD
    Z_dq : numpy array
=======
    Z_dq : ndarray
>>>>>>> d5b84017
        matrix (N x 2) of dq phase values
    n : integer
        number of phases
    rot_dir : integer
        rotation direction of the fundamental of magnetic field (rot_dir = +/- 1)
    is_n_rms : boolean
        True to return n currents in rms value, False to return peak values (Pyleecan convention)

    Returns
    -------
    Z_n : ndarray
        transformed matrix (N x n) of n phase values

    """

    Z_n = ab2n(dq2ab(Z_dq, theta), n=n, rot_dir=rot_dir)

    if is_n_rms == False:
        # Multiply by sqrt(2) to from (I_n_rms) to (I_n_peak)
        Z_n = Z_n * sqrt(2)

    return Z_n<|MERGE_RESOLUTION|>--- conflicted
+++ resolved
@@ -57,11 +57,7 @@
 
     Parameters
     ----------
-<<<<<<< HEAD
-    Z_n : numpy array
-=======
-    Z_n : ndarray
->>>>>>> d5b84017
+    Z_n : ndarray
         matrix (N x n) of n phase values
     n : integer
         number of phases
@@ -159,11 +155,7 @@
 
     Parameters
     ----------
-<<<<<<< HEAD
-    Z_n : numpy array
-=======
-    Z_n : ndarray
->>>>>>> d5b84017
+    Z_n : ndarray
         matrix (N x n) of n phase values
     n : integer
         number of phases
@@ -193,11 +185,7 @@
 
     Parameters
     ----------
-<<<<<<< HEAD
-    Z_dq : numpy array
-=======
-    Z_dq : ndarray
->>>>>>> d5b84017
+    Z_dq : ndarray
         matrix (N x 2) of dq phase values
     n : integer
         number of phases
