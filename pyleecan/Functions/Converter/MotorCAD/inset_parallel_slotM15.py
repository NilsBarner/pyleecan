from numpy import sin


def other_to_P(self, machine, other_dict, other_unit_dict):
    """Conversion of the slot inset_parallel (motor-cad) into the slotM15 (pyleecan)

    Parameters
    ----------
    self : ConvertMC
        A ConvertMC object
    machine : Machine
        A pyleecan machine
    other_dict : dict
        A dict with the conversion obj machine
    other_unit_dict : dict
        dict with unit to make conversion (key: unit family, value: factor)

    Returns
    ---------
    machine : Machine
        A pyleecan machine
    """
    Rbo = machine.rotor.get_Rbo()

    self.unit_type = "ED"
    other_path_list = ["[Dimensions]", "Magnet_Arc_[ED]"]
    W1 = self.get_other(other_dict, other_path_list, other_unit_dict)

    # Set W1
    slot_width = (Rbo) * sin(W1 / 2)
    machine.rotor.slot.W1 = 2 * slot_width

<<<<<<< HEAD
    machine.rotor.slot.Rtopm = Rbo
=======
    # Set Rtopm
    machine.rotor.slot.Rtopm = machine.rotor.get_Rbo()
>>>>>>> 738ed71f

    return machine


def P_to_other(self, machine, other_dict, other_unit_dict=None):
    """conversion obj machine into dict

    Parameters
    ----------
    self : ConvertMC
        A ConvertMC object
    machine : Machine
        A pyleecan machine
    other_dict : dict
        A dict with the conversion obj machine
    other_unit_dict : dict
        dict with unit to make conversion (key: unit family, value: factor)

    Returns
    ---------
    other_dict : dict
        A dict with the conversion obj machine
    """

    return other_dict<|MERGE_RESOLUTION|>--- conflicted
+++ resolved
@@ -30,12 +30,8 @@
     slot_width = (Rbo) * sin(W1 / 2)
     machine.rotor.slot.W1 = 2 * slot_width
 
-<<<<<<< HEAD
+    #Set Rtopm
     machine.rotor.slot.Rtopm = Rbo
-=======
-    # Set Rtopm
-    machine.rotor.slot.Rtopm = machine.rotor.get_Rbo()
->>>>>>> 738ed71f
 
     return machine
 
