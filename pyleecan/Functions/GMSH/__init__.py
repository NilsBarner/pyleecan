class InputError(Exception):
    """ """

<<<<<<< HEAD
    pass


boundary_list = [
    "MASTER_ROTOR_BOUNDARY",
    "SLAVE_ROTOR_BOUNDARY",
    "SB_ROTOR_BOUNDARY",
    "MASTER_STATOR_BOUNDARY",
    "SLAVE_STATOR_BOUNDARY",
    "SB_STATOR_BOUNDARY",
    "AIRGAP_ARC_BOUNDARY",
    "VP0_BOUNDARY",
    "ROTOR_BORE_CURVE",
]

# dictionary to match FEA boundary conditions (dict values)
# with line labels (dict keys) that are set in the build_geometry methods
boundary_prop = dict()
boundary_prop["int_airgap_line_1"] = "MASTER_ROTOR_BOUNDARY"
boundary_prop["int_airgap_line_2"] = "SLAVE_ROTOR_BOUNDARY"
boundary_prop["int_sb_line_1"] = "MASTER_ROTOR_BOUNDARY"
boundary_prop["int_sb_line_2"] = "SLAVE_ROTOR_BOUNDARY"
boundary_prop["Lamination_Rotor_Yoke_Side_Right"] = "MASTER_ROTOR_BOUNDARY"
boundary_prop["Lamination_Rotor_Yoke_Side_Left"] = "SLAVE_ROTOR_BOUNDARY"
boundary_prop["Shaft_Side_Right"] = "MASTER_ROTOR_BOUNDARY"
boundary_prop["Shaft_Side_Left"] = "SLAVE_ROTOR_BOUNDARY"
boundary_prop["int_sb_arc"] = "SB_ROTOR_BOUNDARY"
boundary_prop["ext_airgap_line_1"] = "MASTER_STATOR_BOUNDARY"
boundary_prop["ext_airgap_line_2"] = "SLAVE_STATOR_BOUNDARY"
boundary_prop["ext_sb_line_1"] = "MASTER_STATOR_BOUNDARY"
boundary_prop["ext_sb_line_2"] = "SLAVE_STATOR_BOUNDARY"
boundary_prop["airbox_line_1"] = "MASTER_STATOR_BOUNDARY"
boundary_prop["airbox_line_2"] = "SLAVE_STATOR_BOUNDARY"
boundary_prop["Lamination_Stator_Yoke_Side_Right"] = "MASTER_STATOR_BOUNDARY"
boundary_prop["Lamination_Stator_Yoke_Side_Left"] = "SLAVE_STATOR_BOUNDARY"
boundary_prop["ext_sb_arc"] = "SB_STATOR_BOUNDARY"
boundary_prop["ext_airgap_arc_copy"] = "AIRGAP_ARC_BOUNDARY"
boundary_prop["airbox_arc"] = "VP0_BOUNDARY"
boundary_prop["Lamination_Rotor_Bore_Radius_Ext"] = "ROTOR_BORE_CURVE"

# dict for the translation of the actual surface labels into Elmer compatible labels,
# i.e. max. 30 characters; key: actual label, value: Elmer label
surface_label = dict()
surface_label["Shaft"] = "SHAFT"
surface_label["Lamination_Rotor_Bore_Radius_Ext"] = "ROTOR_LAM"
surface_label["Lamination_Stator_Bore_Radius_Int"] = "STATOR_LAM"
surface_label["Airgap_int"] = "AG_INT"
surface_label["SlidingBand_int"] = "SB_INT"
surface_label["SlidingBand_ext"] = "SB_EXT"
surface_label["Airgap_ext"] = "AG_EXT"
surface_label["Airbox"] = "AIRBOX"

# TODO: use actual surface labels
for rr in range(0, 20):
    for tt in range(0, 20):
        for ss in range(0, 100):
            old_label = "Hole_Rotor_R" + str(rr) + "_T" + str(tt) + "_S" + str(ss)
            new_label = "H_ROTOR_R" + str(rr) + "T" + str(tt) + "S" + str(ss)
            surface_label[old_label] = new_label
            old_label = (
                "HoleMagnet_Rotor_Parallel_N_R"
                + str(rr)
                + "_T"
                + str(tt)
                + "_S"
                + str(ss)
            )
            new_label = "H_MAGNET_ROT_PAR_N_R" + str(rr) + "T" + str(tt) + "S" + str(ss)
            surface_label[old_label] = new_label
            old_label = (
                "HoleMagnet_Rotor_Parallel_S_R"
                + str(rr)
                + "_T"
                + str(tt)
                + "_S"
                + str(ss)
            )
            new_label = "H_MAGNET_ROT_PAR_S_R" + str(rr) + "T" + str(tt) + "S" + str(ss)
            surface_label[old_label] = new_label
            old_label = (
                "HoleMagnet_Rotor_Radial_N_R"
                + str(rr)
                + "_T"
                + str(tt)
                + "_S"
                + str(ss)
            )
            new_label = "H_MAGNET_ROT_RAD_N_R" + str(rr) + "T" + str(tt) + "S" + str(ss)
            surface_label[old_label] = new_label
            old_label = (
                "HoleMagnet_Rotor_Radial_S_R"
                + str(rr)
                + "_T"
                + str(tt)
                + "_S"
                + str(ss)
            )
            new_label = "H_MAGNET_ROT_RAD_S_R" + str(rr) + "T" + str(tt) + "S" + str(ss)
            surface_label[old_label] = new_label
            old_label = "Wind_Stator_R" + str(rr) + "_T" + str(tt) + "_S" + str(ss)
            new_label = "W_STA_R" + str(rr) + "_T" + str(tt) + "_S" + str(ss)
            surface_label[old_label] = new_label
=======
    pass
>>>>>>> abe8c905
<|MERGE_RESOLUTION|>--- conflicted
+++ resolved
@@ -1,109 +1,4 @@
 class InputError(Exception):
     """ """
 
-<<<<<<< HEAD
-    pass
-
-
-boundary_list = [
-    "MASTER_ROTOR_BOUNDARY",
-    "SLAVE_ROTOR_BOUNDARY",
-    "SB_ROTOR_BOUNDARY",
-    "MASTER_STATOR_BOUNDARY",
-    "SLAVE_STATOR_BOUNDARY",
-    "SB_STATOR_BOUNDARY",
-    "AIRGAP_ARC_BOUNDARY",
-    "VP0_BOUNDARY",
-    "ROTOR_BORE_CURVE",
-]
-
-# dictionary to match FEA boundary conditions (dict values)
-# with line labels (dict keys) that are set in the build_geometry methods
-boundary_prop = dict()
-boundary_prop["int_airgap_line_1"] = "MASTER_ROTOR_BOUNDARY"
-boundary_prop["int_airgap_line_2"] = "SLAVE_ROTOR_BOUNDARY"
-boundary_prop["int_sb_line_1"] = "MASTER_ROTOR_BOUNDARY"
-boundary_prop["int_sb_line_2"] = "SLAVE_ROTOR_BOUNDARY"
-boundary_prop["Lamination_Rotor_Yoke_Side_Right"] = "MASTER_ROTOR_BOUNDARY"
-boundary_prop["Lamination_Rotor_Yoke_Side_Left"] = "SLAVE_ROTOR_BOUNDARY"
-boundary_prop["Shaft_Side_Right"] = "MASTER_ROTOR_BOUNDARY"
-boundary_prop["Shaft_Side_Left"] = "SLAVE_ROTOR_BOUNDARY"
-boundary_prop["int_sb_arc"] = "SB_ROTOR_BOUNDARY"
-boundary_prop["ext_airgap_line_1"] = "MASTER_STATOR_BOUNDARY"
-boundary_prop["ext_airgap_line_2"] = "SLAVE_STATOR_BOUNDARY"
-boundary_prop["ext_sb_line_1"] = "MASTER_STATOR_BOUNDARY"
-boundary_prop["ext_sb_line_2"] = "SLAVE_STATOR_BOUNDARY"
-boundary_prop["airbox_line_1"] = "MASTER_STATOR_BOUNDARY"
-boundary_prop["airbox_line_2"] = "SLAVE_STATOR_BOUNDARY"
-boundary_prop["Lamination_Stator_Yoke_Side_Right"] = "MASTER_STATOR_BOUNDARY"
-boundary_prop["Lamination_Stator_Yoke_Side_Left"] = "SLAVE_STATOR_BOUNDARY"
-boundary_prop["ext_sb_arc"] = "SB_STATOR_BOUNDARY"
-boundary_prop["ext_airgap_arc_copy"] = "AIRGAP_ARC_BOUNDARY"
-boundary_prop["airbox_arc"] = "VP0_BOUNDARY"
-boundary_prop["Lamination_Rotor_Bore_Radius_Ext"] = "ROTOR_BORE_CURVE"
-
-# dict for the translation of the actual surface labels into Elmer compatible labels,
-# i.e. max. 30 characters; key: actual label, value: Elmer label
-surface_label = dict()
-surface_label["Shaft"] = "SHAFT"
-surface_label["Lamination_Rotor_Bore_Radius_Ext"] = "ROTOR_LAM"
-surface_label["Lamination_Stator_Bore_Radius_Int"] = "STATOR_LAM"
-surface_label["Airgap_int"] = "AG_INT"
-surface_label["SlidingBand_int"] = "SB_INT"
-surface_label["SlidingBand_ext"] = "SB_EXT"
-surface_label["Airgap_ext"] = "AG_EXT"
-surface_label["Airbox"] = "AIRBOX"
-
-# TODO: use actual surface labels
-for rr in range(0, 20):
-    for tt in range(0, 20):
-        for ss in range(0, 100):
-            old_label = "Hole_Rotor_R" + str(rr) + "_T" + str(tt) + "_S" + str(ss)
-            new_label = "H_ROTOR_R" + str(rr) + "T" + str(tt) + "S" + str(ss)
-            surface_label[old_label] = new_label
-            old_label = (
-                "HoleMagnet_Rotor_Parallel_N_R"
-                + str(rr)
-                + "_T"
-                + str(tt)
-                + "_S"
-                + str(ss)
-            )
-            new_label = "H_MAGNET_ROT_PAR_N_R" + str(rr) + "T" + str(tt) + "S" + str(ss)
-            surface_label[old_label] = new_label
-            old_label = (
-                "HoleMagnet_Rotor_Parallel_S_R"
-                + str(rr)
-                + "_T"
-                + str(tt)
-                + "_S"
-                + str(ss)
-            )
-            new_label = "H_MAGNET_ROT_PAR_S_R" + str(rr) + "T" + str(tt) + "S" + str(ss)
-            surface_label[old_label] = new_label
-            old_label = (
-                "HoleMagnet_Rotor_Radial_N_R"
-                + str(rr)
-                + "_T"
-                + str(tt)
-                + "_S"
-                + str(ss)
-            )
-            new_label = "H_MAGNET_ROT_RAD_N_R" + str(rr) + "T" + str(tt) + "S" + str(ss)
-            surface_label[old_label] = new_label
-            old_label = (
-                "HoleMagnet_Rotor_Radial_S_R"
-                + str(rr)
-                + "_T"
-                + str(tt)
-                + "_S"
-                + str(ss)
-            )
-            new_label = "H_MAGNET_ROT_RAD_S_R" + str(rr) + "T" + str(tt) + "S" + str(ss)
-            surface_label[old_label] = new_label
-            old_label = "Wind_Stator_R" + str(rr) + "_T" + str(tt) + "_S" + str(ss)
-            new_label = "W_STA_R" + str(rr) + "_T" + str(tt) + "_S" + str(ss)
-            surface_label[old_label] = new_label
-=======
-    pass
->>>>>>> abe8c905
+    pass