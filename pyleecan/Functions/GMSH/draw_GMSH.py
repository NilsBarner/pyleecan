--- conflicted
+++ resolved
@@ -14,7 +14,6 @@
     AIRGAP_LAB,
     BOT_LAB,
     AIRBOX_LAB,
-<<<<<<< HEAD
     AIRBOX_R_LAB,
     AR_B_LAB,
     AR_T_LAB,
@@ -24,8 +23,6 @@
     AS_BR_LAB,
     AS_TL_LAB,
     AS_TR_LAB
-=======
->>>>>>> 17bcd165
 )
 from ...Functions.GMSH import InputError
 from ...Functions.GMSH.get_sliding_band import get_sliding_band
@@ -376,17 +373,75 @@
             mesh_size_SB,
         )
 
-    for s_data in gmsh_dict.values():
-        lloop = []
-        label_dict = decode_label(s_data["label"])
-
-        # skip this surface dataset if it is the origin
-        if s_data["label"] == "origin" or not (
-            AIRGAP_LAB in label_dict["surf_type"] or SLID_LAB in label_dict["surf_type"]
-        ):
-            continue
-
-<<<<<<< HEAD
+    if is_sliding_band and (not is_lam_only_R) and (not is_lam_only_S):
+        if sym == 1:
+            lloop1 = []
+            lloop2 = []
+            lloop3 = []
+            lloop4 = []
+            lloop5 = []
+            for s_data in gmsh_dict.values():            
+                label_dict = decode_label(s_data["label"])
+
+                # skip this surface dataset if it is the origin
+                if s_data["label"] == "origin" or not (
+                    AIRGAP_LAB in label_dict["surf_type"] or SLID_LAB in label_dict["surf_type"]
+                ):
+                    continue
+
+                # build a lineloop of the surfaces lines
+                for lvalues in s_data.values():
+                    if type(lvalues) is not dict:
+                        continue
+                    
+                    if (
+                        AIRGAP_LAB in label_dict["surf_type"]
+                        and BOT_LAB in label_dict["surf_type"]
+                        and AR_B_LAB in lvalues["label"]
+                    ):
+                        lloop1.extend([lvalues["tag"]])                 
+                    elif (
+                        SLID_LAB in label_dict["surf_type"]
+                        and BOT_LAB in label_dict["surf_type"]
+                        and SBR_B_LAB in lvalues["label"]
+                    ):
+                        lloop2.extend([lvalues["tag"]])  
+                    elif (
+                        SLID_LAB in label_dict["surf_type"]
+                        and TOP_LAB in label_dict["surf_type"]
+                        and SBR_T_LAB in lvalues["label"]
+                    ):
+                        lloop3.extend([lvalues["tag"]])  
+                    elif (
+                        AIRGAP_LAB in label_dict["surf_type"]
+                        and TOP_LAB in label_dict["surf_type"]
+                        and AR_T_LAB in lvalues["label"]
+                    ):
+                        lloop4.extend([lvalues["tag"]])  
+                    elif (
+                        AIRGAP_LAB in label_dict["surf_type"]
+                        and TOP_LAB in label_dict["surf_type"]
+                        and AIRBOX_R_LAB in lvalues["label"]
+                    ):
+                        lloop5.extend([lvalues["tag"]])
+                    else:    
+                        pass
+                
+            cloop1 = factory.addCurveLoop(lloop1)
+            cloop2 = factory.addCurveLoop(lloop2)
+            cloop3 = factory.addCurveLoop(lloop3)
+            cloop4 = factory.addCurveLoop(lloop4)
+            cloop5 = factory.addCurveLoop(lloop5)
+            
+            for s_data in gmsh_dict.values():
+                label_dict = decode_label(s_data["label"])
+
+                # skip this surface dataset if it is the origin
+                if s_data["label"] == "origin" or not (
+                    AIRGAP_LAB in label_dict["surf_type"] or SLID_LAB in label_dict["surf_type"]
+                ):
+                    continue
+
                 if (
                     AIRGAP_LAB in label_dict["surf_type"]
                     and BOT_LAB in label_dict["surf_type"]
@@ -472,17 +527,17 @@
                 lloop = []
                 label_dict = decode_label(s_data["label"])
 
-                # skip this surface dataset if it is the origin
-                if s_data["label"] == "origin" or not (
-                    AIRGAP_LAB in label_dict["surf_type"] or SLID_LAB in label_dict["surf_type"]
-                ):
-                    continue
-
-                # build a lineloop of the surfaces lines
-                for lvalues in s_data.values():
-                    if type(lvalues) is not dict:
-                        continue
-                    lloop.extend([lvalues["tag"]])
+        # skip this surface dataset if it is the origin
+        if s_data["label"] == "origin" or not (
+            AIRGAP_LAB in label_dict["surf_type"] or SLID_LAB in label_dict["surf_type"]
+        ):
+            continue
+
+        # build a lineloop of the surfaces lines
+        for lvalues in s_data.values():
+            if type(lvalues) is not dict:
+                continue
+            lloop.extend([lvalues["tag"]])
 
                 if lloop:
                     cloop = factory.addCurveLoop(lloop)
@@ -627,26 +682,6 @@
                         }                            
                     )
                     nline = nline + 1             
-=======
-        # build a lineloop of the surfaces lines
-        for lvalues in s_data.values():
-            if type(lvalues) is not dict:
-                continue
-            lloop.extend([lvalues["tag"]])
-
-        if lloop:
-            cloop = factory.addCurveLoop(lloop)
-            if (
-                AIRGAP_LAB in label_dict["surf_type"]
-                and BOT_LAB in label_dict["surf_type"]
-                and isinstance(machine, MachineSIPMSM)
-            ):
-                s_data["tag"] = factory.addPlaneSurface([cloop] + rotor_cloops, tag=-1)
-            else:
-                s_data["tag"] = factory.addPlaneSurface([cloop], tag=-1)
-            pg = model.addPhysicalGroup(2, [s_data["tag"]])
-            model.setPhysicalName(2, pg, s_data["label"])
->>>>>>> 17bcd165
 
     ###################
     # Adding Airbox
