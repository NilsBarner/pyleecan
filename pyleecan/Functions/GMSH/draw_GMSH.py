from ...Classes.Arc import Arc
from ...Classes.Arc2 import Arc2
from ...Classes.MachineSIPMSM import MachineSIPMSM

from ...Functions.GMSH import InputError
from ...Functions.GMSH import boundary_prop, boundary_list
from ...Functions.GMSH.get_sliding_band import get_sliding_band
from ...Functions.GMSH.get_boundary_condition import get_boundary_condition

import sys
import gmsh
import cmath


def _find_point_tag(d={}, p=complex(0.0, 0.0)):
    """Find a point in the GMSH dictionary

    Parameters
    ----------
    d : Dictionary
        GMSH dictionary
    p : Complex
        Point coordinates

    Returns
    -------
    tag : int
        Existing tag number or new one if it does not exist
    real : float
        Real coordinates of point
    imag : float
        Imaginary coordinates of point
    """
    tol = 1e-6
    for s_data in d.values():
        for lvalues in s_data.values():
            if type(lvalues) is not dict:
                continue
            for pvalues in lvalues.values():
                if type(pvalues) is not dict:
                    continue
                if pvalues["tag"] is not None:
                    b = pvalues["coord"]
                    if abs(p.real - b.real) < tol and abs(p.imag - b.imag) < tol:
                        return pvalues["tag"], b.real, b.imag
    return None, p.real, p.imag


def _find_points_from_line(d={}, ltag=-1):
    """Find points tag from existing lines

    Parameters
    ----------
    d : Dictionary
        GMSH dictionary
    ltag : int
        line tag

    Returns
    -------
    coord : float
        Coordinates of point if found
    """
    btag = None
    etag = None
    ctag = None
    for s_data in d.values():
        for lvalues in s_data.values():
            if type(lvalues) is not dict:
                continue
            if lvalues["tag"] != ltag:
                continue
            else:
                for pid, pvalues in lvalues.items():
                    if type(pvalues) is not dict:
                        continue
                    if pid == "begin":
                        btag = pvalues["tag"]
                    elif pid == "end":
                        etag = pvalues["tag"]
                    elif pid == "cent":
                        ctag = pvalues["tag"]
                break
    return [btag, etag, ctag]


def _find_lines_from_point(d={}, ptag=-1):
    """Find lines that have the given point tag

    Parameters
    ----------
    d : Dictionary
        GMSH dictionary
    ptag : int
        point tag

    Returns
    -------
    ltag : int
        List of line tags
    """
    lines = list()
    for s_data in d.values():
        for lvalues in s_data.values():
            if type(lvalues) is not dict:
                continue
            for pvalues in lvalues.values():
                if type(pvalues) is not dict:
                    continue
                if pvalues["tag"] == ptag:
                    lines.append(lvalues["tag"])
    return lines


def _add_line_to_dict(geo, line, d={}, idx=0, mesh_size=1e-2, n_elements=0, bc=None):
    """Draw a new line and add it to GMSH dictionary if it does not exist

    Parameters
    ----------
    geo : Model
        GMSH Model objet
    line : Object
        Line Object
    d : Dictionary
        GMSH dictionary
    idx : int
        Surface index it belongs to
    mesh_size : float
        Points mesh size
    n_elements : int
        Number of elements on the line for meshing control

    Returns
    -------
    None
    """

    dlines = list()
    ltag = None
    btag, bx, by = _find_point_tag(d, line.get_begin())
    etag, ex, ey = _find_point_tag(d, line.get_end())
    if btag is None:
        btag = geo.addPoint(bx, by, 0, meshSize=mesh_size, tag=-1)
    else:
        dlines.extend(_find_lines_from_point(d, btag))
    if etag is None:
        etag = geo.addPoint(ex, ey, 0, meshSize=mesh_size, tag=-1)
    else:
        dlines.extend(_find_lines_from_point(d, etag))
    if isinstance(line, Arc):
        ctag, cx, cy = _find_point_tag(d, line.get_center())
        if ctag is None:
            ctag = geo.addPoint(cx, cy, 0, meshSize=mesh_size, tag=-1)
        else:
            dlines.extend(_find_lines_from_point(d, ctag))
        if len(dlines) > 0:
            for iline in dlines:
                p = _find_points_from_line(d, iline)
                if p[0] == btag and p[1] == etag and p[2] == ctag:
                    ltag = iline
                    break
                elif p[0] == etag and p[1] == btag and p[2] == ctag:
                    ltag = -iline
                    break
                else:
                    pass
            if ltag is None:
                ltag = geo.addCircleArc(btag, ctag, etag, tag=-1)
                if n_elements > 0:
                    geo.mesh.setTransfiniteCurve(ltag, n_elements + 1, "Progression")
        else:
            ltag = geo.addCircleArc(btag, ctag, etag, tag=-1)
            if n_elements > 0:
                geo.mesh.setTransfiniteCurve(ltag, n_elements + 1, "Progression")

        # To avoid fill the dictionary with repeated lines
        repeated = False
        for lvalues in d[idx].values():
            if type(lvalues) is not dict:
                continue
            else:
                if lvalues["tag"] == ltag:
                    repeated = True

        if not repeated:
            nline = len(d[idx]) - 2
            arc_angle = cmath.phase(complex(ex, ey)) - cmath.phase(complex(bx, by))
            d[idx].update({nline: {'tag': ltag,
                                   'n_elements': n_elements,
                                   'bc_name': bc,
                                   'begin': {'tag': btag,
                                             'coord': complex(bx, by)},
                                   'end': {'tag': etag,
                                           'coord': complex(ex, ey)},
                                   'cent': {'tag': ctag,
                                            'coord': complex(cx, cy)},
                                   'arc_angle': arc_angle,
                                   'line_angle': None,
                                   }
                           })

    else:
        if len(dlines) > 0:
            for iline in dlines:
                p = _find_points_from_line(d, iline)
                if p[0] == btag and p[1] == etag:
                    ltag = iline
                    break
                elif p[0] == etag and p[1] == btag:
                    ltag = -iline
                    break
                else:
                    pass
            if ltag is None:
                ltag = geo.addLine(btag, etag, tag=-1)
                if n_elements > 0:
                    geo.mesh.setTransfiniteCurve(ltag, n_elements + 1, "Progression")
        else:
            ltag = geo.addLine(btag, etag, tag=-1)
            if n_elements > 0:
                geo.mesh.setTransfiniteCurve(ltag, n_elements + 1, "Progression")

        # To avoid fill the dictionary with repeated lines
        repeated = False
        for lvalues in d[idx].values():
            if type(lvalues) is not dict:
                continue
            else:
                if lvalues['tag'] == ltag:
                    repeated = True

        if not repeated:
            nline = len(d[idx]) - 2
            line_angle = 0.5*(cmath.phase(complex(ex, ey)) + cmath.phase(complex(bx, by)))
            d[idx].update({nline: {'tag': ltag,
                                   'n_elements': n_elements,
                                   'bc_name': bc,
                                   'begin': {'tag': btag,
                                             'coord': complex(bx, by)},
                                   'end': {'tag': etag,
                                           'coord': complex(ex, ey)},
                                   'arc_angle': None,
                                   'line_angle': line_angle,
                                   }
                           })

    return None


def _add_agline_to_dict(geo, line, d={}, idx=0, mesh_size=1e-2, n_elements=0, bc=None):
    """Draw a new Air Gap line and add it to GMSH dictionary if it does not exist

    Parameters
    ----------
    geo : Model
        GMSH Model objet
    line : Object
        Line Object
    d : Dictionary
        GMSH dictionary
    idx : int
        Surface index it belongs to
    mesh_size : float
        Points mesh size
    n_elements : int
        Number of elements on the line for meshing control

    Returns
    -------
    None
    """

    # TO-DO: Allow repeated points for the rotor and stator sliding bands
    dlines = list()
    ltag = None
    btag, bx, by = _find_point_tag(d, line.get_begin())
    etag, ex, ey = _find_point_tag(d, line.get_end())
    if btag is None:
        btag = geo.addPoint(bx, by, 0, meshSize=mesh_size, tag=-1)
    else:
        dlines.extend(_find_lines_from_point(d, btag))
    if etag is None:
        etag = geo.addPoint(ex, ey, 0, meshSize=mesh_size, tag=-1)
    else:
        dlines.extend(_find_lines_from_point(d, etag))
    if isinstance(line, Arc):
        ctag, cx, cy = _find_point_tag(d, line.get_center())
        if ctag is None:
            ctag = geo.addPoint(cx, cy, 0, meshSize=mesh_size, tag=-1)
        else:
            dlines.extend(_find_lines_from_point(d, ctag))
        if len(dlines) > 0:
            for iline in dlines:
                p = _find_points_from_line(d, iline)
                if p[0] == btag and p[1] == etag and p[2] == ctag:
                    ltag = iline
                    break
                elif p[0] == etag and p[1] == btag and p[2] == ctag:
                    ltag = -iline
                    break
                else:
                    pass
            if ltag is None:
                ltag = geo.addCircleArc(btag, ctag, etag, tag=-1)
                if n_elements > 0:
                    geo.mesh.setTransfiniteCurve(ltag, n_elements + 1, "Progression")
        else:
            ltag = geo.addCircleArc(btag, ctag, etag, tag=-1)
            if n_elements > 0:
                geo.mesh.setTransfiniteCurve(ltag, n_elements + 1, "Progression")

        # To avoid fill the dictionary with repeated lines
        repeated = False
        for lvalues in d[idx].values():
            if type(lvalues) is not dict:
                continue
            else:
                if lvalues['tag'] == ltag:
                    repeated = True

        if not repeated:
            nline = len(d[idx]) - 2
            arc_angle = cmath.phase(complex(ex, ey)) - cmath.phase(complex(bx, by))
            d[idx].update({nline: {'tag': ltag,
                                   'n_elements': n_elements,
                                   'bc_name': bc,
                                   'begin': {'tag': btag,
                                             'coord': complex(bx, by)},
                                   'end': {'tag': etag,
                                           'coord': complex(ex, ey)},
                                   'cent': {'tag': ctag,
                                            'coord': complex(cx, cy)},
                                   'arc_angle': arc_angle,
                                   'line_angle': None,
                                   }
                           })

    else:
        if len(dlines) > 0:
            for iline in dlines:
                p = _find_points_from_line(d, iline)
                if p[0] == btag and p[1] == etag:
                    ltag = iline
                    break
                elif p[0] == etag and p[1] == btag:
                    ltag = -iline
                    break
                else:
                    pass
            if ltag is None:
                ltag = geo.addLine(btag, etag, tag=-1)
                if n_elements > 0:
                    geo.mesh.setTransfiniteCurve(ltag, n_elements + 1, "Progression")
        else:
            ltag = geo.addLine(btag, etag, tag=-1)
            if n_elements > 0:
                geo.mesh.setTransfiniteCurve(ltag, n_elements + 1, "Progression")

        # To avoid fill the dictionary with repeated lines
        repeated = False
        for lvalues in d[idx].values():
            if type(lvalues) is not dict:
                continue
            else:
                if lvalues["tag"] == ltag:
                    repeated = True

        if not repeated:
            nline = len(d[idx]) - 2
            line_angle = 0.5 * (cmath.phase(complex(ex, ey)) + cmath.phase(complex(bx, by)))
            d[idx].update({nline: {'tag': ltag,
                                   'n_elements': n_elements,
                                   'bc_name': bc,
                                   'begin': {'tag': btag,
                                             'coord': complex(bx, by)},
                                   'end': {'tag': etag,
                                           'coord': complex(ex, ey)},
                                   'arc_angle': None,
                                   'line_angle': line_angle,
                                   }
                           })

    return None


def draw_GMSH(
    output,
    sym,
    is_antiper=False,
    is_remove_vent=False,
    is_remove_slotS=False,
    is_remove_slotR=False,
    is_lam_only_S=False,
    is_lam_only_R=False,
    kgeo_fineness=1,
    kmesh_fineness=1,
    user_mesh_dict={},
    path_save="GMSH_model.msh",
    is_sliding_band=True,
    transform_list=[],
):
    """Draws a machine mesh in GMSH format

    Parameters
    ----------
    output : Output
        Output object
    is_remove_vent : bool
        True to remove the ventilation ducts (Default value = False)
    is_remove_slotS : bool
        True to solve without slot effect on the Stator (Default value = False)
    is_remove_slotR : bool
        True to solve without slot effect on the Rotor (Default value = False)
    kgeo_fineness : float
        global coefficient to adjust geometry fineness
    kmesh_fineness : float
        global coefficient to adjust mesh fineness
    sym : int
        the symmetry applied on the stator and the rotor (take into account antiperiodicity)
    is_antiper: bool
        To apply antiperiodicity boundary conditions
    is_lam_only_S: bool
        Draw only stator lamination
    is_lam_only_R: bool
        Draw only rotor lamination

    Returns
    -------
    GMSH_dict : dict
        Dictionnary containing the main parameters of GMSH File
    """
    # check some input parameter
    if is_lam_only_S and is_lam_only_R:
        raise InputError(
            "Only 'is_lam_only_S' or 'is_lam_only_R' can be True at the same time"
        )

    # get machine
    machine = output.simu.machine
    mesh_dict = {}
    tol = 1e-6

    # For readibility
    model = gmsh.model
    factory = model.geo

    # Start a new model
    gmsh.initialize(sys.argv)
    gmsh.option.setNumber("General.Terminal", int(True))
    gmsh.option.setNumber("Geometry.CopyMeshingMethod", 1)
    gmsh.option.setNumber("Geometry.PointNumbers", 0)
    gmsh.option.setNumber("Geometry.LineNumbers", 0)
    model.add("Pyleecan")

    rotor_list = list()
    rotor_list.extend(machine.shaft.build_geometry(sym=sym))
    rotor_list.extend(machine.rotor.build_geometry(sym=sym))
    stator_list = list()
    stator_list.extend(machine.stator.build_geometry(sym=sym))

    oo = factory.addPoint(0, 0, 0, 0, tag=-1)

    gmsh_dict = {
        0: {
            "tag": 0,
            "label": "origin",
            "with_holes": False,
            1: {
                "tag": 0,
                "n_elements": 1,
                "bc_name": None,
                "begin": {"tag": oo, "coord": complex(0.0, 0.0)},
                "end": {"tag": None, "coord": None},
                "cent": {"tag": None, "coord": None},
                "arc_angle": None,
                "line_angle": None,
            },
        }
    }

    # Default rotor mesh element size
    mesh_size = machine.rotor.Rext / 25.0
    nsurf = 0  # number of surfaces
    if not is_lam_only_S:
        for surf in rotor_list:
            nsurf += 1
            gmsh_dict.update({nsurf: {"tag": None, "label": surf.label}})
            if "Lamination_Rotor" in surf.label:
                gmsh_dict[nsurf]["with_holes"] = True
                lam_rotor_surf_id = nsurf
            else:
                gmsh_dict[nsurf]["with_holes"] = False

            # comp. number of elements on the lines & override by user values in case
            mesh_dict = surf.comp_mesh_dict(element_size=mesh_size)
            if user_mesh_dict:  # check if dict is not None nor empty
                mesh_dict.update(user_mesh_dict)

            # add all lines of the current surface to the gmsh_dict
            for line in surf.get_lines():
                # When symmetry is 1 the shaft surface is substrtacted from Rotor Lam instead
                if sym == 1 and line.label == "Lamination_Rotor_Yoke_Radius_Int":
                    continue
                n_elem = mesh_dict.get(line.label)
                n_elem = n_elem if n_elem is not None else 0
<<<<<<< HEAD
                bc_name = get_boundary_condition(line, machine)
=======
                bc_name = get_boundary_condition(line)
>>>>>>> 7cbbdd40

                # Gmsh built-in engine does not allow arcs larger than 180deg
                # so arcs are split into two
                if (
                    isinstance(line, Arc)
                    and abs(line.get_angle() * 180.0 / cmath.pi) >= 180.0
                ):
                    rot_dir = 1 if line.is_trigo_direction == True else -1
                    arc1 = Arc2(
                        begin=line.get_begin(),
                        center=line.get_center(),
                        angle=rot_dir * cmath.pi / 2.0,
                        label=line.label,
                    )
                    arc2 = Arc2(
                        begin=arc1.get_end(),
                        center=line.get_center(),
                        angle=rot_dir * cmath.pi / 2.0,
                        label=line.label,
                    )
                    for arc in [arc1, arc2]:
                        _add_line_to_dict(
                            geo=factory,
                            line=arc,
                            d=gmsh_dict,
                            idx=nsurf,
                            mesh_size=mesh_size,
                            n_elements=n_elem,
                            bc=bc_name,
                        )
                elif isinstance(line, Arc) and (
                    abs(line.get_angle() * 180.0 / cmath.pi) <= tol
                ):
                    # Don't draw anything, this is a circle and usually is repeated ?
                    pass
                else:
                    _add_line_to_dict(
                        geo=factory,
                        line=line,
                        d=gmsh_dict,
                        idx=nsurf,
                        mesh_size=mesh_size,
                        n_elements=n_elem,
                        bc=bc_name,
                    )

        lam_and_holes = list()
        ext_lam_loop = None
        # loop though all (surface) entries of the rotor lamination
        for s_data in gmsh_dict.values():
            lloop = []
            # skip this surface dataset if it is the origin
            if s_data["label"] == "origin":
                continue

            # build a lineloop of the surfaces lines
            for lvalues in s_data.values():
                if type(lvalues) is not dict:
                    continue
                lloop.extend([lvalues["tag"]])
            cloop = factory.addCurveLoop(lloop)

            # search for the holes to substract from rotor lam
            if "Lamination_Rotor" in s_data["label"]:
                ext_lam_loop = cloop
            else:
                # MachineSIPSM does not have holes in rotor lam
                # only shaft is taken out if symmetry is one
                if isinstance(machine, MachineSIPMSM):
                    if sym == 1 and s_data["label"] == "Shaft":
                        lam_and_holes.extend([cloop])
                else:
                    if sym == 1:
                        lam_and_holes.extend([cloop])
                    elif s_data["label"] != "Shaft":
                        lam_and_holes.extend([cloop])
                    else:
                        pass

                # Shaft, magnets and magnet pocket surfaces are created
                if not is_lam_only_R:
                    s_data["tag"] = factory.addPlaneSurface([cloop], tag=-1)
                    pg = model.addPhysicalGroup(2, [s_data["tag"]])
                    model.setPhysicalName(2, pg, s_data["label"])

        # Finally rotor lamination is built
        if ext_lam_loop is not None:
            lam_and_holes.insert(0, ext_lam_loop)
        gmsh_dict[lam_rotor_surf_id]["tag"] = factory.addPlaneSurface(
            lam_and_holes, tag=-1
        )
        pg = model.addPhysicalGroup(2, [gmsh_dict[lam_rotor_surf_id]["tag"]])
        model.setPhysicalName(2, pg, gmsh_dict[lam_rotor_surf_id]["label"])
        # rotor_cloops = lam_and_holes

    # store rotor dict
    rotor_dict = gmsh_dict.copy()

    # init new dict for stator
    gmsh_dict = {
        0: {
            "tag": 0,
            "label": "origin",
            "with_holes": False,
            1: {
                "tag": 0,
                "n_elements": 1,
                "bc_name": None,
                "begin": {"tag": oo, "coord": complex(0.0, 0.0)},
                "end": {"tag": None, "coord": None},
                "cent": {"tag": None, "coord": None},
            },
        }
    }

    # Default stator mesh element size
    mesh_size = machine.stator.Rext / 100.0
    # nsurf = 0
    if not is_lam_only_R:
        stator_cloops = []
        for surf in stator_list:
            nsurf += 1
            gmsh_dict.update({nsurf: {"tag": None, "label": surf.label}})
            if surf.label.find("Lamination_Stator") != -1:
                gmsh_dict[nsurf]["with_holes"] = True
            else:
                gmsh_dict[nsurf]["with_holes"] = False

            # comp. number of elements on the lines & override by user values in case
            mesh_dict = surf.comp_mesh_dict(element_size=mesh_size)
            if user_mesh_dict:  # check if dict is not None nor empty
                mesh_dict.update(user_mesh_dict)

            # add all lines of the current surface to the gmsh_dict
            for line in surf.get_lines():
                n_elem = mesh_dict.get(line.label)
                n_elem = n_elem if n_elem is not None else 0
                bc_name = get_boundary_condition(line)

                # Gmsh built-in engine does not allow arcs larger than 180deg
                # so arcs are split into two
                if (
                    isinstance(line, Arc)
                    and abs(line.get_angle() * 180.0 / cmath.pi) >= 180.0
                ):
                    rot_dir = 1 if line.is_trigo_direction == True else -1
                    arc1 = Arc2(
                        begin=line.get_begin(),
                        center=line.get_center(),
                        angle=rot_dir * cmath.pi / 2.0,
                        label=line.label,
                    )
                    arc2 = Arc2(
                        begin=arc1.get_end(),
                        center=line.get_center(),
                        angle=rot_dir * cmath.pi / 2.0,
                        label=line.label,
                    )
                    for arc in [arc1, arc2]:
                        _add_line_to_dict(
                            geo=factory,
                            line=arc,
                            d=gmsh_dict,
                            idx=nsurf,
                            mesh_size=mesh_size,
                            n_elements=n_elem,
                            bc=bc_name,
                        )
                else:
                    _add_line_to_dict(
                        geo=factory,
                        line=line,
                        d=gmsh_dict,
                        idx=nsurf,
                        mesh_size=mesh_size,
                        n_elements=n_elem,
                        bc=bc_name,
                    )

        for s_data in gmsh_dict.values():
            lloop = []
            # skip this surface dataset if it is the origin
            if s_data["label"] == "origin":
                continue

            # build a lineloop of the surfaces lines
            for lvalues in s_data.values():
                if type(lvalues) is not dict:
                    continue
                lloop.extend([lvalues["tag"]])
            cloop = factory.addCurveLoop(lloop)
            stator_cloops.append(cloop)

            # Winding surfaces are created
            if (s_data["label"].find("Lamination_Stator") != -1) or (not is_lam_only_S):
                s_data["tag"] = factory.addPlaneSurface([cloop], tag=-1)
                pg = model.addPhysicalGroup(2, [s_data["tag"]])
                model.setPhysicalName(2, pg, s_data["label"])

        # stator_dict = gmsh_dict.copy()

    gmsh_dict.update(rotor_dict)

    if is_sliding_band and (not is_lam_only_R) and (not is_lam_only_S):
        sb_list = get_sliding_band(sym=sym, machine=machine)
    else:
        sb_list = []

    # Default sliding mesh element size
    mesh_size = 2.0 * cmath.pi * machine.rotor.Rext / 360.0
    # nsurf = 0
    for surf in sb_list:
        nsurf += 1
        gmsh_dict.update({nsurf: {"tag": None, "label": surf.label}})
        for line in surf.get_lines():
            n_elem = mesh_dict.get(line.label)
            n_elem = n_elem if n_elem is not None else 0
            bc_name = get_boundary_condition(line)
            # Gmsh built-in engine does not allow arcs larger than 180deg
            # so arcs are split into two
            if (
                isinstance(line, Arc)
                and abs(line.get_angle() * 180.0 / cmath.pi) >= 180.0
            ):
                rot_dir = 1 if line.is_trigo_direction == True else -1
                arc1 = Arc2(
                    begin=line.get_begin(),
                    center=line.get_center(),
                    angle=rot_dir * cmath.pi / 2.0,
                    label=line.label,
                )
                arc2 = Arc2(
                    begin=arc1.get_end(),
                    center=line.get_center(),
                    angle=rot_dir * cmath.pi / 2.0,
                    label=line.label,
                )
                for arc in [arc1, arc2]:
                    _add_agline_to_dict(
                        geo=factory,
                        line=arc,
                        d=gmsh_dict,
                        idx=nsurf,
                        mesh_size=mesh_size,
                        n_elements=n_elem,
                        bc=bc_name,
                    )
            else:
                _add_agline_to_dict(
                    geo=factory,
                    line=line,
                    d=gmsh_dict,
                    idx=nsurf,
                    mesh_size=mesh_size,
                    n_elements=n_elem,
                    bc=bc_name,
                )

    for s_id, s_data in gmsh_dict.items():
        lloop = []
        if s_id == 0:
            continue
        for lvalues in s_data.values():
            if (
                s_data["label"].find("Airgap") != -1
                or s_data["label"].find("SlidingBand") != -1
            ):
                if type(lvalues) is not dict:
                    continue
                lloop.extend([lvalues["tag"]])
            else:
                continue

        if lloop:
            cloop = factory.addCurveLoop(lloop)
            s_data["tag"] = factory.addPlaneSurface([cloop], tag=-1)
            pg = model.addPhysicalGroup(2, [s_data["tag"]])
            model.setPhysicalName(2, pg, s_data["label"])


    # Set boundary conditions in gmsh lines
    bc_master_stator_id = []
    bc_slave_stator_id = []
    bc_master_rotor_id = []
    bc_slave_rotor_id = []
    for propname in boundary_list:
        # propname = boundary_prop[bound_label]
        bc_id = []
        for s_id, s_data in gmsh_dict.items():
            for lid, lvalues in s_data.items():
                if type(lvalues) is not dict:
                    continue
                if lvalues['bc_name'] == propname:
                    if propname == "MASTER_SLAVE_STATOR_BOUNDARY":
                        line_angle = lvalues.get("line_angle", None)
                        print(propname, lvalues['tag'], line_angle)
                        # Assumes Master coincides with x-Axis
                        if line_angle is not None and abs(line_angle) < tol:
                            bc_master_stator_id.extend([abs(lvalues['tag'])])
                        else:
                            bc_slave_stator_id.extend([abs(lvalues['tag'])])
                    elif propname == "MASTER_SLAVE_ROTOR_BOUNDARY":
                        line_angle = lvalues.get("line_angle", None)
                        print(propname, lvalues['tag'], line_angle)
                        # Assumes Master coincides with x-Axis
                        if line_angle is not None and abs(line_angle) < tol:
                            bc_master_rotor_id.extend([abs(lvalues['tag'])])
                        else:
                            bc_slave_rotor_id.extend([abs(lvalues['tag'])])
                    else:
                        bc_id.extend([abs(lvalues['tag'])])
        if bc_id:
            pg = model.addPhysicalGroup(1, bc_id)
            model.setPhysicalName(1, pg, propname)

    if bc_master_stator_id:
        pg = model.addPhysicalGroup(1, bc_master_stator_id)
        model.setPhysicalName(1, pg, "MASTER_SATOR_BOUNDARY")
        print("MASTER_STATOR_BOUNDARY", bc_master_stator_id)
    if bc_slave_stator_id:
        pg = model.addPhysicalGroup(1, bc_slave_stator_id)
        model.setPhysicalName(1, pg, "SLAVE_SATOR_BOUNDARY")
        print("SLAVE_STATOR_BOUNDARY", bc_slave_stator_id)
    if bc_master_rotor_id:
        pg = model.addPhysicalGroup(1, bc_master_rotor_id)
        model.setPhysicalName(1, pg, "MASTER_ROTOR_BOUNDARY")
        print("MASTER_ROTOR_BOUNDARY", bc_master_rotor_id)
    if bc_slave_rotor_id:
        pg = model.addPhysicalGroup(1, bc_slave_rotor_id)
        model.setPhysicalName(1, pg, "SLAVE_ROTOR_BOUNDARY")
        print("SLAVE_ROTOR_BOUNDARY", bc_slave_rotor_id)



    factory.synchronize()
    gmsh.model.mesh.generate(2)

    # Save and close
    gmsh.write(path_save)
    # gmsh.fltk.run()      # Uncomment to launch Gmsh GUI
    gmsh.finalize()

    return gmsh_dict<|MERGE_RESOLUTION|>--- conflicted
+++ resolved
@@ -503,11 +503,7 @@
                     continue
                 n_elem = mesh_dict.get(line.label)
                 n_elem = n_elem if n_elem is not None else 0
-<<<<<<< HEAD
-                bc_name = get_boundary_condition(line, machine)
-=======
                 bc_name = get_boundary_condition(line)
->>>>>>> 7cbbdd40
 
                 # Gmsh built-in engine does not allow arcs larger than 180deg
                 # so arcs are split into two
