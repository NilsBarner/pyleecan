--- conflicted
+++ resolved
@@ -168,7 +168,6 @@
             if n_elements > 0:
                 geo.mesh.setTransfiniteCurve(ltag, n_elements + 1, "Progression")
 
-<<<<<<< HEAD
         # To avoid fill the dictionary with repeated lines
         repeated = False
         for lid, lvalues in d[idx].items():
@@ -186,21 +185,6 @@
                                'end': {'tag': etag, 'coord': complex(ex, ey)},
                                'cent': {'tag': ctag, 'coord': complex(cx, cy)}}})
 
-
-=======
-        nline = len(d[idx]) - 2
-        d[idx].update(
-            {
-                nline: {
-                    "tag": ltag,
-                    "n_elements": n_elements,
-                    "begin": {"tag": btag, "coord": complex(bx, by)},
-                    "end": {"tag": etag, "coord": complex(ex, ey)},
-                    "cent": {"tag": ctag, "coord": complex(cx, cy)},
-                }
-            }
-        )
->>>>>>> 1270f659
     else:
         if len(dlines) > 0:
             for iline in dlines:
@@ -221,7 +205,6 @@
             ltag = geo.addLine(btag, etag, tag=-1)
             if n_elements > 0:
                 geo.mesh.setTransfiniteCurve(ltag, n_elements + 1, "Progression")
-<<<<<<< HEAD
 
         # To avoid fill the dictionary with repeated lines
         repeated = False
@@ -238,19 +221,7 @@
                                'n_elements': n_elements,
                                'begin': {'tag': btag, 'coord': complex(bx, by)},
                                'end': {'tag': etag, 'coord': complex(ex, ey)}}})
-=======
-        nline = len(d[idx]) - 2
-        d[idx].update(
-            {
-                nline: {
-                    "tag": ltag,
-                    "n_elements": n_elements,
-                    "begin": {"tag": btag, "coord": complex(bx, by)},
-                    "end": {"tag": etag, "coord": complex(ex, ey)},
-                }
-            }
-        )
->>>>>>> 1270f659
+
     return None
 
 
@@ -322,22 +293,7 @@
     stator_list = list()
     stator_list.extend(machine.stator.build_geometry(sym=sym))
     oo = factory.addPoint(0, 0, 0, 0, tag=-1)
-<<<<<<< HEAD
-
-    # Gmsh dictionary format:
-    # { surface_id : { 'tag' : gmsh_surf_id, 'label' : surface_name, 'with_holes': False,
-    #                  line_id : { 'tag' : gmsh_line_id, 'n_elements' : mesh_elements,
-    #                              'begin' : { 'tag' : gmsh_point_id, 'coord' : coordinates},
-    #                              'end' : { 'tag' : gmsh_point_id, 'coord' : coordinates},
-    #                              'cent' : { 'tag' : gmsh_point_id, 'coord' : coordinates}
-    #                            }
-    #                }
-    # }
-    gmsh_dict = {0: {'tag': 0, 'label': 'origin', 'with_holes': False,
-                      1: {'tag': 0, 'n_elements': 1, 'begin': {'tag': oo, 'coord': complex(0.0, 0.0)},
-                          'end': {'tag': None, 'coord': None},
-                          'cent': {'tag': None, 'coord': None}}}}
-=======
+
     gmsh_dict = {
         0: {
             "tag": 0,
@@ -352,7 +308,6 @@
             },
         }
     }
->>>>>>> 1270f659
 
     # Default rotor mesh element size
     mesh_size = machine.rotor.Rext / 25.0
@@ -373,16 +328,10 @@
             if sym == 1 and line.label == "Lamination_Rotor_Yoke_Radius_Int":
                 continue
             n_elem = mesh_dict.get(line.label)
-<<<<<<< HEAD
-            # Gmsh built-in engine does not allow arcs larger than 180deg
-            # so arcs are split into two
-            if isinstance(line, Arc) and (abs(line.get_angle()*180.0/cmath.pi) >= 180.0):
-=======
             if (
                 isinstance(line, Arc)
-                and abs(line.get_angle() * 180.0 / cmath.pi) == 180.0
+                and abs(line.get_angle() * 180.0 / cmath.pi) >= 180.0
             ):
->>>>>>> 1270f659
                 if line.is_trigo_direction == True:
                     arc1 = Arc2(
                         begin=line.get_begin(),
@@ -425,28 +374,23 @@
                         n_elements=n_elem,
                     )
                 else:
-<<<<<<< HEAD
-                    _add_line_to_dict(geo=factory, line=arc1, d=gmsh_dict, idx=nsurf, mesh_size=mesh_size)
-                    _add_line_to_dict(geo=factory, line=arc2, d=gmsh_dict, idx=nsurf, mesh_size=mesh_size)
+                    _add_line_to_dict(
+                        geo=factory,
+                        line=arc1,
+                        d=gmsh_dict,
+                        idx=nsurf,
+                        mesh_size=mesh_size,
+                    )
+                    _add_line_to_dict(
+                        geo=factory,
+                        line=arc2,
+                        d=gmsh_dict,
+                        idx=nsurf,
+                        mesh_size=mesh_size,
+                    )
             elif isinstance(line, Arc) and (abs(line.get_angle()*180.0/cmath.pi) <= tol):
                 # Don't draw anything, this is a circle and usually is repeated ?
                 pass
-=======
-                    _add_line_to_dict(
-                        geo=factory,
-                        line=arc1,
-                        d=gmsh_dict,
-                        idx=nsurf,
-                        mesh_size=mesh_size,
-                    )
-                    _add_line_to_dict(
-                        geo=factory,
-                        line=arc2,
-                        d=gmsh_dict,
-                        idx=nsurf,
-                        mesh_size=mesh_size,
-                    )
->>>>>>> 1270f659
             else:
                 if n_elem is not None:
                     _add_line_to_dict(
@@ -476,8 +420,7 @@
                 continue
             lloop.extend([lvalues["tag"]])
         cloop = factory.addCurveLoop(lloop)
-<<<<<<< HEAD
-        # search for the holes to substrac from rotor lam
+        # search for the holes to substract from rotor lam
         if s_data['label'].find('Lamination_Rotor') != -1:
             ext_lam_loop = cloop
         else:
@@ -495,13 +438,6 @@
                     pass
 
             # Shaft, magnets and magnet pocket surfaces are created
-=======
-        if s_data["label"].find("Lamination_Rotor") != -1:
-            ext_lam_loop = cloop
-        else:
-            if s_data["label"] != "Shaft":
-                lam_and_holes.extend([cloop])
->>>>>>> 1270f659
             if not is_lam_only_R:
                 s_data["tag"] = factory.addPlaneSurface([cloop], tag=-1)
                 pg = model.addPhysicalGroup(2, [s_data["tag"]])
@@ -529,16 +465,12 @@
             mesh_dict.update(user_mesh_dict)
         for line in surf.get_lines():
             n_elem = mesh_dict.get(line.label)
-<<<<<<< HEAD
             # Gmsh built-in engine does not allow arcs larger than 180deg
             # so arcs are split into two
-            if isinstance(line, Arc) and abs(line.get_angle() * 180.0 / cmath.pi) == 180.0:
-=======
             if (
                 isinstance(line, Arc)
                 and abs(line.get_angle() * 180.0 / cmath.pi) == 180.0
             ):
->>>>>>> 1270f659
                 if line.is_trigo_direction == True:
                     arc1 = Arc2(
                         begin=line.get_begin(),
@@ -622,18 +554,11 @@
                 continue
             lloop.extend([lvalues["tag"]])
         cloop = factory.addCurveLoop(lloop)
-<<<<<<< HEAD
         # Winding surfaces are created
         if s_data['label'].find('Lamination_Stator') != -1:
             s_data['tag'] = factory.addPlaneSurface([cloop], tag=-1)
             pg = model.addPhysicalGroup(2, [s_data['tag']])
             model.setPhysicalName(2, pg, s_data['label'])
-=======
-        if s_data["label"].find("Lamination_Stator") != -1:
-            s_data["tag"] = factory.addPlaneSurface([cloop], tag=-1)
-            pg = model.addPhysicalGroup(2, [s_data["tag"]])
-            model.setPhysicalName(2, pg, s_data["label"])
->>>>>>> 1270f659
         else:
             # Stator lamination is built
             if not is_lam_only_S:
