--- conflicted
+++ resolved
@@ -750,16 +750,7 @@
     for surf in sb_list:
         nsurf += 1
         gmsh_dict.update(
-<<<<<<< HEAD
-            {
-                nsurf: {
-                    "tag": None,
-                    "label": surface_label.get(surf.label, "UNKNOWN"),
-                }
-            }
-=======
             {nsurf: {"tag": None, "label": surface_label.get(surf.label, "UNKNOWN"),}}
->>>>>>> 62f1827e
         )
         for line in surf.get_lines():
             n_elem = mesh_dict.get(line.label)
@@ -835,16 +826,7 @@
     for surf in ab_list:
         nsurf += 1
         gmsh_dict.update(
-<<<<<<< HEAD
-            {
-                nsurf: {
-                    "tag": None,
-                    "label": surface_label.get(surf.label, "UNKNOWN"),
-                }
-            }
-=======
             {nsurf: {"tag": None, "label": surface_label.get(surf.label, "UNKNOWN"),}}
->>>>>>> 62f1827e
         )
         for line in surf.get_lines():
             n_elem = mesh_dict.get(line.label)
