--- conflicted
+++ resolved
@@ -800,7 +800,6 @@
             pg = model.addPhysicalGroup(2, [s_data["tag"]])
             model.setPhysicalName(2, pg, s_data["label"])
 
-
     if is_airbox and (not is_lam_only_R) and (not is_lam_only_S):
         ab_list = get_air_box(sym=sym, machine=machine)
     else:
@@ -819,8 +818,8 @@
             # Gmsh built-in engine does not allow arcs larger than 180deg
             # so arcs are split into two
             if (
-                        isinstance(line, Arc)
-                    and abs(line.get_angle() * 180.0 / cmath.pi) >= 180.0
+                isinstance(line, Arc)
+                and abs(line.get_angle() * 180.0 / cmath.pi) >= 180.0
             ):
 
                 rot_dir = 1 if line.get_angle() > 0 else -1
@@ -874,7 +873,6 @@
             pg = model.addPhysicalGroup(2, [s_data["tag"]])
             model.setPhysicalName(2, pg, s_data["label"])
 
-
     # Set boundary conditions in gmsh lines
     for propname in boundary_list:
         bc_id = []
@@ -888,10 +886,8 @@
             pg = model.addPhysicalGroup(1, bc_id)
             model.setPhysicalName(1, pg, propname)
 
-
     factory.synchronize()
 
-<<<<<<< HEAD
     # save mesh or geo file depending on file extension
     filename, file_extension = splitext(path_save)
 
@@ -902,11 +898,6 @@
         gmsh.model.mesh.generate(2)
         gmsh.write(path_save)
 
-=======
-    # Save and close
-    # print("writing", path_save)
-    gmsh.write(path_save)
->>>>>>> fdacbccc
     # gmsh.fltk.run()      # Uncomment to launch Gmsh GUI
     gmsh.finalize()
 
