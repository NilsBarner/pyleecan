--- conflicted
+++ resolved
@@ -77,7 +77,38 @@
 
 
 ############################################
-<<<<<<< HEAD
+# V 1.3.8 => 1.4.0
+# moved yoke_notch to notch (list)
+############################################
+Yoke_Notch_VERSION = "1.4.0"
+
+
+def is_yoke_notch(obj_dict):
+    """Check if the object need to be updated for yoke_notch"""
+    return (
+        "__class__" in obj_dict.keys()
+        and "yoke_notch" in obj_dict.keys()
+        and "notch" in obj_dict.keys()
+        and obj_dict["yoke_notch"]
+    )
+
+
+def move_yoke_notch(obj_dict):
+    """Move all yoke notches to notch property and set notch.is_yoke property to True"""
+    # create notch list if not existent
+    if obj_dict["notch"] is None:
+        obj_dict["notch"] = []
+
+    # move yoke notches to notch property
+    while obj_dict["yoke_notch"]:
+        yoke_notch = obj_dict["yoke_notch"].pop(0)
+        obj_dict["notch"].append(yoke_notch)
+        # set is_bore property to True
+        if isinstance(yoke_notch, dict):
+            yoke_notch["notch_shape"]["is_bore"] = False
+
+
+############################################
 # V 1.3.9 => 1.4.0
 # Introducing OP_matrix object
 ############################################
@@ -124,37 +155,6 @@
         OP_mat_obj.set_OP_matrix(OP_matrix, *arg_list)
         obj_dict["OP_matrix"] = OP_mat_obj
     return obj_dict
-=======
-# V 1.3.8 => 1.4.0
-# moved yoke_notch to notch (list)
-############################################
-Yoke_Notch_VERSION = "1.4.0"
-
-
-def is_yoke_notch(obj_dict):
-    """Check if the object need to be updated for yoke_notch"""
-    return (
-        "__class__" in obj_dict.keys()
-        and "yoke_notch" in obj_dict.keys()
-        and "notch" in obj_dict.keys()
-        and obj_dict["yoke_notch"]
-    )
-
-
-def move_yoke_notch(obj_dict):
-    """Move all yoke notches to notch property and set notch.is_yoke property to True"""
-    # create notch list if not existent
-    if obj_dict["notch"] is None:
-        obj_dict["notch"] = []
-
-    # move yoke notches to notch property
-    while obj_dict["yoke_notch"]:
-        yoke_notch = obj_dict["yoke_notch"].pop(0)
-        obj_dict["notch"].append(yoke_notch)
-        # set is_bore property to True
-        if isinstance(yoke_notch, dict):
-            yoke_notch["notch_shape"]["is_bore"] = False
->>>>>>> 354883ab
 
 
 ############################################
@@ -242,7 +242,12 @@
             "WindingDW2L",
         ]
         or "__class__" in obj_dict.keys()
-        and obj_dict["__class__"] in ["Winding", "WindingUD", "WindingSC",]
+        and obj_dict["__class__"]
+        in [
+            "Winding",
+            "WindingUD",
+            "WindingSC",
+        ]
         and "Npcpp" in obj_dict.keys()
     )
 
@@ -378,18 +383,12 @@
         update_dict["Winding"] = True
         update_dict["HoleUD"] = True
         update_dict["OP"] = True
-<<<<<<< HEAD
         update_dict["OP_matrix"] = True
-=======
         update_dict["Yoke_Notch"] = True
->>>>>>> 354883ab
     else:
         update_dict["Winding"] = is_before_version(WIND_VERSION, file_version)
         update_dict["HoleUD"] = is_before_version(HoleUD_VERSION, file_version)
         update_dict["OP"] = is_before_version(OP_VERSION, file_version)
-<<<<<<< HEAD
         update_dict["OP_matrix"] = is_before_version(OP_MAT_VERSION, file_version)
-=======
         update_dict["Yoke_Notch"] = is_before_version(Yoke_Notch_VERSION, file_version)
->>>>>>> 354883ab
     return update_dict