# -*- coding: utf-8 -*-

from matplotlib.pyplot import subplots
import mpl_toolkits.mplot3d
from numpy import array


def init_fig(fig=None, ax=None, shape="default", is_3d=False):
    """Get all the handle and legend of a figure or initialize them
    (for matplotlib)

    Parameters
    ----------
    fig : Matplotlib.figure.Figure
        The figure to get the handle from (can be None)
    ax : Matplotlib.axes.Axes object
        Axis on which to plot the data
    shape : str
        Shape of the figure: "default" or "rectangle" for 20x10 figure
    is_3d : bool
        3D or 2D figure

    Returns
    -------
    (fig,axes,patch_leg,label_leg): Matplotlib.figure.Figure, matplotlib.axes._subplots.AxesSubplot, patch, string
        Figure handle, Axes Handle, List of legend patches, List of legend label

    """
    if fig is None:
        # Create a new figure with empty legend
        if shape == "rectangle":
            if is_3d:
                fig, axes = subplots(
                    tight_layout=True,
                    figsize=(8, 4),
                    subplot_kw=dict(projection="3d"),
                )
            else:
                fig, axes = subplots(tight_layout=True, figsize=(8, 4))
<<<<<<< HEAD
=======
                axes.set_visible(True)
>>>>>>> de78e8f8
        else:
            if is_3d:
                fig, axes = subplots(
                    tight_layout=True, subplot_kw=dict(projection="3d")
                )
            else:
                fig, axes = subplots(tight_layout=True)
        patch_leg, label_leg = [], []
    else:
        if ax is None:
            axes = fig.axes[0]
        else:
            axes = ax
        if axes.legend_ is None:
            # Empty legend
            patch_leg, label_leg = [], []
        else:
            # Get the symbol and label of all legend entry
            patch_leg = axes.legend_.get_patches()
            label_leg = [t.get_text() for t in axes.legend_.get_texts()]

    return (fig, axes, patch_leg, label_leg)


def init_subplot(fig=None, subplot_index=None, is_3d=False):
    """Initialize subplot (given position or automatic stacking)

    Parameters
    ----------
    fig : Matplotlib.figure.Figure
        The figure to get the handle from (can be None)
    subplot_index : int
        Index of the subplot, or None
    is_3d : bool
        3D or 2D figure

    Returns
    -------
    (fig,ax): Matplotlib.figure.Figure, matplotlib.axes._subplots.AxesSubplot
        Figure handle, Axes Handle

    """
    is_newfig = False
    if fig is None:
        is_newfig = True

    is_autostack = False
    if subplot_index is None:
        is_autostack = True

    (fig, axes, patch_leg, label_leg) = init_fig(fig, shape="rectangle", is_3d=is_3d)

    if not is_newfig and is_autostack:
        n = len(fig.axes)
        for i in range(n):
            fig.axes[i].change_geometry(n, 1, i)
        if is_3d:
            ax = fig.add_subplot(n, 1, n, projection="3d")
        else:
            ax = fig.add_subplot(n, 1, n)
    else:
        if subplot_index is None:
            subplot_index = 0
        ax = fig.axes[subplot_index]

    return fig, ax<|MERGE_RESOLUTION|>--- conflicted
+++ resolved
@@ -37,10 +37,7 @@
                 )
             else:
                 fig, axes = subplots(tight_layout=True, figsize=(8, 4))
-<<<<<<< HEAD
-=======
                 axes.set_visible(True)
->>>>>>> de78e8f8
         else:
             if is_3d:
                 fig, axes = subplots(
