# -*- coding: utf-8 -*-

import matplotlib.pyplot as plt
import mpl_toolkits.mplot3d.art3d as art3d

from ...Functions.init_fig import init_subplot
from ...definitions import config_dict

<<<<<<< HEAD
COLORS = config_dict["color_dict"]["CURVE_COLORS"]
FONT_NAME = "Brandon Text"
=======
COLORS = config_dict["PLOT"]["COLOR_DICT"]["CURVE_COLORS"]

>>>>>>> a36d7e15

def plot_A_3D(
    Xdata,
    Ydata,
    Zdata,
    colormap="RdBu",
    x_min=None,
    x_max=None,
    y_min=None,
    y_max=None,
    z_min=None,
    z_max=None,
    title="",
    xlabel="",
    ylabel="",
    zlabel="",
    xticks=None,
    yticks=None,
    fig=None,
    subplot_index=None,
    is_logscale_x=False,
    is_logscale_y=False,
    is_logscale_z=False,
    is_disp_title=True,
    type="stem",
    save_path=None,
):
    """Plots a 3D graph ("stem", "surf" or "pcolor")

    Parameters
    ----------
    Xdata : ndarray
        array of x-axis values
    Ydata : ndarray
        array of y-axis values
    Zdata : ndarray
        array of z-axis values
    colormap : colormap object
        colormap prescribed by user
    x_min : float
        minimum value for the x-axis (no automated scaling in 3D)
    x_max : float
        maximum value for the x-axis (no automated scaling in 3D)
    y_min : float
        minimum value for the y-axis (no automated scaling in 3D)
    y_max : float
        maximum value for the y-axis (no automated scaling in 3D)
    z_min : float
        minimum value for the z-axis (no automated scaling in 3D)
    z_max : float
        maximum value for the z-axis (no automated scaling in 3D)
    title : str
        title of the graph
    xlabel : str
        label for the x-axis
    ylabel : str
        label for the y-axis
    zlabel : str
        label for the z-axis
    xticks : list
        list of ticks to use for the x-axis
    fig : Matplotlib.figure.Figure
        existing figure to use if is_newfig=False
    subplot_index : int
        index of subplot in which to plot
    is_logscale_x : bool
        boolean indicating if the x-axis must be set in logarithmic scale
    is_logscale_y : bool
        boolean indicating if the y-axis must be set in logarithmic scale
    is_logscale_z : bool
        boolean indicating if the z-axis must be set in logarithmic scale
    is_disp_title : bool
        boolean indicating if the title must be displayed
    type : str
        type of 3D graph : "stem", "surf", "pcolor" or "scatter"
    """

    # Set figure/subplot
    is_3d = False
    if type != "pcolor" and type != "scatter":
        is_3d = True
    fig, ax = init_subplot(fig=fig, subplot_index=subplot_index, is_3d=is_3d)

    # Plot
    if type == "stem":
        for xi, yi, zi in zip(Xdata, Ydata, Zdata):
            line = art3d.Line3D(
                *zip((xi, yi, 0), (xi, yi, zi)),
                linewidth=3.0,
                marker="o",
                markersize=5.0,
                markevery=(1, 1),
                color=COLORS[0]
            )
            ax.add_line(line)
        ax.set_xlim3d(x_max, x_min)
        ax.set_ylim3d(y_min, y_max)
        ax.set_zlim3d(z_min, z_max)
        # set correct angle
        ax.view_init(elev=20.0, azim=45)
        ax.zaxis.set_rotate_label(False)
        ax.set_zlabel(zlabel, rotation=0)
        ax.xaxis.labelpad = 30
        ax.yaxis.labelpad = 30
        ax.zaxis.labelpad = 30
        if xticks is not None:
            ax.xaxis.set_ticks(xticks)
        if yticks is not None:
            ax.yaxis.set_ticks(yticks)
        # white background
        ax.xaxis.pane.fill = False
        ax.yaxis.pane.fill = False
        ax.zaxis.pane.fill = False
        ax.xaxis.pane.set_edgecolor("w")
        ax.yaxis.pane.set_edgecolor("w")
        ax.zaxis.pane.set_edgecolor("w")
        if is_logscale_z:
            ax.zscale("log")
    elif type == "surf":
        ax.plot_surface(Xdata, Ydata, Zdata, cmap=colormap)
        ax.set_xlim3d(x_max, x_min)
        ax.set_ylim3d(y_min, y_max)
        ax.set_zlim3d(z_min, z_max)
        ax.zaxis.set_rotate_label(False)
        ax.set_zlabel(zlabel, rotation=0)
        ax.xaxis.labelpad = 30
        ax.yaxis.labelpad = 30
        ax.zaxis.labelpad = 30
        if xticks is not None:
            ax.xaxis.set_ticks(xticks)
        if yticks is not None:
            ax.yaxis.set_ticks(yticks)
        # white background
        ax.xaxis.pane.fill = False
        ax.yaxis.pane.fill = False
        ax.zaxis.pane.fill = False
        ax.xaxis.pane.set_edgecolor("w")
        ax.yaxis.pane.set_edgecolor("w")
        ax.zaxis.pane.set_edgecolor("w")
        if is_logscale_z:
            ax.zscale("log")
    elif type == "pcolor":
        c = ax.pcolormesh(Xdata, Ydata, Zdata, cmap=colormap, vmin=z_min, vmax=z_max)
        clb = fig.colorbar(c, ax=ax)
        clb.ax.set_title(zlabel, fontsize=18)
        clb.ax.tick_params(labelsize=18)
        if xticks is not None:
            ax.xaxis.set_ticks(xticks)
        if yticks is not None:
            ax.yaxis.set_ticks(yticks)
    elif type == "scatter":
        c = ax.scatter(
            Xdata, Ydata, c=Zdata, marker="s", cmap=colormap, vmin=z_min, vmax=z_max
        )
        clb = fig.colorbar(c, ax=ax)
        clb.ax.set_title(zlabel, fontsize=18)
        clb.ax.tick_params(labelsize=18)
        if xticks is not None:
            ax.xaxis.set_ticks(xticks)
        if yticks is not None:
            ax.yaxis.set_ticks(yticks)

    ax.set_xlabel(xlabel)
    ax.set_ylabel(ylabel)

    if is_logscale_x:
        ax.xscale("log")

    if is_logscale_y:
        ax.yscale("log")

    if is_disp_title:
        ax.set_title(title)

    if is_3d:
        for item in (
            [ax.xaxis.label, ax.yaxis.label, ax.zaxis.label]
            + ax.get_xticklabels()
            + ax.get_yticklabels()
            + ax.get_zticklabels()
        ):
            item.set_fontsize(22)
    else:
        for item in (
            [ax.xaxis.label, ax.yaxis.label]
            + ax.get_xticklabels()
            + ax.get_yticklabels()
        ):
            item.set_fontsize(22)
            item.set_fontname(FONT_NAME)
    ax.title.set_fontsize(24)
    ax.title.set_fontname(FONT_NAME)

    if save_path is not None:
        fig.savefig(save_path)
        plt.close()<|MERGE_RESOLUTION|>--- conflicted
+++ resolved
@@ -6,13 +6,9 @@
 from ...Functions.init_fig import init_subplot
 from ...definitions import config_dict
 
-<<<<<<< HEAD
-COLORS = config_dict["color_dict"]["CURVE_COLORS"]
-FONT_NAME = "Brandon Text"
-=======
 COLORS = config_dict["PLOT"]["COLOR_DICT"]["CURVE_COLORS"]
-
->>>>>>> a36d7e15
+FONT_NAME = config_dict["PLOT"]["FONT_NAME"]
+
 
 def plot_A_3D(
     Xdata,
