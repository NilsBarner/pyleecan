--- conflicted
+++ resolved
@@ -30,7 +30,7 @@
     type_plot=None,
     fund_harm_dict=None,
 ):
-    """Plots a field as a function of one axis
+    """Plots a field as a function of time
 
     Parameters
     ----------
@@ -77,14 +77,11 @@
     fund_harm_dict : dict
         Dict containing axis name as key and frequency/order/wavenumber of fundamental harmonic as value to display fundamental harmonic in red in the fft
 
-<<<<<<< HEAD
-=======
     """
     # Extract arg_list it the function called from another script with *arg_list
     if len(arg_list) == 1 and type(arg_list[0]) == tuple:
         arg_list = arg_list[0]
 
->>>>>>> 91d89374
     # Set plot
     is_show_fig = True if fig is None else False
     (fig, axes, patch_leg, label_leg) = init_fig(fig, shape="rectangle")
@@ -136,16 +133,6 @@
     data_list2 = [data] + data_list
     for i, d in enumerate(data_list2):
         if is_fft:
-<<<<<<< HEAD
-            result = d.get_magnitude_along(args, unit=unit, is_norm=is_norm)
-        else:
-            result = d.get_along(args, unit=unit, is_norm=is_norm)
-        if i == 0:
-            axes_list = result.pop("axes_list")
-            axes_dict_other = result.pop("axes_dict_other")
-        Ydatas.append(result.pop(d.symbol))
-        Xdatas.append(result[list(result)[0]])
-=======
             result = d.get_magnitude_along(arg_list, unit=unit, is_norm=is_norm)
             if i == 0:
                 axes_list = result.pop("axes_list")
@@ -161,7 +148,6 @@
                 result_0 = result
             Ydatas.append(result.pop(d.symbol))
             Xdatas.append(result[list(result)[0]])
->>>>>>> 91d89374
 
     # Find main axis as the axis with the most values
     main_axis = axes_list[0] #max(axes_list, key=lambda x: x.values.size)
@@ -278,10 +264,7 @@
             colors += [curve_colors[i]]
             linestyle_list += [line_styles[i]]
 
-<<<<<<< HEAD
-=======
     # Set colors_list to colors taht has just been built
->>>>>>> 91d89374
     if color_list == []:
         color_list = colors
 
