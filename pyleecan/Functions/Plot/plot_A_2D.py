--- conflicted
+++ resolved
@@ -10,12 +10,8 @@
     Xdata,
     Ydatas,
     legend_list=[""],
-<<<<<<< HEAD
     color_list=[(0, 0, 1, 0.5)],
-=======
-    color_list=["b"],
     linewidth_list=[1],
->>>>>>> 6871a53a
     title="",
     xlabel="",
     ylabel="",
@@ -103,19 +99,10 @@
             ax.plot(
                 Xdata,
                 Ydatas[i],
-<<<<<<< HEAD
-                color=color_list[i],
-                label=legend_list[i],
-                linewidth=3.0,
-            )
-        if xticks is not None:
-            ax.xaxis.set_ticks(xticks)
-=======
                 color_list[i],
                 label=legend_list[i],
                 linewidth=linewidth_list[i],
             )
->>>>>>> 6871a53a
     elif type == "bargraph":
         for i in range(len(Ydatas)):
             width = Xdata[1] - Xdata[0]
