--- conflicted
+++ resolved
@@ -144,13 +144,8 @@
             a_str, t_str, data_list=data_list, unit=unit, is_norm=is_norm
         )
     angle = results["angle"]
-<<<<<<< HEAD
-    if is_deg and int(max(angle)) % 6 == 0:
-        xticks = [i * int(max(angle)) / 6 for i in range(7)]
-=======
     if is_deg and round(max(angle)/6) % 5 == 0:
         xticks = [i * round(max(angle)/6) for i in range(7)]
->>>>>>> b568e0f3
     else:
         xticks = None
     Ydatas = [results[data.symbol]] + [
