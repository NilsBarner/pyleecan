# -*- coding: utf-8 -*-

from numpy import abs as np_abs
from numpy import max as np_max
from numpy import min as np_min
from numpy import real

from ....definitions import config_dict

COLOR_MAP = config_dict["PLOT"]["COLOR_DICT"]["COLOR_MAP"]


def plot_surf_deflection(
    pv_plotter,
    sargs,
    surf_pv,
    vect_field,
    field,
    field_name,
    clim=None,
    factor=None,
    phase=1,
):
    """Plot a vector field as arrow (or glyph) using pyvista plotter.

    Parameters
    ----------
    pv_plotter : pyvista.Plotter
        a pyvista plotting object
    *sargs: list of strings
        List of arguments for the scalar bar
    surf_pv : UnstructuredGrid
        a pyvista surface mesh object
    vect_field : ndaray
        field to plot
    field : ndarray
        a vector field to plot as glyph
    field_name : str
        name of the field
    clim : list
        a list of 2 elements for the limits of the colorbar
    factor : float
        amplitude factor for vector field
    phase : complex
        coefficient to change the phase of the plot

    Returns
    -------
    """

    # Compute colorbar boundaries
    if clim is None:
        clim = [np_min(real(field)), np_max(real(field))]
        if (clim[1] - clim[0]) / clim[1] < 0.01:
            clim[0] = -abs(clim[1])
            clim[1] = abs(clim[1])

    # Compute deformation factor
    if factor is None:
        factor = 0.2 * np_max(np_abs(surf_pv.bounds)) / np_max(np_abs(vect_field))

    # Compute pyvista object
    # Add field to surf
<<<<<<< HEAD
    surf_pv.point_data["field"] = real(vect_field * phase) * factor
    surf_pv.active_vectors_name = "field"
=======
    surf_pv.point_data[field_name] = real(vect_field * phase) * factor
    surf_pv.active_vectors_name = field_name
>>>>>>> c104b0fc

    # Warp by vectors
    surf_warp = surf_pv.warp_by_vector()

    # Add normal field amplitude for colormap
    surf_warp[field_name] = real(field * phase)

    # Plot mesh
    pv_plotter.add_mesh(
        surf_pv, color="grey", opacity=0.7, show_edges=True, edge_color="white"
    )

    # Plot deflection
    pv_plotter.add_mesh(
        surf_warp,
        scalars=field_name,
        opacity=1,
        show_edges=False,
        cmap=COLOR_MAP,
        clim=clim,
        scalar_bar_args=sargs,
    )<|MERGE_RESOLUTION|>--- conflicted
+++ resolved
@@ -61,13 +61,8 @@
 
     # Compute pyvista object
     # Add field to surf
-<<<<<<< HEAD
-    surf_pv.point_data["field"] = real(vect_field * phase) * factor
-    surf_pv.active_vectors_name = "field"
-=======
     surf_pv.point_data[field_name] = real(vect_field * phase) * factor
     surf_pv.active_vectors_name = field_name
->>>>>>> c104b0fc
 
     # Warp by vectors
     surf_warp = surf_pv.warp_by_vector()
