# -*- coding: utf-8 -*-

from .....Functions.Plot.plot_2D_Data import plot_2D_Data as plot_2D_Data_fct
from .....Functions.init_fig import init_fig
from SciDataTool import VectorField

<<<<<<< HEAD
=======

>>>>>>> 1ea5b455

def plot_2D_Data(
    self,
    Data_str,
    *args,
    is_norm=False,
    unit="SI",
    data_list=[],
    component_list=None,
    legend_list=[],
    color_list=[],
    save_path=None,
    y_min=None,
    y_max=None,
    mag_max=None,
    is_auto_ticks=True,
    barwidth=100,
    type_plot=None,
):
    """Plots a field as a function of time

    Parameters
    ----------
    self : Output
        an Output object
    Data_str : str
        name of the Data Object to plot (e.g. "mag.Br")
    *args : list of str
        arguments to specify which axes to plot
    is_norm : bool
        boolean indicating if the field must be normalized
    unit : str
        unit in which to plot the field
    data_list : list
        list of Data objects to compare
    component_list : list
        list of component names to plot in separate figures
    legend_list : list
        list of legends to use for each Data object (including reference one) instead of data.name
    color_list : list
        list of colors to use for each Data object
    save_path : str
        path and name of the png file to save
    y_min : float
        minimum value for the y-axis
    y_max : float
        maximum value for the y-axis
    mag_max : float
        maximum alue for the y-axis of the fft
    is_auto_ticks : bool
        in fft, adjust ticks to freqs (deactivate if too close)
    """

    # Get Data object names
    phys = getattr(self, Data_str.split(".")[0])
    data = getattr(phys, Data_str.split(".")[1])    
    

    # Call the plot function
    if isinstance(data, VectorField):
        if component_list is None:  # default: extract all components
            component_list = data.components.keys()
        for i, comp in enumerate(component_list):
            (fig, axes, patch_leg, label_leg) = init_fig(None, shape="rectangle")
            
            if save_path is not None:
                save_path_comp=save_path.split(".")[0]  + "_" + comp + "." + save_path.split(".")[1]
            else:                
                save_path_comp=None
                
            plot_2D_Data_fct(
                data.components[comp],
                args,
                is_norm=is_norm,
                unit=unit,
                data_list=[dat.components[comp] for dat in data_list],
                legend_list=legend_list,
                color_list=color_list,
                save_path=save_path_comp,
                y_min=y_min,
                y_max=y_max,
                is_auto_ticks=is_auto_ticks,
                fig=fig,
                barwidth=barwidth,
                type_plot=type_plot,
            )
            fig.show()

    else:
        (fig, axes, patch_leg, label_leg) = init_fig(None, shape="rectangle")
        plot_2D_Data_fct(
            data,
            args,
            is_norm=is_norm,
            unit=unit,
            data_list=data_list,
            legend_list=legend_list,
            color_list=color_list,
            save_path=save_path,
            y_min=y_min,
            y_max=y_max,
            mag_max=mag_max,
            is_auto_ticks=is_auto_ticks,
            fig=fig,
            barwidth=barwidth,
            type_plot=type_plot,
        )
        fig.show()
<|MERGE_RESOLUTION|>--- conflicted
+++ resolved
@@ -4,10 +4,6 @@
 from .....Functions.init_fig import init_fig
 from SciDataTool import VectorField
 
-<<<<<<< HEAD
-=======
-
->>>>>>> 1ea5b455
 
 def plot_2D_Data(
     self,
@@ -63,8 +59,7 @@
 
     # Get Data object names
     phys = getattr(self, Data_str.split(".")[0])
-    data = getattr(phys, Data_str.split(".")[1])    
-    
+    data = getattr(phys, Data_str.split(".")[1])
 
     # Call the plot function
     if isinstance(data, VectorField):
@@ -72,12 +67,14 @@
             component_list = data.components.keys()
         for i, comp in enumerate(component_list):
             (fig, axes, patch_leg, label_leg) = init_fig(None, shape="rectangle")
-            
+
             if save_path is not None:
-                save_path_comp=save_path.split(".")[0]  + "_" + comp + "." + save_path.split(".")[1]
-            else:                
-                save_path_comp=None
-                
+                save_path_comp = (
+                    save_path.split(".")[0] + "_" + comp + "." + save_path.split(".")[1]
+                )
+            else:
+                save_path_comp = None
+
             plot_2D_Data_fct(
                 data.components[comp],
                 args,
@@ -115,4 +112,4 @@
             barwidth=barwidth,
             type_plot=type_plot,
         )
-        fig.show()
+        fig.show()