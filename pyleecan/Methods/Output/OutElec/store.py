import numpy as np

from SciDataTool import DataFreq, Data1D


def store(self, out_dict):
    """Store the standard outputs of Electrical that are temporarily in out_dict as arrays into OutElec as Data object

    Parameters
    ----------
    self : OutElec
        the OutElec object to update
    out_dict : dict
        Dict containing all electrical quantities that have been calculated in EEC
    out_dict_harm : dict
        Dict containing harmonic quantities that have been calculated in EEC

    """

    output = self.parent
    machine = output.simu.machine

    # Store Id, Iq, Ud, Uq in OP
    self.OP.set_Id_Iq(Id=out_dict["Id"], Iq=out_dict["Iq"])
    self.OP.set_Ud_Uq(Ud=out_dict["Ud"], Uq=out_dict["Uq"])

    self.Pj_losses = out_dict["Pj_losses"]
    self.Tem_av = out_dict["Tem_av"]
    self.Pem_av = out_dict["Pem_av"]
    self.P_useful = self.Pem_av - self.Pj_losses
    self.get_Jrms_max()

<<<<<<< HEAD
    if "Ir" in out_dict and self.OP.get_slip() > 0:
=======
    if "Ir" in out_dict and self.OP.get_slip() != 0:
        output = self.parent
>>>>>>> 8b6e78fa
        # Calculate rotor currents for each bar
        p = machine.get_pole_pair_number()
        Zr = machine.rotor.get_Zs()
        rotor_lab = machine.rotor.get_label()
        Phase = self.axes_dict["phase_" + rotor_lab]

        Time = self.axes_dict["time"]

        angle_bars = Phase.get_values(is_smallestperiod=True)

        phase_dir = output.elec.phase_dir
        d_angle = machine.stator.comp_angle_d_axis()

        # Get rotor current fundamental given by EEC
        if phase_dir == -1:
            Ir_fund = np.conj(out_dict["Ir"])
        else:
            Ir_fund = out_dict["Ir"]
        # Get phase angle of stator mmf fundamental
        phimax = 2 * np.pi - p * d_angle
        # Mechanical phase of first bar: q-axis phase + half of rotor slot pitch
        PhiMech = phimax + np.pi / 2 + p * np.pi / Zr

        Ir_val = np.zeros((2, angle_bars.size), dtype=complex)
        Ir_val[1, :] = Ir_fund * np.exp(-phase_dir * 1j * (p * angle_bars + PhiMech))

        felec_rot = self.OP.get_felec() * self.OP.get_slip()

        norm_freq = dict()
        if Time.normalizations is not None and len(Time.normalizations) > 0:
            for key, val in Time.normalizations.items():
                norm_freq[key] = val.copy()

        Freqs = Data1D(
            name="freqs",
            symbol="",
            unit="Hz",
            values=np.array([0, felec_rot]),
            normalizations=norm_freq,
        )

        self.Ir = DataFreq(
            name="Rotor current",
            unit="A",
            symbol="Ir",
            axes=[Freqs, Phase],
            values=Ir_val,
        )

        # Ir = self.Ir.get_data_along(
        #     "time=axis_data",
        #     "phase[smallestperiod]",
        #     axis_data={"time": Time.get_values()},
        # )

        # Ir.plot_3D_Data("time", "phase", is_shading_flat=True)

    if "Is_PWM" in out_dict:
        # Merge current PWM harmonics with fundamental current
        # Get PWM current from out_dict
        Is_PWM = out_dict.pop("Is_PWM")

        # Merge Spectrums
        # Get fundamental current spectrum
        Is = self.get_Is(is_freq=True)
        Is_fund = Is.get_along("freqs=" + str(self.OP.felec), "phase")[Is.symbol]
        # Get PWM frequency vector
        freqs = Is_PWM.axes[0].get_values()
        Ifund = np.where(np.abs(freqs - self.OP.felec) < 1e-4)[0]
        if Ifund.size == 0:
            # Add felec at the first place
            freqs = np.insert(freqs, 0, self.OP.felec, axis=0)
            # Add fundamental values
            Is_val = np.insert(Is_PWM.values, 0, Is_fund, axis=0)
            # Store values in Is
            Isort = np.argsort(freqs)
            Is.axes[0].values = freqs[Isort]
            Is.values = Is_val[Isort, :]
        else:
            # felec already in frequency axis, simply add fundamenal values
            Is.axes[0].values = freqs
            Is_PWM.values[Ifund, :] += Is_fund
            Is.values = Is_PWM.values

        # Store current in OutElec
        self.Is = Is<|MERGE_RESOLUTION|>--- conflicted
+++ resolved
@@ -30,12 +30,7 @@
     self.P_useful = self.Pem_av - self.Pj_losses
     self.get_Jrms_max()
 
-<<<<<<< HEAD
-    if "Ir" in out_dict and self.OP.get_slip() > 0:
-=======
     if "Ir" in out_dict and self.OP.get_slip() != 0:
-        output = self.parent
->>>>>>> 8b6e78fa
         # Calculate rotor currents for each bar
         p = machine.get_pole_pair_number()
         Zr = machine.rotor.get_Zs()
