import numpy as np
import matplotlib.pyplot as plt
from ....Classes.OptiObjective import OptiObjective
from ....Methods.Output.XOutput import _get_symbol_data_


def plot_pareto(
    self,
    x_symbol,
    y_symbol,
    c_symbol=None,
    cmap=None,
    ax=None,
    title=None,
    grid=False,
    is_show_fig=True,
    save_path=None,
):
    """Plot the pareto front for 2 objective functions

    Parameters
    ----------
    self : XOutput
    x_symbol : str
        symbol of the first objective function
    y_symbol: str
        symbol of the second objective function
<<<<<<< HEAD

=======
    c_symbol: str
        optional symbol to set the plot colors
    cmap: colormap
        optional colormap
    is_show_fig : bool
        True to show figure after plot
    save_path : str
        full path of the png file where the figure is saved if save_path is not None
>>>>>>> d5b84017
    """

    # Pyleecan colors
    pyleecan_color = (230 / 255, 175 / 255, 0)

    # Gather fitness results
    data = [
        val.result
        for _, val in self.xoutput_dict.items()
        if isinstance(val, OptiObjective)
    ]
    fitness = np.array(data).T

    # Get fitness values and ngen
    is_valid = np.array(self["is_valid"].result)
    # ngen = np.array(self["ngen"].result)  # unused

    design_var_list = [pe.value for pe in self.paramexplorer_list]
    design_var = np.array(design_var_list).T

    # Keep only valid values
    indx = np.where(is_valid)
    fitness = fitness[indx]
    # ngen = ngen[indx]   # unused
    design_var = design_var[indx]

    # get data and labels
    x_values, x_label = _get_symbol_data_(self, x_symbol, indx)
    y_values, y_label = _get_symbol_data_(self, y_symbol, indx)

    # Get pareto front
    pareto = fitness

    # Get dominated values
    idx_non_dom = list(range(len(pareto)))
    N = len(pareto)
    for i in range(N):
        for j in idx_non_dom:
            if all(pareto[j] <= pareto[i]) and any(pareto[j] < pareto[i]):
                idx_non_dom.remove(i)
                break

    pareto = pareto[idx_non_dom]
    design_var_values = design_var[idx_non_dom]

    # Write annotations
    legend_annot = []

    design_var_symbols = [pe.symbol for pe in self.paramexplorer_list]

    for idx, sim in enumerate(design_var_values.tolist()):
        legend = f"Individual Nr. {indx[0][idx_non_dom[idx]]}\n"
        for ii, symbol in enumerate(design_var_symbols):
            legend += "{:11.10}=".format(symbol)  # sim[d_var])
            if isinstance(sim[ii], float):
                legend += " {:3.3e}\n".format(sim[ii])
            else:
                legend += "{:>11.10}\n".format(str(sim[ii]))
        legend_annot.append(legend[:-1])
    if ax is None:
        fig, ax = plt.subplots()
        return_ax = False
    else:
        return_ax = True
        fig = ax.get_figure()

    if c_symbol is None:
        colors = pyleecan_color
    else:
        # get the color data
        c_values, _ = _get_symbol_data_(self, c_symbol, indx)
        colors = c_values[idx_non_dom][:, np.newaxis]

    if cmap is None:
        cmap = plt.cm.jet

    # Plot Pareto front
    sc = ax.scatter(
        x_values[idx_non_dom][:, np.newaxis],
        y_values[idx_non_dom][:, np.newaxis],
        # facecolors=colors,
        c=colors,
        edgecolors=(0.35, 0.35, 0.35),
        label="Pareto Front",
        cmap=cmap,
    )
    # Add legend
    if c_symbol is not None:
        legend1 = ax.legend(*sc.legend_elements(), loc="upper right", title=c_symbol)
        ax.add_artist(legend1)

    ax.autoscale(1, 1)

    ax.set_title("Pareto Front")
    ax.set_xlabel(x_label)
    ax.set_ylabel(y_label)

    if grid:
        ax.set_axisbelow(True)
        ax.grid()

    # Add anotations in the plot see https://stackoverflow.com/a/47166787
    annot = ax.annotate(
        "",
        xy=(0, 0),
        xytext=(20, 20),
        textcoords="offset points",
        bbox=dict(boxstyle="round", fc="w"),
        arrowprops=dict(arrowstyle="->"),
    )
    annot.set_visible(False)

    def update_annot(ind):
        """ Update annotation """
        # Get ind position
        pos = sc.get_offsets()[ind["ind"][0]]
        annot.xy = pos

        # Set the annotation
        annot.set_text(legend_annot[ind["ind"][0]])
        annot.get_bbox_patch().set_facecolor(pyleecan_color)
        annot.get_bbox_patch().set_alpha(0.4)

    def hover(event):
        # Check if annotation is visible
        vis = annot.get_visible()

        if event.inaxes == ax:
            cont, ind = sc.contains(event)
            if cont:
                update_annot(ind)
                annot.set_visible(True)
                fig.canvas.draw_idle()
            else:
                if vis:
                    annot.set_visible(False)
                    fig.canvas.draw_idle()

    fig.canvas.mpl_connect("motion_notify_event", hover)

    if save_path is not None:
        fig.savefig(save_path)
        plt.close()

    if is_show_fig:
        fig.show()

    if return_ax:
        return ax
    else:
        fig.show()<|MERGE_RESOLUTION|>--- conflicted
+++ resolved
@@ -25,9 +25,6 @@
         symbol of the first objective function
     y_symbol: str
         symbol of the second objective function
-<<<<<<< HEAD
-
-=======
     c_symbol: str
         optional symbol to set the plot colors
     cmap: colormap
@@ -36,7 +33,6 @@
         True to show figure after plot
     save_path : str
         full path of the png file where the figure is saved if save_path is not None
->>>>>>> d5b84017
     """
 
     # Pyleecan colors
