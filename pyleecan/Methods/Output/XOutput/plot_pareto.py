import numpy as np
import matplotlib.pyplot as plt
from ....Classes.DataKeeper import DataKeeper


def plot_pareto(
    self, x_symbol, y_symbol, c_symbol=None, cmap=None, ax=None, title=None
):
    """Plot the pareto front for 2 objective functions

    Parameters
    ----------
    self : XOutput
    x_symbol : str
        symbol of the first objective function
    y_symbol: str
        symbol of the second objective function
<<<<<<< HEAD
=======
    c_symbol: str
        optional symbol to set the plot colors
    cmap: colormap
        optional colormap
>>>>>>> 857c4f08

    """

    # Pyleecan colors
    pyleecan_color = (230 / 255, 175 / 255, 0)

    idx = 0

    # Gather fitness results
    data = [
        val.result
        for _, val in self.xoutput_dict.items()
        if isinstance(val, DataKeeper)
    ]
    fitness = np.array(data).T

    # Get fitness values and ngen
    is_valid = np.array(self["is_valid"].result)
    ngen = np.array(self["ngen"].result)

    design_var_list = [pe.value for pe in self.paramexplorer_list]
    design_var = np.array(design_var_list).T

    # Keep only valid values
    indx = np.where(is_valid)
    fitness = fitness[indx]
    ngen = ngen[indx]
    design_var = design_var[indx]

    # Get x_data
    if x_symbol in self.keys():  # DataKeeper
        x_data = self[x_symbol]
        x_values = np.array(x_data.result)[indx]
    else:  # ParamSetter
        x_data = self.get_paramexplorer(x_symbol)
        x_values = np.array(x_data.value)[indx]

    # x_label definition
    x_label = x_symbol
    if x_data.unit not in ["", None]:
        x_label += " [{}]".format(x_data.unit)

    # Get y_data
    if y_symbol in self.keys():  # DataKeeper
        y_data = self[y_symbol]
        y_values = np.array(y_data.result)[indx]
    else:  # ParamSetter
        y_data = self.get_paramexplorer(y_symbol)
        y_values = np.array(y_data.value)[indx]

    # y_label definition
    y_label = y_symbol
    if y_data.unit not in ["", None]:
        y_label += " [{}]".format(y_data.unit)

    # Get pareto front
    pareto = fitness

    # Get dominated values
    idx_non_dom = list(range(len(pareto)))
    N = len(pareto)
    for i in range(N):
        for j in idx_non_dom:
            if all(pareto[j] <= pareto[i]) and any(pareto[j] < pareto[i]):
                idx_non_dom.remove(i)
                break

    pareto = pareto[idx_non_dom]
    design_var_values = design_var[idx_non_dom]

    # Write annotations
    legend_annot = []

    design_var_symbols = [pe.symbol for pe in self.paramexplorer_list]

    for idx, sim in enumerate(design_var_values.tolist()):
        legend = f"Individual Nr. {idx_non_dom[idx]}\n"
        for ii, symbol in enumerate(design_var_symbols):
            legend += "{:11.10}=".format(symbol)  # sim[d_var])
            if isinstance(sim[ii], float):
                legend += " {:3.3e}\n".format(sim[ii])
            else:
                legend += "{:>11.10}\n".format(str(sim[ii]))
        legend_annot.append(legend[:-1])
    if ax is None:
        fig, ax = plt.subplots()
        return_ax = False
    else:
        return_ax = True
        fig = ax.get_figure()

    if c_symbol is None:
        colors = pyleecan_color
    else:
        # Get c_data
        if c_symbol in self.keys():  # DataKeeper
            c_data = self[c_symbol]
            c_values = np.array(c_data.result)[indx]
        else:  # ParamSetter
            c_data = self.get_paramexplorer(c_symbol)
            c_values = np.array(c_data.value)[indx]
        colors = c_values[idx_non_dom][:, np.newaxis]

    if cmap is None:
        cmap = plt.cm.jet

    # Plot Pareto front
    sc = ax.scatter(
        x_values[idx_non_dom][:, np.newaxis],
        y_values[idx_non_dom][:, np.newaxis],
        # facecolors=colors,
        c=colors,
        edgecolors=(0.35, 0.35, 0.35),
        label="Pareto Front",
        cmap=cmap,
    )
    # Add legend
    if c_symbol is not None:
        legend1 = ax.legend(*sc.legend_elements(), loc="upper right", title=c_symbol)
        ax.add_artist(legend1)

    ax.autoscale(1, 1)

    ax.set_title("Pareto Front")
    ax.set_xlabel(x_label)
    ax.set_ylabel(y_label)

    # Add anotations in the plot see https://stackoverflow.com/a/47166787
    annot = ax.annotate(
        "",
        xy=(0, 0),
        xytext=(20, 20),
        textcoords="offset points",
        bbox=dict(boxstyle="round", fc="w"),
        arrowprops=dict(arrowstyle="->"),
    )
    annot.set_visible(False)

    def update_annot(ind):
        """ Update annotation """
        # Get ind position
        pos = sc.get_offsets()[ind["ind"][0]]
        annot.xy = pos

        # Set the annotation
        annot.set_text(legend_annot[ind["ind"][0]])
        annot.get_bbox_patch().set_facecolor(pyleecan_color)
        annot.get_bbox_patch().set_alpha(0.4)

    def hover(event):
        # Check if annotation is visible
        vis = annot.get_visible()

        if event.inaxes == ax:
            cont, ind = sc.contains(event)
            if cont:
                update_annot(ind)
                annot.set_visible(True)
                fig.canvas.draw_idle()
            else:
                if vis:
                    annot.set_visible(False)
                    fig.canvas.draw_idle()

    fig.canvas.mpl_connect("motion_notify_event", hover)

    if return_ax:
        return ax
    else:
        fig.show()<|MERGE_RESOLUTION|>--- conflicted
+++ resolved
@@ -15,13 +15,10 @@
         symbol of the first objective function
     y_symbol: str
         symbol of the second objective function
-<<<<<<< HEAD
-=======
     c_symbol: str
         optional symbol to set the plot colors
     cmap: colormap
         optional colormap
->>>>>>> 857c4f08
 
     """
 
