--- conflicted
+++ resolved
@@ -28,11 +28,7 @@
 
     # Store airgap flux as VectorField object
     # Axes for each airgap flux component
-<<<<<<< HEAD
-    axis_list = [Time, axes_dict["angle"]]
-=======
-    axis_list = [Time, axes_dict["Angle"], axes_dict["z"]]
->>>>>>> f24a8d71
+    axis_list = [Time, axes_dict["angle"], axes_dict["z"]]
     # Create VectorField with empty components
     self.B = VectorField(
         name="Airgap flux density",
@@ -74,13 +70,8 @@
             name="Electromagnetic torque per slice",
             unit="N",
             symbol="T_{em}",
-<<<<<<< HEAD
-            axes=[axes_dict["time_Tem"]],
-            values=Tem,
-=======
-            axes=[axes_dict["Time_Tem"], axes_dict["z"]],
+            axes=[axes_dict["time_Tem"], axes_dict["z"]],
             values=out_dict.pop("Tem"),
->>>>>>> f24a8d71
         )
 
         # Integrate over slice axis to get overall torque (in Newton meter)
