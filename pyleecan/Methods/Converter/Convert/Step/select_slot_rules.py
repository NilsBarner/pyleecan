--- conflicted
+++ resolved
@@ -42,12 +42,9 @@
     elif isinstance(slot, SlotW23):
         self.add_rule_slotW23(is_stator)
     elif isinstance(slot, SlotW29):
-<<<<<<< HEAD
         self.add_rule_slotW29(is_stator)
+
 
     if wedge == 1:
         self.machine.stator.slot.wedge_mat = Material()
-        self.select_material_rules("machine.stator.slot.wedge_mat")
-=======
-        self.add_rule_slotW29(is_stator)
->>>>>>> f24b4bc9
+        self.select_material_rules("machine.stator.slot.wedge_mat")