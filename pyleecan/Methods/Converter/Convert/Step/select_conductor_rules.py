--- conflicted
+++ resolved
@@ -1,5 +1,6 @@
 from .....Classes.CondType12 import CondType12
 from .....Classes.CondType11 import CondType11
+
 
 
 def select_conductor_rules(self, is_stator):
@@ -31,8 +32,10 @@
 
     elif isinstance(conductor, CondType11):
         self.add_rule_condtype11(is_stator)
+	
+	else:
+        raise TypeError("Error type of conductor doesn't exist")
 
-<<<<<<< HEAD
     if is_stator:
         self.select_material_rules("machine.stator.winding.conductor.cond_mat")
         self.get_logger().info("Insulator material, Not Implemented")
@@ -41,8 +44,4 @@
     else:
         self.select_material_rules("machine.rotor.winding.conductor.cond_mat")
         # self.select_material_rules("machine.rotor.winding.conductor.ins_mat")
-        self.get_logger().info("Insulator material, Not Implemented")
-=======
-    else:
-        raise TypeError("Error type of conductor doesn't exist")
->>>>>>> 99c061d9
+        self.get_logger().info("Insulator material, Not Implemented")