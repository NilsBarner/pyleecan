--- conflicted
+++ resolved
@@ -33,11 +33,24 @@
     else:
         self.convert_hole_to_P()
 
+    # The counter solve the case where self.machine.rotor.hole = [HoleM62, HoleM57, HoleM62]
     hole_id = 0
     for hole in self.machine.rotor.hole:
+        # Ensure that all the added rules are for the same slot type
+        if not isinstance(hole, hole[0].__class__):
+            continue
+
         # add the correct rule depending on the hole
-<<<<<<< HEAD
-        if isinstance(hole, HoleM52):
+        if isinstance(hole, HoleM62):
+            self.add_rule_holeM62(hole_id)
+
+        elif isinstance(hole, HoleM63):
+            self.add_rule_holeM63(hole_id)
+
+        elif isinstance(hole, HoleM61):
+            self.add_rule_holeM61(hole_id)
+
+        elif isinstance(hole, HoleM52):
             self.add_rule_holeM52(hole_id)
 
         elif isinstance(hole, HoleM57):
@@ -45,41 +58,8 @@
 
         elif isinstance(hole, HoleM60):
             self.add_rule_holeM60(hole_id)
-=======
-        if not isinstance(hole, hole[0].__class__):
-            continue
-
-        if isinstance(hole, HoleM62):
-            self.add_rule_holeM62(hole_id)
-
-        elif isinstance(hole, HoleM63):
-            self.add_rule_holeM63(hole_id)
->>>>>>> 9b154a81
-
-        elif isinstance(hole, HoleM61):
-            self.add_rule_holeM61(hole_id)
-
-<<<<<<< HEAD
-        elif isinstance(hole, HoleM62):
-            if hole.W0_is_rad:
-                self.add_rule_holeM62_radial(hole_id)
-            else:
-                self.add_rule_holeM62(hole_id)
-
-        elif isinstance(hole, HoleM63):
-            if hole.top_flat:
-                self.add_rule_holeM63_top_flat(hole_id)
-            else:
-                self.add_rule_holeM63(hole_id)
-=======
-        elif isinstance(hole, HoleM52):
-            self.add_rule_holeM52(hole_id)
-
-        elif isinstance(hole, HoleM60):
-            self.add_rule_holeM60(hole_id)
 
         elif isinstance(hole, HoleM57):
             self.add_rule_holeM57(hole_id)
 
-        hole_id += 1
->>>>>>> 9b154a81
+        hole_id += 1