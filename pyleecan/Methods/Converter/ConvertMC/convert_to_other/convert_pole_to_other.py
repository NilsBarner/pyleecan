--- conflicted
+++ resolved
@@ -27,11 +27,7 @@
 
     else:
         raise NotImplementedError(
-<<<<<<< HEAD
-            f"Type of pole {pole_type.__class__.__name__} has not equivalent or has not implement"
-=======
-            f"Type of pole {pole_type} has not equivalent or has not been implementated"
->>>>>>> 49d213fb
+            f"Type of pole {pole_type.__class__.__name__} has not equivalent or has not been implementated"
         )
 
     # writting in dict
