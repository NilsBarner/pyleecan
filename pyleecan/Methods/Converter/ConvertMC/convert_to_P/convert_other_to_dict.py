from os.path import join, isfile
from numpy import pi


def convert_other_to_dict(self, file_path):
    """convert file .mot into dict and creation other_unit_dict

    Parameters
    ----------
    self : ConvertMC
        A ConvertMC object
    file_path : str
        Path to the file to convert

    Returns
    ----------
    other_dict: dict
        dict with param present in file .mot without unit
    other_unit_dict : dict
        dict with unit to make conversion (key: unit family, value: factor)
    """

    list_path = file_path.split(".")
    if not list_path[-1] == "mot":
        raise NameError("The file is not a .mot, please select a .mot to convert")
    if not isfile(file_path):
        raise ValueError(f"Error: This file doesn't exist: {file_path}")
    else:
<<<<<<< HEAD
        file = open(join(file_path, file_path))

    ####
    # .mot files are organized as follow:
    # the file is compose different part, with a title into [], and after a list of value, after restart an other part, we have a space
    # to example
    # [Dimensions]
    # Stator_Lam_Dia=130
    # Stator_Bore=80
    # Airgap=1

    # [Design_Options]
    # BPM_Rotor=Surface_Radial
    # Top_Bar=Round
    # Bottom_Bar=Rectangular
    ####

    ####
    # other_dict = {
    #   [Dimensions] = {
    #        Stator_Lam_Dia : 130
    #        Stator_Bore : 80
    #        Airgap : 1
    #       }
    #
    #   [Design_Options] = {
    #       BPM_Rotor : Surface_Radial
    #       Top_Bar : Round
    #       Bottom_Bar : Rectangular
    #       }
    # }
    ####

    other_dict = {}
    for line in file:
        # if the float is writte with "," ex :1,26   ti do conversion we need to have float writte with point ex 1.26
        line = line.replace(",", ".")
        # deleted \n in line
        line = line.strip("\n")
        # separation different part like .mot
        if line[:1] == "[":
            temp_dict = {}
            other_dict[line] = temp_dict
        elif line == "":
            pass

        else:
            # lb = line before =
            lb = line.split("=")
            value = lb[1]

            # changement type after equal (value)
            if isint(value):
                value = int(value)
            elif value == ("True"):
                value = True
            elif value == ("False"):
                value = False
            elif isfloat(value):
                value = float(value)

            if value == (""):
                pass
            else:
                temp_dict[lb[0]] = value

    # Extract unit dict
    other_unit_dict_temp = other_dict["[Units]"]
    other_unit_dict = {}

    # set length
    unit = other_unit_dict_temp["Units_Length"]
    if unit == "mm":
        other_unit_dict["m"] = 0.001
        # we want to have m so we need to multiply by 0.001
    elif unit == "m":
        other_unit_dict["m"] = 1

    other_unit_dict["rad"] = 1
    other_unit_dict["deg"] = pi / 180

    pole_number = other_dict["[Dimensions]"]["Pole_Number"]

    other_unit_dict["ED"] = (2 / pole_number) * (pi / 180)
    # we want to have rad so we need to multiply by 2/pole_number
    other_unit_dict[None] = 1  # No unit => No scale
    other_unit_dict[""] = 1  # No unit => No scale
    other_unit_dict["-"] = 1  # No unit => No scale
    other_unit_dict["[]"] = 1  # No unit => No scale

    self.other_dict = other_dict
    self.other_unit_dict = other_unit_dict
    file.close()
=======
        with open(join(file_path, file_path)) as file:
            ####
            # .mot files are organized as follow:
            # the file is compose different part, with a title into [], and after a list of value, after restart an other part, we have a space
            # Example :
            # [Dimensions]
            # Stator_Lam_Dia=130
            # Stator_Bore=80
            # Airgap=1

            # [Design_Options]
            # BPM_Rotor=Surface_Radial
            # Top_Bar=Round
            # Bottom_Bar=Rectangular
            ####

            ####
            # other_dict = {
            #   [Dimensions] = {
            #        Stator_Lam_Dia : 130
            #        Stator_Bore : 80
            #        Airgap : 1
            #       }
            #
            #   [Design_Options] = {
            #       BPM_Rotor : Surface_Radial
            #       Top_Bar : Round
            #       Bottom_Bar : Rectangular
            #       }
            # }
            ####

            other_dict = {}
            for line in file:
                # deleted \n in line
                line = line.strip("\n")
                # separation different part like .mot
                if line == "":
                    pass
                elif line[0] == "[":
                    temp_dict = {}
                    other_dict[line] = temp_dict

                else:
                    # lb = line before =
                    lb = line.split("=")
                    value = lb[1]

                    # changement type after equal (value)
                    if isint(value):
                        value = int(value)
                    elif value == "True":
                        value = True
                    elif value == ("False"):
                        value = False
                    elif isfloat(value):
                        value = float(value)

                    if value == (""):
                        pass
                    else:
                        temp_dict[lb[0]] = value

            # Extract unit dict
            other_unit_dict_temp = other_dict["[Units]"]
            other_unit_dict = {}

            # set length
            unit = other_unit_dict_temp["Units_Length"]
            if unit == "mm":
                other_unit_dict["m"] = 0.001
                # we want to have m so we need to multiply by 0.001
            elif unit == "m":
                other_unit_dict["m"] = 1

            other_unit_dict["rad"] = 1
            other_unit_dict["deg"] = pi / 180

            pole_number = other_dict["[Dimensions]"]["Pole_Number"]

            other_unit_dict["ED"] = (2 / pole_number) * (pi / 180)
            # we want to have rad so we need to multiply by 2/pole_number
            other_unit_dict[None] = 1  # No unit => No scale
            other_unit_dict[""] = 1  # No unit => No scale
            other_unit_dict["-"] = 1  # No unit => No scale
            other_unit_dict["[]"] = 1  # No unit => No scale

            self.other_dict = other_dict
            self.other_unit_dict = other_unit_dict
            file.close()
>>>>>>> a33283f2


# conversion str in float
def isfloat(str):
    try:
        float(str)
        return True
    except ValueError:
        return False


# conversion str in int
def isint(str):
    try:
        int(str)
        return True
    except ValueError:
        return False<|MERGE_RESOLUTION|>--- conflicted
+++ resolved
@@ -26,101 +26,6 @@
     if not isfile(file_path):
         raise ValueError(f"Error: This file doesn't exist: {file_path}")
     else:
-<<<<<<< HEAD
-        file = open(join(file_path, file_path))
-
-    ####
-    # .mot files are organized as follow:
-    # the file is compose different part, with a title into [], and after a list of value, after restart an other part, we have a space
-    # to example
-    # [Dimensions]
-    # Stator_Lam_Dia=130
-    # Stator_Bore=80
-    # Airgap=1
-
-    # [Design_Options]
-    # BPM_Rotor=Surface_Radial
-    # Top_Bar=Round
-    # Bottom_Bar=Rectangular
-    ####
-
-    ####
-    # other_dict = {
-    #   [Dimensions] = {
-    #        Stator_Lam_Dia : 130
-    #        Stator_Bore : 80
-    #        Airgap : 1
-    #       }
-    #
-    #   [Design_Options] = {
-    #       BPM_Rotor : Surface_Radial
-    #       Top_Bar : Round
-    #       Bottom_Bar : Rectangular
-    #       }
-    # }
-    ####
-
-    other_dict = {}
-    for line in file:
-        # if the float is writte with "," ex :1,26   ti do conversion we need to have float writte with point ex 1.26
-        line = line.replace(",", ".")
-        # deleted \n in line
-        line = line.strip("\n")
-        # separation different part like .mot
-        if line[:1] == "[":
-            temp_dict = {}
-            other_dict[line] = temp_dict
-        elif line == "":
-            pass
-
-        else:
-            # lb = line before =
-            lb = line.split("=")
-            value = lb[1]
-
-            # changement type after equal (value)
-            if isint(value):
-                value = int(value)
-            elif value == ("True"):
-                value = True
-            elif value == ("False"):
-                value = False
-            elif isfloat(value):
-                value = float(value)
-
-            if value == (""):
-                pass
-            else:
-                temp_dict[lb[0]] = value
-
-    # Extract unit dict
-    other_unit_dict_temp = other_dict["[Units]"]
-    other_unit_dict = {}
-
-    # set length
-    unit = other_unit_dict_temp["Units_Length"]
-    if unit == "mm":
-        other_unit_dict["m"] = 0.001
-        # we want to have m so we need to multiply by 0.001
-    elif unit == "m":
-        other_unit_dict["m"] = 1
-
-    other_unit_dict["rad"] = 1
-    other_unit_dict["deg"] = pi / 180
-
-    pole_number = other_dict["[Dimensions]"]["Pole_Number"]
-
-    other_unit_dict["ED"] = (2 / pole_number) * (pi / 180)
-    # we want to have rad so we need to multiply by 2/pole_number
-    other_unit_dict[None] = 1  # No unit => No scale
-    other_unit_dict[""] = 1  # No unit => No scale
-    other_unit_dict["-"] = 1  # No unit => No scale
-    other_unit_dict["[]"] = 1  # No unit => No scale
-
-    self.other_dict = other_dict
-    self.other_unit_dict = other_unit_dict
-    file.close()
-=======
         with open(join(file_path, file_path)) as file:
             ####
             # .mot files are organized as follow:
@@ -211,7 +116,6 @@
             self.other_dict = other_dict
             self.other_unit_dict = other_unit_dict
             file.close()
->>>>>>> a33283f2
 
 
 # conversion str in float
@@ -229,4 +133,4 @@
         int(str)
         return True
     except ValueError:
-        return False+        return False
