--- conflicted
+++ resolved
@@ -1,6 +1,7 @@
 from pyleecan.Classes.RuleSimple import RuleSimple
 from pyleecan.Classes.RuleEquation import RuleEquation
 from pyleecan.Classes.RuleComplex import RuleComplex
+
 
 
 def add_rule_embedded_parallel_holeM62(self, hole_id):
@@ -17,12 +18,8 @@
         A int to know the number of hole
     """
 
-<<<<<<< HEAD
-    self.rules_list.append(
-=======
-    rule_list = self.rules_list
-    rule_list.append(
->>>>>>> a33283f2
+
+    self.rule_list.append(
         RuleSimple(
             other_key_list=["[Dimensions]", f"Pole_Number"],
             P_obj_path=f"machine.rotor.hole[{hole_id}].Zh",
@@ -31,6 +28,7 @@
             file_name=__file__,
         )
     )
+
 
     self.rules_list.append(
         RuleSimple(
@@ -42,8 +40,10 @@
         )
     )
 
+
     self.rules_list.append(
         RuleSimple(
+
             other_key_list=["[Dimensions]", f"Magnet_Embed_Depth"],
             P_obj_path=f"machine.rotor.hole[{hole_id}].H1",
             unit_type="m",
