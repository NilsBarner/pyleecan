from pyleecan.Classes.RuleSimple import RuleSimple
from pyleecan.Classes.RuleEquation import RuleEquation


def add_rule_machine_dimension(self):
    """Create and adapt all the rules related to machine dimensions (lam radius,...)
    Extend rules_list within Converter object

    Parameters
    ----------
    self : ConvertMC
        A ConvertMC object
    """

    self.rules_list.append(
        RuleSimple(
            other_key_list=["[Dimensions]", "Stator_Bore"],
            P_obj_path="machine.stator.Rint",
            unit_type="m",
            scaling_to_P=0.5,
            file_name=__file__,
        )
    )

    self.rules_list.append(
        RuleSimple(
            other_key_list=["[Dimensions]", "Stator_Lam_Dia"],
            P_obj_path="machine.stator.Rext",
            unit_type="m",
            scaling_to_P=0.5,
            file_name=__file__,
        )
    )

    # shaft
    self.rules_list.append(
        RuleSimple(
            other_key_list=["[Dimensions]", "Shaft_Dia"],
            P_obj_path="machine.rotor.Rint",
            unit_type="m",
            scaling_to_P=0.5,
            file_name=__file__,
        )
    )

    self.rules_list.append(
        RuleSimple(
            other_key_list=["[Dimensions]", "Shaft_Dia"],
            P_obj_path="machine.shaft.Drsh",
            unit_type="m",
            scaling_to_P=1,
            file_name=__file__,
        )
    )

    if self.is_P_to_other == True:
        self.rules_list.append(
            RuleEquation(
                param=[
                    {
                        "src": "other",
                        "path": ["[Dimensions]", "Airgap"],
                        "variable": "y",
                    },
                    {
                        "src": "pyleecan",
                        "path": "machine.rotor.Rext",
                        "variable": "a",
                    },
                    {
                        "src": "pyleecan",
                        "path": "machine.stator.Rint",
                        "variable": "b",
                    },
                ],
                unit_type="m",
                equation="y= b-a",
                file_name=__file__,
            )
        )

<<<<<<< HEAD
        self.rules_list.append(
            RuleEquation(
                param=[
                    {
                        "src": "other",
                        "path": ["[Dimensions]", "Stator_Bore"],
                        "variable": "y",
                    },
                    {
                        "src": "other",
                        "path": ["[Dimensions]", "Airgap"],
                        "variable": "a",
                    },
                    {
                        "src": "pyleecan",
                        "path": "machine.rotor.Rext",
                        "variable": "x",
                    },
                ],
                unit_type="m",
                equation="y/2-a= x ",
                file_name=__file__,
            )
        )

    else:
        self.rules_list.append(
            RuleEquation(
                param=[
                    {
                        "src": "other",
                        "path": ["[Dimensions]", "Stator_Bore"],
                        "variable": "y",
                    },
                    {
                        "src": "other",
                        "path": ["[Dimensions]", "Airgap"],
                        "variable": "a",
                    },
                    {
                        "src": "pyleecan",
                        "path": "machine.rotor.Rext",
                        "variable": "x",
                    },
                ],
                unit_type="m",
                equation="y/2-a= x ",
                file_name=__file__,
            )
=======
    rules_list.append(
        RuleEquation(
            param=[
                {
                    "src": "other",
                    "path": ["[Dimensions]", "Stator_Bore"],
                    "variable": "y",
                },
                {
                    "src": "other",
                    "path": ["[Dimensions]", "Airgap"],
                    "variable": "a",
                },
                {
                    "src": "pyleecan",
                    "path": "machine.rotor.Rext",
                    "variable": "x",
                },
            ],
            unit_type="m",
            equation="y/2-a= x ",
            file_name=__file__,
>>>>>>> a33283f2
        )
    )

    # frame
    self.rules_list.append(
        RuleSimple(
            other_key_list=["[Dimensions]", "Motor_Length"],
            P_obj_path="machine.frame.Lfra",
            unit_type="m",
            scaling_to_P=0.5,
            file_name=__file__,
        )
    )

    self.rules_list.append(
        RuleSimple(
            other_key_list=["[Dimensions]", "Stator_Lam_Dia"],
            P_obj_path="machine.frame.Rint",
            unit_type="m",
            scaling_to_P=0.5,
            file_name=__file__,
        )
    )

    self.rules_list.append(
        RuleSimple(
            other_key_list=["[Dimensions]", "Housing_Dia"],
            P_obj_path="machine.frame.Rext",
            unit_type="m",
            scaling_to_P=0.5,
            file_name=__file__,
        )
    )<|MERGE_RESOLUTION|>--- conflicted
+++ resolved
@@ -12,6 +12,7 @@
         A ConvertMC object
     """
 
+
     self.rules_list.append(
         RuleSimple(
             other_key_list=["[Dimensions]", "Stator_Bore"],
@@ -21,6 +22,7 @@
             file_name=__file__,
         )
     )
+
 
     self.rules_list.append(
         RuleSimple(
@@ -33,6 +35,7 @@
     )
 
     # shaft
+
     self.rules_list.append(
         RuleSimple(
             other_key_list=["[Dimensions]", "Shaft_Dia"],
@@ -42,6 +45,7 @@
             file_name=__file__,
         )
     )
+
 
     self.rules_list.append(
         RuleSimple(
@@ -54,6 +58,7 @@
     )
 
     if self.is_P_to_other == True:
+
         self.rules_list.append(
             RuleEquation(
                 param=[
@@ -79,7 +84,12 @@
             )
         )
 
-<<<<<<< HEAD
+        self.rules_list.append(
+        )
+    )
+
+    else:
+    else:
         self.rules_list.append(
             RuleEquation(
                 param=[
@@ -105,58 +115,8 @@
             )
         )
 
-    else:
-        self.rules_list.append(
-            RuleEquation(
-                param=[
-                    {
-                        "src": "other",
-                        "path": ["[Dimensions]", "Stator_Bore"],
-                        "variable": "y",
-                    },
-                    {
-                        "src": "other",
-                        "path": ["[Dimensions]", "Airgap"],
-                        "variable": "a",
-                    },
-                    {
-                        "src": "pyleecan",
-                        "path": "machine.rotor.Rext",
-                        "variable": "x",
-                    },
-                ],
-                unit_type="m",
-                equation="y/2-a= x ",
-                file_name=__file__,
-            )
-=======
-    rules_list.append(
-        RuleEquation(
-            param=[
-                {
-                    "src": "other",
-                    "path": ["[Dimensions]", "Stator_Bore"],
-                    "variable": "y",
-                },
-                {
-                    "src": "other",
-                    "path": ["[Dimensions]", "Airgap"],
-                    "variable": "a",
-                },
-                {
-                    "src": "pyleecan",
-                    "path": "machine.rotor.Rext",
-                    "variable": "x",
-                },
-            ],
-            unit_type="m",
-            equation="y/2-a= x ",
-            file_name=__file__,
->>>>>>> a33283f2
-        )
-    )
+    # frame
 
-    # frame
     self.rules_list.append(
         RuleSimple(
             other_key_list=["[Dimensions]", "Motor_Length"],
@@ -166,6 +126,7 @@
             file_name=__file__,
         )
     )
+
 
     self.rules_list.append(
         RuleSimple(
@@ -177,6 +138,7 @@
         )
     )
 
+
     self.rules_list.append(
         RuleSimple(
             other_key_list=["[Dimensions]", "Housing_Dia"],
