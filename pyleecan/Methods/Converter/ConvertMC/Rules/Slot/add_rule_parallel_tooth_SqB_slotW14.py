--- conflicted
+++ resolved
@@ -19,6 +19,7 @@
     else:
         lam_name = "rotor"
 
+
     self.rules_list.append(
         RuleSimple(
             other_key_list=["[Dimensions]", "Slot_Number"],
@@ -28,6 +29,7 @@
             file_name=__file__,
         )
     )
+
 
     self.rules_list.append(
         RuleSimple(
@@ -39,6 +41,7 @@
         )
     )
 
+
     self.rules_list.append(
         RuleSimple(
             other_key_list=["[Dimensions]", "Tooth_Width"],
@@ -48,6 +51,7 @@
             file_name=__file__,
         )
     )
+
 
     self.rules_list.append(
         RuleSimple(
@@ -59,6 +63,7 @@
         )
     )
 
+
     self.rules_list.append(
         RuleSimple(
             other_key_list=["[Dimensions]", "Tooth_Tip_Angle"],
@@ -69,7 +74,9 @@
         )
     )
 
+
     self.rules_list.append(RuleComplex(fct_name="slotW14_H1", folder="MotorCAD"))
+
 
     self.rules_list.append(
         RuleEquation(
@@ -99,10 +106,4 @@
             equation="y = x+a+b",
             file_name=__file__,
         )
-<<<<<<< HEAD
-    )
-=======
-    )
-
-    return self.rules_list
->>>>>>> 28fdba16
+    )