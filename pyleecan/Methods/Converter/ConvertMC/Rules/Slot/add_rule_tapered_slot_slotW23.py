--- conflicted
+++ resolved
@@ -14,10 +14,6 @@
     is_stator : Bool
         A booleen to know, position in lamination
     """
-<<<<<<< HEAD
-=======
-    self.rules_list = self.rules_list
->>>>>>> 28fdba16
 
     if is_stator == True:
         lam_name = "stator"
@@ -92,4 +88,5 @@
             scaling_to_P=1,
             file_name=__file__,
         )
-    )+    )
+
