from pyleecan.Classes.RuleSimple import RuleSimple
from pyleecan.Classes.RuleEquation import RuleEquation


def add_rule_form_wound_slotW29(self, is_stator):
    """Create and adapt all the rules related to slotW29 (lam radius,...)
    Extend rules_list within Converter object

    Parameters
    ----------
    self : ConvertMC
        A ConvertMC object
    is_stator : Bool
        A booleen to know, position in lamination
    """

    if is_stator == True:
        lam_name = "stator"
    else:
        lam_name = "rotor"

<<<<<<< HEAD
    self.rules_list.append(
=======
    rule_list = self.rules_list

    rule_list.append(
        RuleSimple(
            other_key_list=["[Dimensions]", "Slot_Number"],
            P_obj_path=f"machine.{lam_name}.slot.Zs",
            unit_type="",
            scaling_to_P=1,
            file_name=__file__,
        )
    )

    rule_list.append(
>>>>>>> a33283f2
        RuleSimple(
            other_key_list=["[Dimensions]", "Slot_Width"],
            P_obj_path=f"machine.{lam_name}.slot.W0",
            unit_type="m",
            scaling_to_P=1,
            file_name=__file__,
        )
    )

    self.rules_list.append(
        RuleEquation(
            param=[
                {
                    "src": "other",
                    "path": ["[Dimensions]", "FormWound_WedgeInset"],
                    "variable": "y",
                },
                {
                    "src": "other",
                    "path": ["[Dimensions]", "Slot_Width"],
                    "variable": "a",
                },
                {
                    "src": "pyleecan",
                    "path": f"machine.{lam_name}.slot.W1",
                    "variable": "x",
                },
            ],
            unit_type="m",
            equation="y+a = x",
            file_name=__file__,
        )
    )

    self.rules_list.append(
        RuleSimple(
            other_key_list=["[Dimensions]", "Slot_Width"],
            P_obj_path=f"machine.{lam_name}.slot.W2",
            unit_type="m",
            scaling_to_P=1,
            file_name=__file__,
        )
    )

    self.rules_list.append(
        RuleSimple(
            other_key_list=["[Dimensions]", "FormWound_WedgeDepth"],
            P_obj_path=f"machine.{lam_name}.slot.H0",
            unit_type="m",
            scaling_to_P=1,
            file_name=__file__,
        )
    )

    self.rules_list.append(
        RuleSimple(
            other_key_list=["[Dimensions]", "FormWound_WedgeThickness"],
            P_obj_path=f"machine.{lam_name}.slot.H1",
            unit_type="m",
            scaling_to_P=1,
            file_name=__file__,
        )
    )

    self.rules_list.append(
        RuleEquation(
            param=[
                {
                    "src": "other",
                    "path": ["[Dimensions]", "Slot_Depth"],
                    "variable": "y",
                },
                {
                    "src": "other",
                    "path": ["[Dimensions]", "FormWound_WedgeThickness"],
                    "variable": "a",
                },
                {
                    "src": "other",
                    "path": ["[Dimensions]", "FormWound_WedgeDepth"],
                    "variable": "b",
                },
                {
                    "src": "pyleecan",
                    "path": f"machine.{lam_name}.slot.H2",
                    "variable": "x",
                },
            ],
            unit_type="m",
            equation="y+b+a = x",
            file_name=__file__,
        )
    )

    return self.rules_list<|MERGE_RESOLUTION|>--- conflicted
+++ resolved
@@ -19,12 +19,8 @@
     else:
         lam_name = "rotor"
 
-<<<<<<< HEAD
+
     self.rules_list.append(
-=======
-    rule_list = self.rules_list
-
-    rule_list.append(
         RuleSimple(
             other_key_list=["[Dimensions]", "Slot_Number"],
             P_obj_path=f"machine.{lam_name}.slot.Zs",
@@ -35,7 +31,6 @@
     )
 
     rule_list.append(
->>>>>>> a33283f2
         RuleSimple(
             other_key_list=["[Dimensions]", "Slot_Width"],
             P_obj_path=f"machine.{lam_name}.slot.W0",
@@ -44,6 +39,7 @@
             file_name=__file__,
         )
     )
+
 
     self.rules_list.append(
         RuleEquation(
@@ -70,6 +66,7 @@
         )
     )
 
+
     self.rules_list.append(
         RuleSimple(
             other_key_list=["[Dimensions]", "Slot_Width"],
@@ -80,8 +77,10 @@
         )
     )
 
+
     self.rules_list.append(
         RuleSimple(
+
             other_key_list=["[Dimensions]", "FormWound_WedgeDepth"],
             P_obj_path=f"machine.{lam_name}.slot.H0",
             unit_type="m",
@@ -90,8 +89,10 @@
         )
     )
 
+
     self.rules_list.append(
         RuleSimple(
+
             other_key_list=["[Dimensions]", "FormWound_WedgeThickness"],
             P_obj_path=f"machine.{lam_name}.slot.H1",
             unit_type="m",
@@ -99,6 +100,7 @@
             file_name=__file__,
         )
     )
+
 
     self.rules_list.append(
         RuleEquation(
@@ -130,4 +132,3 @@
         )
     )
 
-    return self.rules_list