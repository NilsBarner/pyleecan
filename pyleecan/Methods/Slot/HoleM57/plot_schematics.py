import matplotlib.pyplot as plt
from numpy import pi, exp, angle

from ....Classes.Arc1 import Arc1
from ....Classes.LamHole import LamHole
from ....Classes.Segment import Segment
from ....definitions import config_dict
from ....Functions.Plot import (
    ARROW_COLOR,
    ARROW_WIDTH,
    MAIN_LINE_COLOR,
    MAIN_LINE_STYLE,
    MAIN_LINE_WIDTH,
    P_FONT_SIZE,
    SC_FONT_SIZE,
    SC_LINE_COLOR,
    SC_LINE_STYLE,
    SC_LINE_WIDTH,
    TEXT_BOX,
    plot_quote,
)
from ....Methods import ParentMissingError

MAGNET_COLOR = config_dict["PLOT"]["COLOR_DICT"]["MAGNET_COLOR"]


def plot_schematics(
    self,
    is_default=False,
    is_return_default=False,
    is_add_point_label=False,
    is_add_schematics=True,
    is_add_main_line=True,
    type_add_active=True,
    save_path=None,
    is_show_fig=True,
    fig=None,
    ax=None,
):
    """Plot the schematics of the slot

    Parameters
    ----------
    self : HoleM57
        A HoleM57 object
    is_default : bool
        True: plot default schematics, else use current slot values
    is_return_default : bool
        True: return the default lamination used for the schematics (skip plot)
    is_add_point_label : bool
        True to display the name of the points (Z1, Z2....)
    is_add_schematics : bool
        True to display the schematics information (W0, H0...)
    is_add_main_line : bool
        True to display "main lines" (slot opening and 0x axis)
    type_add_active : int
        0: No active surface, 1: active surface as winding, 2: active surface as magnet
    save_path : str
        full path including folder, name and extension of the file to save if save_path is not None
    is_show_fig : bool
        To call show at the end of the method
    fig : Matplotlib.figure.Figure
        existing figure to use if None create a new one
    ax : Matplotlib.axes.Axes object
        Axis on which to plot the data

    Returns
    -------
    fig : Matplotlib.figure.Figure
        Figure containing the schematics
    ax : Matplotlib.axes.Axes object
        Axis containing the schematics
    -------
    lam : LamHole  / LamSlot
        Default lamination used for the schematics
    """

    # Use some default parameter
    if is_default:
        hole = type(self)(
            Zh=8,
            W0=pi * 0.8,
            W1=10e-3,
            W2=7.5e-3,
            W3=5e-3,
            W4=15e-3,
            H1=3e-3,
            H2=5e-3,
        )
        lam = LamHole(
            Rint=0.078, Rext=0.104, is_internal=True, is_stator=False, hole=[hole]
        )
        if is_return_default:
            return lam
        else:
            return hole.plot_schematics(
                is_default=False,
                is_add_point_label=is_add_point_label,
                is_add_schematics=is_add_schematics,
                is_add_main_line=is_add_main_line,
                type_add_active=type_add_active,
                save_path=save_path,
                is_show_fig=is_show_fig,
                fig=fig,
                ax=ax,
            )
<<<<<<< HEAD
    elif type_add_active == 0:
        # Remove magnets
        lam = self.parent.copy()
        lam.hole[0].remove_magnet()
        return lam.hole[0].plot_schematics(
            is_default=False,
            is_add_point_label=is_add_point_label,
            is_add_schematics=is_add_schematics,
            is_add_main_line=is_add_main_line,
            type_add_active=2,
            save_path=save_path,
            is_show_fig=is_show_fig,
            fig=fig,
            ax=ax,
        )
=======

>>>>>>> 588b9b84
    else:
        # Getting the main plot
        if self.parent is None:
            raise ParentMissingError("Error: The hole is not inside a Lamination")
        lam = self.parent

        # Remove the magnets
        if type_add_active == 0:
            lam.hole[0].remove_magnet()

        alpha = pi / 2  # To rotate the schematics
        fig, ax = lam.plot(
            alpha=pi / self.Zh + alpha,
            is_show_fig=False,
            is_lam_only=type_add_active == 0,
            fig=fig,
            ax=ax,
        )  # center hole on Ox axis
        sp = 2 * pi / self.Zh
        Rbo = self.get_Rbo()
        point_dict = self._comp_point_coordinate()

        # Adding point label
        if is_add_point_label:
            for name, Z in point_dict.items():
                Z = Z * exp(1j * alpha)
                ax.text(
                    Z.real,
                    Z.imag,
                    name,
                    fontsize=P_FONT_SIZE,
                    bbox=TEXT_BOX,
                )

        # Adding schematics
        if is_add_schematics:
            # W0
            line = Arc1(
                begin=point_dict["Z3"] * exp(1j * alpha),
                end=point_dict["Z3s"] * exp(1j * alpha),
                radius=abs(point_dict["Z3"] - point_dict["Zc0"]),
                is_trigo_direction=True,
            )
            line.plot(
                fig=fig,
                ax=ax,
                color=ARROW_COLOR,
                linewidth=ARROW_WIDTH,
                label="W0",
                offset_label=(1 + 1j) * self.H1 * 0.5,
                fontsize=SC_FONT_SIZE,
            )
            # W1
            line = Segment(
                (point_dict["Z4"] + point_dict["Z5"]) / 2 * exp(1j * alpha),
                (point_dict["Z4s"] + point_dict["Z5s"]) / 2 * exp(1j * alpha),
            )
            line.plot(
                fig=fig,
                ax=ax,
                color=ARROW_COLOR,
                linewidth=ARROW_WIDTH,
                label="W1",
                offset_label=-1j * self.H1,
                is_arrow=True,
                fontsize=SC_FONT_SIZE,
            )

            if type_add_active != 0:
                # W2
                line = Segment(
                    (point_dict["Z9"] + point_dict["Z8"]) / 2 * exp(1j * alpha),
                    (point_dict["Z2"] + point_dict["Z7"]) / 2 * exp(1j * alpha),
                )
                line.plot(
                    fig=fig,
                    ax=ax,
                    color=ARROW_COLOR,
                    linewidth=ARROW_WIDTH,
                    label="W2",
                    offset_label=-1j * self.H1,
                    is_arrow=True,
                    fontsize=SC_FONT_SIZE,
                )
                # W4
                line = Segment(
                    (point_dict["Z3"] + point_dict["Z6"]) / 2 * exp(1j * alpha),
                    (point_dict["Z2"] + point_dict["Z7"]) / 2 * exp(1j * alpha),
                )
                line.plot(
                    fig=fig,
                    ax=ax,
                    color=ARROW_COLOR,
                    linewidth=ARROW_WIDTH,
                    label="W4",
                    offset_label=-1j * self.H1,
                    is_arrow=True,
                    fontsize=SC_FONT_SIZE,
                )

            # W3
            line = Segment(
                (point_dict["Z1"] + point_dict["Z8"]) / 2 * exp(1j * alpha),
                (point_dict["Z1s"] + point_dict["Z8s"])
                / 2
                * exp(-1j * sp)
                * exp(1j * alpha),
            )
            line.plot(
                fig=fig,
                ax=ax,
                color=ARROW_COLOR,
                linewidth=ARROW_WIDTH,
                label="W3",
                offset_label=-1j * self.H1 * 1.3,
                is_arrow=True,
                fontsize=SC_FONT_SIZE,
            )

            # H1
            line = Segment(
                (lam.Rext - self.H1) * exp(1j * sp / 2) * exp(1j * alpha),
                lam.Rext * exp(1j * sp / 2) * exp(1j * alpha),
            )
            line.plot(
                fig=fig,
                ax=ax,
                color=ARROW_COLOR,
                linewidth=ARROW_WIDTH,
                label="H1",
                offset_label=self.H1 * 0.5,
                is_arrow=True,
                fontsize=SC_FONT_SIZE,
            )
            # H2
            line = Segment(
                point_dict["Z2s"] * exp(1j * alpha),
                point_dict["Z7s"] * exp(1j * alpha),
            )
            line.plot(
                fig=fig,
                ax=ax,
                color=ARROW_COLOR,
                linewidth=ARROW_WIDTH,
                label="H2",
                offset_label=self.H1 * 0.7,
                is_arrow=True,
                fontsize=SC_FONT_SIZE,
            )

        if is_add_main_line:
            # Ox axis
            line = Segment(0, lam.Rext * 1.5 * exp(1j * alpha))
            line.plot(
                fig=fig,
                ax=ax,
                color=MAIN_LINE_COLOR,
                linestyle=MAIN_LINE_STYLE,
                linewidth=MAIN_LINE_WIDTH,
            )
            # Tooth axis
            line = Segment(0, lam.Rext * 1.5 * exp(1j * sp / 2) * exp(1j * alpha))
            line.plot(
                fig=fig,
                ax=ax,
                color=MAIN_LINE_COLOR,
                linestyle=MAIN_LINE_STYLE,
                linewidth=MAIN_LINE_WIDTH,
            )
            line = Segment(0, lam.Rext * 1.5 * exp(-1j * sp / 2) * exp(1j * alpha))
            line.plot(
                fig=fig,
                ax=ax,
                color=MAIN_LINE_COLOR,
                linestyle=MAIN_LINE_STYLE,
                linewidth=MAIN_LINE_WIDTH,
            )
            # H1 radius
            line = Arc1(
                begin=(Rbo - self.H1) * exp(-1j * pi / 2 * 0.9) * exp(1j * alpha),
                end=(Rbo - self.H1) * exp(1j * pi / 2 * 0.9) * exp(1j * alpha),
                radius=Rbo - self.H1,
                is_trigo_direction=True,
            )
            line.plot(
                fig=fig,
                ax=ax,
                color=MAIN_LINE_COLOR,
                linestyle=MAIN_LINE_STYLE,
                linewidth=MAIN_LINE_WIDTH,
            )
            # W2 lines
            line = Segment(
                point_dict["Z9"] * exp(1j * alpha),
                point_dict["Z8"] * exp(1j * alpha),
            )
            line.plot(
                fig=fig,
                ax=ax,
                color=MAIN_LINE_COLOR,
                linestyle=MAIN_LINE_STYLE,
                linewidth=MAIN_LINE_WIDTH,
            )
            line = Segment(
                point_dict["Z9s"] * exp(1j * alpha),
                point_dict["Z8s"] * exp(1j * alpha),
            )
            line.plot(
                fig=fig,
                ax=ax,
                color=MAIN_LINE_COLOR,
                linestyle=MAIN_LINE_STYLE,
                linewidth=MAIN_LINE_WIDTH,
            )
            # Zc0 lines
            line = Segment(
                point_dict["Zc0"] * exp(1j * alpha),
                point_dict["Z4"] * exp(1j * alpha),
            )
            line.plot(
                fig=fig,
                ax=ax,
                color=MAIN_LINE_COLOR,
                linestyle=MAIN_LINE_STYLE,
                linewidth=MAIN_LINE_WIDTH,
            )
            line = Segment(
                point_dict["Zc0"] * exp(1j * alpha),
                point_dict["Z4s"] * exp(1j * alpha),
            )
            line.plot(
                fig=fig,
                ax=ax,
                color=MAIN_LINE_COLOR,
                linestyle=MAIN_LINE_STYLE,
                linewidth=MAIN_LINE_WIDTH,
            )

        # Zooming and cleaning
        W = (point_dict["Z1"] * exp(1j * sp)).imag
        Rint = self.parent.Rint
        Rext = self.parent.Rext

        ax.axis("equal")
        ax.set_ylim(Rint, Rext)
        ax.set_xlim(-W, W)
        manager = plt.get_current_fig_manager()
        if manager is not None:
            manager.set_window_title(type(self).__name__ + " Schematics")
        ax.set_title("")
        ax.get_legend().remove()
        ax.set_axis_off()

        # Save / Show
        if save_path is not None:
            fig.savefig(save_path)
            plt.close(fig=fig)

        if is_show_fig:
            fig.show()
        return fig, ax<|MERGE_RESOLUTION|>--- conflicted
+++ resolved
@@ -104,25 +104,7 @@
                 fig=fig,
                 ax=ax,
             )
-<<<<<<< HEAD
-    elif type_add_active == 0:
-        # Remove magnets
-        lam = self.parent.copy()
-        lam.hole[0].remove_magnet()
-        return lam.hole[0].plot_schematics(
-            is_default=False,
-            is_add_point_label=is_add_point_label,
-            is_add_schematics=is_add_schematics,
-            is_add_main_line=is_add_main_line,
-            type_add_active=2,
-            save_path=save_path,
-            is_show_fig=is_show_fig,
-            fig=fig,
-            ax=ax,
-        )
-=======
-
->>>>>>> 588b9b84
+
     else:
         # Getting the main plot
         if self.parent is None:
