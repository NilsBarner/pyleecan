--- conflicted
+++ resolved
@@ -35,14 +35,4 @@
     elif self.H1 is None:
         raise S57_NoneError("You must set H1 !")
     elif self.H2 is None:
-<<<<<<< HEAD
-        raise S57_NoneError("You must set H2 !")
-
-
-class S57_NoneError(SlotCheckError):
-    """Raised when a propery of HoleM57 is None"""
-
-    pass
-=======
-        raise S57_NoneError("You must set H2 !")
->>>>>>> d5b84017
+        raise S57_NoneError("You must set H2 !")