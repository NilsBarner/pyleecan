--- conflicted
+++ resolved
@@ -98,13 +98,8 @@
     curve_list = list()
     curve_list.append(Segment(Z1, Z2, label=""))
     curve_list.append(Segment(Z2, Z3, label=""))
-<<<<<<< HEAD
-    curve_list.append(Segment(Z3, Z8c, label="Hole_0_Right"))
-    curve_list.append(Segment(Z8c, Z9, label="Hole_0_Top"))
-=======
     curve_list.append(Segment(Z3, Z8c, label="Rotor_Hole_0_Right"))
     curve_list.append(Segment(Z8c, Z9, label="Rotor_Hole_0_Top"))
->>>>>>> abe8c905
     if self.H4 > 0:
         curve_list.append(Segment(Z9, Z10, label=""))
     curve_list.append(
@@ -113,11 +108,7 @@
             Z11,
             -Rext + self.H1,
             is_trigo_direction=False,
-<<<<<<< HEAD
-            label="Tangential_Bridge",
-=======
             label="Rotor_Tangential_Bridge",
->>>>>>> abe8c905
         )
     )
     if self.H4 > 0:
@@ -132,15 +123,6 @@
         curve_list.append(Segment(Z6, Z8b, label=""))
     else:
         if Z3 != Z4:  # Z3 == Z4 if H2 = 0
-<<<<<<< HEAD
-            curve_list.append(Segment(Z3, Z4, label="Magnet_0_Right"))
-        curve_list.append(Segment(Z4, Z5, label="Magnet_0_Bottom"))
-        if Z5 != Z6:  # Z5 == Z6 if H2 = 0
-            curve_list.append(Segment(Z5, Z6, label="Magnet_0_Left"))
-        curve_list.append(Segment(Z6, Z8b, label="Magnet_0_Left"))
-        curve_list.append(Segment(Z8b, Z8c, label="Magnet_0_Top"))
-        curve_list.append(Segment(Z8c, Z3, label="Magnet_0_Right"))
-=======
             curve_list.append(Segment(Z3, Z4, label="Rotor_Magnet_0_Right"))
         curve_list.append(Segment(Z4, Z5, label="Rotor_Magnet_0_Bottom"))
         if Z5 != Z6:  # Z5 == Z6 if H2 = 0
@@ -148,7 +130,6 @@
         curve_list.append(Segment(Z6, Z8b, label="Rotor_Magnet_0_Left"))
         curve_list.append(Segment(Z8b, Z8c, label="Rotor_Magnet_0_Top"))
         curve_list.append(Segment(Z8c, Z3, label="Rotor_Magnet_0_Right"))
->>>>>>> abe8c905
     point_ref = (Z3 + Z4 + Z5 + Z6 + Z8b + Z8c) / 6
 
     # Defining type of magnetization of the magnet
@@ -165,17 +146,10 @@
     # Air surface with magnet_0 and W1 > 0
     curve_list = list()
     curve_list.append(Segment(Z6, Z7, label=""))
-<<<<<<< HEAD
-    curve_list.append(Segment(Z7, Z8, label="Radial_Bridge"))
-    if self.W2 > 0:  # if W2=0 Z8 = Z8b
-        curve_list.append(Segment(Z8, Z8b, label=""))
-    curve_list.append(Segment(Z8b, Z6, label="Hole_0_Left"))
-=======
     curve_list.append(Segment(Z7, Z8, label="Rotor_Radial_Bridge"))
     if self.W2 > 0:  # if W2=0 Z8 = Z8b
         curve_list.append(Segment(Z8, Z8b, label=""))
     curve_list.append(Segment(Z8b, Z6, label="Rotor_Hole_0_Left"))
->>>>>>> abe8c905
     point_ref = (Z6 + Z7 + Z8 + Z8b) / 4
 
     S3 = SurfLine(line_list=curve_list, label="Hole" + st, point_ref=point_ref)
@@ -184,13 +158,8 @@
     curve_list = list()
     curve_list.append(Segment(Z1s, Z2s, label=""))
     curve_list.append(Segment(Z2s, Z3s, label=""))
-<<<<<<< HEAD
-    curve_list.append(Segment(Z3s, Z8cs, label="Hole_1_Left"))
-    curve_list.append(Segment(Z8cs, Z9s, label="Hole_1_Top"))
-=======
     curve_list.append(Segment(Z3s, Z8cs, label="Rotor_Hole_1_Left"))
     curve_list.append(Segment(Z8cs, Z9s, label="Rotor_Hole_1_Top"))
->>>>>>> abe8c905
     if self.H4 > 0:
         curve_list.append(Segment(Z9s, Z10s, label=""))
     curve_list.append(
@@ -199,11 +168,7 @@
             Z11s,
             Rext - self.H1,
             is_trigo_direction=True,
-<<<<<<< HEAD
-            label="Tangential_Bridge",
-=======
             label="Rotor_Tangential_Bridge",
->>>>>>> abe8c905
         )
     )
     if self.H4 > 0:
@@ -219,15 +184,6 @@
         curve_list.append(Segment(Z6s, Z8bs, label=""))
     else:
         if Z3s != Z4s:  # Z3 == Z3 if H2 = 0
-<<<<<<< HEAD
-            curve_list.append(Segment(Z3s, Z4s, label="Magnet_1_Left"))
-        curve_list.append(Segment(Z4s, Z5s, label="Magnet_1_Bottom"))
-        if Z5s != Z6s:  # Z5 == Z6 if H2 = 0
-            curve_list.append(Segment(Z5s, Z6s, label="Magnet_1_Right"))
-        curve_list.append(Segment(Z6s, Z8bs, label="Magnet_1_Right"))
-        curve_list.append(Segment(Z8bs, Z8cs, label="Magnet_1_Top"))
-        curve_list.append(Segment(Z8cs, Z3s, label="Magnet_1_Left"))
-=======
             curve_list.append(Segment(Z3s, Z4s, label="Rotor_Magnet_1_Left"))
         curve_list.append(Segment(Z4s, Z5s, label="Rotor_Magnet_1_Bottom"))
         if Z5s != Z6s:  # Z5 == Z6 if H2 = 0
@@ -235,7 +191,6 @@
         curve_list.append(Segment(Z6s, Z8bs, label="Rotor_Magnet_1_Right"))
         curve_list.append(Segment(Z8bs, Z8cs, label="Rotor_Magnet_1_Top"))
         curve_list.append(Segment(Z8cs, Z3s, label="Rotor_Magnet_1_Left"))
->>>>>>> abe8c905
     point_ref = (Z3s + Z4s + Z5s + Z6s + Z8bs + Z8cs) / 6
     # Defining type of magnetization of the magnet
     if self.magnet_1:
@@ -251,17 +206,10 @@
     # Air surface with magnet_1 and W1 > 0
     curve_list = list()
     curve_list.append(Segment(Z6s, Z7s, label=""))
-<<<<<<< HEAD
-    curve_list.append(Segment(Z7s, Z8s, label="Radial_Bridge"))  # rad. bridge
-    if self.W2 > 0:  # if W2=0: Z8s = Z8bs
-        curve_list.append(Segment(Z8s, Z8bs, label="Hole_1_Top"))
-    curve_list.append(Segment(Z8bs, Z6s, label="Hole_1_Right"))
-=======
     curve_list.append(Segment(Z7s, Z8s, label="Rotor_Radial_Bridge"))  # rad. bridge
     if self.W2 > 0:  # if W2=0: Z8s = Z8bs
         curve_list.append(Segment(Z8s, Z8bs, label="Rotor_Hole_1_Top"))
     curve_list.append(Segment(Z8bs, Z6s, label="Rotor_Hole_1_Right"))
->>>>>>> abe8c905
     point_ref = (Z6s + Z7s + Z8s + Z8bs) / 4
 
     S6 = SurfLine(line_list=curve_list, label="Hole" + st, point_ref=point_ref)
@@ -270,19 +218,11 @@
     curve_list = list()
     curve_list.append(Segment(Z6, Z7, label=""))
     curve_list.append(Segment(Z7, Z6s, label=""))
-<<<<<<< HEAD
-    curve_list.append(Segment(Z6s, Z8bs, label="Hole_1_Right"))
-    if self.W2 > 0:  # If W2 = 0: Z8b = Z8 = Z8bs
-        curve_list.append(Segment(Z8bs, Z8s, label="Hole_1_Top"))
-        curve_list.append(Segment(Z8s, Z8b, label="Hole_0_Top"))
-    curve_list.append(Segment(Z8b, Z6, label="Hole_0_Left"))  # == Magnet_0_Left
-=======
     curve_list.append(Segment(Z6s, Z8bs, label="Rotor_Hole_1_Right"))
     if self.W2 > 0:  # If W2 = 0: Z8b = Z8 = Z8bs
         curve_list.append(Segment(Z8bs, Z8s, label="Rotor_Hole_1_Top"))
         curve_list.append(Segment(Z8s, Z8b, label="Rotor_Hole_0_Top"))
     curve_list.append(Segment(Z8b, Z6, label="Rotor_Hole_0_Left"))  # == Magnet_0_Left
->>>>>>> abe8c905
     point_ref = (Z6 + Z7 + Z6s + Z8s + Z8bs + Z8b) / 6
     S7 = SurfLine(line_list=curve_list, label="Hole" + st, point_ref=point_ref)
 
