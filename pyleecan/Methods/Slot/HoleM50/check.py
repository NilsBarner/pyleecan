# -*- coding: utf-8 -*-

from numpy import arcsin, pi

from ....Methods.Slot.Slot import SlotCheckError
from ....Methods.Slot.HoleM50 import *


def check(self):
    """Check that the HoleM50 object is correct

    Parameters
    ----------
    self : HoleM50
        A HoleM50 object

    Returns
    -------
    None

    Raises
    _______
    S50_W01CheckError
        You must have W1 < W0
    S50_H23CheckError
        You must have H2 < H3
    S50_H01CheckError
        You must have H1 < H0
    S50_W5CheckError
        You must have W5 >=0
    S50_SpCheckError
        Slot pitch too small for the slot, reduce Zh, W3 or W0
    """
    Rext = self.get_Rext()

    # Check that everything is set
    if self.W0 is None:
        raise S50_NoneError("You must set W0 !")
    elif self.W1 is None:
        raise S50_NoneError("You must set W1 !")
    elif self.W2 is None:
        raise S50_NoneError("You must set W2 !")
    elif self.W3 is None:
        raise S50_NoneError("You must set W3 !")
    elif self.W4 is None:
        raise S50_NoneError("You must set W4 !")
    elif self.H0 is None:
        raise S50_NoneError("You must set H0 !")
    elif self.H1 is None:
        raise S50_NoneError("You must set H1 !")
    elif self.H2 is None:
        raise S50_NoneError("You must set H2 !")
    elif self.H3 is None:
        raise S50_NoneError("You must set H3 !")
    elif self.H4 is None:
        raise S50_NoneError("You must set H4 !")

    if self.W0 <= self.W1:
        raise S50_W01CheckError("You must have W1 < W0")

    if self.H3 <= self.H2:
        raise S50_H23CheckError("You must have H2 < H3")

    if self.H0 <= self.H1:
        raise S50_H01CheckError("You must have H1 < H0")

    if self.comp_W5() < 0:
        raise S50_W5CheckError("You must have W5 >=0")

    alpha_0 = 2 * arcsin(self.W0 / (2 * (Rext - self.H1)))  # W0 in rad
    alpha_3 = 2 * arcsin(self.W3 / (2 * (Rext - self.H1)))  # W3 in rad
    if alpha_0 + alpha_3 > 2 * pi / self.Zh:
<<<<<<< HEAD
        raise S50_SpCheckError("Slot pitch too small for the slot, reduce Zh, W3 or W0")


class S50_NoneError(SlotCheckError):
    """Raised when a propery of HoleM50 is None"""

    pass


class S50_W01CheckError(SlotCheckError):
    """ """

    pass


class S50_H23CheckError(SlotCheckError):
    """ """

    pass


class S50_H01CheckError(SlotCheckError):
    """ """

    pass


class S50_W5CheckError(SlotCheckError):
    """ """

    pass


class S50_SpCheckError(SlotCheckError):
    """ """

    pass
=======
        raise S50_SpCheckError("Slot pitch too small for the slot, reduce Zh, W3 or W0")
>>>>>>> d5b84017
<|MERGE_RESOLUTION|>--- conflicted
+++ resolved
@@ -70,44 +70,4 @@
     alpha_0 = 2 * arcsin(self.W0 / (2 * (Rext - self.H1)))  # W0 in rad
     alpha_3 = 2 * arcsin(self.W3 / (2 * (Rext - self.H1)))  # W3 in rad
     if alpha_0 + alpha_3 > 2 * pi / self.Zh:
-<<<<<<< HEAD
-        raise S50_SpCheckError("Slot pitch too small for the slot, reduce Zh, W3 or W0")
-
-
-class S50_NoneError(SlotCheckError):
-    """Raised when a propery of HoleM50 is None"""
-
-    pass
-
-
-class S50_W01CheckError(SlotCheckError):
-    """ """
-
-    pass
-
-
-class S50_H23CheckError(SlotCheckError):
-    """ """
-
-    pass
-
-
-class S50_H01CheckError(SlotCheckError):
-    """ """
-
-    pass
-
-
-class S50_W5CheckError(SlotCheckError):
-    """ """
-
-    pass
-
-
-class S50_SpCheckError(SlotCheckError):
-    """ """
-
-    pass
-=======
-        raise S50_SpCheckError("Slot pitch too small for the slot, reduce Zh, W3 or W0")
->>>>>>> d5b84017
+        raise S50_SpCheckError("Slot pitch too small for the slot, reduce Zh, W3 or W0")