# -*- coding: utf-8 -*-

from ....Methods.Slot.Slot import SlotCheckError
from ....Methods.Slot.HoleM52 import *


def check(self):
    """Check that the HoleM52 object is correct

    Parameters
    ----------
    self : HoleM52
        A HoleM52 object

    Returns
    -------
    None

    Raises
    -------
    S52_H12CheckError
        You must have H2 < H1
    S52_alphaCheckError
        The teeth are too wide for the lamination (reduce W3 or H0)
    S52_W1CheckError
        W1 is <=0, you must reduce W0 or W3
    """

    # Check that everything is set
    if self.W0 is None:
        raise S52_NoneError("You must set W0 !")
    elif self.W3 is None:
        raise S52_NoneError("You must set W3 !")
    elif self.H0 is None:
        raise S52_NoneError("You must set H0 !")
    elif self.H1 is None:
        raise S52_NoneError("You must set H1 !")
    elif self.H2 is None:
        raise S52_NoneError("You must set H2 !")

    if self.H2 >= self.H1:
        raise S52_H12CheckError("You must have H2 < H1")

    alpha = self.comp_alpha()
    if alpha <= 0:
        raise S52_alphaCheckError(
            "The teeth are too wide for the lamination (reduce W3 or H0)"
        )

    W1 = self.comp_W1()
    if W1 <= 0:
<<<<<<< HEAD
        raise S52_W1CheckError("W1 is <=0, you must reduce W0 or W3")


class S52_NoneError(SlotCheckError):
    """Raised when a propery of HoleM52 is None"""

    pass


class S52_H12CheckError(SlotCheckError):
    """ """

    pass


class S52_alphaCheckError(SlotCheckError):
    """ """

    pass


class S52_W1CheckError(SlotCheckError):
    """ """

    pass
=======
        raise S52_W1CheckError("W1 is <=0, you must reduce W0 or W3")
>>>>>>> d5b84017
<|MERGE_RESOLUTION|>--- conflicted
+++ resolved
@@ -49,32 +49,4 @@
 
     W1 = self.comp_W1()
     if W1 <= 0:
-<<<<<<< HEAD
-        raise S52_W1CheckError("W1 is <=0, you must reduce W0 or W3")
-
-
-class S52_NoneError(SlotCheckError):
-    """Raised when a propery of HoleM52 is None"""
-
-    pass
-
-
-class S52_H12CheckError(SlotCheckError):
-    """ """
-
-    pass
-
-
-class S52_alphaCheckError(SlotCheckError):
-    """ """
-
-    pass
-
-
-class S52_W1CheckError(SlotCheckError):
-    """ """
-
-    pass
-=======
-        raise S52_W1CheckError("W1 is <=0, you must reduce W0 or W3")
->>>>>>> d5b84017
+        raise S52_W1CheckError("W1 is <=0, you must reduce W0 or W3")