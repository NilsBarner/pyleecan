from ....Classes.SurfLine import SurfLine
from ....Methods.Slot.SlotW63 import S63_WindError
from ....Functions.labels import WIND_LAB


def build_geometry_active(self, Nrad, Ntan, is_simplified=False, alpha=0, delta=0):
    """Split the slot winding area in several zone

    Parameters
    ----------
    self : SlotW63
        A SlotW63 object
    Nrad : int
        Number of radial layer
    Ntan : int
        Number of tangentiel layer
    is_simplified : bool
        boolean to specify if the coincident lines are considered as one
        or different lines (Default value = False)
    alpha : float
        Angle for rotation (Default value = 0) [rad]
    delta : complex
        complex for translation (Default value = 0)

    Returns
    -------
    surf_list: list
        List of surface delimiting the winding zone

    """

    if Nrad != 1 or Ntan != 2:
        raise S63_WindError("Slot 63 can use only for winding with Nrad=1 and Ntan=2")
    self.check()

    # get the name of the lamination
    lam_label = self.parent.get_label()

    line_dict = self._comp_line_dict()

<<<<<<< HEAD
    Ref1 = (line_dict["w1-w2"].get_begin() + line_dict["3-4"].get_begin()) / 2
    Ref2 = (line_dict["w1s-w2s"].get_begin() + line_dict["5-6"].get_begin()) / 2

    # Create the surfaces
    wind1_lines = [
        line_dict["w1-2"],
        line_dict["2-3"],
        line_dict["3-4"],
        line_dict["4-w2"],
        line_dict["w2-w1"],
    ]

    wind2_lines = [
        line_dict["w1s-w2s"],
        line_dict["w2s-5"],
        line_dict["5-6"],
        line_dict["6-7"],
        line_dict["7-w1s"],
    ]

    surf_list = list()
    surf_list.append(
        SurfLine(
            line_list=wind1_lines,
            label=lam_label + "_" + WIND_LAB + "_R0-T0-S0",
            point_ref=Ref1,
=======
    if self.W2 != 0:
        Ref1 = (line_dict["w1-2"].get_begin() + line_dict["4-w2"].get_begin()) / 2
        Ref2 = (line_dict["w1s-w2s"].get_begin() + line_dict["5-6"].get_begin()) / 2

        # Create the surfaces
        wind1_lines = [
            line_dict["w1-2"],
            line_dict["2-3"],
            line_dict["3-4"],
            line_dict["4-w2"],
            line_dict["w2-w1"],
        ]

        wind2_lines = [
            line_dict["w1s-w2s"],
            line_dict["w2s-5"],
            line_dict["5-6"],
            line_dict["6-7"],
            line_dict["7-w1s"],
        ]

        surf_list = list()
        surf_list.append(
            SurfLine(
                line_list=wind1_lines,
                label=f"{lam_label}_{WIND_LAB}_R0-T0-S0",
                point_ref=Ref1,
            )
        )
        surf_list.append(
            SurfLine(
                line_list=wind2_lines,
                label=f"{lam_label}_{WIND_LAB}_R0-T1-S0",
                point_ref=Ref2,
            )
>>>>>>> 86acd55b
        )

    else:
        Ref1 = (line_dict["7-2"].get_begin() + line_dict["4-5"].get_begin()) / 2

        # Create the surfaces
        wind1_lines = [
            line_dict["7-2"],
            line_dict["2-3"],
            line_dict["3-4"],
            line_dict["4-5"],
            line_dict["5-6"],
            line_dict["6-7"],
        ]

        surf_list = list()
        surf_list.append(
            SurfLine(
                line_list=wind1_lines,
                label=f"{lam_label}_{WIND_LAB}_R0-T0-S0",
                point_ref=Ref1,
            )
        )

    # Rotate and translate the surfaces
    for surf in surf_list:
        surf.rotate(alpha)
        surf.translate(delta)

    return surf_list<|MERGE_RESOLUTION|>--- conflicted
+++ resolved
@@ -38,34 +38,6 @@
 
     line_dict = self._comp_line_dict()
 
-<<<<<<< HEAD
-    Ref1 = (line_dict["w1-w2"].get_begin() + line_dict["3-4"].get_begin()) / 2
-    Ref2 = (line_dict["w1s-w2s"].get_begin() + line_dict["5-6"].get_begin()) / 2
-
-    # Create the surfaces
-    wind1_lines = [
-        line_dict["w1-2"],
-        line_dict["2-3"],
-        line_dict["3-4"],
-        line_dict["4-w2"],
-        line_dict["w2-w1"],
-    ]
-
-    wind2_lines = [
-        line_dict["w1s-w2s"],
-        line_dict["w2s-5"],
-        line_dict["5-6"],
-        line_dict["6-7"],
-        line_dict["7-w1s"],
-    ]
-
-    surf_list = list()
-    surf_list.append(
-        SurfLine(
-            line_list=wind1_lines,
-            label=lam_label + "_" + WIND_LAB + "_R0-T0-S0",
-            point_ref=Ref1,
-=======
     if self.W2 != 0:
         Ref1 = (line_dict["w1-2"].get_begin() + line_dict["4-w2"].get_begin()) / 2
         Ref2 = (line_dict["w1s-w2s"].get_begin() + line_dict["5-6"].get_begin()) / 2
@@ -101,7 +73,6 @@
                 label=f"{lam_label}_{WIND_LAB}_R0-T1-S0",
                 point_ref=Ref2,
             )
->>>>>>> 86acd55b
         )
 
     else:
