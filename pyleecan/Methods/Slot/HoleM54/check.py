# -*- coding: utf-8 -*-

from numpy import pi

from ....Methods.Slot.Slot import SlotCheckError
from ....Methods.Slot.HoleM54 import *


def check(self):
    """Check that the HoleM54 object is correct

    Parameters
    ----------
    self : HoleM54
        A HoleM54 object

    Returns
    -------
    None

    Raises
    -------
    H54_W0CheckError
        You must have W0 < 2*pi/Zh
    H54_R1CheckError
        You must have H0 < R1
    """

    # Check that everything is set
    if self.W0 is None:
        raise S54_NoneError("You must set W0 !")
    elif self.R1 is None:
        raise S54_NoneError("You must set R1 !")
    elif self.H0 is None:
        raise S54_NoneError("You must set H0 !")
    elif self.H1 is None:
        raise S54_NoneError("You must set H1 !")

    if 2 * pi / self.Zh <= self.W0:
        raise H54_W0CheckError("You must have W0 < 2*pi/Zh")

    if self.R1 <= self.H0:
<<<<<<< HEAD
        raise H54_R1CheckError("You must have H0 < R1")


class S54_NoneError(SlotCheckError):
    """Raised when a propery of HoleM54 is None"""

    pass


class H54_W0CheckError(SlotCheckError):
    """ """

    pass


class H54_R1CheckError(SlotCheckError):
    """ """

    pass
=======
        raise H54_R1CheckError("You must have H0 < R1")
>>>>>>> d5b84017
<|MERGE_RESOLUTION|>--- conflicted
+++ resolved
@@ -40,26 +40,4 @@
         raise H54_W0CheckError("You must have W0 < 2*pi/Zh")
 
     if self.R1 <= self.H0:
-<<<<<<< HEAD
-        raise H54_R1CheckError("You must have H0 < R1")
-
-
-class S54_NoneError(SlotCheckError):
-    """Raised when a propery of HoleM54 is None"""
-
-    pass
-
-
-class H54_W0CheckError(SlotCheckError):
-    """ """
-
-    pass
-
-
-class H54_R1CheckError(SlotCheckError):
-    """ """
-
-    pass
-=======
-        raise H54_R1CheckError("You must have H0 < R1")
->>>>>>> d5b84017
+        raise H54_R1CheckError("You must have H0 < R1")