from ....Methods.Slot.Slot import SlotCheckError
from ....Methods.Slot.Slot19 import *


def check(self):
    """Check that the SlotCirc object is correct

    Parameters
    ----------
    self : SlotCirc
        A SlotCirc object

    Returns
    -------
    None
    """
    if self.H0 < self.W0 / 2:
<<<<<<< HEAD
        raise SC_WHCheckError("You must have W0/2 <= H0")


class SC_WHCheckError(SlotCheckError):
    """Raised when a SlotCirc has self.H0 < self.W0/2"""

    pass
=======
        raise SC_WHCheckError("You must have W0/2 <= H0")
>>>>>>> d5b84017
<|MERGE_RESOLUTION|>--- conflicted
+++ resolved
@@ -15,14 +15,4 @@
     None
     """
     if self.H0 < self.W0 / 2:
-<<<<<<< HEAD
-        raise SC_WHCheckError("You must have W0/2 <= H0")
-
-
-class SC_WHCheckError(SlotCheckError):
-    """Raised when a SlotCirc has self.H0 < self.W0/2"""
-
-    pass
-=======
-        raise SC_WHCheckError("You must have W0/2 <= H0")
->>>>>>> d5b84017
+        raise SC_WHCheckError("You must have W0/2 <= H0")