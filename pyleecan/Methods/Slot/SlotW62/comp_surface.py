--- conflicted
+++ resolved
@@ -25,11 +25,7 @@
     Rint = abs(Z5)
 
     # Surface of a slot pitch
-<<<<<<< HEAD
-    Sring = (pi * Rext**2 - pi * Rint**2) / self.Zs
-=======
     Sring = (pi * Rext ** 2 - pi * Rint ** 2) * 1 / self.Zs
->>>>>>> cd58db92
 
     # Tooth surface
     St = self.H0 * self.W0 + self.H1 * self.W1
