--- conflicted
+++ resolved
@@ -21,15 +21,6 @@
     hsp = pi / self.Zs  # Half slot pitch
 
     alpha2 = arcsin(self.W1 / (2 * Rbo))
-<<<<<<< HEAD
-    # Harct = float(Rbo * (1 - cos(alpha2)))
-    Harct = Rbo - sqrt((Rbo ** 2 - (self.W1 / 2) ** 2))
-
-    Rm = Rbo - self.H1 - self.H0 - Harct
-    # alpha is the angle to rotate Z0 so ||Z1,Z8|| = W0
-    alpha = arcsin(self.W0 / (2 * (Rm)))
-=======
->>>>>>> eb0a9907
 
     Z1 = Rbo * exp(-1j * hsp)
     Z1 = Z1 * exp(1j * hsp)
