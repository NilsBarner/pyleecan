# -*- coding: utf-8 -*-
from numpy import pi, exp

from ....Classes.Arc1 import Arc1
from ....Classes.Circle import Circle
from ....Classes.Segment import Segment
from ....Classes.SurfLine import SurfLine
from ....Classes.SurfRing import SurfRing
from ....Functions.labels import LAM_LAB, BORE_LAB, YOKE_LAB


def build_geometry(self, sym=1, alpha=0, delta=0):
    """Build the geometry of the Lamination

    Parameters
    ----------
    self : Lamination
        Lamination Object
    sym : int
        Symmetry factor (1= full machine, 2= half of the machine...)
    alpha : float
        Angle for rotation [rad]
    delta : complex
        Complex value for translation

    Returns
    surf_list : list
        list of surfaces needed to draw the lamination

    """
    # Label setup
    label = self.get_label()
    label_lam = label + "_" + LAM_LAB
    label_bore = label + "_" + BORE_LAB
    label_yoke = label + "_" + YOKE_LAB
    if self.is_internal:
        label_ext = label_bore
        label_int = label_yoke
    else:
        label_ext = label_yoke
        label_int = label_bore

    # Get Radius lines
    if self.is_internal:
        if self.Rint > 0:
            _, int_line = self.get_yoke_desc(
                sym=sym, is_reversed=True, line_label=label_int
            )
        else:
            int_line = []
        _, ext_line = self.get_bore_desc(sym=sym, line_label=label_ext)
    else:
        _, ext_line = self.get_yoke_desc(
            sym=sym, is_reversed=True, line_label=label_ext
        )
        _, int_line = self.get_bore_desc(sym=sym, line_label=label_int)

    # Create the surfaces
    if self.is_internal:
        point_ref = self.get_Ryoke() + (self.comp_height_yoke() / 2)
    else:
        point_ref = self.get_Ryoke() - (self.comp_height_yoke() / 2)
    surf_list = list()
    if sym == 1:  # Complete lamination
        ext_surf = SurfLine(
            label=label_ext,
            line_list=ext_line,
            point_ref=point_ref,
        )
        int_surf = SurfLine(label=label_int, line_list=int_line, point_ref=0)
        if self.Rint > 0 and len(ext_line) > 0:
            surf_list.append(
                SurfRing(
<<<<<<< HEAD
                    out_surf=out_surf,
                    in_surf=in_surf,
                    label=label_lam,
                    point_ref=self.Rint + (self.Rext - self.Rint) / 2,
=======
                    out_surf=ext_surf,
                    in_surf=int_surf,
                    label=label,
                    point_ref=point_ref,
>>>>>>> 684a9286
                )
            )
        elif self.Rint == 0 and len(ext_line) > 0:
            surf_list.append(ext_surf)
        else:
<<<<<<< HEAD
            out_surf.label = label_lam
            surf_list.append(out_surf)
=======
            pass  # No surface to draw (SlotM17)

>>>>>>> 684a9286
    else:  # Part of the lamination by symmetry
        Z0 = self.Rint
        Z1 = self.Rext
        Z3 = Z0 * exp(1j * 2 * pi / sym)
        Z2 = Z1 * exp(1j * 2 * pi / sym)
        # Create lines
        curve_list = list()
        if self.is_internal:
            curve_list.append(Segment(Z0, Z1, label=label + "_Yoke_Side"))
        else:
            curve_list.append(Segment(Z3, Z2, label=label + "_Yoke_Side"))
        curve_list.extend(ext_line)
        if self.is_internal:
            curve_list.append(Segment(Z2, Z3, label=label + "_Yoke_Side"))
        else:
            curve_list.append(Segment(Z1, Z0, label=label + "_Yoke_Side"))
        if self.Rint > 0:
            curve_list.extend(int_line)

        surf_yoke = SurfLine(
            line_list=curve_list,
<<<<<<< HEAD
            label=label_lam,
            point_ref=(self.Rint + (self.Rext - self.Rint) / 2) * exp(1j * pi / sym),
=======
            label=label + "_Ext",
            point_ref=point_ref * exp(1j * pi / sym),
>>>>>>> 684a9286
        )
        surf_list.append(surf_yoke)

    # Add the ventilation ducts if there is any
    for vent in self.axial_vent:
        surf_list.extend(vent.build_geometry(sym=sym, is_stator=self.is_stator))

    # apply the transformation
    for surf in surf_list:
        surf.rotate(alpha)
        surf.translate(delta)

    return surf_list<|MERGE_RESOLUTION|>--- conflicted
+++ resolved
@@ -71,29 +71,17 @@
         if self.Rint > 0 and len(ext_line) > 0:
             surf_list.append(
                 SurfRing(
-<<<<<<< HEAD
-                    out_surf=out_surf,
-                    in_surf=in_surf,
-                    label=label_lam,
-                    point_ref=self.Rint + (self.Rext - self.Rint) / 2,
-=======
                     out_surf=ext_surf,
                     in_surf=int_surf,
-                    label=label,
+                    label=label_lam,
                     point_ref=point_ref,
->>>>>>> 684a9286
                 )
             )
         elif self.Rint == 0 and len(ext_line) > 0:
             surf_list.append(ext_surf)
         else:
-<<<<<<< HEAD
-            out_surf.label = label_lam
-            surf_list.append(out_surf)
-=======
             pass  # No surface to draw (SlotM17)
 
->>>>>>> 684a9286
     else:  # Part of the lamination by symmetry
         Z0 = self.Rint
         Z1 = self.Rext
@@ -115,13 +103,8 @@
 
         surf_yoke = SurfLine(
             line_list=curve_list,
-<<<<<<< HEAD
             label=label_lam,
-            point_ref=(self.Rint + (self.Rext - self.Rint) / 2) * exp(1j * pi / sym),
-=======
-            label=label + "_Ext",
             point_ref=point_ref * exp(1j * pi / sym),
->>>>>>> 684a9286
         )
         surf_list.append(surf_yoke)
 
