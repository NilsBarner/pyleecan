--- conflicted
+++ resolved
@@ -30,18 +30,8 @@
     """
 
     if Zs is None:
-<<<<<<< HEAD
         if not hasattr(self.parent, "slot") and not hasattr(self.parent, "slot_list"):
             raise WindingError("The Winding object must be in a Lamination object.")
-
-        if not hasattr(self.parent, "slot") and not hasattr(self.parent, "slot_list"):
-            raise WindingError(
-                "The Winding object must be in a Lamination object with Slot."
-            )
-=======
-        if not hasattr(self.parent, "slot") and not hasattr(self.parent, "slot_list"):
-            raise WindingError("The Winding object must be in a Lamination object.")
->>>>>>> e737baa2
 
         Zs = self.parent.get_Zs()
 
@@ -63,16 +53,6 @@
 
     Nlayer = self.Nlayer  # number of layers
 
-<<<<<<< HEAD
-    # generate a datamodel for the winding
-    wdg = datamodel()
-
-    # generate winding from inputs depending on coil pitch (or coil span)
-    if self.coil_pitch in [0, None]:
-        wdg.genwdg(Q=Zs, P=2 * p, m=qs, layers=Nlayer, turns=Ntcoil, w=5)
-    else:
-        wdg.genwdg(Q=Zs, P=2 * p, m=qs, layers=Nlayer, turns=Ntcoil, w=self.coil_pitch)
-=======
     # Coil pitch (or coil span)
     if self.coil_pitch in [0, None]:
         # Number of slots per pole and per phase
@@ -89,7 +69,6 @@
 
     # generate winding from inputs
     wdg.genwdg(Q=Zs, P=2 * p, m=qs, layers=Nlayer, turns=Ntcoil, w=self.coil_pitch)
->>>>>>> e737baa2
 
     # init connexion matrix
     wind_mat = zeros((Nlayer, 1, Zs, qs))
@@ -130,10 +109,11 @@
     Npcp_list = wdg.get_parallel_connections()
     if self.Npcp is None:
         self.Npcp = Npcp_list[0]
-    elif self.Npcp > 2*p:
-        self.Npcp = 2*p
+    elif self.Npcp > 2 * p:
+        self.Npcp = 2 * p
         self.get_logger().warning(
-            "Number of parallel circuits per phase must be < 2*p, assign it to: " + str(self.Npcp)
+            "Number of parallel circuits per phase must be < 2*p, assign it to: "
+            + str(self.Npcp)
         )
     # if self.Npcp not in Npcp_list:
 
