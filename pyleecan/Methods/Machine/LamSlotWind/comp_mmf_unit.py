# -*- coding: utf-8 -*-
from numpy import pi, linspace, zeros, ones, dot, squeeze
from SciDataTool import Data1D, DataTime
from ....Functions.Electrical.coordinate_transformation import dq2n
from ....Functions.Winding.gen_phase_list import gen_name
from pyleecan.Classes.Winding import Winding


def comp_mmf_unit(self, Na=None, Nt=None, freq=1):
    """Compute the winding Unit magnetomotive force

    Parameters
    ----------
    self : LamSlotWind
        an LamSlotWind object
    Na : int
        Space discretization for offline computation (otherwise use out.elec.angle)
    Nt : int
        Time discretization for offline computation (otherwise use out.elec.time)
    freq : float
        Stator current frequency to consider

    Returns
    -------
    MMF_U : SciDataTool.Classes.DataND.DataND
        Unit magnetomotive force (Na,Nt)
    WF : SciDataTool.Classes.DataND.DataND
        Winding functions (qs,Na)

    """

    # Get stator winding number of phases
    qs = self.winding.qs

    # Get number of pole pairs
    p = self.get_pole_pair_number()

    # Get spatial symmetry
<<<<<<< HEAD
    per_a, _ = self.comp_periodicity_spatial()
=======
    per_a, _, _, _ = self.comp_periodicity(p=p)
>>>>>>> e737baa2

    # Define the space dicretization
    angle = linspace(0, 2 * pi / per_a, Na, endpoint=False)

    # Define the time dicretization
    time = linspace(0, 1 / freq, Nt, endpoint=False)

    # Compute the winding function and mmf
    if self.winding is None or self.winding.conductor is None:
        wf = zeros((qs, Na))
    else:
        wf = self.comp_wind_function(angle=angle, per_a=per_a)

    # Compute unit current function of time applying constant Id=1 Arms, Iq=0
    Idq = zeros((Nt, 2))
    Idq[:, 0] = ones(Nt)
    I = dq2n(Idq, 2 * pi * freq * time, n=qs, is_n_rms=False)

    # Compute unit mmf
    mmf_u = squeeze(dot(I, wf))

    # Create a Data object
    Time = Data1D(name="time", unit="s", values=time)
    Angle = Data1D(
        name="angle",
        unit="rad",
        symmetries={"period": per_a},
        values=angle,
        normalizations={"space_order": self.get_pole_pair_number()},
    )
    Phase = Data1D(
        name="phase",
        unit="",
        values=gen_name(qs),
        is_components=True,
    )
    MMF_U = DataTime(
        name="Unit MMF",
        unit="A",
        symbol="Magnitude",
        axes=[Time, Angle],
        values=mmf_u,
    )

    WF = DataTime(
        name="Winding Functions",
        unit="A",
        symbol="Magnitude",
        axes=[Phase, Angle],
        values=wf,
    )

    return MMF_U, WF<|MERGE_RESOLUTION|>--- conflicted
+++ resolved
@@ -36,11 +36,7 @@
     p = self.get_pole_pair_number()
 
     # Get spatial symmetry
-<<<<<<< HEAD
     per_a, _ = self.comp_periodicity_spatial()
-=======
-    per_a, _, _, _ = self.comp_periodicity(p=p)
->>>>>>> e737baa2
 
     # Define the space dicretization
     angle = linspace(0, 2 * pi / per_a, Na, endpoint=False)
