from pyleecan.Classes.Winding import Winding


def comp_fill_factor(self):
    """Compute the fill factor of the winding"""
<<<<<<< HEAD
    if self.winding is None:
=======
    if self.winding is None or self.winding.qs == 0 or type(self.winding) is Winding:
>>>>>>> d5b84017
        return 0
    else:
        # compute the number of conductors per slot
        Ncps_ = abs(self.winding.comp_connection_mat().sum(axis=(0, 1))).sum(axis=1)
        Ncps = Ncps_.mean()

        if Ncps_.std() != 0:
            self.get_logger().warning(
                "LamSlotWind.comp_fill_factor: "
                "Uneven number of conductors per slot. "
                + "Max. number of conductors will be used to compute slot fill factor."
            )
            Ncps = Ncps_.max()

        # compute the winding surfaces
        S_slot_wind = self.slot.comp_surface_active()
        S_wind_act = self.winding.conductor.comp_surface_active() * Ncps

        return S_wind_act / S_slot_wind<|MERGE_RESOLUTION|>--- conflicted
+++ resolved
@@ -3,11 +3,7 @@
 
 def comp_fill_factor(self):
     """Compute the fill factor of the winding"""
-<<<<<<< HEAD
-    if self.winding is None:
-=======
     if self.winding is None or self.winding.qs == 0 or type(self.winding) is Winding:
->>>>>>> d5b84017
         return 0
     else:
         # compute the number of conductors per slot
