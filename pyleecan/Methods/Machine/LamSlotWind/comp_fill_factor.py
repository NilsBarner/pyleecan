--- conflicted
+++ resolved
@@ -16,10 +16,6 @@
             Ncps = Ncps_.max()
 
         # compute the winding surfaces
-<<<<<<< HEAD
-
-=======
->>>>>>> 7217a67e
         S_slot_wind = self.slot.comp_surface_active()
         S_wind_act = self.winding.conductor.comp_surface_active() * Ncps
 
