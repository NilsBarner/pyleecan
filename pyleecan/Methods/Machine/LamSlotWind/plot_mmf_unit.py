# -*- coding: utf-8 -*-
import matplotlib.pyplot as plt
from numpy import pi, linspace, zeros, sqrt, dot, array, squeeze
from SciDataTool import Data1D, DataLinspace, DataTime
from ....Functions.Electrical.coordinate_transformation import dq2n
<<<<<<< HEAD
from ....Functions.Plot.plot_A_space import plot_A_space
=======
from ....Functions.Winding.gen_phase_list import gen_name
>>>>>>> 7e54718d


def plot_mmf_unit(self, Na=2048):
    """Plot the winding unit mmf as a function of space

    Parameters
    ----------
    self : LamSlotWind
        an LamSlotWind object
    Na : int
        Space discretization
    """

<<<<<<< HEAD
    # Compute the winding function and mmf
    wf = self.comp_wind_function(Na=Na)
    qs = self.winding.qs

    # Compute unit mmf
    I = dq2n(array([1, 0]), 0, n=qs)
    mmf_u = squeeze(dot(I, wf))
=======
    # Create an empty Output object to use the generic plot methods
    module = __import__("pyleecan.Classes.Output", fromlist=["Output"])
    Output = getattr(module, "Output")
    out = Output()

    # Compute the winding function and mmf
    wf = self.comp_wind_function(Na=Na)
    qs = self.winding.qs
    mmf_u = self.comp_mmf_unit(Na=Na)
>>>>>>> 7e54718d

    # Create a Data object
    Phase = Data1D(
        name="phase",
        unit="",
        values=gen_name(qs, is_add_phase=True),
        is_components=True,
    )
    Angle = DataLinspace(
        name="angle",
        unit="rad",
        symmetries={},
        initial=0,
        final=2 * pi,
        number=Na,
        include_endpoint=False,
    )
<<<<<<< HEAD
    WF = DataTime(
        name="WF", unit="p.u.", symbol="Magnitude", axes=[Phase, Angle], values=wf,
    )
    MMF = DataTime(
        name="Unit MMF", unit="p.u.", symbol="Magnitude", axes=[Angle], values=mmf_u,
    )

    plot_A_space(WF, is_fft=True, index_list=[0, 1, 2], data_list=[MMF])
=======
    out.mag.Br = DataTime(
        name="WF", unit="p.u.", symbol="Magnitude", axes=[Phase, Angle], values=wf
    )

    out.plot_A_space("mag.Br", is_fft=True, index_list=[0, 1, 2], data_list=[mmf_u])
>>>>>>> 7e54718d
<|MERGE_RESOLUTION|>--- conflicted
+++ resolved
@@ -3,16 +3,11 @@
 from numpy import pi, linspace, zeros, sqrt, dot, array, squeeze
 from SciDataTool import Data1D, DataLinspace, DataTime
 from ....Functions.Electrical.coordinate_transformation import dq2n
-<<<<<<< HEAD
-from ....Functions.Plot.plot_A_space import plot_A_space
-=======
 from ....Functions.Winding.gen_phase_list import gen_name
->>>>>>> 7e54718d
 
 
 def plot_mmf_unit(self, Na=2048):
     """Plot the winding unit mmf as a function of space
-
     Parameters
     ----------
     self : LamSlotWind
@@ -21,15 +16,6 @@
         Space discretization
     """
 
-<<<<<<< HEAD
-    # Compute the winding function and mmf
-    wf = self.comp_wind_function(Na=Na)
-    qs = self.winding.qs
-
-    # Compute unit mmf
-    I = dq2n(array([1, 0]), 0, n=qs)
-    mmf_u = squeeze(dot(I, wf))
-=======
     # Create an empty Output object to use the generic plot methods
     module = __import__("pyleecan.Classes.Output", fromlist=["Output"])
     Output = getattr(module, "Output")
@@ -39,7 +25,6 @@
     wf = self.comp_wind_function(Na=Na)
     qs = self.winding.qs
     mmf_u = self.comp_mmf_unit(Na=Na)
->>>>>>> 7e54718d
 
     # Create a Data object
     Phase = Data1D(
@@ -57,19 +42,8 @@
         number=Na,
         include_endpoint=False,
     )
-<<<<<<< HEAD
-    WF = DataTime(
-        name="WF", unit="p.u.", symbol="Magnitude", axes=[Phase, Angle], values=wf,
-    )
-    MMF = DataTime(
-        name="Unit MMF", unit="p.u.", symbol="Magnitude", axes=[Angle], values=mmf_u,
-    )
-
-    plot_A_space(WF, is_fft=True, index_list=[0, 1, 2], data_list=[MMF])
-=======
     out.mag.Br = DataTime(
         name="WF", unit="p.u.", symbol="Magnitude", axes=[Phase, Angle], values=wf
     )
 
-    out.plot_A_space("mag.Br", is_fft=True, index_list=[0, 1, 2], data_list=[mmf_u])
->>>>>>> 7e54718d
+    out.plot_A_space("mag.Br", is_fft=True, index_list=[0, 1, 2], data_list=[mmf_u])