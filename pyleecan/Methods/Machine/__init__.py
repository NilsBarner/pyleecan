--- conflicted
+++ resolved
@@ -3,66 +3,6 @@
 # Default number of point added for the discrtization of a line
 LINE_NPOINT_D = 0
 
-<<<<<<< HEAD
-# Color for plot
-STATOR_COLOR = "b"
-# STATOR_COLOR = '0.75' #For Website slot shape
-ROTOR_COLOR = "g"
-SHAFT_COLOR = "k"
-FRAME_COLOR = "m"
-MAGNET_COLOR = "0.75"
-BAR_COLOR = "r"
-SCR_COLOR = (1, 0, 0, 0.25)  # Short circuit ring
-VENT_COLOR = "w"
-VENT_EDGE = "k"
-PATCH_COLOR = "w"
-PATCH_EDGE = "k"
-PATCH_COLOR_ALPHA = (0, 0, 0, 0)
-PATCH_EDGE_ALPHA = (1, 0, 0, 1)
-# Winding Phase
-# PHASE_COLOR = ["r", "c", "y","#994499", "#FF00F0",'m','k','b','g']
-PHASE_COLOR = [
-    (0, 0, 1, 0.5),
-    (1, 0, 0, 0.5),
-    (0, 1, 0, 0.5),
-    (1, 0.5, 0, 0.5),
-    (1, 1, 0, 0.5),
-    (0, 0, 0, 0.5),
-    (1, 0.5, 1, 0.5),
-    (0.5, 1, 1, 0.5),
-    (1, 1, 0.5, 0.5),
-]
-PHASE_NAME = [
-    "A",
-    "B",
-    "C",
-    "D",
-    "E",
-    "F",
-    "G",
-    "H",
-    "I",
-    "J",
-    "K",
-    "L",
-    "M",
-    "N",
-    "O",
-    "P",
-    "Q",
-    "R",
-    "S",
-    "T",
-    "U",
-    "V",
-    "W",
-    "X",
-    "Y",
-    "Z",
-]
-
-=======
->>>>>>> c68a1850
 
 class MachineCheckError(Exception):
     """ """
