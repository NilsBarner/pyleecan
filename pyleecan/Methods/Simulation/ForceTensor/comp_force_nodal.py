import numpy as np
from SciDataTool import DataTime, VectorField, Data1D

from pyleecan.Classes.Interpolation import Interpolation
from pyleecan.Classes.MeshSolution import MeshSolution
from pyleecan.Classes.SolutionVector import SolutionVector


def comp_force_nodal(self, output, axes_dict):
    """Run the nodal forces calculation based on a tensor.

    from publications:


    Parameters
    ----------
    self : ForceTensor
        A ForceTensor object

    output : Output
        an Output object (to update)

    """

    dim = 2
    Time = axes_dict["Time"]
    Nt_tot = Time.get_length()  # Number of time step

    meshsolution_mag = output.mag.meshsolution  # Comes from FEMM simulation

    # Select the target group (stator, rotor ...)
    meshsolution_group = meshsolution_mag.get_group(self.group)

    # TODO before: Check if is_same_mesh is True
    mesh = meshsolution_group.get_mesh()

    # New meshsolution object for output, that could be different from the one inputed
    meshsolution = MeshSolution(mesh=[mesh.copy()], is_same_mesh=True, dimension=dim)

    # Load magnetic flux B and H and mu objects
    B_sol = meshsolution_group.get_solution(label="B")
    H_sol = meshsolution_group.get_solution(label="H")
    mu_sol = meshsolution_group.get_solution(label="\mu")

    # Import time vector from Time Data object
    if self.is_periodicity_t is not None:
        is_periodicity_t = self.is_periodicity_t

    is_periodicity_t, is_antiper_t = Time.get_periodicity()
    time = Time.get_values(
        is_oneperiod=is_periodicity_t,
        is_antiperiod=is_antiper_t and is_periodicity_t,
    )

    # Load magnetic flux B and H of size (Nt_tot, nb_elem, dim) and mu (Nt_tot, nb_elem)
    resultB = B_sol.field.get_xyz_along(
        "indice",
        "time=axis_data",
        axis_data={"time": time},
<<<<<<< HEAD
        is_squeeze = False,
=======
        is_squeeze=False,
>>>>>>> 5349955d
    )
    indice = resultB["indice"]  # Store elements indices

    Bx = resultB["comp_x"]
    By = resultB["comp_y"]
    B = np.stack((Bx, By), axis=2)

    resultH = H_sol.field.get_xyz_along(
        "indice",
        "time=axis_data",
        axis_data={"time": time},
<<<<<<< HEAD
        is_squeeze = False,
=======
        is_squeeze=False,
>>>>>>> 5349955d
    )
    Hx = resultH["comp_x"]
    Hy = resultH["comp_y"]
    H = np.stack((Hx, Hy), axis=2)

    resultmu = mu_sol.field.get_along(
        "indice",
        "time=axis_data",
        axis_data={"time": time},
<<<<<<< HEAD
        is_squeeze = False,
=======
        is_squeeze=False,
>>>>>>> 5349955d
    )
    mu = resultmu["\\mu"]

    # Move time axis at the end for clarity purpose
    B = np.moveaxis(B, 0, -1)
    H = np.moveaxis(H, 0, -1)
    mu = np.moveaxis(mu, 0, -1)

    # Loop on elements and nodes for nodal forces
    f, connect = self.element_loop(mesh, B, H, mu, indice, dim, Nt_tot)

<<<<<<< HEAD
    # ## DEBUG / VERIF TOOL : a loop on all nodes again
    # for key in mesh.cell:
    #     nb_node_per_cell = mesh.cell[
    #         key
    #     ].nb_node_per_cell  # Number of nodes per element

    #     mesh_cell_key = mesh.cell[key]
    #     connect = mesh.cell[key].get_connectivity()  # Each row of connect is an element
    #     nb_elem = len(connect)

    #     nb_node = mesh.node.nb_node  # Total nodes number

    #     for elt_indice, elt_number in enumerate(indice):

    #         node_number = mesh_cell_key.get_connectivity(
    #             elt_number
    #         )  # elt nodes numbers, can differ from indice

    #         # Loop on edges
    #         for n in range(nb_node_per_cell):
    #             pass
                
                
        


    indices_nodes = np.sort(np.unique(connect))
=======
    indices_nodes = mesh.node.indice.copy()
>>>>>>> 5349955d
    Indices_Point = Data1D(name="indice", values=indices_nodes, is_components=True)

    # Time axis goes back to first axis
    f = np.moveaxis(f, -1, 0)

    components = {}

    fx_data = DataTime(
        name="Nodal force (x)",
        unit="N",
        symbol="Fx",
        axes=[Time, Indices_Point],
        values=f[..., 0],
    )
    components["comp_x"] = fx_data

    fy_data = DataTime(
        name="Nodal force (y)",
        unit="N",
        symbol="Fy",
        axes=[Time, Indices_Point],
        values=f[..., 1],
    )
    components["comp_y"] = fy_data

    vec_force = VectorField(name="Nodal forces", symbol="F", components=components)
    solforce = SolutionVector(field=vec_force, type_cell="node", label="F")
    meshsolution.solution.append(solforce)

    out_dict = dict()
    out_dict["meshsolution"] = meshsolution

    return out_dict<|MERGE_RESOLUTION|>--- conflicted
+++ resolved
@@ -57,11 +57,7 @@
         "indice",
         "time=axis_data",
         axis_data={"time": time},
-<<<<<<< HEAD
-        is_squeeze = False,
-=======
         is_squeeze=False,
->>>>>>> 5349955d
     )
     indice = resultB["indice"]  # Store elements indices
 
@@ -73,11 +69,7 @@
         "indice",
         "time=axis_data",
         axis_data={"time": time},
-<<<<<<< HEAD
-        is_squeeze = False,
-=======
         is_squeeze=False,
->>>>>>> 5349955d
     )
     Hx = resultH["comp_x"]
     Hy = resultH["comp_y"]
@@ -87,11 +79,7 @@
         "indice",
         "time=axis_data",
         axis_data={"time": time},
-<<<<<<< HEAD
-        is_squeeze = False,
-=======
         is_squeeze=False,
->>>>>>> 5349955d
     )
     mu = resultmu["\\mu"]
 
@@ -103,37 +91,7 @@
     # Loop on elements and nodes for nodal forces
     f, connect = self.element_loop(mesh, B, H, mu, indice, dim, Nt_tot)
 
-<<<<<<< HEAD
-    # ## DEBUG / VERIF TOOL : a loop on all nodes again
-    # for key in mesh.cell:
-    #     nb_node_per_cell = mesh.cell[
-    #         key
-    #     ].nb_node_per_cell  # Number of nodes per element
-
-    #     mesh_cell_key = mesh.cell[key]
-    #     connect = mesh.cell[key].get_connectivity()  # Each row of connect is an element
-    #     nb_elem = len(connect)
-
-    #     nb_node = mesh.node.nb_node  # Total nodes number
-
-    #     for elt_indice, elt_number in enumerate(indice):
-
-    #         node_number = mesh_cell_key.get_connectivity(
-    #             elt_number
-    #         )  # elt nodes numbers, can differ from indice
-
-    #         # Loop on edges
-    #         for n in range(nb_node_per_cell):
-    #             pass
-                
-                
-        
-
-
-    indices_nodes = np.sort(np.unique(connect))
-=======
     indices_nodes = mesh.node.indice.copy()
->>>>>>> 5349955d
     Indices_Point = Data1D(name="indice", values=indices_nodes, is_components=True)
 
     # Time axis goes back to first axis
