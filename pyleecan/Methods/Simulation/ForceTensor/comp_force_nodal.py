import numpy as np
from SciDataTool import DataTime, VectorField, Data1D

from pyleecan.Classes.Interpolation import Interpolation
from pyleecan.Classes.MeshSolution import MeshSolution
from pyleecan.Classes.SolutionVector import SolutionVector


<<<<<<< HEAD

def comp_alpha_coeffs(mu,M):
    """compute alpha1 and alpha2 for magnetostrictive tensor. 

    from publications: IEEETranMagn2004
    
    Parameters
    ----------
    mu : array
        Permeability in the elements, field, material, ...

    M : array
        Magnetization vector in the elements, field, material, ...
    
    
    """
    # Coeffs from a reference material in IEEETranMagn2004
=======
def comp_alpha_coeffs(mu, M):
    """compute alpha1 and alpha2 for magnetostrictive tensor according to IEEETranMagn2004"""
>>>>>>> 3f63ce68
    a10 = 0.719
    a12 = -0.078
    a14 = -0.042
    a20 = -0.391
    a22 = 0.114
    a24 = 0.004

    M_norm = np.linalg.norm(M, axis=(0, 1))
    mu_times_Mnorm_squared = np.multiply(mu, M_norm) ** 2

    alpha1 = a10 + a12 * mu_times_Mnorm_squared + a14 * mu * mu_times_Mnorm_squared ** 2
    alpha2 = a20 + a22 * mu_times_Mnorm_squared + a24 * mu * mu_times_Mnorm_squared ** 2

    return alpha1, alpha2


<<<<<<< HEAD
def comp_magnetrosctrictive_tensor(mu,M,Nt_tot):
    """compute magnetostrictive tensor.

    from publications: IEEETranMagn2004
    
    Parameters
    ----------
    mu : array
        Permeability in the elements, field, material, ...

    M : array
        Magnetization vector in the elements, field, material, ...

    Nt_tot: scalar
        Number of time steps
    
    """
    alpha1, alpha2 = comp_alpha_coeffs(mu,M)
=======
def comp_magnetrosctrictive_tensor(mu, M, Nt_tot):
    """compute magnetostrictive tensor according to IEEETranMagn2004"""
    alpha1, alpha2 = comp_alpha_coeffs(mu, M)
>>>>>>> 3f63ce68

    magnetostric_tensor = np.zeros((2, 2, Nt_tot))

    #Iteration over time step
    for ti in range(Nt_tot):
        mu_ti = mu[ti]

        M_times_M = np.dot(M[:, :, ti], np.transpose(M[:, :, ti]))

        M_norm_squared = np.linalg.norm(M[:, :, ti]) ** 2
        I = np.eye(2, 2)

        first_member = -alpha1[ti] * mu_ti * M_times_M
        second_member = -alpha2[ti] * mu_ti * M_norm_squared * I

        magnetostric_tensor[:, :, ti] = first_member + second_member

    return magnetostric_tensor


def comp_force_nodal(self, output, axes_dict):
    """Run the nodal forces calculation based on a tensor.

    from publications:


    Parameters
    ----------
    self : ForceTensor
        A ForceTensor object

    output : Output
        an Output object (to update)

    """

<<<<<<< HEAD
    meshsolution_mag = output.mag.meshsolution # Comes from FEMM simulation
    mesh_mag = output.mag.meshsolution.mesh

    # New meshsolution object for output, that could be different from the one inputed 
    meshsolution = MeshSolution(
        mesh=mesh_mag, is_same_mesh=True, dimension=meshsolution_mag.dimension
    )
    # Airgap, windings, stator, ...
    meshsolution.group = meshsolution_mag.group
=======
    dim = 2
    Time = axes_dict["Time"]
    Nt_tot = Time.get_length()  # Number of time step
>>>>>>> 3f63ce68

    meshsolution_mag = output.mag.meshsolution  # tout ce qui sort de FEMM

<<<<<<< HEAD
    mesh = meshsolution.get_mesh(0)
    B_sol = meshsolution_mag.get_solution(label="B")
    H_sol = meshsolution_mag.get_solution(label="H")
    mu_sol = meshsolution_mag.get_solution(label="\mu")

    # Import time vector from Time Data object
    Time = axes_dict["Time"]
=======
    # Select the target group (stator, rotor ...)
    meshsolution_group = meshsolution_mag.get_group(self.group)

    # TODO before: Check if is_same_mesh is True
    mesh = meshsolution_group.get_mesh()

    # nouvel objet maillage car on peut vouloir un maillage différent en sortie
    meshsolution = MeshSolution(mesh=[mesh.copy()], is_same_mesh=True, dimension=dim)

    # On récupère les champs de dimension Nelem * Nt_tot * 2 (x,y)
    B_sol = meshsolution_group.get_solution(label="B")
    H_sol = meshsolution_group.get_solution(label="H")
    mu_sol = meshsolution_group.get_solution(label="\mu")

    # Import angular vector from Angle Data object
>>>>>>> 3f63ce68
    if self.is_periodicity_t is not None:
        is_periodicity_t = self.is_periodicity_t

    
    is_periodicity_t, is_antiper_t = Time.get_periodicity()
    time = Time.get_values(
        is_oneperiod=is_periodicity_t,
        is_antiperiod=is_antiper_t and is_periodicity_t,
    )

    # Load magnetic flux B and H of size (Nt_tot, nb_elem, dim) and mu (Nt_tot, nb_elem)
    resultB = B_sol.field.get_xyz_along(
        "indice",
        "time=axis_data",
        axis_data={"time": time},
    )

   
    indice = resultB["indice"]  #Store elements indices

    Bx = resultB["comp_x"]
    By = resultB["comp_y"]
    B = np.stack((Bx, By), axis=2)

    resultH = H_sol.field.get_xyz_along(
        "indice",
        "time=axis_data",
        axis_data={"time": time},
    )
    Hx = resultH["comp_x"]
    Hy = resultH["comp_y"]
    H = np.stack((Hx, Hy), axis=2)

    resultmu = mu_sol.field.get_along(
        "indice",
        "time=axis_data",
        axis_data={"time": time},
    )
    mu = resultmu["\\mu"]

    # Move time axis at the end for clarity purpose
    B = np.moveaxis(B, 0, -1)
    H = np.moveaxis(H, 0, -1)
    mu = np.moveaxis(mu, 0, -1)

<<<<<<< HEAD
    # For every type of element (now only Triangle3, TO BE extended)
    for key in mesh.cell:  
        
        
        # mesh.cell[key].interpolation = Interpolation()
        # mesh.cell[key].interpolation.init_key(key=key, nb_gauss=1)

        nb_pt_per_cell = mesh.cell[key].nb_pt_per_cell # Number of nodes per element
        connect = mesh.cell[key].get_connectivity() # Each row of connect is an element
        nb_elem = len(connect)

        nb_pt = mesh.point.nb_pt # Total nodes number

        # Nodal forces init
        f = np.zeros((nb_pt,dim,Nt_tot), dtype=np.float)
       
=======
    for key in mesh.cell:  # type d'éléments
        # [nodes_subpart]

        # For every type of element (now only Triangle3, TO BE extended), pour l'instant B et H cst dans élément

        # mesh.cell[key].interpolation = Interpolation()
        # mesh.cell[key].interpolation.init_key(key=key, nb_gauss=1)

        nb_pt_per_cell = mesh.cell[key].nb_pt_per_cell  # 3 pour 1,2,3 dans triangle
        connect = mesh.cell[key].get_connectivity()  # lien entre indice local et global
        nb_elem = len(connect)

        nb_pt = mesh.point.nb_pt  # nb de point totaux, 3*nb_elem - redondances

        # Nodal forces init
        f = np.zeros((nb_pt, 2, Nt_tot), dtype=np.float)
>>>>>>> 3f63ce68

        # ref_cell = mesh.cell[key].interpolation.ref_cell // pas besoin d'interpoler car tout est cst

        # Gauss points
        # pts_gauss, poidsGauss, nb_gauss = mesh.cell[
        #     key
        # ].interpolation.gauss_point.get_gauss_points()

        # indice_elem = mesh.cell[key].indice

<<<<<<< HEAD
         
        # Loop on element (elt)
        for e_ind,e in enumerate(indice):
            
            point_indices = connect[e_ind, :] #elt nodes indices
            vertice = mesh.get_vertice(e_ind)[key] #elt nodes coordonates

            # elt physical fields values
            Be = B[e_ind, :, :]
            He = H[e_ind, :, :]
            mue = mu[e_ind, :]
            Me = np.reshape(Be/mue - He,(dim,1,Nt_tot)) # reshaped for matrix product purpose 

            # elt magnetostrictive tensor
            tme = comp_magnetrosctrictive_tensor(mue,Me,Nt_tot)
=======
        for e, e_ind in enumerate(
            indice
        ):  # boucle sur les éléments e, plutot enumerate(indice_elem)
            point_indices = connect[e, :]
            vertice = mesh.get_vertice(e_ind)[key]

            Be = B[e, :, :]
            He = H[e, :, :]
            mue = mu[e, :]
>>>>>>> 3f63ce68

            Me = np.reshape(Be / mue - He, (dim, 1, Nt_tot))

<<<<<<< HEAD
            # Loop on nodes
            for n in range(nb_pt_per_cell): 


                # Get current node + next node indices (both needed since pression will be computed on edges because of Green Ostrogradski)
                inode = point_indices[n%nb_pt_per_cell] 
                next_inode = point_indices[(n+1)%nb_pt_per_cell]

                # Edge cooordonate
                edge_vector = vertice[(n+1)%nb_pt_per_cell] - vertice[n%nb_pt_per_cell] 
                
                # Volume ratio (Green Ostrogradski), with a conventional 1/2 for a share between 2 nodes
=======
            tme = comp_magnetrosctrictive_tensor(mue, Me, Nt_tot)

            # Loop on edges
            for n in range(
                nb_pt_per_cell
            ):  # nb_pt : nbre de point par éléments, on peut rajouter un nbre_edge_per_cell

                inode = point_indices[
                    n % nb_pt_per_cell
                ]  # faut en récup 2 nous, le suivant par ordre croissant par définition (01 12 20 pour triangle)
                next_inode = point_indices[(n + 1) % nb_pt_per_cell]

                edge_vector = (
                    vertice[(n + 1) % nb_pt_per_cell] - vertice[n % nb_pt_per_cell]
                )  # coordonées du vecteur nn+1

                # Volume ratio (Green Ostro), with a conventional 1/2
>>>>>>> 3f63ce68
                L = np.linalg.norm(edge_vector)
                Ve0 = L / 2

<<<<<<< HEAD
                # Normalized normal vector n
                normal_to_edge = np.array((edge_vector[1],-edge_vector[0])/L).reshape(dim,1) 

                # Green Ostrogradski <normal, tensor> scalar product  
                edge_force = np.tensordot(normal_to_edge,tme,[[0],[0]]) # [[0],[0]] means sum product over rows for normal (which is vertical) and over rows for tme

                # Total edge force contribution, to be added to the 2 nodes that made the edge
                fe = Ve0 * edge_force
                f[inode,:,:] = f[inode,:,:] + fe
                f[next_inode,:,:] = f[next_inode,:,:] + fe
                

              
=======
                normal_to_edge = (
                    edge_vector[1],
                    -edge_vector[0],
                ) / L  # normalized normal vector n

                edge_force = np.dot(
                    normal_to_edge, np.swapaxes(tme, 0, 1)
                )  # need to swap bc of np.dot doc, this is equal to np.transpose(np.dot(np.transpose(edge_force),np.transpose(tme)))

                fe = Ve0 * edge_force

                f[inode, :, :] = f[inode, :, :] + fe
                f[next_inode, :, :] = f[next_inode, :, :] + fe
>>>>>>> 3f63ce68

    indices_points = np.sort(np.unique(connect))
    Indices_Point = Data1D(name="indice", values=indices_points, is_components=True)

<<<<<<< HEAD
    # Time axis goes back to first axis
    f = np.moveaxis(f,-1,0)

=======
    # remettre temps en 1er

    f = np.moveaxis(f, -1, 0)
>>>>>>> 3f63ce68

    components = {}

    fx_data = DataTime(
        name="Nodal force (x)",
        unit="N",
        symbol="Fx",
        axes=[Time, Indices_Point],
        values=f[..., 0],
    )
    components["comp_x"] = fx_data

    fy_data = DataTime(
        name="Nodal force (y)",
        unit="N",
        symbol="Fy",
        axes=[Time, Indices_Point],
        values=f[..., 1],
    )
    components["comp_y"] = fy_data

    vec_force = VectorField(name="Nodal forces", symbol="F", components=components)
    solforce = SolutionVector(field=vec_force, type_cell="point", label="F")
    meshsolution.solution.append(solforce)

    out_dict = dict()
    out_dict["meshsolution"] = meshsolution

    return out_dict<|MERGE_RESOLUTION|>--- conflicted
+++ resolved
@@ -6,9 +6,7 @@
 from pyleecan.Classes.SolutionVector import SolutionVector
 
 
-<<<<<<< HEAD
-
-def comp_alpha_coeffs(mu,M):
+def comp_alpha_coeffs(mu, M):
     """compute alpha1 and alpha2 for magnetostrictive tensor. 
 
     from publications: IEEETranMagn2004
@@ -24,10 +22,6 @@
     
     """
     # Coeffs from a reference material in IEEETranMagn2004
-=======
-def comp_alpha_coeffs(mu, M):
-    """compute alpha1 and alpha2 for magnetostrictive tensor according to IEEETranMagn2004"""
->>>>>>> 3f63ce68
     a10 = 0.719
     a12 = -0.078
     a14 = -0.042
@@ -44,7 +38,6 @@
     return alpha1, alpha2
 
 
-<<<<<<< HEAD
 def comp_magnetrosctrictive_tensor(mu,M,Nt_tot):
     """compute magnetostrictive tensor.
 
@@ -63,13 +56,8 @@
     
     """
     alpha1, alpha2 = comp_alpha_coeffs(mu,M)
-=======
-def comp_magnetrosctrictive_tensor(mu, M, Nt_tot):
-    """compute magnetostrictive tensor according to IEEETranMagn2004"""
-    alpha1, alpha2 = comp_alpha_coeffs(mu, M)
->>>>>>> 3f63ce68
-
-    magnetostric_tensor = np.zeros((2, 2, Nt_tot))
+
+    magnetostric_tensor = np.zeros((2,2,Nt_tot))
 
     #Iteration over time step
     for ti in range(Nt_tot):
@@ -104,49 +92,27 @@
 
     """
 
-<<<<<<< HEAD
-    meshsolution_mag = output.mag.meshsolution # Comes from FEMM simulation
-    mesh_mag = output.mag.meshsolution.mesh
-
-    # New meshsolution object for output, that could be different from the one inputed 
-    meshsolution = MeshSolution(
-        mesh=mesh_mag, is_same_mesh=True, dimension=meshsolution_mag.dimension
-    )
-    # Airgap, windings, stator, ...
-    meshsolution.group = meshsolution_mag.group
-=======
     dim = 2
     Time = axes_dict["Time"]
     Nt_tot = Time.get_length()  # Number of time step
->>>>>>> 3f63ce68
-
-    meshsolution_mag = output.mag.meshsolution  # tout ce qui sort de FEMM
-
-<<<<<<< HEAD
-    mesh = meshsolution.get_mesh(0)
-    B_sol = meshsolution_mag.get_solution(label="B")
-    H_sol = meshsolution_mag.get_solution(label="H")
-    mu_sol = meshsolution_mag.get_solution(label="\mu")
-
-    # Import time vector from Time Data object
-    Time = axes_dict["Time"]
-=======
+
+    meshsolution_mag = output.mag.meshsolution # Comes from FEMM simulation
+
     # Select the target group (stator, rotor ...)
     meshsolution_group = meshsolution_mag.get_group(self.group)
 
     # TODO before: Check if is_same_mesh is True
     mesh = meshsolution_group.get_mesh()
 
-    # nouvel objet maillage car on peut vouloir un maillage différent en sortie
+    # New meshsolution object for output, that could be different from the one inputed 
     meshsolution = MeshSolution(mesh=[mesh.copy()], is_same_mesh=True, dimension=dim)
 
-    # On récupère les champs de dimension Nelem * Nt_tot * 2 (x,y)
+    # Load magnetic flux B and H and mu objects
     B_sol = meshsolution_group.get_solution(label="B")
     H_sol = meshsolution_group.get_solution(label="H")
     mu_sol = meshsolution_group.get_solution(label="\mu")
 
-    # Import angular vector from Angle Data object
->>>>>>> 3f63ce68
+    # Import time vector from Time Data object
     if self.is_periodicity_t is not None:
         is_periodicity_t = self.is_periodicity_t
 
@@ -163,10 +129,7 @@
         "time=axis_data",
         axis_data={"time": time},
     )
-
-   
-    indice = resultB["indice"]  #Store elements indices
-
+    indice = resultB["indice"] #Store elements indices
     Bx = resultB["comp_x"]
     By = resultB["comp_y"]
     B = np.stack((Bx, By), axis=2)
@@ -192,11 +155,11 @@
     H = np.moveaxis(H, 0, -1)
     mu = np.moveaxis(mu, 0, -1)
 
-<<<<<<< HEAD
     # For every type of element (now only Triangle3, TO BE extended)
     for key in mesh.cell:  
         
         
+
         # mesh.cell[key].interpolation = Interpolation()
         # mesh.cell[key].interpolation.init_key(key=key, nb_gauss=1)
 
@@ -209,24 +172,6 @@
         # Nodal forces init
         f = np.zeros((nb_pt,dim,Nt_tot), dtype=np.float)
        
-=======
-    for key in mesh.cell:  # type d'éléments
-        # [nodes_subpart]
-
-        # For every type of element (now only Triangle3, TO BE extended), pour l'instant B et H cst dans élément
-
-        # mesh.cell[key].interpolation = Interpolation()
-        # mesh.cell[key].interpolation.init_key(key=key, nb_gauss=1)
-
-        nb_pt_per_cell = mesh.cell[key].nb_pt_per_cell  # 3 pour 1,2,3 dans triangle
-        connect = mesh.cell[key].get_connectivity()  # lien entre indice local et global
-        nb_elem = len(connect)
-
-        nb_pt = mesh.point.nb_pt  # nb de point totaux, 3*nb_elem - redondances
-
-        # Nodal forces init
-        f = np.zeros((nb_pt, 2, Nt_tot), dtype=np.float)
->>>>>>> 3f63ce68
 
         # ref_cell = mesh.cell[key].interpolation.ref_cell // pas besoin d'interpoler car tout est cst
 
@@ -237,72 +182,41 @@
 
         # indice_elem = mesh.cell[key].indice
 
-<<<<<<< HEAD
-         
-        # Loop on element (elt)
-        for e_ind,e in enumerate(indice):
-            
-            point_indices = connect[e_ind, :] #elt nodes indices
-            vertice = mesh.get_vertice(e_ind)[key] #elt nodes coordonates
-
-            # elt physical fields values
-            Be = B[e_ind, :, :]
-            He = H[e_ind, :, :]
-            mue = mu[e_ind, :]
-            Me = np.reshape(Be/mue - He,(dim,1,Nt_tot)) # reshaped for matrix product purpose 
-
-            # elt magnetostrictive tensor
-            tme = comp_magnetrosctrictive_tensor(mue,Me,Nt_tot)
-=======
+		# Loop on element (elt)
         for e, e_ind in enumerate(
             indice
-        ):  # boucle sur les éléments e, plutot enumerate(indice_elem)
-            point_indices = connect[e, :]
-            vertice = mesh.get_vertice(e_ind)[key]
-
+        ):  
+            point_indices = connect[e, :] #elt nodes indices
+            vertice = mesh.get_vertice(e_ind)[key] #elt nodes coordonates
+			# elt physical fields values
             Be = B[e, :, :]
             He = H[e, :, :]
             mue = mu[e, :]
->>>>>>> 3f63ce68
-
-            Me = np.reshape(Be / mue - He, (dim, 1, Nt_tot))
-
-<<<<<<< HEAD
-            # Loop on nodes
-            for n in range(nb_pt_per_cell): 
-
-
-                # Get current node + next node indices (both needed since pression will be computed on edges because of Green Ostrogradski)
-                inode = point_indices[n%nb_pt_per_cell] 
-                next_inode = point_indices[(n+1)%nb_pt_per_cell]
-
-                # Edge cooordonate
-                edge_vector = vertice[(n+1)%nb_pt_per_cell] - vertice[n%nb_pt_per_cell] 
-                
-                # Volume ratio (Green Ostrogradski), with a conventional 1/2 for a share between 2 nodes
-=======
+
+            Me = np.reshape(Be / mue - He, (dim, 1, Nt_tot)) # reshaped for matrix product purpose 
+			# elt magnetostrictive tensor
             tme = comp_magnetrosctrictive_tensor(mue, Me, Nt_tot)
 
             # Loop on edges
             for n in range(
                 nb_pt_per_cell
-            ):  # nb_pt : nbre de point par éléments, on peut rajouter un nbre_edge_per_cell
-
+            ):  
+
+				# Get current node + next node indices (both needed since pression will be computed on edges because of Green Ostrogradski)
                 inode = point_indices[
                     n % nb_pt_per_cell
-                ]  # faut en récup 2 nous, le suivant par ordre croissant par définition (01 12 20 pour triangle)
+                ]  
                 next_inode = point_indices[(n + 1) % nb_pt_per_cell]
 
+				# Edge cooordonates
                 edge_vector = (
                     vertice[(n + 1) % nb_pt_per_cell] - vertice[n % nb_pt_per_cell]
                 )  # coordonées du vecteur nn+1
 
-                # Volume ratio (Green Ostro), with a conventional 1/2
->>>>>>> 3f63ce68
+                # Volume ratio (Green Ostrogradski), with a conventional 1/2 for a share between 2 nodes
                 L = np.linalg.norm(edge_vector)
                 Ve0 = L / 2
 
-<<<<<<< HEAD
                 # Normalized normal vector n
                 normal_to_edge = np.array((edge_vector[1],-edge_vector[0])/L).reshape(dim,1) 
 
@@ -311,39 +225,15 @@
 
                 # Total edge force contribution, to be added to the 2 nodes that made the edge
                 fe = Ve0 * edge_force
-                f[inode,:,:] = f[inode,:,:] + fe
-                f[next_inode,:,:] = f[next_inode,:,:] + fe
-                
-
-              
-=======
-                normal_to_edge = (
-                    edge_vector[1],
-                    -edge_vector[0],
-                ) / L  # normalized normal vector n
-
-                edge_force = np.dot(
-                    normal_to_edge, np.swapaxes(tme, 0, 1)
-                )  # need to swap bc of np.dot doc, this is equal to np.transpose(np.dot(np.transpose(edge_force),np.transpose(tme)))
-
-                fe = Ve0 * edge_force
-
                 f[inode, :, :] = f[inode, :, :] + fe
                 f[next_inode, :, :] = f[next_inode, :, :] + fe
->>>>>>> 3f63ce68
 
     indices_points = np.sort(np.unique(connect))
     Indices_Point = Data1D(name="indice", values=indices_points, is_components=True)
 
-<<<<<<< HEAD
     # Time axis goes back to first axis
     f = np.moveaxis(f,-1,0)
 
-=======
-    # remettre temps en 1er
-
-    f = np.moveaxis(f, -1, 0)
->>>>>>> 3f63ce68
 
     components = {}
 
