import numpy as np
import matplotlib.pyplot as plt
import csv


def element_loop(
    self,
    mesh,
    B,
    H,
    mu,
    indice,
    dim,
    Nt_tot,
    polynomial_coeffs=[[0.719, -0.078, -0.042], [-0.391, 0.114, 0.004]],
):
    """compute nodal forces with a loop on elements and nodes

    from publications:


    Parameters
    ----------
    self : ForceTensor
        A ForceTensor object

    mesh :
        A Mesh object




    polynomial_coeffs : 2x3 List, optional
        alpha(i,j) coeffs for polynomal expression of alpha1 and alpha2

    Return
    ----------
    f : (nb_nodes*dim*Nt_tot) array
        nodal forces

    connect : (nb_element*nb_node_per_cell) array
        table of mesh connectivity

    """

    # For every type of element (now only Triangle3, TO BE extended)
    for key in mesh.cell:

        # mesh.cell[key].interpolation = Interpolation()
        # mesh.cell[key].interpolation.init_key(key=key, nb_gauss=1)

        nb_node_per_cell = mesh.cell[
            key
        ].nb_node_per_cell  # Number of nodes per element

        mesh_cell_key = mesh.cell[key]
        connect = mesh.cell[key].get_connectivity()  # Each row of connect is an element

        nb_elem = len(connect)

        nb_node = mesh.node.nb_node  # Total nodes number

        # Nodal forces init
        f = np.zeros((nb_node, dim, Nt_tot), dtype=np.float)

        # ref_cell = mesh.cell[key].interpolation.ref_cell // pas besoin d'interpoler car tout est cst

        # Gauss nodes
        # pts_gauss, poidsGauss, nb_gauss = mesh.cell[
        #     key
        # ].interpolation.gauss_point.get_gauss_points()

        # indice_elem = mesh.cell[key].indice

        # Loop on element (elt)
        for elt_indice, elt_number in enumerate(indice):

            node_number = mesh_cell_key.get_connectivity(
                elt_number
            )  # elt nodes numbers, can differ from indices
            vertice = mesh.get_vertice(elt_number)[key]  # elt nodes coordonates

            # elt physical fields values
            Be = B[elt_indice, :, :]
            He = H[elt_indice, :, :]
            mue = mu[elt_indice, :]
            mu_0 = 4 * np.pi * 1e-7

            Me = np.reshape(
                Be / mu_0 - He, (dim, 1, Nt_tot)
            )  # reshaped for matrix product purpose

            # Total tensor initalization
            total_tensor = np.zeros((dim,dim,Nt_tot))
            
            # elt magnetostrictive tensor
            if(self.tensor['magnetostriction']):
                tme = self.comp_magnetostrictive_tensor(mue, Me, Nt_tot, polynomial_coeffs)
                total_tensor += tme

    

            # Triangle orientation, needed for normal orientation. 1 if trigo oriented, -1 otherwise
            orientation_sign = np.sign(
                np.cross(vertice[1] - vertice[0], vertice[2] - vertice[0])
            )

            node_indice_set = set(())

            # Loop on edges
            for n in range(nb_node_per_cell):

                # Get current node + next node indices (both needed since pression will be computed on edges because of Green Ostrogradski)
                node_indice = np.where(mesh.node.indice == node_number[n])[0][0]

                next_node_indice = np.where(
                    mesh.node.indice == node_number[(n + 1) % nb_node_per_cell]
                )[0][0]

<<<<<<< HEAD
                node_indice_set.add(node_indice)
=======
>>>>>>> 5349955d

                # Edge cooordinates
                edge_vector = (
                    vertice[(n + 1) % nb_node_per_cell] - vertice[n % nb_node_per_cell]
                )  # coordonées du vecteur nn+1

                # Volume ratio (Green Ostrogradski)
                L = np.linalg.norm(edge_vector)
                Ve0 = L

                # Normalized normal vector n, that has to be directed outside the element (i.e. normal ^ edge same sign as the orientation)
                normal_to_edge_unoriented = (
                    np.array((edge_vector[1], -edge_vector[0])) / L
                )
                normal_to_edge = (
                    normal_to_edge_unoriented
                    * np.sign(np.cross(normal_to_edge_unoriented, edge_vector))
                    * orientation_sign
                )
                normal_to_edge.reshape(dim, 1)

                # Green Ostrogradski <tensor, normal> scalar product
                edge_force = np.tensordot(
                    total_tensor, normal_to_edge, [[1], [0]]
                )  # [[1],[0]] means sum product over rows for normal (which is vertical) and over rows for tme

                # Total edge force contribution, to be added to the 2 nodes that made the edge
<<<<<<< HEAD
                fe = -Ve0 * edge_force / 2
                f[node_indice, :, :] = f[node_indice, :, :] + fe
                f[next_node_indice, :, :] = f[next_node_indice, :, :] + fe
         

        
=======
                fe = -Ve0 * edge_force
                f[node_indice, :, :] = f[node_indice, :, :] + fe / 2
                f[next_node_indice, :, :] = f[next_node_indice, :, :] + fe / 2
>>>>>>> 5349955d

    return f, connect<|MERGE_RESOLUTION|>--- conflicted
+++ resolved
@@ -105,8 +105,6 @@
                 np.cross(vertice[1] - vertice[0], vertice[2] - vertice[0])
             )
 
-            node_indice_set = set(())
-
             # Loop on edges
             for n in range(nb_node_per_cell):
 
@@ -117,10 +115,6 @@
                     mesh.node.indice == node_number[(n + 1) % nb_node_per_cell]
                 )[0][0]
 
-<<<<<<< HEAD
-                node_indice_set.add(node_indice)
-=======
->>>>>>> 5349955d
 
                 # Edge cooordinates
                 edge_vector = (
@@ -148,17 +142,8 @@
                 )  # [[1],[0]] means sum product over rows for normal (which is vertical) and over rows for tme
 
                 # Total edge force contribution, to be added to the 2 nodes that made the edge
-<<<<<<< HEAD
-                fe = -Ve0 * edge_force / 2
-                f[node_indice, :, :] = f[node_indice, :, :] + fe
-                f[next_node_indice, :, :] = f[next_node_indice, :, :] + fe
-         
-
-        
-=======
                 fe = -Ve0 * edge_force
                 f[node_indice, :, :] = f[node_indice, :, :] + fe / 2
                 f[next_node_indice, :, :] = f[next_node_indice, :, :] + fe / 2
->>>>>>> 5349955d
 
     return f, connect