from numpy import pi, all as np_all


def comp_force(self, output, axes_dict):
    """Compute the air-gap surface force based on Maxwell Tensor (MT).

    Parameters
    ----------
    self : ForceMT
        A ForceMT object
    output : Output
        an Output object (to update)
    axes_dict: {Data}
        Dict of axes used for force calculation

    Returns
    -------
    out_dict: dict
        Dict containing the following quantities:
            AGSF_r : ndarray
                Airgap radial Maxwell stress (Nt,Na,Nz) [N/m²]
            AGSF_t : ndarray
                Airgap tangential Maxwell stress (Nt,Na,Nz) [N/m²]
            AGSF_z : ndarray
                Airgap axial Maxwell stress (Nt,Na,Nz) [N/m²]

    """

    # Init output dict
    out_dict = dict()
<<<<<<< HEAD
    
    Rag = output.mag.Rag
    out_dict["Rag"] = Rag
    
=======

    Rag = output.mag.Rag
    out_dict["Rag"] = Rag

>>>>>>> abe8c905
    # Get time and angular axes
    Angle = axes_dict["Angle"]
    Time = axes_dict["Time"]

    # Import angular vector from Angle Data object
    _, is_antiper_a = Angle.get_periodicity()
    angle = Angle.get_values(
        is_oneperiod=self.is_periodicity_a,
        is_antiperiod=is_antiper_a and self.is_periodicity_a,
    )

    # Import time vector from Time Data object
    _, is_antiper_t = Time.get_periodicity()
    time = Time.get_values(
        is_oneperiod=self.is_periodicity_t,
        is_antiperiod=is_antiper_t and self.is_periodicity_t,
    )

    # Load magnetic flux
    Brphiz = output.mag.B.get_rphiz_along(
        "time=axis_data",
        "angle=axis_data",
        axis_data={"time": time, "angle": angle},
    )
    Br = Brphiz["radial"]

    # Magnetic void permeability
    mu_0 = 4 * pi * 1e-7

    # Get flux density component lists
    comp_list = list(output.mag.B.components.keys())

    # Calculate Maxwell Stress Tensor
    if "radial" in comp_list:
        if "tangential" not in comp_list and "axial" not in comp_list:
            out_dict["AGSF_r"] = -Br * Br / (2 * mu_0)

        elif "tangential" in comp_list:
            Bt = Brphiz["tangential"]
            out_dict["AGSF_t"] = -Br * Bt / mu_0

            if "axial" not in comp_list:
                out_dict["AGSF_r"] = -(Br * Br - Bt * Bt) / (2 * mu_0)

            else:
                Bz = Brphiz["axial"]
                out_dict["AGSF_r"] = -(Br * Br - Bt * Bt - Bz * Bz) / (2 * mu_0)
                out_dict["AGSF_z"] = -Br * Bz / mu_0

    return out_dict<|MERGE_RESOLUTION|>--- conflicted
+++ resolved
@@ -28,17 +28,10 @@
 
     # Init output dict
     out_dict = dict()
-<<<<<<< HEAD
-    
-    Rag = output.mag.Rag
-    out_dict["Rag"] = Rag
-    
-=======
 
     Rag = output.mag.Rag
     out_dict["Rag"] = Rag
 
->>>>>>> abe8c905
     # Get time and angular axes
     Angle = axes_dict["Angle"]
     Time = axes_dict["Time"]
