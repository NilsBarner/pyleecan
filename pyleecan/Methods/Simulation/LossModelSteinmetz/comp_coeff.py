# -*- coding: utf-8 -*-

import re
import matplotlib.pyplot as plt
import numpy as np
from scipy.optimize import curve_fit
from itertools import groupby
import textwrap


def comp_coeff(self, material, is_show_fig=False):
    """Enables to compute the coefficients of the loss model with a curve fitting
    on loss data, provided in a text file

    Parameters
    ----------
    file_path : str
        the full path of the file containing the loss data.
        Must contain 3 columns separated by spaces of tabulations :
        1st column : frequency
        2nd column : flux density magnitude
        3rd column : power loss (W)

    Returns
    -------
    Bool
        True if the curve fitting was succesfull, else False.
    """
<<<<<<< HEAD

    Ch = self.k_hy
    Ce = self.k_ed
    alpha_f = self.alpha_f
    alpha_B = self.alpha_B
=======
>>>>>>> 92147c23

    def comp_loss(xdata, Ch, Ce, alpha_f, alpha_B):
        f = xdata[0]
        B = xdata[1]
        return Ch * f ** alpha_f * B ** alpha_B + Ce * (f * B) ** 2

    def group_by_frequency(loss_data):
        groups = []
        uniquekeys = []
        loss_data_T = loss_data.T
        for k, g in groupby(loss_data_T, lambda x: x[0]):
            groups.append(list(g))  # Store group iterator as a list
            uniquekeys.append(k)
        return groups, uniquekeys

    loss_data = material.mag.LossData.get_data()
    f = loss_data[0]
    B = loss_data[1]
    loss = loss_data[2]
    xdata = np.array([f, B])
    ydata = np.array(loss)
    popt, pcov = curve_fit(comp_loss, xdata, ydata)

<<<<<<< HEAD
    if is_show_fig:
=======
    if self.is_show_fig:
>>>>>>> 92147c23
        groups, uniquekeys = group_by_frequency(loss_data)
        fig = plt.figure("Curve fitting for Iron losses")
        B_check = np.linspace(0, 2, 1000)
        ax = plt.gca()
        for index, key in enumerate(uniquekeys):
            f_check = np.ones((1000,)) * key
            xverif = np.array([f_check, B_check])
            values = np.array(groups[index])
            B_experimental = values[:, 1]
            loss_experimental = values[:, 2]
            color = next(ax._get_lines.prop_cycler)["color"]
            plt.plot(
                B_experimental,
                loss_experimental,
                color=color,
                label=f"measurements with f={key}Hz",
                marker="o",
            )
            plt.plot(
                B_check,
                comp_loss(xverif, *popt),
                color=color,
                linestyle="dashed",
                label=f"fitting with f={key}Hz",
            )
        plt.xlabel("Peak magnetic flux density (T)")
        plt.ylabel("Iron loss (W/kg")
        plt.title(f"Curve fitting for the iron loss of the {material.name} material")
        text = textwrap.dedent(
            fr"""                    
                                $P_{{loss}}=k_{{hy}} f^{{\alpha_f}} B^{{\alpha_B}} + k_{{ed}} (fB)^2$
                                where:
                                $k_{{hy}}$ = {popt[0]:.5E}
                                $k_{{ed}}$ = {popt[1]:.5E}
                                $\alpha_f$ = {popt[2]:.5E}
                                $\alpha_B$ = {popt[3]:.5E}
                                """
        )
        fig.text(0.02, 0.5, text, fontsize=12)
        plt.subplots_adjust(left=0.23)
        plt.legend()
        plt.show()

    self.k_hy = popt[0]
    self.k_ed = popt[1]
    self.alpha_f = popt[2]
    self.alpha_B = popt[3]

    return True<|MERGE_RESOLUTION|>--- conflicted
+++ resolved
@@ -26,14 +26,6 @@
     Bool
         True if the curve fitting was succesfull, else False.
     """
-<<<<<<< HEAD
-
-    Ch = self.k_hy
-    Ce = self.k_ed
-    alpha_f = self.alpha_f
-    alpha_B = self.alpha_B
-=======
->>>>>>> 92147c23
 
     def comp_loss(xdata, Ch, Ce, alpha_f, alpha_B):
         f = xdata[0]
@@ -57,11 +49,7 @@
     ydata = np.array(loss)
     popt, pcov = curve_fit(comp_loss, xdata, ydata)
 
-<<<<<<< HEAD
-    if is_show_fig:
-=======
     if self.is_show_fig:
->>>>>>> 92147c23
         groups, uniquekeys = group_by_frequency(loss_data)
         fig = plt.figure("Curve fitting for Iron losses")
         B_check = np.linspace(0, 2, 1000)
