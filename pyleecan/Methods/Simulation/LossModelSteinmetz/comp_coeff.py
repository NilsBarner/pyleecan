# -*- coding: utf-8 -*-

import re
import matplotlib.pyplot as plt
import numpy as np
from scipy.optimize import curve_fit
from itertools import groupby
import textwrap


<<<<<<< HEAD
def comp_coeff(self, material, is_show_fig=False):
=======
def comp_coeff(self, material):
>>>>>>> 969753ec
    """Enables to compute the coefficients of the loss model with a curve fitting
    on loss data stored in the material

    Parameters
    ----------
<<<<<<< HEAD
    file_path : str
        the full path of the file containing the loss data.
        Must contain 3 columns separated by spaces of tabulations :
        1st column : frequency
        2nd column : flux density magnitude
        3rd column : power loss (W)

    Returns
    -------
    Bool
        True if the curve fitting was succesfull, else False.
    """

    Ch = self.k_hy
    Ce = self.k_ed
    alpha_f = self.alpha_f
    alpha_B = self.alpha_B
=======
    material : Material
        A material object, corresponding to the material used in the electrical machine.
        This material object must contain loss data as an ImportMatrixVal object.
        This matrix must contain 3 rows, correspoding to the excitation frequency (Hz),
        the peak magnetic flux density (T), and the loss density (W/kg) in this order.
    """
    
>>>>>>> 969753ec

    def comp_loss(xdata, Ch, Ce, alpha_f, alpha_B):
        f = xdata[0]
        B = xdata[1]
        return Ch * f ** alpha_f * B ** alpha_B + Ce * (f * B) ** 2

    def group_by_frequency(loss_data):
        groups = []
        uniquekeys = []
        loss_data_T = loss_data.T
        for k, g in groupby(loss_data_T, lambda x: x[0]):
            groups.append(list(g))  # Store group iterator as a list
            uniquekeys.append(k)
        return groups, uniquekeys

    loss_data = material.mag.LossData.get_data()
    f = loss_data[0]
    B = loss_data[1]
    loss = loss_data[2]
    xdata = np.array([f, B])
    ydata = np.array(loss)
    popt, pcov = curve_fit(comp_loss, xdata, ydata)

<<<<<<< HEAD
    if is_show_fig:
        groups, uniquekeys = group_by_frequency(loss_data)
        fig = plt.figure("Curve fitting for Iron losses")
=======
    if self.is_show_fig:
        groups, uniquekeys = group_by_frequency(loss_data)
        fig = plt.figure("Curve fitting for iron losses", figsize=(14,7))
>>>>>>> 969753ec
        B_check = np.linspace(0, 2, 1000)
        ax = plt.gca()
        for index, key in enumerate(uniquekeys):
            f_check = np.ones((1000,)) * key
            xverif = np.array([f_check, B_check])
            values = np.array(groups[index])
            B_experimental = values[:, 1]
            loss_experimental = values[:, 2]
            color = next(ax._get_lines.prop_cycler)["color"]
            plt.plot(
                B_experimental,
                loss_experimental,
                color=color,
                label=f"measurements with f={key}Hz",
                marker="o",
            )
            plt.plot(
                B_check,
                comp_loss(xverif, *popt),
                color=color,
                linestyle="dashed",
                label=f"fitting with f={key}Hz",
            )
        plt.xlabel("Peak magnetic flux density (T)")
        plt.ylabel("Iron loss (W/kg")
        plt.title(f"Curve fitting for the iron loss of the {material.name} material")
        text = textwrap.dedent(
            fr"""                    
                                $P_{{loss}}=k_{{hy}} f^{{\alpha_f}} B^{{\alpha_B}} + k_{{ed}} (fB)^2$
                                where:
                                $k_{{hy}}$ = {popt[0]:.5E}
                                $k_{{ed}}$ = {popt[1]:.5E}
                                $\alpha_f$ = {popt[2]:.5E}
                                $\alpha_B$ = {popt[3]:.5E}
                                """
        )
        fig.text(0.02, 0.5, text, fontsize=12)
        plt.subplots_adjust(left=0.23)
        plt.legend()
        plt.show()
<<<<<<< HEAD

    self.k_hy = popt[0]
    self.k_ed = popt[1]
    self.alpha_f = popt[2]
    self.alpha_B = popt[3]

    return True
=======

    self.k_hy = popt[0]
    self.k_ed = popt[1]
    self.alpha_f = popt[2]
    self.alpha_B = popt[3]
>>>>>>> 969753ec
<|MERGE_RESOLUTION|>--- conflicted
+++ resolved
@@ -8,35 +8,12 @@
 import textwrap
 
 
-<<<<<<< HEAD
-def comp_coeff(self, material, is_show_fig=False):
-=======
 def comp_coeff(self, material):
->>>>>>> 969753ec
     """Enables to compute the coefficients of the loss model with a curve fitting
     on loss data stored in the material
 
     Parameters
     ----------
-<<<<<<< HEAD
-    file_path : str
-        the full path of the file containing the loss data.
-        Must contain 3 columns separated by spaces of tabulations :
-        1st column : frequency
-        2nd column : flux density magnitude
-        3rd column : power loss (W)
-
-    Returns
-    -------
-    Bool
-        True if the curve fitting was succesfull, else False.
-    """
-
-    Ch = self.k_hy
-    Ce = self.k_ed
-    alpha_f = self.alpha_f
-    alpha_B = self.alpha_B
-=======
     material : Material
         A material object, corresponding to the material used in the electrical machine.
         This material object must contain loss data as an ImportMatrixVal object.
@@ -44,7 +21,6 @@
         the peak magnetic flux density (T), and the loss density (W/kg) in this order.
     """
     
->>>>>>> 969753ec
 
     def comp_loss(xdata, Ch, Ce, alpha_f, alpha_B):
         f = xdata[0]
@@ -68,15 +44,9 @@
     ydata = np.array(loss)
     popt, pcov = curve_fit(comp_loss, xdata, ydata)
 
-<<<<<<< HEAD
-    if is_show_fig:
-        groups, uniquekeys = group_by_frequency(loss_data)
-        fig = plt.figure("Curve fitting for Iron losses")
-=======
     if self.is_show_fig:
         groups, uniquekeys = group_by_frequency(loss_data)
         fig = plt.figure("Curve fitting for iron losses", figsize=(14,7))
->>>>>>> 969753ec
         B_check = np.linspace(0, 2, 1000)
         ax = plt.gca()
         for index, key in enumerate(uniquekeys):
@@ -117,18 +87,8 @@
         plt.subplots_adjust(left=0.23)
         plt.legend()
         plt.show()
-<<<<<<< HEAD
 
     self.k_hy = popt[0]
     self.k_ed = popt[1]
     self.alpha_f = popt[2]
-    self.alpha_B = popt[3]
-
-    return True
-=======
-
-    self.k_hy = popt[0]
-    self.k_ed = popt[1]
-    self.alpha_f = popt[2]
-    self.alpha_B = popt[3]
->>>>>>> 969753ec
+    self.alpha_B = popt[3]