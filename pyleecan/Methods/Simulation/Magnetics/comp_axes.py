<<<<<<< HEAD
=======
from ....Functions.Simulation.create_from_axis import create_from_axis


>>>>>>> f24a8d71
def comp_axes(self, output):
    """Compute the axes required in any Magnetics module

    Parameters
    ----------
    self : Magnetic
        a Magnetic object
    output : Output
        an Output object (to update)

    Returns
    -------
    axes_dict: {Data}
        Dict containing Time and Angle axes including (anti-)periodicties used in any Magnetics module

    """

    # Get axis dict from OutGeo
    axes_dict_geo = output.geo.axes_dict

    # Add periodicities to time and angle axes
    axes_dict = self.parent.input.comp_axes(
        axes_list=["time", "angle"],
        axes_dict=axes_dict_geo,
        is_periodicity_a=self.is_periodicity_a,
        is_periodicity_t=self.is_periodicity_t,
    )

    # Check Time periodicities regarding Magnetics model input
    per_t0, is_antiper_t0 = axes_dict["time"].get_periodicity()
    is_periodicity_t0 = per_t0 > 1 or is_antiper_t0
    if is_periodicity_t0 != self.is_periodicity_t:
        # Remove time periodicity in Magnetic model
        self.is_periodicity_t = False
        Nt_tot = axes_dict["time"].get_length(is_oneperiod=False)
        self.get_logger().warning(
            "In Magnetic model, Nt_tot="
            + str(Nt_tot)
            + " is not divisible by the machine time periodicity ("
            + str(output.geo.per_t_S)
            + "). Time periodicity removed"
        )

    # Check Angle periodicities regarding Magnetics model input
    per_a0, is_antiper_a0 = axes_dict["angle"].get_periodicity()
    is_periodicity_a0 = per_a0 > 1 or is_antiper_a0
    if is_periodicity_a0 != self.is_periodicity_a:
        # Remove time periodicity in Magnetic model
        self.is_periodicity_a = False
        Na_tot = axes_dict["angle"].get_length(is_oneperiod=False)
        self.get_logger().warning(
            "In Magnetic model, Na_tot="
            + str(Na_tot)
            + " is not divisible by the machine angular periodicity ("
            + str(output.geo.per_a)
            + "). Angular periodicity removed"
        )

    # Add Time axis on which to calculate torque
    # Copy from standard Time axis
    Time_Tem = axes_dict["time"].copy()

    # Remove anti-periodicity if any
    if "antiperiod" in Time_Tem.symmetries:
        Time_Tem.symmetries["period"] = Time_Tem.symmetries.pop("antiperiod")

    # Compute slice axis
    Slice = self.Slice_enforced.get_data()

    # Store in axis dict
<<<<<<< HEAD
    axes_dict["time_Tem"] = Time_Tem
=======
    axes_dict = {"Time": Time, "Angle": Angle, "Time_Tem": Time_Tem, "z": Slice}
>>>>>>> f24a8d71

    return axes_dict<|MERGE_RESOLUTION|>--- conflicted
+++ resolved
@@ -1,9 +1,3 @@
-<<<<<<< HEAD
-=======
-from ....Functions.Simulation.create_from_axis import create_from_axis
-
-
->>>>>>> f24a8d71
 def comp_axes(self, output):
     """Compute the axes required in any Magnetics module
 
@@ -62,6 +56,12 @@
             + "). Angular periodicity removed"
         )
 
+    # Compute slice axis
+    Slice = self.Slice_enforced.get_data()
+
+    # Add slice axis
+    axes_dict["z"] = Slice
+
     # Add Time axis on which to calculate torque
     # Copy from standard Time axis
     Time_Tem = axes_dict["time"].copy()
@@ -70,14 +70,7 @@
     if "antiperiod" in Time_Tem.symmetries:
         Time_Tem.symmetries["period"] = Time_Tem.symmetries.pop("antiperiod")
 
-    # Compute slice axis
-    Slice = self.Slice_enforced.get_data()
-
     # Store in axis dict
-<<<<<<< HEAD
     axes_dict["time_Tem"] = Time_Tem
-=======
-    axes_dict = {"Time": Time, "Angle": Angle, "Time_Tem": Time_Tem, "z": Slice}
->>>>>>> f24a8d71
 
     return axes_dict