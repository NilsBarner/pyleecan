from numpy import zeros, ndarray

from ....Methods.Simulation.Input import InputError


def run(self):
    """Run the Magnetics module"""
    if self.parent is None:
        raise InputError("The Magnetic object must be in a Simulation object to run")
    if self.parent.parent is None:
        raise InputError("The Simulation object must be in an Output object to run")

    self.get_logger().info("Starting Magnetic module")
    self.get_logger().debug("Using " + self.__class__.__name__ + " object")

    output = self.parent.parent

    # Get slice model and store it in output
    slice_model = self.get_slice_model()
    output.mag.Slice = slice_model

    # Compute and store time and angle axes from elec output
    # and returns additional axes in axes_dict
    axes_dict = self.comp_axes(output)

<<<<<<< HEAD
    if self.is_mmfs:
        Is = output.elec.get_Is(
            Time=axes_dict["time"], is_current_harm=self.is_current_harm
        )
        Is_val = self.comp_I_mag(
            output=output,
            Time=axes_dict["time"],
            is_stator=True,
            I_data=Is,
            is_periodicity_t=self.is_periodicity_t,
        )
    else:
        Is_val = None
    # Get rotor current from elec out
    if self.is_mmfr:
        # Ir = output.elec.get_Ir(Time=axes_dict["time"]) TODO
        Ir_val = self.comp_I_mag(
            output=output,
            Time=axes_dict["time"],
            is_stator=False,
            is_periodicity_t=self.is_periodicity_t,
        )
    else:
        Ir_val = None

    # Calculate airgap flux
    out_dict = self.comp_flux_airgap(output, axes_dict, Is=Is_val, Ir=Ir_val)
=======
    # Loop over skew axis
    Slice_axis = axes_dict["z"]
    unique_indices = Slice_axis.unique_indices

    # First iteration to check dimensions
    # Assign stator and rotor angle shifts
    self.angle_stator_shift = float(slice_model.angle_stator[unique_indices[0]])
    self.angle_rotor_shift = float(slice_model.angle_rotor[unique_indices[0]])

    # Calculate magnetic quantities for first slice
    Nslices = len(unique_indices)
    if Nslices > 1:
        self.get_logger().info("Solving slice 1 / " + str(Nslices))
    out_dict = self.comp_flux_airgap(output, axes_dict)
>>>>>>> f24a8d71

    if Nslices == 1:
        # Add one dimension to ndarray
        for key in out_dict:
            if isinstance(out_dict[key], ndarray):
                out_dict[key] = out_dict[key][..., None]
    else:
        # Loop on slices to calculate magnetic quantities
        for key in out_dict:
            if isinstance(out_dict[key], ndarray):
                field = out_dict[key].copy()
                out_dict[key] = zeros(tuple([s for s in field.shape] + [Nslices]))
                out_dict[key][..., 0] = field
            elif isinstance(out_dict[key], dict):
                for key2 in out_dict[key]:
                    if isinstance(out_dict[key][key2], ndarray):
                        field = out_dict[key][key2].copy()
                        out_dict[key][key2] = zeros(
                            tuple([s for s in field.shape] + [Nslices])
                        )
                        out_dict[key][key2][..., 0] = field

        # Loop over other slices
        for ii, index in enumerate(unique_indices[1:]):
            self.get_logger().info(
                "Solving slice " + str(ii + 2) + " / " + str(Nslices)
            )
            # Assign stator and rotor angle shifts
            self.angle_stator_shift = float(slice_model.angle_stator[index])
            self.angle_rotor_shift = float(slice_model.angle_rotor[index])

            # Calculate airgap flux
            out_dict_index = self.comp_flux_airgap(output, axes_dict)

            # Store outputs for current slice in out_dict
            for key in out_dict_index:
                if isinstance(out_dict_index[key], ndarray):
                    out_dict[key][..., ii + 1] = out_dict_index[key]
                elif isinstance(out_dict[key], dict):
                    for key2 in out_dict[key]:
                        out_dict[key][key2][..., ii + 1] = out_dict_index[key][key2]
                else:
                    out_dict[key] = out_dict_index[key]

    # Store magnetic quantities contained in out_dict in OutMag, as Data object if necessary
    output.mag.store(out_dict, axes_dict)
    output.mag.comp_power()<|MERGE_RESOLUTION|>--- conflicted
+++ resolved
@@ -23,7 +23,6 @@
     # and returns additional axes in axes_dict
     axes_dict = self.comp_axes(output)
 
-<<<<<<< HEAD
     if self.is_mmfs:
         Is = output.elec.get_Is(
             Time=axes_dict["time"], is_current_harm=self.is_current_harm
@@ -50,8 +49,6 @@
         Ir_val = None
 
     # Calculate airgap flux
-    out_dict = self.comp_flux_airgap(output, axes_dict, Is=Is_val, Ir=Ir_val)
-=======
     # Loop over skew axis
     Slice_axis = axes_dict["z"]
     unique_indices = Slice_axis.unique_indices
@@ -65,8 +62,7 @@
     Nslices = len(unique_indices)
     if Nslices > 1:
         self.get_logger().info("Solving slice 1 / " + str(Nslices))
-    out_dict = self.comp_flux_airgap(output, axes_dict)
->>>>>>> f24a8d71
+    out_dict = self.comp_flux_airgap(output, axes_dict, Is=Is_val, Ir=Ir_val)
 
     if Nslices == 1:
         # Add one dimension to ndarray
