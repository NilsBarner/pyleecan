--- conflicted
+++ resolved
@@ -54,10 +54,6 @@
     ElmerVtu.label = "Elmer Structural"
     ElmerVtu.file_path = join(fea_path, "Results", "case_t0001.vtu")
 
-<<<<<<< HEAD
-    output.struct.meshsolution = ElmerVtu.get_meshsolution()
-=======
     output.struct.meshsolution = ElmerVtu.build_meshsolution()
->>>>>>> ea58cf5e
 
     return True