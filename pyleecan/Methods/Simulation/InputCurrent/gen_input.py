--- conflicted
+++ resolved
@@ -114,8 +114,6 @@
             values=transpose(Ir),
         )
 
-<<<<<<< HEAD
-=======
     # Load and check alpha_rotor and N0
     if self.angle_rotor is None and self.N0 is None:
         raise InputError(
@@ -159,6 +157,5 @@
             "ERROR: The Simulation object must be in an Output object to run"
         )
 
->>>>>>> e737baa2
     # Save the Output in the correct place
     simu.parent.elec = outelec