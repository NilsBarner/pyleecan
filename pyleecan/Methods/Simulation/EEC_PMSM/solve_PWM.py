import numpy as np

from SciDataTool import DataFreq, Data1D

from ....Functions.Electrical.dqh_transformation_freq import dqh2n_DataFreq


def solve_PWM(self, output, is_dqh_freq=False, is_skin_effect_inductance=False):
    """Get stator current harmonics due to PWM harmonics
    TODO: validation with transient FEA simulation

    Parameters
    ----------
    self : EEC_PMSM
        an EEC_PMSM object
    output: Output
        An Output object
    is_dqh_freq: bool
        True to consider frequencies in dqh frame (generate resonances in current)
<<<<<<< HEAD
=======
    is_skin_effect_inductance : bool
        True to include skin effect on inductance
>>>>>>> fd1bcc44

    Returns
    ------
    Is_PWM : DataFreq
        Stator current harmonics as DataFreq
    """
    self.get_logger().info("Calculating PWM current harmonics")

    # Get fundamental frequency
    felec = self.OP.get_felec()

    # Get stator winding phase number
    qs = output.simu.machine.stator.winding.qs

    # Get PWM frequencies in abc frame
    freqs_n = output.elec.Us.get_axes("freqs")[0].values

    # Get stator voltage harmonics in dqh frame
    Us_PWM = output.elec.get_Us(is_dqh=True, is_harm_only=True, is_freq=True)
    result = Us_PWM.get_along("freqs", "phase")
    Udqh_val = result[Us_PWM.symbol]
    freqs_dqh = result["freqs"]

    # # Plot Us_n and U_dqh
    # output.elec.Us.plot_2D_Data("freqs", "phase[0]")
    # Us_PWM.plot_2D_Data("freqs=[0,200]", "phase[0]")

    # Filter Udqh_val zeros values
    Udqh_norm = np.linalg.norm(Udqh_val, axis=-1)
    Iamp = Udqh_norm > 1e-6 * Udqh_norm.max()
    freqs_dqh = freqs_dqh[Iamp]
    Udqh_val = Udqh_val[Iamp, :]

    # Init current harmonics matrix
    Idqh_val = np.zeros((freqs_dqh.size, qs), dtype=complex)

    if is_dqh_freq:
        # Take dqh frequency values
        fn_dqh = freqs_dqh
    else:
        # Look for frequency value in n frame for each frequency in dqh frame
        fn_dqh = np.zeros(freqs_dqh.size)
        fn_pos = freqs_dqh + felec
        fn_neg = freqs_dqh - felec
        for ii, (fpos, fneg) in enumerate(zip(fn_pos, fn_neg)):
            fn_ii = None
            jj = 0
            while fn_ii is None and jj < freqs_n.size:
                if (
                    np.abs(fpos - freqs_n[jj]) < 1e-4
                    or np.abs(fneg - freqs_n[jj]) < 1e-4
                ):
                    fn_ii = freqs_n[jj]
                elif (
                    np.abs(fpos + freqs_n[jj]) < 1e-4
                    or np.abs(fneg + freqs_n[jj]) < 1e-4
                ):
                    fn_ii = -freqs_n[jj]
                else:
                    jj += 1
            if fn_ii is None:
                raise Exception("Cannot map dqh frequency back to n frequency")
            else:
                fn_dqh[ii] = fn_ii

        fn_dqh[np.abs(fn_dqh) < felec] = felec

    if self.type_skin_effect:
        CondS = output.simu.machine.stator.winding.conductor
        # Calculate skin effect coefficient on stator resistance
        Xkr_skinS = CondS.comp_skin_effect_resistance(
            freq=fn_dqh, T_op=self.Tsta, T_ref=20
        )
<<<<<<< HEAD
        if self.is_skin_effect_inductance:
=======
        if is_skin_effect_inductance:
>>>>>>> fd1bcc44
            # Calculate skin effect coefficient on stator inductances
            Xke_skinS = CondS.comp_skin_effect_inductance(
                freq=fn_dqh, T_op=self.Tsta, T_ref=20
            )
        else:
            Xke_skinS = 1
    else:
        Xkr_skinS, Xke_skinS = 1, 1

    # Calculate impedances to solve linear system for all frequencies
    # (from Wenli Liang thesis if is_dqh_freq=True but generate resonances in current harmonics at specific frequencies)
    we = int(is_dqh_freq) * 2 * np.pi * felec
    wh = 2 * np.pi * fn_dqh
    a = self.R1 * Xkr_skinS + 1j * wh * self.Ld * Xke_skinS
    b = -we * self.Lq * Xke_skinS
    c = we * self.Ld * Xke_skinS
    d = self.R1 * Xkr_skinS + 1j * wh * self.Lq * Xke_skinS
    det = a * d - c * b

    # Calculate current harmonics
    # Calculate Id
    Idqh_val[:, 0] = (d * Udqh_val[:, 0] - b * Udqh_val[:, 1]) / det
    # Calculate Iq
    Idqh_val[:, 1] = (-c * Udqh_val[:, 0] + a * Udqh_val[:, 1]) / det

    # Create frequency axis
    Freqs_PWM = Us_PWM.axes[0]

    norm_freq = dict()
    if Freqs_PWM.normalizations is not None and len(Freqs_PWM.normalizations) > 0:
        for key, val in Freqs_PWM.normalizations.items():
            norm_freq[key] = val.copy()

    Freqs = Data1D(
        name=Freqs_PWM.name,
        symbol=Freqs_PWM.symbol,
        unit=Freqs_PWM.unit,
        values=freqs_dqh,
        normalizations=norm_freq,
    )

    # Create DataFreq in DQH Frame
    Is_PWM_dqh = DataFreq(
        name="Stator current",
        unit="A",
        symbol="I_s",
        axes=[Freqs, Us_PWM.axes[1].copy()],
        values=Idqh_val,
    )

    # # Plot PWM current in dqh frame over frequency
    # Is_PWM_dqh.plot_2D_Data("freqs=[0,20000]", "phase[]")

    # Convert I_dqh spectrum back to stator frame
    Is_PWM_n = dqh2n_DataFreq(
        Is_PWM_dqh,
        n=qs,
        phase_dir=output.elec.phase_dir,
        current_dir=output.elec.current_dir,
        felec=output.elec.OP.felec,
        is_n_rms=False,
    )

    # Reduce current to original voltage frequencies
    Is_PWM_n = Is_PWM_n.get_data_along("freqs=" + str(freqs_n.tolist()), "phase")

    return Is_PWM_n<|MERGE_RESOLUTION|>--- conflicted
+++ resolved
@@ -17,11 +17,8 @@
         An Output object
     is_dqh_freq: bool
         True to consider frequencies in dqh frame (generate resonances in current)
-<<<<<<< HEAD
-=======
     is_skin_effect_inductance : bool
         True to include skin effect on inductance
->>>>>>> fd1bcc44
 
     Returns
     ------
@@ -95,11 +92,7 @@
         Xkr_skinS = CondS.comp_skin_effect_resistance(
             freq=fn_dqh, T_op=self.Tsta, T_ref=20
         )
-<<<<<<< HEAD
-        if self.is_skin_effect_inductance:
-=======
         if is_skin_effect_inductance:
->>>>>>> fd1bcc44
             # Calculate skin effect coefficient on stator inductances
             Xke_skinS = CondS.comp_skin_effect_inductance(
                 freq=fn_dqh, T_op=self.Tsta, T_ref=20
