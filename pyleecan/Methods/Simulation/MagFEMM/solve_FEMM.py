from os import remove
from os.path import splitext, isfile
from os import remove, rename

from numpy import zeros, pi, roll, cos, sin, max as np_max, abs as np_abs, all as np_all

from ....Classes._FEMMHandler import _FEMMHandler
from ....Functions.FEMM.update_FEMM_simulation import update_FEMM_simulation
from ....Functions.FEMM.comp_FEMM_torque import comp_FEMM_torque
from ....Functions.FEMM.comp_FEMM_Phi_wind import comp_FEMM_Phi_wind


def solve_FEMM(
    self,
    femm,
    output,
    out_dict,
    FEMM_dict,
    sym,
    Nt,
    angle,
    Is,
    Ir,
    angle_rotor,
    is_close_femm,
    filename=None,
    start_t=0,
    end_t=None,
    Nmess=4,
):
    """
    Solve FEMM model to calculate airgap flux density, torque instantaneous/average/ripple values,
    flux induced in stator windings and flux density, field and permeability maps

    Parameters
    ----------
    self: MagFEMM
        A MagFEMM object
    femm: _FEMMHandler
        Object to handle FEMM
    output: Output
        An Output object
    out_dict: dict
        Dict containing the following quantities to update for each time step:
            Br : ndarray
                Airgap radial flux density (Nt,Na) [T]
            Bt : ndarray
                Airgap tangential flux density (Nt,Na) [T]
            Tem : ndarray
                Electromagnetic torque over time (Nt,) [Nm]
            Phi_wind : list of ndarray # TODO should it rather be a dict with lam label?
                List of winding flux with respect to Machine.get_lamlist (qs,Nt) [Wb]
    FEMM_dict : dict
        Dict containing FEMM model parameters
    sym: int
        Spatial symmetry factor
    Nt: int
        Number of time steps for calculation
    angle: ndarray
        Angle vector for calculation
    Is : ndarray
        Stator current matrix (qs,Nt) [A]
    Ir : ndarray
        Stator current matrix (qs,Nt) [A]
    angle_rotor: ndarray
        Rotor angular position vector (Nt,)
    is_close_femm: bool
        True to close FEMM handler in the end
    filename: str
        Path to FEMM model to open
    start_t: int
        Index of first time step (0 by default, used for parallelization)
    end_t: int
        Index of last time step (Nt by default, used for parallelization)

    Returns
    -------
    B: ndarray
        3D Magnetic flux density for all time steps and each element (Nt, Nelem, 3) [T]
    H : ndarray
        3D Magnetic field for all time steps and each element (Nt, Nelem, 3) [A/m]
    mu : ndarray
        Magnetic relative permeability for all time steps and each element (Nt, Nelem) []
    mesh: MeshMat
        Object containing magnetic mesh at first time step
    groups: dict
        Dict whose values are group label and values are array of indices of related elements

    """

    logger = self.get_logger()
    is_sliding_band = self.is_sliding_band

    if filename is not None:
        # Open FEMM instance if filename is not None (parallel case)
        try:
            # Try to open FEMM instance if handler already exists (first parallelized handler)
            femm.openfemm(1)
        except Exception:
            # Create a new FEMM handler in case of parallelization on another FEMM instance
            femm = _FEMMHandler()
            output.mag.internal.handler_list.append(femm)
            # Open a new FEMM instance associated to new handler
            femm.openfemm(1)
        # Open FEMM file
        femm.opendocument(filename)
    else:
        # FEMM instance and file is already open, get filename from output
        filename = self.get_path_save_fem(output)

    if is_sliding_band and self.is_set_previous:
        # Check result .ans file existence and delete it if it exists
        ans_file = (
            (splitext(filename)[0] + ".ans").replace("\\", "/").replace("//", "/")
        )
        if isfile(ans_file):
            logger.debug("Delete existing result .ans file at: " + ans_file)
            remove(ans_file)

    if not is_sliding_band:
        fileinit_fem = self.get_path_save_fem(output)
        fileinit_ans = fileinit_fem[:-4] + ".ans"
        filetemp_fem = fileinit_fem[:-4] + "_temp.fem"
        filetemp_ans = fileinit_fem[:-4] + "_temp.ans"

    # Take last time step at Nt by default
    if end_t is None:
        end_t = Nt

    # Number of angular steps
    Na = angle.size

    # Loading parameters for readibility
    machine = output.simu.machine

    if self.Rag_enforced is not None:
        # Take enforced value
        Rag = self.Rag_enforced
    else:
        Rag = machine.comp_Rgap_mec()

    L1 = machine.stator.comp_length()
    L2 = machine.rotor.comp_length()
    save_path = self.get_path_save(output)
    is_internal_rotor = machine.rotor.is_internal
    if "Phi_wind" in out_dict:
        qs = {}
        Npcp = {}
        for key in out_dict["Phi_wind"].keys():
            lam = machine.get_lam_by_label(key)
            qs[key] = out_dict["Phi_wind"][key].shape[1]  # Winding phase number
            Npcp[key] = lam.winding.Npcp  # parallel paths

    # Account for initial angular shift of stator and rotor and apply it to the sliding band
    angle_shift = self.angle_rotor_shift - self.angle_stator_shift

    B_elem = None
    H_elem = None
    mu_elem = None
    meshFEMM = None
    groups = None
    A_node = None
    A_elem = None

    # Check current values
    if np_all(Is == 0):
        Is = None
    if np_all(Ir == 0):
        Ir = None

    k1 = 0
    k2 = 0
    Nloop = end_t - start_t
    # Compute the data for each time step
    for ii in range(start_t, end_t):

        if Nloop > Nmess:
            if k1 >= round(k2 * Nloop / Nmess):
                logger.info("Solving time steps: " + str(int(k2 / Nmess * 100)) + "%")
                k2 += 1

        elif ii == 0:
            logger.info("Computing Airgap Flux in FEMM")
        k1 += 1

        if not is_sliding_band:
            # Reload model for each time step if no sliding band
            if ii > start_t:
                femm.opendocument(fileinit_fem)
            femm.mi_saveas(filetemp_fem)

        # Update rotor position and currents
        update_FEMM_simulation(
            femm=femm,
            FEMM_dict=FEMM_dict,
            is_sliding_band=is_sliding_band,
            is_internal_rotor=is_internal_rotor,
            angle_rotor=angle_rotor + angle_shift,
            Is=Is,
            Ir=Ir,
            ii=ii,
        )

        # Check if there is a previous solution file to speed up non-linear iterations
        if is_sliding_band and self.is_set_previous and ii > start_t:
            if isfile(ans_file):
                # Setup .ans file path in FEMM model
                femm.mi_setprevious(ans_file, 0)
            else:
                logger.warning("Cannot reuse result .ans file: " + ans_file)
        else:
            # Make sure that no file path is filled in FEMM model
            femm.mi_setprevious("", 0)

        # Run the computation
        femm.mi_analyze()

        # Load results
        femm.mi_loadsolution()

        # Get the flux result
        if is_sliding_band:
            for jj in range(Na):
                (
                    out_dict["B_{rad}"][ii, jj],
                    out_dict["B_{circ}"][ii, jj],
                ) = femm.mo_getgapb("bc_ag2", angle[jj] * 180 / pi)
        else:
            for jj in range(Na):
                B = femm.mo_getb(Rag * cos(angle[jj]), Rag * sin(angle[jj]))
                out_dict["B_{rad}"][ii, jj] = B[0] * cos(angle[jj]) + B[1] * sin(
                    angle[jj]
                )
                out_dict["B_{circ}"][ii, jj] = -B[0] * sin(angle[jj]) + B[1] * cos(
                    angle[jj]
                )

        # Compute the torque
<<<<<<< HEAD
        label_rot = machine.rotor.get_label()
        rotor_groups = FEMM_dict["groups"]["lam_group_list"][label_rot]
        out_dict["Tem"][ii] = comp_FEMM_torque(femm, rotor_groups=rotor_groups, sym=sym)
=======
        if self.is_calc_torque_energy:
            out_dict["Tem"][ii] = comp_FEMM_torque(femm, FEMM_dict, sym=sym)
>>>>>>> 8b6e78fa

        if "Phi_wind" in out_dict:
            # Phi_wind computation
            # TODO fix inconsistency for multi lam machines here
            for key in out_dict["Phi_wind"].keys():
                out_dict["Phi_wind"][key][ii, :] = comp_FEMM_Phi_wind(
                    femm,
                    qs[key],
                    Npcp[key],
                    is_stator=machine.get_lam_by_label(key).is_stator,
                    L1=L1,
                    L2=L2,
                    sym=sym,
                )

        # Load mesh data & solution
        if self.is_get_meshsolution:
            # Get mesh data and magnetic quantities from .ans file
            meshFEMMi, Bi, Hi, mui, Ani, groupsi, Aei = self.get_meshsolution(
                femm,
                FEMM_dict,
                save_path,
                j_t0=ii,
                id_worker=start_t,
                is_get_mesh=ii == start_t,
            )

            # Store magnetic flux density, field and relative permeability for the current time step

            # Initialize mesh and magnetic quantities for first time step
            if ii == start_t:
                meshFEMM = [meshFEMMi]
                groups = groupsi
                Nelem = meshFEMM[0].cell["triangle"].nb_cell
                Nnode = meshFEMM[0].node.nb_node
                Nt0 = end_t - start_t
                B_elem = zeros([Nt0, Nelem, 3])
                H_elem = zeros([Nt0, Nelem, 3])
                mu_elem = zeros([Nt0, Nelem])
                A_node = zeros([Nt0, Nnode])
                A_elem = zeros([Nt0, Nelem])

            # Shift time index ii in case start_t is not 0 (parallelization)
            ii0 = ii - start_t

            B_elem[ii0, :, 0:2] = Bi
            H_elem[ii0, :, 0:2] = Hi
            mu_elem[ii0, :] = mui
            A_node[ii0, :] = Ani
            A_elem[ii0, :] = Aei

        if not is_sliding_band:
            femm.mi_close()
            femm.mo_close

    if Nloop > Nmess and Nt > 1 and k2 <= Nmess:
        logger.info("Solving time step: 100%")

    # Shift to take into account stator position
    if self.angle_stator_shift != 0:
        roll_id = int(self.angle_stator_shift * Na / (2 * pi))
        out_dict["B_{rad}"] = roll(out_dict["B_{rad}"], roll_id, axis=1)
        out_dict["B_{circ}"] = roll(out_dict["B_{circ}"], roll_id, axis=1)

    if not is_sliding_band:
        # Remove initial .fem
        if isfile(fileinit_fem):
            remove(fileinit_fem)
        # Remove initial .fem
        if isfile(fileinit_ans):
            remove(fileinit_ans)
        # Rename .fem and .ans files to initial names
        rename(filetemp_fem, fileinit_fem)
        rename(filetemp_ans, fileinit_ans)

    # Close FEMM handler
    if is_close_femm:
        femm.closefemm()
        output.mag.internal.handler_list.remove(femm)

    out_dict["Rag"] = Rag

    return B_elem, H_elem, mu_elem, A_node, meshFEMM, groups, A_elem<|MERGE_RESOLUTION|>--- conflicted
+++ resolved
@@ -236,14 +236,10 @@
                 )
 
         # Compute the torque
-<<<<<<< HEAD
-        label_rot = machine.rotor.get_label()
-        rotor_groups = FEMM_dict["groups"]["lam_group_list"][label_rot]
-        out_dict["Tem"][ii] = comp_FEMM_torque(femm, rotor_groups=rotor_groups, sym=sym)
-=======
         if self.is_calc_torque_energy:
-            out_dict["Tem"][ii] = comp_FEMM_torque(femm, FEMM_dict, sym=sym)
->>>>>>> 8b6e78fa
+            label_rot = machine.rotor.get_label()
+            rotor_groups = FEMM_dict["groups"]["lam_group_list"][label_rot]
+            out_dict["Tem"][ii] = comp_FEMM_torque(femm, rotor_groups=rotor_groups, sym=sym)
 
         if "Phi_wind" in out_dict:
             # Phi_wind computation
