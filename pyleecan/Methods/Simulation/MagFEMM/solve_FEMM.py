--- conflicted
+++ resolved
@@ -120,30 +120,6 @@
     if "Phi_wind_stator" in out_dict:
         qs = output.simu.machine.stator.winding.qs  # Winding phase number
         Npcpp = output.simu.machine.stator.winding.Npcpp
-<<<<<<< HEAD
-        Phi_wind_stator = zeros((Nt_comp, qs))
-    else:
-        Phi_wind_stator = None
-
-    if (
-        hasattr(output.simu.machine.rotor, "winding")
-        and output.simu.machine.rotor.winding is not None
-    ):
-        qs_rotor = output.simu.machine.rotor.winding.qs  # Winding phase number
-        Npcpp_rotor = output.simu.machine.rotor.winding.Npcpp
-        Phi_wind_rotor = zeros((Nt_comp, qs_rotor))
-    else:
-        Phi_wind_rotor = None
-
-    # Create the mesh
-    femm.mi_createmesh()
-
-    # Initialize results matrix
-    Br = zeros((Nt_comp, Na_comp))
-    Bt = zeros((Nt_comp, Na_comp))
-    Tem = zeros((Nt_comp))
-=======
->>>>>>> 0856a8e0
 
     # Account for initial angular shift of stator and rotor and apply it to the sliding band
     angle_shift = self.angle_rotor_shift - self.angle_stator_shift
@@ -244,105 +220,6 @@
             mu_elem[ii0, :] = tmpmu
 
     # Shift to take into account stator position
-<<<<<<< HEAD
-    roll_id = int(self.angle_stator * Na_comp / (2 * pi))
-    Br = roll(Br, roll_id, axis=1)
-    Bt = roll(Bt, roll_id, axis=1)
-
-    Br_data = DataTime(
-        name="Airgap radial flux density",
-        unit="T",
-        symbol="B_r",
-        axes=[Time, Angle],
-        values=Br,
-    )
-    Bt_data = DataTime(
-        name="Airgap tangential flux density",
-        unit="T",
-        symbol="B_t",
-        axes=[Time, Angle],
-        values=Bt,
-    )
-    output.mag.B = VectorField(
-        name="Airgap flux density",
-        symbol="B",
-        components={"radial": Br_data, "tangential": Bt_data},
-    )
-
-    output.mag.Tem = DataTime(
-        name="Electromagnetic torque",
-        unit="Nm",
-        symbol="T_{em}",
-        axes=[Time_Tem],
-        values=Tem,
-    )
-    output.mag.Tem_av = mean(Tem)
-    self.get_logger().debug("Average Torque: " + str(output.mag.Tem_av) + " N.m")
-    output.mag.Tem_rip_pp = abs(np_max(Tem) - np_min(Tem))  # [N.m]
-    if output.mag.Tem_av != 0:
-        output.mag.Tem_rip_norm = output.mag.Tem_rip_pp / output.mag.Tem_av  # []
-    else:
-        output.mag.Tem_rip_norm = None
-
-    if (
-        hasattr(output.simu.machine.stator, "winding")
-        and output.simu.machine.stator.winding is not None
-    ):
-        Phase = Data1D(
-            name="phase",
-            unit="",
-            values=gen_name(qs),
-            is_components=True,
-        )
-        output.mag.Phi_wind_stator = DataTime(
-            name="Stator Winding Flux",
-            unit="Wb",
-            symbol="Phi_{wind}",
-            axes=[Time, Phase],
-            values=Phi_wind_stator,
-        )
-
-    if (
-        hasattr(output.simu.machine.rotor, "winding")
-        and output.simu.machine.rotor.winding is not None
-    ):
-        Phase = Data1D(
-            name="phase",
-            unit="",
-            values=gen_name(qs_rotor),
-            is_components=True,
-        )
-        output.mag.Phi_wind_rotor = DataTime(
-            name="Rotor Winding Flux",
-            unit="Wb",
-            symbol="Phi_{wind}",
-            axes=[Time, Phase],
-            values=Phi_wind_rotor,
-        )
-
-    output.mag.FEA_dict = FEMM_dict
-
-    if self.is_get_mesh:
-        output.mag.meshsolution = self.build_meshsolution(
-            Nt_comp, meshFEMM, Time, B_elem, H_elem, mu_elem, groups
-        )
-
-    if self.is_save_FEA:
-        save_path_fea = join(save_path, "MeshSolutionFEMM.h5")
-        output.mag.meshsolution.save(save_path_fea)
-
-    if (
-        hasattr(output.simu.machine.stator, "winding")
-        and output.simu.machine.stator.winding is not None
-    ):
-        # Electromotive forces computation (update output)
-        self.comp_emf()
-    else:
-        output.mag.emf = None
-
-    if self.is_close_femm:
-        femm.closefemm()
-=======
     if self.angle_stator_shift != 0:
         roll_id = int(self.angle_stator_shift * Na / (2 * pi))
         out_dict["Br"] = roll(out_dict["Br"], roll_id, axis=1)
@@ -358,5 +235,4 @@
         femm.closefemm()
         output.mag.internal.handler_list.remove(femm)
 
-    return B_elem, H_elem, mu_elem, meshFEMM, groups
->>>>>>> 0856a8e0
+    return B_elem, H_elem, mu_elem, meshFEMM, groups