--- conflicted
+++ resolved
@@ -49,19 +49,11 @@
     # Number of angular steps
     Na_comp = angle.size
 
-<<<<<<< HEAD
-    # Check if the angular axis is anti-periodic
+    # Check if the time axis is anti-periodic
     _, is_antiper_t = Time.get_periodicity()
 
     # Number of time steps
     Nt_comp = Time.get_length(
-=======
-    # Check if the time axis is anti-periodic
-    _, is_antiper_t = Time_comp.get_periodicity()
-
-    # Number of time steps
-    Nt_comp = Time_comp.get_length(
->>>>>>> c44a4efd
         is_oneperiod=True,
         is_antiperiod=is_antiper_t and self.is_periodicity_t,
     )
