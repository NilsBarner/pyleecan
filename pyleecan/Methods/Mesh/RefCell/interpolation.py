# -*- coding: utf-8 -*-

import numpy as np


def interpolation(self, point, vertice, field):
    """Return interpolated value of the field in a cell

    Parameters
     ----------
    self : Interpolation
         an Interpolation object
    points : ndarray
        evaluation points
    nb_pt : int
        nb of evaluation points
    vertice : ndarray
        vertices of the cell
    field : ndarray
        field to interpolate

     Returns
     -------
     value: array
         interpolated field

    """

    point_ref = self.get_ref_point(vertice, point)  # TODO: input only single point
    [values_ref, size] = self.shape_function(
<<<<<<< HEAD
        point_ref
    )  # TODO: input only multiple points
=======
        point_ref, 1
    )  # TODO: input only multipel points
>>>>>>> df017bfb

    interp_func = np.tensordot(values_ref, field, axes=([2], [0]))

    return interp_func<|MERGE_RESOLUTION|>--- conflicted
+++ resolved
@@ -28,13 +28,8 @@
 
     point_ref = self.get_ref_point(vertice, point)  # TODO: input only single point
     [values_ref, size] = self.shape_function(
-<<<<<<< HEAD
-        point_ref
-    )  # TODO: input only multiple points
-=======
         point_ref, 1
     )  # TODO: input only multipel points
->>>>>>> df017bfb
 
     interp_func = np.tensordot(values_ref, field, axes=([2], [0]))
 
