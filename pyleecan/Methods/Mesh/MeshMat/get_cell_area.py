# -*- coding: utf-8 -*-
<<<<<<< HEAD
from numpy import abs, newaxis
=======
from numpy import abs, newaxis, array
>>>>>>> 9145f909


def get_cell_area(self, indices=None):
    """
    Return the area of the cells on the outer surface.
<<<<<<< HEAD
    Triangle: https://en.wikipedia.org/wiki/Shoelace_formula

    #TODO address multiple cell type issue, i.e. distracted indices

=======
    #TODO address multiple cell type issue, i.e. distracted indices
>>>>>>> 9145f909
    Parameters
    ----------
    self : MeshMat
        a MeshMat object
    indices : list
        list of the points to extract (optional)
    Returns
    -------
    areas: ndarray
        Area of the cells
    """
<<<<<<< HEAD
    area = None

    vertices_dict = self.get_vertice(indices=indices)

    key = "triangle"
    if key in vertices_dict:
        vertices = vertices_dict[key]
        if vertices.shape[-1] == 2:  # 2D - case
            if len(vertices.shape) == 2:  # only one indice -> adapt array shape
                vertices = vertices[newaxis, :, :]

            a = vertices[:, 0, 0] - vertices[:, 1, 0]  # x1 - x2
            b = vertices[:, 0, 1] - vertices[:, 2, 1]  # y1 - y3
            c = vertices[:, 0, 0] - vertices[:, 2, 0]  # x1 - x3
            d = vertices[:, 0, 1] - vertices[:, 1, 1]  # y1 - y2

        area = 1 / 2 * abs(a * b - c * d)
=======
    logger = self.get_logger()
    area = []

    vertices_dict = self.get_vertice(indices=indices)

    for key, vertices in vertices_dict.items():
        try:
            A = self.cell[key].interpolation.ref_cell.get_cell_area(vertices)
        except:
            logger.warning(f'MeshMat: Reference Cell for "{key}" not found.')
            A = [None for i in range(vertices.shape[0])]

        area.extend(A.tolist())
>>>>>>> 9145f909

    return array(area)<|MERGE_RESOLUTION|>--- conflicted
+++ resolved
@@ -1,22 +1,11 @@
 # -*- coding: utf-8 -*-
-<<<<<<< HEAD
-from numpy import abs, newaxis
-=======
 from numpy import abs, newaxis, array
->>>>>>> 9145f909
 
 
 def get_cell_area(self, indices=None):
     """
     Return the area of the cells on the outer surface.
-<<<<<<< HEAD
-    Triangle: https://en.wikipedia.org/wiki/Shoelace_formula
-
     #TODO address multiple cell type issue, i.e. distracted indices
-
-=======
-    #TODO address multiple cell type issue, i.e. distracted indices
->>>>>>> 9145f909
     Parameters
     ----------
     self : MeshMat
@@ -28,25 +17,6 @@
     areas: ndarray
         Area of the cells
     """
-<<<<<<< HEAD
-    area = None
-
-    vertices_dict = self.get_vertice(indices=indices)
-
-    key = "triangle"
-    if key in vertices_dict:
-        vertices = vertices_dict[key]
-        if vertices.shape[-1] == 2:  # 2D - case
-            if len(vertices.shape) == 2:  # only one indice -> adapt array shape
-                vertices = vertices[newaxis, :, :]
-
-            a = vertices[:, 0, 0] - vertices[:, 1, 0]  # x1 - x2
-            b = vertices[:, 0, 1] - vertices[:, 2, 1]  # y1 - y3
-            c = vertices[:, 0, 0] - vertices[:, 2, 0]  # x1 - x3
-            d = vertices[:, 0, 1] - vertices[:, 1, 1]  # y1 - y2
-
-        area = 1 / 2 * abs(a * b - c * d)
-=======
     logger = self.get_logger()
     area = []
 
@@ -60,6 +30,5 @@
             A = [None for i in range(vertices.shape[0])]
 
         area.extend(A.tolist())
->>>>>>> 9145f909
 
     return array(area)