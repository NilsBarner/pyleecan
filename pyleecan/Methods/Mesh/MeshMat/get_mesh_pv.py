# -*- coding: utf-8 -*-

import pyvista as pv
import meshio
import os
import tempfile


def get_mesh_pv(self, path="temp.vtk", indices=None):
    """Return the pyvista mesh object (or submesh).

    Parameters
    ----------
    self : MeshMat
        a MeshMat object
    indices : list
        list of the points to extract (optional)

    Returns
    -------
    mesh : pyvista.core.pointset.UnstructuredGrid
        a pyvista UnstructuredGrid object
    """

    points = self.get_point()
    cells, nb_cell, indice_dict = self.get_cell()

    # for key in cells:
    for key in cells:
        cells_meshio = [(key, cells[key])]  # TODO : Generalize to any cell type

<<<<<<< HEAD
    # get filename
    if not path:
        with tempfile.NamedTemporaryFile(suffix=".vtk") as file:
            path = file.name

    # Write .vtk file using meshio
    meshio.write_points_cells(
        filename=path, points=points, cells=cells, file_format="vtk"
    )
=======
        # Write .vtk file using meshio
        meshio.write_points_cells(filename=path, points=points, cells=cells_meshio)
>>>>>>> 1270f659

    # Read .vtk file with pyvista
    mesh = pv.read(path)

    # Extract submesh
    if indices is not None:
        mesh = mesh.extract_points(indices)

    os.remove(path)

    return mesh<|MERGE_RESOLUTION|>--- conflicted
+++ resolved
@@ -29,20 +29,8 @@
     for key in cells:
         cells_meshio = [(key, cells[key])]  # TODO : Generalize to any cell type
 
-<<<<<<< HEAD
-    # get filename
-    if not path:
-        with tempfile.NamedTemporaryFile(suffix=".vtk") as file:
-            path = file.name
-
-    # Write .vtk file using meshio
-    meshio.write_points_cells(
-        filename=path, points=points, cells=cells, file_format="vtk"
-    )
-=======
         # Write .vtk file using meshio
         meshio.write_points_cells(filename=path, points=points, cells=cells_meshio)
->>>>>>> 1270f659
 
     # Read .vtk file with pyvista
     mesh = pv.read(path)
