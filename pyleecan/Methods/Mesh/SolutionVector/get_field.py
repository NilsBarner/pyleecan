# -*- coding: utf-8 -*-
import numpy as np


def get_field(self, *args):
    """Get the value of variables stored in Solution.

    Parameters
    ----------
    self : SolutionVector
        an SolutionVector object
    *args: list of strings
        List of axes requested by the user, their units and values (optional)

    Returns
    -------
    field: array
        an array of field values

    """

<<<<<<< HEAD
    axname, axsize = self.get_axis_list()
=======
    axname, axsize = self.get_axes_list()
>>>>>>> a59ea0b7

    id = 0
    for name in axname:
        if name == "component":
            if axsize[id] == 2:
                dim = 2
            else:
                dim = 3
        id += 1

    if not args:
        field = np.zeros(axsize)
        field_dict = self.field.get_xyz_along(tuple(axname))
    else:
        field_dict = self.field.get_xyz_along(args)
        comp_x = field_dict["comp_x"]
        size = np.hstack((comp_x.shape, dim))
        field = np.zeros(size)

    field[..., 0] = field_dict["comp_x"]
    field[..., 1] = field_dict["comp_y"]

    if dim == 3:
        field[..., 2] = field_dict["comp_z"]

    return field<|MERGE_RESOLUTION|>--- conflicted
+++ resolved
@@ -19,11 +19,7 @@
 
     """
 
-<<<<<<< HEAD
-    axname, axsize = self.get_axis_list()
-=======
     axname, axsize = self.get_axes_list()
->>>>>>> a59ea0b7
 
     id = 0
     for name in axname:
