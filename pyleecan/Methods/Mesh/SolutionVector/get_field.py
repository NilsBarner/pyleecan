--- conflicted
+++ resolved
@@ -7,17 +7,10 @@
 
     Parameters
     ----------
-<<<<<<< HEAD
-    self : Solution
-        an Solution object
-    field_name : str
-        name of the field to return
-=======
     self : SolutionVector
         an SolutionVector object
     *args: list of strings
         List of axes requested by the user, their units and values (optional)
->>>>>>> d5b84017
 
     Returns
     -------
@@ -25,36 +18,6 @@
         an array of field values
 
     """
-<<<<<<< HEAD
-    # if args is None:
-    #    args = dict()
-
-    # along_arg = list()
-    # comp = list(self.field.components.values())[0]
-    # for axis in comp.axes:
-    #     if axis.name in args:
-    #         along_arg.append(axis.name + "[" + str(args[axis.name]) + "]")
-    #     else:
-    #         along_arg.append(axis.name)
-    #
-    #
-    # field = self.field.get_along_xyz(tuple(along_arg))[self.field.symbol]
-    comp = dict()
-    j = 0
-    for key in self.field.components:
-        comp[j] = self.field.components[key].values
-        j = j + 1
-
-    s = comp[0].shape
-    vector = np.zeros(np.append(s, j))
-
-    j = 0
-    for key in self.field.components:
-        vector[..., j] = comp[j]
-        j = j + 1
-
-    return vector
-=======
     if len(args) == 1 and type(args[0]) == tuple:
         args = args[0]
 
@@ -84,5 +47,4 @@
     if dim == 3:
         field[..., 2] = field_dict["comp_z"]
 
-    return field
->>>>>>> d5b84017
+    return field