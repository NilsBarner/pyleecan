--- conflicted
+++ resolved
@@ -18,36 +18,6 @@
         an array of field values
 
     """
-<<<<<<< HEAD
-    # if args is None:
-    #    args = dict()
-
-    # along_arg = list()
-    # comp = list(self.field.components.values())[0]
-    # for axis in comp.axes:
-    #     if axis.name in args:
-    #         along_arg.append(axis.name + "[" + str(args[axis.name]) + "]")
-    #     else:
-    #         along_arg.append(axis.name)
-    #
-    #
-    # field = self.field.get_along_xyz(tuple(along_arg))[self.field.symbol]
-    comp = dict()
-    j = 0
-    for key in self.field.components:
-        comp[j] = self.field.components[key].values
-        j = j + 1
-
-    s = comp[0].shape
-    vector = np.zeros(np.append(s, j))
-
-    j = 0
-    for key in self.field.components:
-        vector[..., j] = comp[j]
-        j = j + 1
-
-    return vector
-=======
 
     if args is None:
         args = dict()
@@ -99,5 +69,4 @@
             field = np.moveaxis(field, -1, pos)
         pos = pos + 1
 
-    return field
->>>>>>> 857c4f08
+    return field