# -*- coding: utf-8 -*-

import numpy as np

from ....Classes.ElementMat import ElementMat
from ....Classes.MeshMat import MeshMat
from ....Classes.NodeMat import NodeMat


def get_group(self, group_names):
    """Return all attributes of a MeshSolution object with only the elements, nodes
    and corresponding solutions of the group.

    Parameters
    ----------
    self : MeshSolution
        an MeshSolution object
    group_name : [str]
        list of the name of the group(s) (e.g. ["stator"])

    Returns
    -------
    meshsol_grp: MeshSolution
        a new MeshSolution object which is subpart of self
    """

    dimension = self.dimension

    group_indices = list()
    meshsolution_label = ""
    is_interface = False

    # 1) get the indices of all targeted element corresponding to group(s)
    sep_list = list()
    if isinstance(group_names, list):
        for grp in group_names:
            if grp == "/":
                # The groups before and after "/" are stored in different lists
                # to perform the interface.
                is_interface = True
                group_indices_init = group_indices.copy()
                group_indices = list()
                sep_list.append(group_indices_init)
            else:
                group_indices.extend(self.group[grp])
                meshsolution_label += f"{grp}_"
    elif isinstance(group_names, str):
        if group_names not in self.group:
            raise KeyError(
                group_names
                + " group doesn't exist (available groups: "
                + str(list(self.group.keys()))
                + ")"
            )
        group_indices.extend(self.group[group_names])
        meshsolution_label += group_names

    sep_list.append(np.sort(group_indices))

    # 2) extract the corresponding connectivity and create a new mesh
<<<<<<< HEAD
    mesh_init = self.mesh
    node_init = mesh_init.get_node_coordinate()
=======
    mesh_init = self.get_mesh()
>>>>>>> c104b0fc
    mesh_list = list()
    for sep in sep_list:
        connect_dict, _, indice_dict = mesh_init.get_element(sep)

        node_indice = list()
        mesh_new = MeshMat(
            _is_renum=True, sym=mesh_init.sym, is_antiper_a=mesh_init.is_antiper_a
        )
        for key in connect_dict:
            node_indice.extend(np.unique(connect_dict[key]))
            mesh_new.element_dict[key] = ElementMat(
                connectivity=connect_dict[key],
                nb_element=len(connect_dict[key]),
                nb_node_per_element=mesh_init.element_dict[key].nb_node_per_element,
                indice=indice_dict[key],
                ref_element=mesh_init.element_dict[key].ref_element,
                gauss_point=mesh_init.element_dict[key].gauss_point,
                scalar_product=mesh_init.element_dict[key].scalar_product,
            )
        node_indice = np.unique(node_indice)

        mesh_new.node = NodeMat(init_dict=mesh_init.node.as_dict())

        mesh_list.append(mesh_new)

    # 3) if interface, create the corresponding new mesh (e.g. with triangle mesh,
    #    it creates only segment elements)
    if is_interface:
        mesh_interface = mesh_list[0].interface(mesh_list[1])
<<<<<<< HEAD
        (
            connect_interface,
            nb_element_interf,
            indices_interf,
        ) = mesh_interface.get_element()
        node_indice_interf = []
=======
        connect_interface, *_ = mesh_interface.get_element()
        node_indice_interf = list()
>>>>>>> c104b0fc
        for key in connect_interface:
            node_indice_interf.extend(np.unique(connect_interface[key]))

        node_indice = np.unique(node_indice_interf)

    # 4) select the corresponding solutions
    solution_dict = {}
    for key, solution in self.solution_dict.items():
        type_element_sol = solution.type_element

        new_sol = None
        if type_element_sol == "node":
            new_sol = solution.get_solution(indice=node_indice.tolist())
        elif not is_interface:  # Interface is only available for node solution.
            new_sol = solution.get_solution(indice=indice_dict[type_element_sol])

        if new_sol is not None:
            solution_dict[key] = new_sol

    # 5) Create the corresponding MeshSolution object
    if is_interface:
        mesh_interface.clear_node()
        mesh = mesh_interface
    else:
        mesh_new.clear_node()
        mesh = mesh_new

    meshsol_grp = self.copy()
    meshsol_grp.label = meshsolution_label
    meshsol_grp.mesh = mesh
    meshsol_grp.solution_dict = solution_dict
    meshsol_grp.dimension = dimension
    meshsol_grp.group = self.group

    return meshsol_grp<|MERGE_RESOLUTION|>--- conflicted
+++ resolved
@@ -58,15 +58,11 @@
     sep_list.append(np.sort(group_indices))
 
     # 2) extract the corresponding connectivity and create a new mesh
-<<<<<<< HEAD
     mesh_init = self.mesh
     node_init = mesh_init.get_node_coordinate()
-=======
-    mesh_init = self.get_mesh()
->>>>>>> c104b0fc
     mesh_list = list()
     for sep in sep_list:
-        connect_dict, _, indice_dict = mesh_init.get_element(sep)
+        connect_dict, nb_element, indice_dict = mesh_init.get_element(sep)
 
         node_indice = list()
         mesh_new = MeshMat(
@@ -93,17 +89,9 @@
     #    it creates only segment elements)
     if is_interface:
         mesh_interface = mesh_list[0].interface(mesh_list[1])
-<<<<<<< HEAD
-        (
-            connect_interface,
-            nb_element_interf,
-            indices_interf,
-        ) = mesh_interface.get_element()
+        connect_interface, *_ = mesh_interface.get_element()
+
         node_indice_interf = []
-=======
-        connect_interface, *_ = mesh_interface.get_element()
-        node_indice_interf = list()
->>>>>>> c104b0fc
         for key in connect_interface:
             node_indice_interf.extend(np.unique(connect_interface[key]))
 
