# -*- coding: utf-8 -*-

<<<<<<< HEAD
# -*- coding: utf-8 -*-

try:
    import pyvistaqt as pv

    is_pyvistaqt = True
except:
    import pyvista as pv

    is_pyvistaqt = False
=======
>>>>>>> 2a25ee07
from numpy import real, max as np_max

from ....Classes.MeshMat import MeshMat


def plot_glyph(
    self,
    label=None,
    index=None,
    indices=None,
    clim=None,
    factor=None,
    field_name=None,
    ifreq=0,
    is_2d=False,
    save_path=None,
):
    """Plot the vector field as a glyph (or quiver) over the mesh.

    Parameters
    ----------
    self : MeshSolution
        a MeshSolution object
    label : str
        a label
    index : int
        an index
    indices : list
        list of the points to extract (optional)
    clim : list
        a list of 2 elements for the limits of the colorbar
    factor : float
        factor to multiply vector field
    field_name : str
        title of the field to display on plot
    ifreq : int
        index of the frequency to use for plot (if exists)

    Returns
    -------
    """

    if save_path is None:
        try:
            import pyvistaqt as pv

            is_pyvistaqt = True
        except:
            import pyvista as pv

            is_pyvistaqt = False
    else:
        import pyvista as pv

        is_pyvistaqt = False

    # Get the mesh
    mesh = self.get_mesh(label=label, index=index)
    if isinstance(mesh, MeshMat):
        mesh_pv = mesh.get_mesh_pv(indices=indices)
    else:
        mesh_pv = mesh.get_mesh(indices=indices)

    # Get the vector field
    vect_field = real(self.get_field(label=label, index=index, indices=indices))
    if len(vect_field.shape) == 3:
        # Third dimension is frequencies
        vect_field = vect_field[:, :, ifreq]

    # Compute factor
    if factor is None:
        factor = 1 / (100 * np_max(vect_field))

    # Add field to mesh
    mesh_pv["field"] = vect_field
    mesh_cell = mesh_pv.point_data_to_cell_data()
    surf = mesh_cell.extract_geometry()
    centers2 = surf.cell_centers()
    centers2.vectors = surf["field"] * factor

    # Configure plot
    if is_pyvistaqt:
        p = pv.BackgroundPlotter()
        p.set_background("white")
    else:
        pv.set_plot_theme("document")
        p = pv.Plotter(notebook=False)
    p.add_mesh(
        mesh_pv, color="grey", opacity=0.7, show_edges=True, edge_color="white",
    )
    p.add_mesh(centers2.arrows, color="white")
    if is_2d:
        p.view_xy()
    if save_path is None:
        p.show()
    else:
        p.show(interactive=False, screenshot=save_path)<|MERGE_RESOLUTION|>--- conflicted
+++ resolved
@@ -1,18 +1,5 @@
 # -*- coding: utf-8 -*-
 
-<<<<<<< HEAD
-# -*- coding: utf-8 -*-
-
-try:
-    import pyvistaqt as pv
-
-    is_pyvistaqt = True
-except:
-    import pyvista as pv
-
-    is_pyvistaqt = False
-=======
->>>>>>> 2a25ee07
 from numpy import real, max as np_max
 
 from ....Classes.MeshMat import MeshMat
