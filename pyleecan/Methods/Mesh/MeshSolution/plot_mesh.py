# -*- coding: utf-8 -*-

from ....Classes.MeshMat import MeshMat


def plot_mesh(
    self,
    label=None,
    index=None,
    indices=None,
    save_path=None,
    group_names=None,
<<<<<<< HEAD
=======
    node_label=None,
    is_show_axes=False,
    is_show_fig=True,
>>>>>>> d5b84017
):
    """Plot the mesh using pyvista plotter.

    Parameters
    ----------
    self : MeshSolution
        a MeshSolution object
    label : str
        a label
    index : int
        an index
    indices : list
        list of the points to extract (optional)
    is_show_fig : bool
        To call show at the end of the method
    Returns
    -------
    """
    if group_names is not None:
        meshsol_grp = self.get_group(group_names)
<<<<<<< HEAD
        meshsol_grp.plot_mesh(
            label,
            index,
            indices,
            save_path,
            None,
        )
=======
        meshsol_grp.plot_mesh(label, index, indices, save_path, None)
>>>>>>> d5b84017
    else:

        if save_path is None:
            try:
                import pyvistaqt as pv

                is_pyvistaqt = True
            except:
                import pyvista as pv

                is_pyvistaqt = False
        else:
            import pyvista as pv

            is_pyvistaqt = False

        print(save_path)

        # Get the mesh
        mesh_obj = self.get_mesh(label=label, index=index)
        if isinstance(mesh_obj, MeshMat):
            new_mesh = mesh_obj.copy()
            new_mesh.renum()
            mesh = new_mesh.get_mesh_pv(indices=indices)
        else:
            mesh = mesh_obj.get_mesh_pv(indices=indices)

        # Configure plot
        if is_pyvistaqt:
            p = pv.BackgroundPlotter()
            p.set_background("white")
        else:
            pv.set_plot_theme("document")
            p = pv.Plotter(notebook=False)
        p.add_mesh(
            mesh,
            color="grey",
            opacity=1,
            show_edges=True,
            edge_color="white",
            line_width=1,
        )
        if is_show_axes:
            p.add_axes()
        if self.dimension == 2:
            p.view_xy()
        if save_path is None and is_show_fig:
            p.show()
        elif save_path is not None:
            p.show(interactive=False, screenshot=save_path)<|MERGE_RESOLUTION|>--- conflicted
+++ resolved
@@ -10,12 +10,9 @@
     indices=None,
     save_path=None,
     group_names=None,
-<<<<<<< HEAD
-=======
     node_label=None,
     is_show_axes=False,
     is_show_fig=True,
->>>>>>> d5b84017
 ):
     """Plot the mesh using pyvista plotter.
 
@@ -36,17 +33,7 @@
     """
     if group_names is not None:
         meshsol_grp = self.get_group(group_names)
-<<<<<<< HEAD
-        meshsol_grp.plot_mesh(
-            label,
-            index,
-            indices,
-            save_path,
-            None,
-        )
-=======
         meshsol_grp.plot_mesh(label, index, indices, save_path, None)
->>>>>>> d5b84017
     else:
 
         if save_path is None:
