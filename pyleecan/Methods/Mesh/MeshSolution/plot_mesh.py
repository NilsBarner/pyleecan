# -*- coding: utf-8 -*-

<<<<<<< HEAD
try:
    import pyvistaqt as pv

    is_pyvistaqt = True
except:
    import pyvista as pv

    is_pyvistaqt = False

=======
>>>>>>> 2a25ee07
from ....Classes.MeshMat import MeshMat


def plot_mesh(self, label=None, index=None, indices=None, is_2d=False, save_path=None):
    """Plot the mesh using pyvista plotter.

    Parameters
    ----------
    self : MeshSolution
        a MeshSolution object
    label : str
        a label
    index : int
        an index
    indices : list
        list of the points to extract (optional)

    Returns
    -------
    """

    if save_path is None:
        try:
            import pyvistaqt as pv

            is_pyvistaqt = True
        except:
            import pyvista as pv

            is_pyvistaqt = False
    else:
        import pyvista as pv

        is_pyvistaqt = False

    print(save_path)

    # Get the mesh
    mesh_obj = self.get_mesh(label=label, index=index)
    if isinstance(mesh_obj, MeshMat):
        mesh = mesh_obj.get_mesh_pv(indices=indices)
    else:
        mesh = mesh_obj.get_mesh_pv(indices=indices)

    # Configure plot
    if is_pyvistaqt:
        p = pv.BackgroundPlotter()
        p.set_background("white")
    else:
        pv.set_plot_theme("document")
        p = pv.Plotter(notebook=False)
    p.add_mesh(
        mesh,
        color="grey",
        opacity=1,
        show_edges=True,
        edge_color="white",
        line_width=1,
    )
    if is_2d:
        p.view_xy()
    if save_path is None:
        p.show()
    else:
        p.show(interactive=False, screenshot=save_path)<|MERGE_RESOLUTION|>--- conflicted
+++ resolved
@@ -1,17 +1,5 @@
 # -*- coding: utf-8 -*-
 
-<<<<<<< HEAD
-try:
-    import pyvistaqt as pv
-
-    is_pyvistaqt = True
-except:
-    import pyvista as pv
-
-    is_pyvistaqt = False
-
-=======
->>>>>>> 2a25ee07
 from ....Classes.MeshMat import MeshMat
 
 
@@ -54,7 +42,7 @@
     if isinstance(mesh_obj, MeshMat):
         mesh = mesh_obj.get_mesh_pv(indices=indices)
     else:
-        mesh = mesh_obj.get_mesh_pv(indices=indices)
+        mesh = mesh_obj.get_mesh(indices=indices)
 
     # Configure plot
     if is_pyvistaqt:
