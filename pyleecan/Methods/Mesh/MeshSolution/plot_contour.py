--- conflicted
+++ resolved
@@ -1,19 +1,7 @@
 # -*- coding: utf-8 -*-
 
-<<<<<<< HEAD
-try:
-    import pyvistaqt as pv
-
-    is_pyvistaqt = True
-except:
-    import pyvista as pv
-
-    is_pyvistaqt = False
-from numpy import min as np_min, max as np_max
-=======
 from numpy import real, min as np_min, max as np_max
 from numpy.linalg import norm
->>>>>>> 1270f659
 
 from ....Classes.MeshMat import MeshMat
 from ....definitions import config_dict
