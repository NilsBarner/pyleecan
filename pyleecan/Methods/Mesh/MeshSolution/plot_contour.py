# -*- coding: utf-8 -*-

<<<<<<< HEAD
from numpy import abs as np_abs
from numpy import exp, linspace
from numpy import max as np_max
from numpy import min as np_min
from numpy import pi, real
from numpy.linalg import norm

from pyleecan.Functions.Plot.Pyvista.configure_plot import configure_plot
from pyleecan.Functions.Plot.Pyvista.plot_mesh_field import plot_mesh_field
=======

from numpy import (
    pi,
    real,
    min as np_min,
    max as np_max,
    linspace,
    exp,
)

from ....definitions import config_dict
from ....Functions.Plot.Pyvista.configure_plot import configure_plot
from ....Functions.Plot.Pyvista.plot_mesh_field import plot_mesh_field
>>>>>>> c104b0fc

from ....Classes.MeshMat import MeshMat
from ....Classes.MeshVTK import MeshVTK
from ....definitions import config_dict
from ....Functions.MeshSolution.use_group import use_group

COLOR_MAP = config_dict["PLOT"]["COLOR_DICT"]["COLOR_MAP"]
FONT_FAMILY_PYVISTA = config_dict["PLOT"]["FONT_FAMILY_PYVISTA"]


@use_group
def plot_contour(
    self,
    *args,
    label=None,
    indices=None,
    is_surf=False,
    is_radial=False,
    is_center=False,
    clim=None,
    field_name=None,
    group_names=None,  # Used by the decorator
    save_path=None,
    itimefreq=0,
    is_show_fig=True,
    win_title=None,
    factor=None,
    is_animated=False,
    title="",
    pv_plotter=None,
    colormap=COLOR_MAP
):
    """Plot the contour of a field on a mesh using pyvista plotter.

    Parameters
    ----------
    self : MeshSolution
        a MeshSolution object
    *args: list of strings
        List of axes requested by the user, their units and values (optional)
    label : str
        a label
    indices : list
        list of the points to extract (optional)
    is_surf : bool
        field over outer surface
    is_radial : bool
        radial component only
    is_center : bool
        field at element-centers
    clim : list
        a list of 2 elements for the limits of the colorbar
    field_name : str
        title of the field to display on plot
    group_names : list
        a list of str corresponding to group name(s)
    save_path : str
        path to save the figure
    itimefreq : int
        if the field depends has a time/freqs axis, return the timefreq-th slice.
    is_show_fig : bool
        To call show at the end of the method
    win_title : str
        Name of the window
    factor : float
        Normalization factor
    is_animated : bool
        True to animate magnetic flux density
    title : str
        Name of the figure
    pv_plotter : pyvista.BasePlotter
        Pyvista plotter
    colormap : str
        Name of the colormap to use (default is from config_dict)

    Returns
    -------

    """

    # Init figure
    if pv_plotter is None:
        if title != "" and win_title == "":
            win_title = title
        elif win_title != "" and title == "":
            title = win_title

        pv_plotter, sargs = configure_plot(pv_plotter=pv_plotter, win_title=win_title)

        pv_plotter.add_text(
            title,
            position="upper_edge",
            color="black",
            font_size=10,
            font=FONT_FAMILY_PYVISTA,
        )

    # Get the mesh_pv and field
    mesh_pv, field, field_name = self.get_mesh_field_pv(
        *args,
        label=label,
        indices=indices,
        is_surf=is_surf,
        is_radial=is_radial,
        is_center=is_center,
        field_name=field_name,
    )

    # Add field to mesh
    # if is_surf:
    #     surf = mesh_pv.get_surf(indices=indices)
    #     surf[field_name] = real(field)
    #     mesh_field = surf
    # else:
    #     mesh_pv[field_name] = real(field)
    #     mesh_field = mesh_pv
    if clim is None:
        clim = [np_min(real(field)), np_max(real(field))]
        if abs((clim[1] - clim[0]) / clim[1]) < 0.01:
            clim[0] = -abs(clim[1])
            clim[1] = abs(clim[1])

    plot_mesh_field(
        pv_plotter,
        sargs,
        field_name,
        clim=clim,
        mesh_pv=mesh_pv,
        field=field,
        colormap=colormap,
    )

    ###########
    # Internal animation (cannot be combined with other plots)
    if is_animated:
        pv_plotter.add_text(
            'Adjust 3D view and press "Q"',
            position="lower_edge",
            color="gray",
            font_size=10,
            font="arial",
        )
        pv_plotter.show(auto_close=False)

        pv_plotter.open_gif(save_path)
        pv_plotter.clear()

        if len(args) == 0 or "time" in args:
            mesh_pv_B, field_B, field_name_B = self.get_mesh_field_pv("time")
            nframe = len(field_B)
            is_time = True
        else:
            nframe = 25
            mesh_pv_B, field_B, field_name_B = self.get_mesh_field_pv(args)
            is_time = False
            t = linspace(0.0, 1.0, nframe + 1)[:nframe]

        for i in range(nframe):
            # Compute colorbar boundaries

            if is_time:
                field = field_B[i, :]
                phase = 1
            else:
                field = field_B
                phase = exp(1j * 2 * pi * t[i])
            # Compute pyvista object
            plot_mesh_field(
                pv_plotter,
                sargs,
                field_name_B,
                clim=clim,
                mesh_pv=mesh_pv_B,
                field=field,
                phase=phase,
            )

            pv_plotter.add_text(
                title,
                position="upper_edge",
                color="black",
                font_size=10,
                font="arial",
            )
            pv_plotter.write_frame()
            pv_plotter.clear()
        pv_plotter.close()

    else:
        # Save figure
        if save_path is None and is_show_fig:
            pv_plotter.show()
        elif save_path is not None:
            pv_plotter.show(interactive=False, screenshot=save_path)
    ############################################

    # if save_path is None and is_show_fig:
    #     pv_plotter.show()
    # elif save_path is not None:
    #     pv_plotter.show(interactive=False, screenshot=save_path)<|MERGE_RESOLUTION|>--- conflicted
+++ resolved
@@ -1,16 +1,5 @@
 # -*- coding: utf-8 -*-
 
-<<<<<<< HEAD
-from numpy import abs as np_abs
-from numpy import exp, linspace
-from numpy import max as np_max
-from numpy import min as np_min
-from numpy import pi, real
-from numpy.linalg import norm
-
-from pyleecan.Functions.Plot.Pyvista.configure_plot import configure_plot
-from pyleecan.Functions.Plot.Pyvista.plot_mesh_field import plot_mesh_field
-=======
 
 from numpy import (
     pi,
@@ -24,11 +13,6 @@
 from ....definitions import config_dict
 from ....Functions.Plot.Pyvista.configure_plot import configure_plot
 from ....Functions.Plot.Pyvista.plot_mesh_field import plot_mesh_field
->>>>>>> c104b0fc
-
-from ....Classes.MeshMat import MeshMat
-from ....Classes.MeshVTK import MeshVTK
-from ....definitions import config_dict
 from ....Functions.MeshSolution.use_group import use_group
 
 COLOR_MAP = config_dict["PLOT"]["COLOR_DICT"]["COLOR_MAP"]
