--- conflicted
+++ resolved
@@ -8,15 +8,8 @@
 
     Parameters
     ----------
-<<<<<<< HEAD
-    self : Solution
-        an Solution object
-    field_name : str
-        name of the field to return
-=======
     self : SolutionData
         an SolutionData object
->>>>>>> 857c4f08
 
     Returns
     -------
