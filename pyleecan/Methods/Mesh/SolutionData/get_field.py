--- conflicted
+++ resolved
@@ -6,17 +6,10 @@
 
     Parameters
     ----------
-<<<<<<< HEAD
-    self : Solution
-        an Solution object
-    field_name : str
-        name of the field to return
-=======
     self : SolutionData
         an SolutionData object
     *args: list of strings
         List of axes requested by the user, their units and values (optional)
->>>>>>> d5b84017
 
     Returns
     -------
@@ -24,23 +17,6 @@
         an array of field values
 
     """
-<<<<<<< HEAD
-    if args is None:
-        args = dict()
-
-    along_arg = list()
-    for axis in self.field.axes:
-        if axis.name in args:
-            along_arg.append(axis.name + "[" + str(args[axis.name]) + "]")
-        else:
-            along_arg.append(axis.name)
-
-    field = self.field.get_along(tuple(along_arg))[self.field.symbol]
-
-    ## HOTFIX: Remove for next SCIDATATOOL release
-    if self.parent.parent.Nt_tot == 1:
-        field = field[np.newaxis, :]
-=======
     axname, _ = self.get_axes_list()
     symbol = self.field.symbol
 
@@ -50,6 +26,5 @@
         field_dict = self.field.get_along(*args, is_squeeze=is_squeeze)
 
     field = field_dict[symbol]
->>>>>>> d5b84017
 
     return field