--- conflicted
+++ resolved
@@ -71,19 +71,10 @@
     if self.group not in group_list:
         raise ValueError("Cannot calculate core losses for group=" + self.group)
 
-<<<<<<< HEAD
     try:
         solution_B = meshsol.get("B")
     except KeyError:
         raise KeyError("Cannot calculate core losses if B is not in meshsolution")
-=======
-    label_list = [sol.label for sol in meshsol.solution]
-
-    if "B" not in label_list:
-        raise ValueError("Cannot calculate core losses if B is not in meshsolution")
-    else:
-        ind = label_list.index("B")
->>>>>>> c104b0fc
 
     # Get element indices associated to group
     Igrp = meshsol.group[self.group]
