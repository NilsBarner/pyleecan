# -*- coding: utf-8 -*-

from matplotlib.pyplot import axis, legend
from numpy import real, imag

from ....Functions.init_fig import init_fig


def plot_lines(self, fig=None, is_show_fig=True):
    """Plot the SurfLine-Contour in a matplotlib fig
    (For plotting unclosed contour, for Polygon use plot method from Surface object)

    Parameters
    ----------
    self : SurfLine
        A SurfLine object
    fig :
        if None, open a new fig and plot, else add to the
        current one (Default value = None)
<<<<<<< HEAD
=======
    is_show_fig : bool
        To call show at the end of the method
>>>>>>> d5b84017

    Returns
    -------
    None
    """

    (fig, axes, patch_leg, label_leg) = init_fig(fig)
    axes.set_xlabel("(m)")
    axes.set_ylabel("(m)")

    points = self.discretize(10)

    for idx in range(len(points) - 1):
        z1 = points[idx]
        z2 = points[idx + 1]
        x1 = real(z1)
        y1 = imag(z1)
        x2 = real(z2)
        y2 = imag(z2)
        axes.plot([x1, x2], [y1, y2], "k")

    # Axis Setup
    axis("equal")

    if is_show_fig:
        fig.show()<|MERGE_RESOLUTION|>--- conflicted
+++ resolved
@@ -17,11 +17,8 @@
     fig :
         if None, open a new fig and plot, else add to the
         current one (Default value = None)
-<<<<<<< HEAD
-=======
     is_show_fig : bool
         To call show at the end of the method
->>>>>>> d5b84017
 
     Returns
     -------
