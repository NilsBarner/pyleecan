--- conflicted
+++ resolved
@@ -23,15 +23,9 @@
 
     """
 
-<<<<<<< HEAD
     # Get mesh data (nodes and elements)
-    if splitext(self.file_path)[1] == '.unv':
+    if splitext(self.file_path)[1] == ".unv":
         nodes, elements = ImportMeshUnv(self.file_path).get_data()
-=======
-    # Get mesh data (points and elements)
-    if splitext(self.file_path)[1] == ".unv":
-        points, elements = ImportMeshUnv(self.file_path).get_data()
->>>>>>> 53b92c0a
     else:
         raise Exception(splitext(self.file_path)[1] + " files are not supported")
 
@@ -56,11 +50,7 @@
         mesh.cell[elt_type] = CellMat(
             connectivity=elt[:, 1:],
             nb_cell=elt.shape[0],
-<<<<<<< HEAD
-            nb_node_per_cell=elt.shape[1]-1,
-=======
-            nb_pt_per_cell=elt.shape[1] - 1,
->>>>>>> 53b92c0a
+            nb_node_per_cell=elt.shape[1] - 1,
             indice=elt[:, 0],
         )
 
