--- conflicted
+++ resolved
@@ -126,16 +126,7 @@
         plot_schematics = plot_schematics
     # save and copy methods are available in all object
     save = save
-<<<<<<< HEAD
-
-    # generic copy method
-    def copy(self):
-        """Return a copy of the class"""
-        return type(self)(init_dict=self.as_dict())
-
-=======
     copy = copy
->>>>>>> d5b84017
     # get_logger method is available in all object
     get_logger = get_logger
 
@@ -248,10 +239,6 @@
             return False
         return True
 
-<<<<<<< HEAD
-    def as_dict(self):
-        """Convert this objet in a json seriable dict (can be use in __init__)"""
-=======
     def compare(self, other, name="self"):
         """Compare two objects and return list of differences"""
 
@@ -302,7 +289,6 @@
         Optional keyword input parameter is for internal use only
         and may prevent json serializability.
         """
->>>>>>> d5b84017
 
         # Get the properties inherited from Conductor
         CondType11_dict = super(CondType11, self).as_dict(**kwargs)
