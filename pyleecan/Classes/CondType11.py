# -*- coding: utf-8 -*-
# File generated according to Generator/ClassesRef/Machine/CondType11.csv
# WARNING! All changes made in this file will be lost!
"""Method code available at https://github.com/Eomys/pyleecan/tree/master/pyleecan/Methods/Machine/CondType11
"""

from os import linesep
from logging import getLogger
from ._check import check_var, raise_
from ..Functions.get_logger import get_logger
from ..Functions.save import save
from ..Functions.copy import copy
from ..Functions.load import load_init_dict
from ..Functions.Load.import_class import import_class
from .Conductor import Conductor

# Import all class method
# Try/catch to remove unnecessary dependencies in unused method
try:
    from ..Methods.Machine.CondType11.comp_surface_active import comp_surface_active
except ImportError as error:
    comp_surface_active = error

try:
    from ..Methods.Machine.CondType11.comp_height import comp_height
except ImportError as error:
    comp_height = error

try:
    from ..Methods.Machine.CondType11.comp_surface import comp_surface
except ImportError as error:
    comp_surface = error

try:
    from ..Methods.Machine.CondType11.comp_width import comp_width
except ImportError as error:
    comp_width = error

try:
    from ..Methods.Machine.CondType11.plot import plot
except ImportError as error:
    plot = error


from ._check import InitUnKnowClassError
from .Material import Material


class CondType11(Conductor):
    """parallel stranded conductor consisting of at least a single rectangular wire"""

    VERSION = 1

    # Check ImportError to remove unnecessary dependencies in unused method
    # cf Methods.Machine.CondType11.comp_surface_active
    if isinstance(comp_surface_active, ImportError):
        comp_surface_active = property(
            fget=lambda x: raise_(
                ImportError(
                    "Can't use CondType11 method comp_surface_active: "
                    + str(comp_surface_active)
                )
            )
        )
    else:
        comp_surface_active = comp_surface_active
    # cf Methods.Machine.CondType11.comp_height
    if isinstance(comp_height, ImportError):
        comp_height = property(
            fget=lambda x: raise_(
                ImportError(
                    "Can't use CondType11 method comp_height: " + str(comp_height)
                )
            )
        )
    else:
        comp_height = comp_height
    # cf Methods.Machine.CondType11.comp_surface
    if isinstance(comp_surface, ImportError):
        comp_surface = property(
            fget=lambda x: raise_(
                ImportError(
                    "Can't use CondType11 method comp_surface: " + str(comp_surface)
                )
            )
        )
    else:
        comp_surface = comp_surface
    # cf Methods.Machine.CondType11.comp_width
    if isinstance(comp_width, ImportError):
        comp_width = property(
            fget=lambda x: raise_(
                ImportError(
                    "Can't use CondType11 method comp_width: " + str(comp_width)
                )
            )
        )
    else:
        comp_width = comp_width
    # cf Methods.Machine.CondType11.plot
    if isinstance(plot, ImportError):
        plot = property(
            fget=lambda x: raise_(
                ImportError("Can't use CondType11 method plot: " + str(plot))
            )
        )
    else:
        plot = plot
    # save and copy methods are available in all object
    save = save
<<<<<<< HEAD

    # generic copy method
    def copy(self):
        """Return a copy of the class
        """
        return type(self)(init_dict=self.as_dict())

=======
    copy = copy
>>>>>>> 9efbb6f4
    # get_logger method is available in all object
    get_logger = get_logger

    def __init__(self, Hwire=0.01, Wwire=0.01, Nwppc_rad=1, Nwppc_tan=1, Wins_wire=0, Wins_coil=0, type_winding_shape=0, alpha_ew=58, cond_mat=-1, ins_mat=-1, init_dict = None, init_str = None):
        """Constructor of the class. Can be use in three ways :
        - __init__ (arg1 = 1, arg3 = 5) every parameters have name and default values
            for pyleecan type, -1 will call the default constructor
        - __init__ (init_dict = d) d must be a dictionnary with property names as keys
        - __init__ (init_str = s) s must be a string
        s is the file path to load

        ndarray or list can be given for Vector and Matrix
        object or dict can be given for pyleecan Object"""

<<<<<<< HEAD
        if cond_mat == -1:
            cond_mat = Material()
        if ins_mat == -1:
            ins_mat = Material()
        if init_str is not None :  # Initialisation by str
            from ..Functions.load import load
            assert type(init_str) is str
            # load the object from a file
            obj = load(init_str)
            assert type(obj) is type(self)
            Hwire = obj.Hwire
            Wwire = obj.Wwire
            Nwppc_rad = obj.Nwppc_rad
            Nwppc_tan = obj.Nwppc_tan
            Wins_wire = obj.Wins_wire
            Wins_coil = obj.Wins_coil
            type_winding_shape = obj.type_winding_shape
            alpha_ew = obj.alpha_ew
            cond_mat = obj.cond_mat
            ins_mat = obj.ins_mat
=======
        if init_str is not None:  # Load from a file
            init_dict = load_init_dict(init_str)[1]
>>>>>>> 9efbb6f4
        if init_dict is not None:  # Initialisation by dict
            assert type(init_dict) is dict
            # Overwrite default value with init_dict content
            if "Hwire" in list(init_dict.keys()):
                Hwire = init_dict["Hwire"]
            if "Wwire" in list(init_dict.keys()):
                Wwire = init_dict["Wwire"]
            if "Nwppc_rad" in list(init_dict.keys()):
                Nwppc_rad = init_dict["Nwppc_rad"]
            if "Nwppc_tan" in list(init_dict.keys()):
                Nwppc_tan = init_dict["Nwppc_tan"]
            if "Wins_wire" in list(init_dict.keys()):
                Wins_wire = init_dict["Wins_wire"]
            if "Wins_coil" in list(init_dict.keys()):
                Wins_coil = init_dict["Wins_coil"]
            if "type_winding_shape" in list(init_dict.keys()):
                type_winding_shape = init_dict["type_winding_shape"]
            if "alpha_ew" in list(init_dict.keys()):
                alpha_ew = init_dict["alpha_ew"]
            if "cond_mat" in list(init_dict.keys()):
                cond_mat = init_dict["cond_mat"]
            if "ins_mat" in list(init_dict.keys()):
                ins_mat = init_dict["ins_mat"]
        # Set the properties (value check and convertion are done in setter)
        self.Hwire = Hwire
        self.Wwire = Wwire
        self.Nwppc_rad = Nwppc_rad
        self.Nwppc_tan = Nwppc_tan
        self.Wins_wire = Wins_wire
        self.Wins_coil = Wins_coil
        self.type_winding_shape = type_winding_shape
        self.alpha_ew = alpha_ew
        # Call Conductor init
        super(CondType11, self).__init__(cond_mat=cond_mat, ins_mat=ins_mat)
        # The class is frozen (in Conductor init), for now it's impossible to
        # add new properties

    def __str__(self):
        """Convert this object in a readeable string (for print)"""

        CondType11_str = ""
        # Get the properties inherited from Conductor
        CondType11_str += super(CondType11, self).__str__()
        CondType11_str += "Hwire = " + str(self.Hwire) + linesep
        CondType11_str += "Wwire = " + str(self.Wwire) + linesep
        CondType11_str += "Nwppc_rad = " + str(self.Nwppc_rad) + linesep
        CondType11_str += "Nwppc_tan = " + str(self.Nwppc_tan) + linesep
        CondType11_str += "Wins_wire = " + str(self.Wins_wire) + linesep
        CondType11_str += "Wins_coil = " + str(self.Wins_coil) + linesep
        CondType11_str += "type_winding_shape = " + str(self.type_winding_shape) + linesep
        CondType11_str += "alpha_ew = " + str(self.alpha_ew) + linesep
        return CondType11_str

    def __eq__(self, other):
        """Compare two objects (skip parent)"""

        if type(other) != type(self):
            return False

        # Check the properties inherited from Conductor
        if not super(CondType11, self).__eq__(other):
            return False
        if other.Hwire != self.Hwire:
            return False
        if other.Wwire != self.Wwire:
            return False
        if other.Nwppc_rad != self.Nwppc_rad:
            return False
        if other.Nwppc_tan != self.Nwppc_tan:
            return False
        if other.Wins_wire != self.Wins_wire:
            return False
        if other.Wins_coil != self.Wins_coil:
            return False
        if other.type_winding_shape != self.type_winding_shape:
            return False
        if other.alpha_ew != self.alpha_ew:
            return False
        return True

    def as_dict(self):
<<<<<<< HEAD
        """Convert this objet in a json seriable dict (can be use in __init__)
        """
=======
        """Convert this object in a json seriable dict (can be use in __init__)"""
>>>>>>> 9efbb6f4

        # Get the properties inherited from Conductor
        CondType11_dict = super(CondType11, self).as_dict()
        CondType11_dict["Hwire"] = self.Hwire
        CondType11_dict["Wwire"] = self.Wwire
        CondType11_dict["Nwppc_rad"] = self.Nwppc_rad
        CondType11_dict["Nwppc_tan"] = self.Nwppc_tan
        CondType11_dict["Wins_wire"] = self.Wins_wire
        CondType11_dict["Wins_coil"] = self.Wins_coil
        CondType11_dict["type_winding_shape"] = self.type_winding_shape
        CondType11_dict["alpha_ew"] = self.alpha_ew
        # The class name is added to the dict fordeserialisation purpose
        # Overwrite the mother class name
        CondType11_dict["__class__"] = "CondType11"
        return CondType11_dict

    def _set_None(self):
        """Set all the properties to None (except pyleecan object)"""

        self.Hwire = None
        self.Wwire = None
        self.Nwppc_rad = None
        self.Nwppc_tan = None
        self.Wins_wire = None
        self.Wins_coil = None
        self.type_winding_shape = None
        self.alpha_ew = None
        # Set to None the properties inherited from Conductor
        super(CondType11, self)._set_None()

    def _get_Hwire(self):
        """getter of Hwire"""
        return self._Hwire

    def _set_Hwire(self, value):
        """setter of Hwire"""
        check_var("Hwire", value, "float", Vmin=0)
        self._Hwire = value

    Hwire = property(
        fget=_get_Hwire,
        fset=_set_Hwire,
        doc=u"""cf schematics, single wire height without insulation [m]

        :Type: float
        :min: 0
        """,
    )

    def _get_Wwire(self):
        """getter of Wwire"""
        return self._Wwire

    def _set_Wwire(self, value):
        """setter of Wwire"""
        check_var("Wwire", value, "float", Vmin=0)
        self._Wwire = value

    Wwire = property(
        fget=_get_Wwire,
        fset=_set_Wwire,
        doc=u"""cf schematics, single wire width without insulation [m]

        :Type: float
        :min: 0
        """,
    )

    def _get_Nwppc_rad(self):
        """getter of Nwppc_rad"""
        return self._Nwppc_rad

    def _set_Nwppc_rad(self, value):
        """setter of Nwppc_rad"""
        check_var("Nwppc_rad", value, "int", Vmin=1)
        self._Nwppc_rad = value

    Nwppc_rad = property(
        fget=_get_Nwppc_rad,
        fset=_set_Nwppc_rad,
        doc=u"""cf schematics, stator winding number of preformed wires (strands) in parallel per coil along radial (vertical) direction

        :Type: int
        :min: 1
        """,
    )

    def _get_Nwppc_tan(self):
        """getter of Nwppc_tan"""
        return self._Nwppc_tan

    def _set_Nwppc_tan(self, value):
        """setter of Nwppc_tan"""
        check_var("Nwppc_tan", value, "int", Vmin=1)
        self._Nwppc_tan = value

    Nwppc_tan = property(
        fget=_get_Nwppc_tan,
        fset=_set_Nwppc_tan,
        doc=u"""cf schematics, stator winding number of preformed wires (strands) in parallel per coil along tangential (horizontal) direction

        :Type: int
        :min: 1
        """,
    )

    def _get_Wins_wire(self):
        """getter of Wins_wire"""
        return self._Wins_wire

    def _set_Wins_wire(self, value):
        """setter of Wins_wire"""
        check_var("Wins_wire", value, "float", Vmin=0)
        self._Wins_wire = value

    Wins_wire = property(
        fget=_get_Wins_wire,
        fset=_set_Wins_wire,
        doc=u"""(advanced) cf schematics, winding strand insulation thickness [m]

        :Type: float
        :min: 0
        """,
    )

    def _get_Wins_coil(self):
        """getter of Wins_coil"""
        return self._Wins_coil

    def _set_Wins_coil(self, value):
        """setter of Wins_coil"""
        check_var("Wins_coil", value, "float", Vmin=0)
        self._Wins_coil = value

    Wins_coil = property(
        fget=_get_Wins_coil,
        fset=_set_Wins_coil,
        doc=u"""(advanced) cf schematics, winding coil insulation  thickness [m]

        :Type: float
        :min: 0
        """,
    )

    def _get_type_winding_shape(self):
        """getter of type_winding_shape"""
        return self._type_winding_shape

    def _set_type_winding_shape(self, value):
        """setter of type_winding_shape"""
        check_var("type_winding_shape", value, "int", Vmin=0, Vmax=1)
        self._type_winding_shape = value

    type_winding_shape = property(
        fget=_get_type_winding_shape,
        fset=_set_type_winding_shape,
        doc=u"""type of winding shape for end winding length calculation\n0 for hairpin windings\n1 for normal windings

        :Type: int
        :min: 0
        :max: 1
        """,
    )

    def _get_alpha_ew(self):
        """getter of alpha_ew"""
        return self._alpha_ew

    def _set_alpha_ew(self, value):
        """setter of alpha_ew"""
        check_var("alpha_ew", value, "float", Vmin=0, Vmax=180)
        self._alpha_ew = value

    alpha_ew = property(
        fget=_get_alpha_ew,
        fset=_set_alpha_ew,
        doc=u"""angle of winding overhang hairpin coils [deg]

        :Type: float
        :min: 0
        :max: 180
        """,
    )<|MERGE_RESOLUTION|>--- conflicted
+++ resolved
@@ -108,21 +108,25 @@
         plot = plot
     # save and copy methods are available in all object
     save = save
-<<<<<<< HEAD
-
-    # generic copy method
-    def copy(self):
-        """Return a copy of the class
-        """
-        return type(self)(init_dict=self.as_dict())
-
-=======
     copy = copy
->>>>>>> 9efbb6f4
     # get_logger method is available in all object
     get_logger = get_logger
 
-    def __init__(self, Hwire=0.01, Wwire=0.01, Nwppc_rad=1, Nwppc_tan=1, Wins_wire=0, Wins_coil=0, type_winding_shape=0, alpha_ew=58, cond_mat=-1, ins_mat=-1, init_dict = None, init_str = None):
+    def __init__(
+        self,
+        Hwire=0.01,
+        Wwire=0.01,
+        Nwppc_rad=1,
+        Nwppc_tan=1,
+        Wins_wire=0,
+        Wins_coil=0,
+        type_winding_shape=0,
+        alpha_ew=58,
+        cond_mat=-1,
+        ins_mat=-1,
+        init_dict=None,
+        init_str=None,
+    ):
         """Constructor of the class. Can be use in three ways :
         - __init__ (arg1 = 1, arg3 = 5) every parameters have name and default values
             for pyleecan type, -1 will call the default constructor
@@ -133,31 +137,8 @@
         ndarray or list can be given for Vector and Matrix
         object or dict can be given for pyleecan Object"""
 
-<<<<<<< HEAD
-        if cond_mat == -1:
-            cond_mat = Material()
-        if ins_mat == -1:
-            ins_mat = Material()
-        if init_str is not None :  # Initialisation by str
-            from ..Functions.load import load
-            assert type(init_str) is str
-            # load the object from a file
-            obj = load(init_str)
-            assert type(obj) is type(self)
-            Hwire = obj.Hwire
-            Wwire = obj.Wwire
-            Nwppc_rad = obj.Nwppc_rad
-            Nwppc_tan = obj.Nwppc_tan
-            Wins_wire = obj.Wins_wire
-            Wins_coil = obj.Wins_coil
-            type_winding_shape = obj.type_winding_shape
-            alpha_ew = obj.alpha_ew
-            cond_mat = obj.cond_mat
-            ins_mat = obj.ins_mat
-=======
         if init_str is not None:  # Load from a file
             init_dict = load_init_dict(init_str)[1]
->>>>>>> 9efbb6f4
         if init_dict is not None:  # Initialisation by dict
             assert type(init_dict) is dict
             # Overwrite default value with init_dict content
@@ -207,7 +188,9 @@
         CondType11_str += "Nwppc_tan = " + str(self.Nwppc_tan) + linesep
         CondType11_str += "Wins_wire = " + str(self.Wins_wire) + linesep
         CondType11_str += "Wins_coil = " + str(self.Wins_coil) + linesep
-        CondType11_str += "type_winding_shape = " + str(self.type_winding_shape) + linesep
+        CondType11_str += (
+            "type_winding_shape = " + str(self.type_winding_shape) + linesep
+        )
         CondType11_str += "alpha_ew = " + str(self.alpha_ew) + linesep
         return CondType11_str
 
@@ -239,12 +222,7 @@
         return True
 
     def as_dict(self):
-<<<<<<< HEAD
-        """Convert this objet in a json seriable dict (can be use in __init__)
-        """
-=======
         """Convert this object in a json seriable dict (can be use in __init__)"""
->>>>>>> 9efbb6f4
 
         # Get the properties inherited from Conductor
         CondType11_dict = super(CondType11, self).as_dict()
