# -*- coding: utf-8 -*-
# File generated according to Generator/ClassesRef/Import/ImportMatrixVal.csv
# WARNING! All changes made in this file will be lost!
"""Method code available at https://github.com/Eomys/pyleecan/tree/master/pyleecan/Methods/Import/ImportMatrixVal
"""

from os import linesep
from sys import getsizeof
from logging import getLogger
from ._check import set_array, check_var, raise_
from ..Functions.get_logger import get_logger
from ..Functions.save import save
from ..Functions.copy import copy
from ..Functions.load import load_init_dict
from ..Functions.Load.import_class import import_class
from .ImportMatrix import ImportMatrix

# Import all class method
# Try/catch to remove unnecessary dependencies in unused method
try:
    from ..Methods.Import.ImportMatrixVal.get_data import get_data
except ImportError as error:
    get_data = error


from numpy import array, array_equal
from ._check import InitUnKnowClassError


class ImportMatrixVal(ImportMatrix):
    """Import directly the value from the object"""

    VERSION = 1

    # cf Methods.Import.ImportMatrixVal.get_data
    if isinstance(get_data, ImportError):
        get_data = property(
            fget=lambda x: raise_(
                ImportError(
                    "Can't use ImportMatrixVal method get_data: " + str(get_data)
                )
            )
        )
    else:
        get_data = get_data
    # save and copy methods are available in all object
    save = save
<<<<<<< HEAD

    # generic copy method
    def copy(self):
        """Return a copy of the class"""
        return type(self)(init_dict=self.as_dict())

=======
    copy = copy
>>>>>>> d5b84017
    # get_logger method is available in all object
    get_logger = get_logger

    def __init__(self, value=None, is_transpose=False, init_dict=None, init_str=None):
        """Constructor of the class. Can be use in three ways :
        - __init__ (arg1 = 1, arg3 = 5) every parameters have name and default values
            for pyleecan type, -1 will call the default constructor
        - __init__ (init_dict = d) d must be a dictionnary with property names as keys
        - __init__ (init_str = s) s must be a string
        s is the file path to load

        ndarray or list can be given for Vector and Matrix
        object or dict can be given for pyleecan Object"""

        if init_str is not None:  # Load from a file
            init_dict = load_init_dict(init_str)[1]
        if init_dict is not None:  # Initialisation by dict
            assert type(init_dict) is dict
            # Overwrite default value with init_dict content
            if "value" in list(init_dict.keys()):
                value = init_dict["value"]
            if "is_transpose" in list(init_dict.keys()):
                is_transpose = init_dict["is_transpose"]
        # Set the properties (value check and convertion are done in setter)
        self.value = value
        # Call ImportMatrix init
        super(ImportMatrixVal, self).__init__(is_transpose=is_transpose)
        # The class is frozen (in ImportMatrix init), for now it's impossible to
        # add new properties

    def __str__(self):
        """Convert this object in a readeable string (for print)"""

        ImportMatrixVal_str = ""
        # Get the properties inherited from ImportMatrix
        ImportMatrixVal_str += super(ImportMatrixVal, self).__str__()
        ImportMatrixVal_str += (
            "value = "
            + linesep
            + str(self.value).replace(linesep, linesep + "\t")
            + linesep
            + linesep
        )
        return ImportMatrixVal_str

    def __eq__(self, other):
        """Compare two objects (skip parent)"""

        if type(other) != type(self):
            return False

        # Check the properties inherited from ImportMatrix
        if not super(ImportMatrixVal, self).__eq__(other):
            return False
        if not array_equal(other.value, self.value):
            return False
        return True

<<<<<<< HEAD
    def as_dict(self):
        """Convert this objet in a json seriable dict (can be use in __init__)"""
=======
    def compare(self, other, name="self"):
        """Compare two objects and return list of differences"""

        if type(other) != type(self):
            return ["type(" + name + ")"]
        diff_list = list()

        # Check the properties inherited from ImportMatrix
        diff_list.extend(super(ImportMatrixVal, self).compare(other, name=name))
        if not array_equal(other.value, self.value):
            diff_list.append(name + ".value")
        return diff_list

    def __sizeof__(self):
        """Return the size in memory of the object (including all subobject)"""

        S = 0  # Full size of the object

        # Get size of the properties inherited from ImportMatrix
        S += super(ImportMatrixVal, self).__sizeof__()
        S += getsizeof(self.value)
        return S

    def as_dict(self, **kwargs):
        """
        Convert this object in a json serializable dict (can be use in __init__).
        Optional keyword input parameter is for internal use only
        and may prevent json serializability.
        """
>>>>>>> d5b84017

        # Get the properties inherited from ImportMatrix
        ImportMatrixVal_dict = super(ImportMatrixVal, self).as_dict(**kwargs)
        if self.value is None:
            ImportMatrixVal_dict["value"] = None
        else:
            ImportMatrixVal_dict["value"] = self.value.tolist()
        # The class name is added to the dict for deserialisation purpose
        # Overwrite the mother class name
        ImportMatrixVal_dict["__class__"] = "ImportMatrixVal"
        return ImportMatrixVal_dict

    def _set_None(self):
        """Set all the properties to None (except pyleecan object)"""

        self.value = None
        # Set to None the properties inherited from ImportMatrix
        super(ImportMatrixVal, self)._set_None()

    def _get_value(self):
        """getter of value"""
        return self._value

    def _set_value(self, value):
        """setter of value"""
        if type(value) is int and value == -1:
            value = array([])
        elif type(value) is list:
            try:
                value = array(value)
            except:
                pass
        check_var("value", value, "ndarray")
        self._value = value

    value = property(
        fget=_get_value,
        fset=_set_value,
        doc=u"""The matrix to return

        :Type: ndarray
        """,
    )<|MERGE_RESOLUTION|>--- conflicted
+++ resolved
@@ -45,16 +45,7 @@
         get_data = get_data
     # save and copy methods are available in all object
     save = save
-<<<<<<< HEAD
-
-    # generic copy method
-    def copy(self):
-        """Return a copy of the class"""
-        return type(self)(init_dict=self.as_dict())
-
-=======
     copy = copy
->>>>>>> d5b84017
     # get_logger method is available in all object
     get_logger = get_logger
 
@@ -113,10 +104,6 @@
             return False
         return True
 
-<<<<<<< HEAD
-    def as_dict(self):
-        """Convert this objet in a json seriable dict (can be use in __init__)"""
-=======
     def compare(self, other, name="self"):
         """Compare two objects and return list of differences"""
 
@@ -146,7 +133,6 @@
         Optional keyword input parameter is for internal use only
         and may prevent json serializability.
         """
->>>>>>> d5b84017
 
         # Get the properties inherited from ImportMatrix
         ImportMatrixVal_dict = super(ImportMatrixVal, self).as_dict(**kwargs)
