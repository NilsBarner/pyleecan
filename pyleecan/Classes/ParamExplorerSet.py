# -*- coding: utf-8 -*-
# File generated according to Generator/ClassesRef/Simulation/ParamExplorerSet.csv
# WARNING! All changes made in this file will be lost!
"""Method code available at https://github.com/Eomys/pyleecan/tree/master/pyleecan/Methods/Simulation/ParamExplorerSet
"""

from os import linesep
from logging import getLogger
from ._check import check_var, raise_
from ..Functions.get_logger import get_logger
from ..Functions.save import save
from ..Functions.copy import copy
from ..Functions.load import load_init_dict
from ..Functions.Load.import_class import import_class
from .ParamExplorer import ParamExplorer

# Import all class method
# Try/catch to remove unnecessary dependencies in unused method
try:
    from ..Methods.Simulation.ParamExplorerSet.get_value import get_value
except ImportError as error:
    get_value = error


from inspect import getsource
from cloudpickle import dumps, loads
from ._check import CheckTypeError
from ._check import InitUnKnowClassError


class ParamExplorerSet(ParamExplorer):
    """Abstract class for the multi-simulation"""

    VERSION = 1

    # cf Methods.Simulation.ParamExplorerSet.get_value
    if isinstance(get_value, ImportError):
        get_value = property(
            fget=lambda x: raise_(
                ImportError(
                    "Can't use ParamExplorerSet method get_value: " + str(get_value)
                )
            )
        )
    else:
        get_value = get_value
    # save and copy methods are available in all object
    save = save
<<<<<<< HEAD

    # generic copy method
    def copy(self):
        """Return a copy of the class
        """
        return type(self)(init_dict=self.as_dict())

=======
    copy = copy
>>>>>>> 9efbb6f4
    # get_logger method is available in all object
    get_logger = get_logger

    def __init__(self, value=-1, name="", symbol="", unit="", setter=None, init_dict = None, init_str = None):
        """Constructor of the class. Can be use in three ways :
        - __init__ (arg1 = 1, arg3 = 5) every parameters have name and default values
            for pyleecan type, -1 will call the default constructor
        - __init__ (init_dict = d) d must be a dictionnary with property names as keys
        - __init__ (init_str = s) s must be a string
        s is the file path to load

        ndarray or list can be given for Vector and Matrix
        object or dict can be given for pyleecan Object"""

<<<<<<< HEAD
        if init_str is not None :  # Initialisation by str
            from ..Functions.load import load
            assert type(init_str) is str
            # load the object from a file
            obj = load(init_str)
            assert type(obj) is type(self)
            value = obj.value
            name = obj.name
            symbol = obj.symbol
            unit = obj.unit
            setter = obj.setter
=======
        if init_str is not None:  # Load from a file
            init_dict = load_init_dict(init_str)[1]
>>>>>>> 9efbb6f4
        if init_dict is not None:  # Initialisation by dict
            assert type(init_dict) is dict
            # Overwrite default value with init_dict content
            if "value" in list(init_dict.keys()):
                value = init_dict["value"]
            if "name" in list(init_dict.keys()):
                name = init_dict["name"]
            if "symbol" in list(init_dict.keys()):
                symbol = init_dict["symbol"]
            if "unit" in list(init_dict.keys()):
                unit = init_dict["unit"]
            if "setter" in list(init_dict.keys()):
                setter = init_dict["setter"]
        # Set the properties (value check and convertion are done in setter)
        self.value = value
        # Call ParamExplorer init
        super(ParamExplorerSet, self).__init__(name=name, symbol=symbol, unit=unit, setter=setter)
        # The class is frozen (in ParamExplorer init), for now it's impossible to
        # add new properties

    def __str__(self):
        """Convert this object in a readeable string (for print)"""

        ParamExplorerSet_str = ""
        # Get the properties inherited from ParamExplorer
        ParamExplorerSet_str += super(ParamExplorerSet, self).__str__()
        ParamExplorerSet_str += "value = " + linesep + str(self.value).replace(linesep, linesep + "\t") + linesep
        return ParamExplorerSet_str

    def __eq__(self, other):
        """Compare two objects (skip parent)"""

        if type(other) != type(self):
            return False

        # Check the properties inherited from ParamExplorer
        if not super(ParamExplorerSet, self).__eq__(other):
            return False
        if other.value != self.value:
            return False
        return True

    def as_dict(self):
<<<<<<< HEAD
        """Convert this objet in a json seriable dict (can be use in __init__)
        """
=======
        """Convert this object in a json seriable dict (can be use in __init__)"""
>>>>>>> 9efbb6f4

        # Get the properties inherited from ParamExplorer
        ParamExplorerSet_dict = super(ParamExplorerSet, self).as_dict()
        ParamExplorerSet_dict["value"] = self.value
        # The class name is added to the dict fordeserialisation purpose
        # Overwrite the mother class name
        ParamExplorerSet_dict["__class__"] = "ParamExplorerSet"
        return ParamExplorerSet_dict

    def _set_None(self):
        """Set all the properties to None (except pyleecan object)"""

        self.value = None
        # Set to None the properties inherited from ParamExplorer
        super(ParamExplorerSet, self)._set_None()

    def _get_value(self):
        """getter of value"""
        return self._value

    def _set_value(self, value):
        """setter of value"""
        if type(value) is int and value == -1:
            value = list()
        check_var("value", value, "list")
        self._value = value

    value = property(
        fget=_get_value,
        fset=_set_value,
        doc=u"""List containing the different parameter values to explore

        :Type: list
        """,
    )<|MERGE_RESOLUTION|>--- conflicted
+++ resolved
@@ -46,21 +46,20 @@
         get_value = get_value
     # save and copy methods are available in all object
     save = save
-<<<<<<< HEAD
-
-    # generic copy method
-    def copy(self):
-        """Return a copy of the class
-        """
-        return type(self)(init_dict=self.as_dict())
-
-=======
     copy = copy
->>>>>>> 9efbb6f4
     # get_logger method is available in all object
     get_logger = get_logger
 
-    def __init__(self, value=-1, name="", symbol="", unit="", setter=None, init_dict = None, init_str = None):
+    def __init__(
+        self,
+        value=-1,
+        name="",
+        symbol="",
+        unit="",
+        setter=None,
+        init_dict=None,
+        init_str=None,
+    ):
         """Constructor of the class. Can be use in three ways :
         - __init__ (arg1 = 1, arg3 = 5) every parameters have name and default values
             for pyleecan type, -1 will call the default constructor
@@ -71,22 +70,8 @@
         ndarray or list can be given for Vector and Matrix
         object or dict can be given for pyleecan Object"""
 
-<<<<<<< HEAD
-        if init_str is not None :  # Initialisation by str
-            from ..Functions.load import load
-            assert type(init_str) is str
-            # load the object from a file
-            obj = load(init_str)
-            assert type(obj) is type(self)
-            value = obj.value
-            name = obj.name
-            symbol = obj.symbol
-            unit = obj.unit
-            setter = obj.setter
-=======
         if init_str is not None:  # Load from a file
             init_dict = load_init_dict(init_str)[1]
->>>>>>> 9efbb6f4
         if init_dict is not None:  # Initialisation by dict
             assert type(init_dict) is dict
             # Overwrite default value with init_dict content
@@ -103,7 +88,9 @@
         # Set the properties (value check and convertion are done in setter)
         self.value = value
         # Call ParamExplorer init
-        super(ParamExplorerSet, self).__init__(name=name, symbol=symbol, unit=unit, setter=setter)
+        super(ParamExplorerSet, self).__init__(
+            name=name, symbol=symbol, unit=unit, setter=setter
+        )
         # The class is frozen (in ParamExplorer init), for now it's impossible to
         # add new properties
 
@@ -113,7 +100,12 @@
         ParamExplorerSet_str = ""
         # Get the properties inherited from ParamExplorer
         ParamExplorerSet_str += super(ParamExplorerSet, self).__str__()
-        ParamExplorerSet_str += "value = " + linesep + str(self.value).replace(linesep, linesep + "\t") + linesep
+        ParamExplorerSet_str += (
+            "value = "
+            + linesep
+            + str(self.value).replace(linesep, linesep + "\t")
+            + linesep
+        )
         return ParamExplorerSet_str
 
     def __eq__(self, other):
@@ -130,12 +122,7 @@
         return True
 
     def as_dict(self):
-<<<<<<< HEAD
-        """Convert this objet in a json seriable dict (can be use in __init__)
-        """
-=======
         """Convert this object in a json seriable dict (can be use in __init__)"""
->>>>>>> 9efbb6f4
 
         # Get the properties inherited from ParamExplorer
         ParamExplorerSet_dict = super(ParamExplorerSet, self).as_dict()
