--- conflicted
+++ resolved
@@ -141,7 +141,6 @@
             return False
         return True
 
-<<<<<<< HEAD
     def __sizeof__(self):
         """Return the size in memory of the object (including all subobject)"""
 
@@ -154,21 +153,6 @@
                 S += getsizeof(value)
         return S
 
-    def as_dict(self):
-        """Convert this object in a json seriable dict (can be use in __init__)"""
-
-        # Get the properties inherited from ParamExplorer
-        ParamExplorerSet_dict = super(ParamExplorerSet, self).as_dict()
-        ParamExplorerSet_dict["value"] = (
-            self.value.copy() if self.value is not None else None
-        )
-        # The class name is added to the dict for deserialisation purpose
-        # Overwrite the mother class name
-        ParamExplorerSet_dict["__class__"] = "ParamExplorerSet"
-        return ParamExplorerSet_dict
-
-=======
->>>>>>> 3663372f
     def _set_None(self):
         """Set all the properties to None (except pyleecan object)"""
 
