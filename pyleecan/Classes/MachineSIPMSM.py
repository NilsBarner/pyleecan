--- conflicted
+++ resolved
@@ -79,17 +79,7 @@
         get_machine_type = get_machine_type
     # save and copy methods are available in all object
     save = save
-<<<<<<< HEAD
-
-    # generic copy method
-    def copy(self):
-        """Return a copy of the class
-        """
-        return type(self)(init_dict=self.as_dict())
-
-=======
     copy = copy
->>>>>>> 21ffd2aa
     # get_logger method is available in all object
     get_logger = get_logger
 
@@ -186,12 +176,7 @@
         return True
 
     def as_dict(self):
-<<<<<<< HEAD
-        """Convert this objet in a json seriable dict (can be use in __init__)
-=======
-        """Convert this object in a json seriable dict (can be use in __init__)
->>>>>>> 21ffd2aa
-        """
+        """Convert this object in a json seriable dict (can be use in __init__)"""
 
         # Get the properties inherited from MachineSync
         MachineSIPMSM_dict = super(MachineSIPMSM, self).as_dict()
