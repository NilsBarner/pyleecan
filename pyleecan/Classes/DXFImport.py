# -*- coding: utf-8 -*-
# File generated according to Generator/ClassesRef/Simulation/DXFImport.csv
# WARNING! All changes made in this file will be lost!
"""Method code available at https://github.com/Eomys/pyleecan/tree/master/pyleecan/Methods/Simulation/DXFImport
"""

from os import linesep
from logging import getLogger
from ._check import check_var, raise_
from ..Functions.get_logger import get_logger
from ..Functions.save import save
from ..Functions.copy import copy
from ..Functions.load import load_init_dict
from ..Functions.Load.import_class import import_class
from ._frozen import FrozenClass

# Import all class method
# Try/catch to remove unnecessary dependencies in unused method
try:
    from ..Methods.Simulation.DXFImport.get_surfaces import get_surfaces
except ImportError as error:
    get_surfaces = error


from ._check import InitUnKnowClassError


class DXFImport(FrozenClass):
    """Use a DXF to define a lamination"""

    VERSION = 1

    # cf Methods.Simulation.DXFImport.get_surfaces
    if isinstance(get_surfaces, ImportError):
        get_surfaces = property(
            fget=lambda x: raise_(
                ImportError(
                    "Can't use DXFImport method get_surfaces: " + str(get_surfaces)
                )
            )
        )
    else:
        get_surfaces = get_surfaces
    # save and copy methods are available in all object
    save = save
<<<<<<< HEAD

    # generic copy method
    def copy(self):
        """Return a copy of the class
        """
        return type(self)(init_dict=self.as_dict())

    # get_logger method is available in all object
    get_logger = get_logger

    def __init__(self, file_path="", surf_dict={}, BC_list=[], init_dict = None, init_str = None):
=======
    copy = copy
    # get_logger method is available in all object
    get_logger = get_logger

    def __init__(
        self, file_path="", surf_dict=-1, BC_list=-1, init_dict=None, init_str=None
    ):
>>>>>>> 9efbb6f4
        """Constructor of the class. Can be use in three ways :
        - __init__ (arg1 = 1, arg3 = 5) every parameters have name and default values
            for pyleecan type, -1 will call the default constructor
        - __init__ (init_dict = d) d must be a dictionnary with property names as keys
        - __init__ (init_str = s) s must be a string
        s is the file path to load

        ndarray or list can be given for Vector and Matrix
        object or dict can be given for pyleecan Object"""

<<<<<<< HEAD
        if init_str is not None :  # Initialisation by str
            from ..Functions.load import load
            assert type(init_str) is str
            # load the object from a file
            obj = load(init_str)
            assert type(obj) is type(self)
            file_path = obj.file_path
            surf_dict = obj.surf_dict
            BC_list = obj.BC_list
=======
        if init_str is not None:  # Load from a file
            init_dict = load_init_dict(init_str)[1]
>>>>>>> 9efbb6f4
        if init_dict is not None:  # Initialisation by dict
            assert type(init_dict) is dict
            # Overwrite default value with init_dict content
            if "file_path" in list(init_dict.keys()):
                file_path = init_dict["file_path"]
            if "surf_dict" in list(init_dict.keys()):
                surf_dict = init_dict["surf_dict"]
            if "BC_list" in list(init_dict.keys()):
                BC_list = init_dict["BC_list"]
        # Set the properties (value check and convertion are done in setter)
        self.parent = None
        self.file_path = file_path
        self.surf_dict = surf_dict
        self.BC_list = BC_list

        # The class is frozen, for now it's impossible to add new properties
        self._freeze()

    def __str__(self):
        """Convert this object in a readeable string (for print)"""

        DXFImport_str = ""
        if self.parent is None:
            DXFImport_str += "parent = None " + linesep
        else:
            DXFImport_str += "parent = " + str(type(self.parent)) + " object" + linesep
        DXFImport_str += 'file_path = "' + str(self.file_path) + '"' + linesep
        DXFImport_str += "surf_dict = " + str(self.surf_dict) + linesep
        DXFImport_str += "BC_list = " + linesep + str(self.BC_list).replace(linesep, linesep + "\t") + linesep
        return DXFImport_str

    def __eq__(self, other):
        """Compare two objects (skip parent)"""

        if type(other) != type(self):
            return False
        if other.file_path != self.file_path:
            return False
        if other.surf_dict != self.surf_dict:
            return False
        if other.BC_list != self.BC_list:
            return False
        return True

    def as_dict(self):
<<<<<<< HEAD
        """Convert this objet in a json seriable dict (can be use in __init__)
        """
=======
        """Convert this object in a json seriable dict (can be use in __init__)"""
>>>>>>> 9efbb6f4

        DXFImport_dict = dict()
        DXFImport_dict["file_path"] = self.file_path
        DXFImport_dict["surf_dict"] = self.surf_dict
        DXFImport_dict["BC_list"] = self.BC_list
        # The class name is added to the dict fordeserialisation purpose
        DXFImport_dict["__class__"] = "DXFImport"
        return DXFImport_dict

    def _set_None(self):
        """Set all the properties to None (except pyleecan object)"""

        self.file_path = None
        self.surf_dict = None
        self.BC_list = None

    def _get_file_path(self):
        """getter of file_path"""
        return self._file_path

    def _set_file_path(self, value):
        """setter of file_path"""
        check_var("file_path", value, "str")
        self._file_path = value

    file_path = property(
        fget=_get_file_path,
        fset=_set_file_path,
        doc=u"""Path to the DXF file to import

        :Type: str
        """,
    )

    def _get_surf_dict(self):
        """getter of surf_dict"""
        return self._surf_dict

    def _set_surf_dict(self, value):
        """setter of surf_dict"""
        if type(value) is int and value == -1:
            value = dict()
        check_var("surf_dict", value, "dict")
        self._surf_dict = value

    surf_dict = property(
        fget=_get_surf_dict,
        fset=_set_surf_dict,
        doc=u"""Dictionnary to assign the surfaces: key=complex reference point coordinate, value=label of the surface

        :Type: dict
        """,
    )

    def _get_BC_list(self):
        """getter of BC_list"""
        return self._BC_list

    def _set_BC_list(self, value):
        """setter of BC_list"""
        if type(value) is int and value == -1:
            value = list()
        check_var("BC_list", value, "list")
        self._BC_list = value

    BC_list = property(
        fget=_get_BC_list,
        fset=_set_BC_list,
        doc=u"""List of tuple to apply boundary conditions (complex reference point coordinate, is_arc, label of the BC to apply)

        :Type: list
        """,
    )<|MERGE_RESOLUTION|>--- conflicted
+++ resolved
@@ -43,19 +43,6 @@
         get_surfaces = get_surfaces
     # save and copy methods are available in all object
     save = save
-<<<<<<< HEAD
-
-    # generic copy method
-    def copy(self):
-        """Return a copy of the class
-        """
-        return type(self)(init_dict=self.as_dict())
-
-    # get_logger method is available in all object
-    get_logger = get_logger
-
-    def __init__(self, file_path="", surf_dict={}, BC_list=[], init_dict = None, init_str = None):
-=======
     copy = copy
     # get_logger method is available in all object
     get_logger = get_logger
@@ -63,7 +50,6 @@
     def __init__(
         self, file_path="", surf_dict=-1, BC_list=-1, init_dict=None, init_str=None
     ):
->>>>>>> 9efbb6f4
         """Constructor of the class. Can be use in three ways :
         - __init__ (arg1 = 1, arg3 = 5) every parameters have name and default values
             for pyleecan type, -1 will call the default constructor
@@ -74,20 +60,8 @@
         ndarray or list can be given for Vector and Matrix
         object or dict can be given for pyleecan Object"""
 
-<<<<<<< HEAD
-        if init_str is not None :  # Initialisation by str
-            from ..Functions.load import load
-            assert type(init_str) is str
-            # load the object from a file
-            obj = load(init_str)
-            assert type(obj) is type(self)
-            file_path = obj.file_path
-            surf_dict = obj.surf_dict
-            BC_list = obj.BC_list
-=======
         if init_str is not None:  # Load from a file
             init_dict = load_init_dict(init_str)[1]
->>>>>>> 9efbb6f4
         if init_dict is not None:  # Initialisation by dict
             assert type(init_dict) is dict
             # Overwrite default value with init_dict content
@@ -116,7 +90,12 @@
             DXFImport_str += "parent = " + str(type(self.parent)) + " object" + linesep
         DXFImport_str += 'file_path = "' + str(self.file_path) + '"' + linesep
         DXFImport_str += "surf_dict = " + str(self.surf_dict) + linesep
-        DXFImport_str += "BC_list = " + linesep + str(self.BC_list).replace(linesep, linesep + "\t") + linesep
+        DXFImport_str += (
+            "BC_list = "
+            + linesep
+            + str(self.BC_list).replace(linesep, linesep + "\t")
+            + linesep
+        )
         return DXFImport_str
 
     def __eq__(self, other):
@@ -133,12 +112,7 @@
         return True
 
     def as_dict(self):
-<<<<<<< HEAD
-        """Convert this objet in a json seriable dict (can be use in __init__)
-        """
-=======
         """Convert this object in a json seriable dict (can be use in __init__)"""
->>>>>>> 9efbb6f4
 
         DXFImport_dict = dict()
         DXFImport_dict["file_path"] = self.file_path
