--- conflicted
+++ resolved
@@ -99,15 +99,10 @@
         if type(other) != type(self):
             return ["type(" + name + ")"]
         diff_list = list()
-<<<<<<< HEAD
         if other._prop_dict != self._prop_dict:
             diff_list.append(name + ".prop_dict")
-=======
-        if other._label != self._label:
-            diff_list.append(name + ".label")
         # Filter ignore differences
         diff_list = list(filter(lambda x: x not in ignore_list, diff_list))
->>>>>>> 684a9286
         return diff_list
 
     def __sizeof__(self):
