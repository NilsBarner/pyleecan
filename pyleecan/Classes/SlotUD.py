# -*- coding: utf-8 -*-
# File generated according to Generator/ClassesRef/Slot/SlotUD.csv
# WARNING! All changes made in this file will be lost!
"""Method code available at https://github.com/Eomys/pyleecan/tree/master/pyleecan/Methods/Slot/SlotUD
"""

from os import linesep
from logging import getLogger
from ._check import check_var, raise_
from ..Functions.get_logger import get_logger
from ..Functions.save import save
from ..Functions.copy import copy
from ..Functions.load import load_init_dict
from ..Functions.Load.import_class import import_class
from .Slot import Slot

# Import all class method
# Try/catch to remove unnecessary dependencies in unused method
try:
    from ..Methods.Slot.SlotUD.build_geometry import build_geometry
except ImportError as error:
    build_geometry = error


from ._check import InitUnKnowClassError


class SlotUD(Slot):
    """"User defined" Slot from a point list. """

    VERSION = 1

    # cf Methods.Slot.SlotUD.build_geometry
    if isinstance(build_geometry, ImportError):
        build_geometry = property(
            fget=lambda x: raise_(
                ImportError(
                    "Can't use SlotUD method build_geometry: " + str(build_geometry)
                )
            )
        )
    else:
        build_geometry = build_geometry
    # save and copy methods are available in all object
    save = save
<<<<<<< HEAD

    # generic copy method
    def copy(self):
        """Return a copy of the class
        """
        return type(self)(init_dict=self.as_dict())

    # get_logger method is available in all object
    get_logger = get_logger

    def __init__(self, point_list=[], is_sym=False, Zs=36, init_dict = None, init_str = None):
=======
    copy = copy
    # get_logger method is available in all object
    get_logger = get_logger

    def __init__(
        self, point_list=-1, is_sym=False, Zs=36, init_dict=None, init_str=None
    ):
>>>>>>> 9efbb6f4
        """Constructor of the class. Can be use in three ways :
        - __init__ (arg1 = 1, arg3 = 5) every parameters have name and default values
            for pyleecan type, -1 will call the default constructor
        - __init__ (init_dict = d) d must be a dictionnary with property names as keys
        - __init__ (init_str = s) s must be a string
        s is the file path to load

        ndarray or list can be given for Vector and Matrix
        object or dict can be given for pyleecan Object"""

<<<<<<< HEAD
        if init_str is not None :  # Initialisation by str
            from ..Functions.load import load
            assert type(init_str) is str
            # load the object from a file
            obj = load(init_str)
            assert type(obj) is type(self)
            point_list = obj.point_list
            is_sym = obj.is_sym
            Zs = obj.Zs
=======
        if init_str is not None:  # Load from a file
            init_dict = load_init_dict(init_str)[1]
>>>>>>> 9efbb6f4
        if init_dict is not None:  # Initialisation by dict
            assert type(init_dict) is dict
            # Overwrite default value with init_dict content
            if "point_list" in list(init_dict.keys()):
                point_list = init_dict["point_list"]
            if "is_sym" in list(init_dict.keys()):
                is_sym = init_dict["is_sym"]
            if "Zs" in list(init_dict.keys()):
                Zs = init_dict["Zs"]
        # Set the properties (value check and convertion are done in setter)
        self.point_list = point_list
        self.is_sym = is_sym
        # Call Slot init
        super(SlotUD, self).__init__(Zs=Zs)
        # The class is frozen (in Slot init), for now it's impossible to
        # add new properties

    def __str__(self):
        """Convert this object in a readeable string (for print)"""

        SlotUD_str = ""
        # Get the properties inherited from Slot
        SlotUD_str += super(SlotUD, self).__str__()
        SlotUD_str += "point_list = " + linesep + str(self.point_list).replace(linesep, linesep + "\t") + linesep
        SlotUD_str += "is_sym = " + str(self.is_sym) + linesep
        return SlotUD_str

    def __eq__(self, other):
        """Compare two objects (skip parent)"""

        if type(other) != type(self):
            return False

        # Check the properties inherited from Slot
        if not super(SlotUD, self).__eq__(other):
            return False
        if other.point_list != self.point_list:
            return False
        if other.is_sym != self.is_sym:
            return False
        return True

    def as_dict(self):
<<<<<<< HEAD
        """Convert this objet in a json seriable dict (can be use in __init__)
        """
=======
        """Convert this object in a json seriable dict (can be use in __init__)"""
>>>>>>> 9efbb6f4

        # Get the properties inherited from Slot
        SlotUD_dict = super(SlotUD, self).as_dict()
        SlotUD_dict["point_list"] = self.point_list
        SlotUD_dict["is_sym"] = self.is_sym
        # The class name is added to the dict fordeserialisation purpose
        # Overwrite the mother class name
        SlotUD_dict["__class__"] = "SlotUD"
        return SlotUD_dict

    def _set_None(self):
        """Set all the properties to None (except pyleecan object)"""

        self.point_list = None
        self.is_sym = None
        # Set to None the properties inherited from Slot
        super(SlotUD, self)._set_None()

    def _get_point_list(self):
        """getter of point_list"""
        return self._point_list

    def _set_point_list(self, value):
        """setter of point_list"""
        if type(value) is int and value == -1:
            value = list()
        check_var("point_list", value, "list")
        self._point_list = value

    point_list = property(
        fget=_get_point_list,
        fset=_set_point_list,
        doc=u"""Coordinates of the slot points (will be connected in order with Segments)

        :Type: list
        """,
    )

    def _get_is_sym(self):
        """getter of is_sym"""
        return self._is_sym

    def _set_is_sym(self, value):
        """setter of is_sym"""
        check_var("is_sym", value, "bool")
        self._is_sym = value

    is_sym = property(
        fget=_get_is_sym,
        fset=_set_is_sym,
        doc=u"""True to enter only half of the point coordinates

        :Type: bool
        """,
    )<|MERGE_RESOLUTION|>--- conflicted
+++ resolved
@@ -43,19 +43,6 @@
         build_geometry = build_geometry
     # save and copy methods are available in all object
     save = save
-<<<<<<< HEAD
-
-    # generic copy method
-    def copy(self):
-        """Return a copy of the class
-        """
-        return type(self)(init_dict=self.as_dict())
-
-    # get_logger method is available in all object
-    get_logger = get_logger
-
-    def __init__(self, point_list=[], is_sym=False, Zs=36, init_dict = None, init_str = None):
-=======
     copy = copy
     # get_logger method is available in all object
     get_logger = get_logger
@@ -63,7 +50,6 @@
     def __init__(
         self, point_list=-1, is_sym=False, Zs=36, init_dict=None, init_str=None
     ):
->>>>>>> 9efbb6f4
         """Constructor of the class. Can be use in three ways :
         - __init__ (arg1 = 1, arg3 = 5) every parameters have name and default values
             for pyleecan type, -1 will call the default constructor
@@ -74,20 +60,8 @@
         ndarray or list can be given for Vector and Matrix
         object or dict can be given for pyleecan Object"""
 
-<<<<<<< HEAD
-        if init_str is not None :  # Initialisation by str
-            from ..Functions.load import load
-            assert type(init_str) is str
-            # load the object from a file
-            obj = load(init_str)
-            assert type(obj) is type(self)
-            point_list = obj.point_list
-            is_sym = obj.is_sym
-            Zs = obj.Zs
-=======
         if init_str is not None:  # Load from a file
             init_dict = load_init_dict(init_str)[1]
->>>>>>> 9efbb6f4
         if init_dict is not None:  # Initialisation by dict
             assert type(init_dict) is dict
             # Overwrite default value with init_dict content
@@ -111,7 +85,12 @@
         SlotUD_str = ""
         # Get the properties inherited from Slot
         SlotUD_str += super(SlotUD, self).__str__()
-        SlotUD_str += "point_list = " + linesep + str(self.point_list).replace(linesep, linesep + "\t") + linesep
+        SlotUD_str += (
+            "point_list = "
+            + linesep
+            + str(self.point_list).replace(linesep, linesep + "\t")
+            + linesep
+        )
         SlotUD_str += "is_sym = " + str(self.is_sym) + linesep
         return SlotUD_str
 
@@ -131,12 +110,7 @@
         return True
 
     def as_dict(self):
-<<<<<<< HEAD
-        """Convert this objet in a json seriable dict (can be use in __init__)
-        """
-=======
         """Convert this object in a json seriable dict (can be use in __init__)"""
->>>>>>> 9efbb6f4
 
         # Get the properties inherited from Slot
         SlotUD_dict = super(SlotUD, self).as_dict()
