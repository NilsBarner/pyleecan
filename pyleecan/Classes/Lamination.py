--- conflicted
+++ resolved
@@ -130,15 +130,14 @@
     get_bore_desc = error
 
 try:
-<<<<<<< HEAD
+    from ..Methods.Machine.Lamination.comp_point_ref import comp_point_ref
+except ImportError as error:
+    comp_point_ref = error
+
+try:
     from ..Methods.Machine.Lamination.get_label import get_label
 except ImportError as error:
     get_label = error
-=======
-    from ..Methods.Machine.Lamination.comp_point_ref import comp_point_ref
-except ImportError as error:
-    comp_point_ref = error
->>>>>>> 43d8cc0f
 
 
 from ._check import InitUnKnowClassError
@@ -394,7 +393,17 @@
         )
     else:
         get_bore_desc = get_bore_desc
-<<<<<<< HEAD
+    # cf Methods.Machine.Lamination.comp_point_ref
+    if isinstance(comp_point_ref, ImportError):
+        comp_point_ref = property(
+            fget=lambda x: raise_(
+                ImportError(
+                    "Can't use Lamination method comp_point_ref: " + str(comp_point_ref)
+                )
+            )
+        )
+    else:
+        comp_point_ref = comp_point_ref
     # cf Methods.Machine.Lamination.get_label
     if isinstance(get_label, ImportError):
         get_label = property(
@@ -404,19 +413,6 @@
         )
     else:
         get_label = get_label
-=======
-    # cf Methods.Machine.Lamination.comp_point_ref
-    if isinstance(comp_point_ref, ImportError):
-        comp_point_ref = property(
-            fget=lambda x: raise_(
-                ImportError(
-                    "Can't use Lamination method comp_point_ref: " + str(comp_point_ref)
-                )
-            )
-        )
-    else:
-        comp_point_ref = comp_point_ref
->>>>>>> 43d8cc0f
     # save and copy methods are available in all object
     save = save
     copy = copy
