--- conflicted
+++ resolved
@@ -430,45 +430,9 @@
         self.Rint = Rint
         self.Rext = Rext
         self.is_stator = is_stator
-        # axial_vent can be None or a list of Hole object or a list of dict
+        # axial_vent can be None or a list of Hole object
+        self.axial_vent = list()
         if type(axial_vent) is list:
-<<<<<<< HEAD
-            # Check if the list is only composed of Hole
-            if len(axial_vent) > 0 and all(isinstance(obj, Hole) for obj in axial_vent):
-                # set the list to keep pointer reference
-                self.axial_vent = axial_vent
-            else:
-                self.axial_vent = list()
-                for obj in axial_vent:
-                    if not isinstance(obj, dict):  # Default value
-                        self.axial_vent.append(obj)
-                    elif isinstance(obj, dict):
-                        # Check that the type is correct (including daughter)
-                        class_name = obj.get("__class__")
-                        if class_name not in [
-                            "Hole",
-                            "HoleM50",
-                            "HoleM51",
-                            "HoleM52",
-                            "HoleM53",
-                            "HoleM54",
-                            "HoleM57",
-                            "HoleM58",
-                            "HoleMag",
-                            "HoleUD",
-                            "VentilationCirc",
-                            "VentilationPolar",
-                            "VentilationTrap",
-                        ]:
-                            raise InitUnKnowClassError(
-                                "Unknow class name "
-                                + class_name
-                                + " in init_dict for axial_vent"
-                            )
-                        # Dynamic import to call the correct constructor
-                        module = __import__(
-                            "pyleecan.Classes." + class_name, fromlist=[class_name]
-=======
             for obj in axial_vent:
                 if obj is None:  # Default value
                     self.axial_vent.append(Hole())
@@ -480,40 +444,22 @@
                             "Unknow class name "
                             + class_name
                             + " in init_dict for axial_vent"
->>>>>>> 3ae7f2d8
                         )
-                        class_obj = getattr(module, class_name)
-                        self.axial_vent.append(class_obj(init_dict=obj))
-
+                    # Dynamic import to call the correct constructor
+                    module = __import__(
+                        "pyleecan.Classes." + class_name, fromlist=[class_name]
+                    )
+                    class_obj = getattr(module, class_name)
+                    self.axial_vent.append(class_obj(init_dict=obj))
+                else:
+                    self.axial_vent.append(obj)
         elif axial_vent is None:
             self.axial_vent = list()
         else:
             self.axial_vent = axial_vent
-        # notch can be None or a list of Notch object or a list of dict
+        # notch can be None or a list of Notch object
+        self.notch = list()
         if type(notch) is list:
-<<<<<<< HEAD
-            # Check if the list is only composed of Notch
-            if len(notch) > 0 and all(isinstance(obj, Notch) for obj in notch):
-                # set the list to keep pointer reference
-                self.notch = notch
-            else:
-                self.notch = list()
-                for obj in notch:
-                    if not isinstance(obj, dict):  # Default value
-                        self.notch.append(obj)
-                    elif isinstance(obj, dict):
-                        # Check that the type is correct (including daughter)
-                        class_name = obj.get("__class__")
-                        if class_name not in ["Notch", "NotchEvenDist"]:
-                            raise InitUnKnowClassError(
-                                "Unknow class name "
-                                + class_name
-                                + " in init_dict for notch"
-                            )
-                        # Dynamic import to call the correct constructor
-                        module = __import__(
-                            "pyleecan.Classes." + class_name, fromlist=[class_name]
-=======
             for obj in notch:
                 if obj is None:  # Default value
                     self.notch.append(Notch())
@@ -525,11 +471,15 @@
                             "Unknow class name "
                             + class_name
                             + " in init_dict for notch"
->>>>>>> 3ae7f2d8
                         )
-                        class_obj = getattr(module, class_name)
-                        self.notch.append(class_obj(init_dict=obj))
-
+                    # Dynamic import to call the correct constructor
+                    module = __import__(
+                        "pyleecan.Classes." + class_name, fromlist=[class_name]
+                    )
+                    class_obj = getattr(module, class_name)
+                    self.notch.append(class_obj(init_dict=obj))
+                else:
+                    self.notch.append(obj)
         elif notch is None:
             self.notch = list()
         else:
