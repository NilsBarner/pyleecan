# -*- coding: utf-8 -*-
# File generated according to Generator/ClassesRef/Machine/WindingCW2LR.csv
# WARNING! All changes made in this file will be lost!
"""Method code available at https://github.com/Eomys/pyleecan/tree/master/pyleecan/Methods/Machine/WindingCW2LR
"""

from os import linesep
from logging import getLogger
from ._check import check_var, raise_
from ..Functions.get_logger import get_logger
from ..Functions.save import save
from ..Functions.copy import copy
from ..Functions.load import load_init_dict
from ..Functions.Load.import_class import import_class
from .Winding import Winding

# Import all class method
# Try/catch to remove unnecessary dependencies in unused method
try:
    from ..Methods.Machine.WindingCW2LR.comp_connection_mat import comp_connection_mat
except ImportError as error:
    comp_connection_mat = error

try:
    from ..Methods.Machine.WindingCW2LR.get_dim_wind import get_dim_wind
except ImportError as error:
    get_dim_wind = error


from ._check import InitUnKnowClassError
from .Conductor import Conductor


class WindingCW2LR(Winding):
    """double layer non-overlapping "concentrated" tooth winding "all teeth wound", radial coil superposition"""

    VERSION = 1
    NAME = "double layer concentrated (radial)"

    # Check ImportError to remove unnecessary dependencies in unused method
    # cf Methods.Machine.WindingCW2LR.comp_connection_mat
    if isinstance(comp_connection_mat, ImportError):
        comp_connection_mat = property(
            fget=lambda x: raise_(
                ImportError(
                    "Can't use WindingCW2LR method comp_connection_mat: "
                    + str(comp_connection_mat)
                )
            )
        )
    else:
        comp_connection_mat = comp_connection_mat
    # cf Methods.Machine.WindingCW2LR.get_dim_wind
    if isinstance(get_dim_wind, ImportError):
        get_dim_wind = property(
            fget=lambda x: raise_(
                ImportError(
                    "Can't use WindingCW2LR method get_dim_wind: " + str(get_dim_wind)
                )
            )
        )
    else:
        get_dim_wind = get_dim_wind
    # save and copy methods are available in all object
    save = save
<<<<<<< HEAD

    # generic copy method
    def copy(self):
        """Return a copy of the class
        """
        return type(self)(init_dict=self.as_dict())

=======
    copy = copy
>>>>>>> 9efbb6f4
    # get_logger method is available in all object
    get_logger = get_logger

    def __init__(self, is_reverse_wind=False, Nslot_shift_wind=0, qs=3, Ntcoil=7, Npcpp=2, type_connection=0, p=3, Lewout=0.015, conductor=-1, init_dict = None, init_str = None):
        """Constructor of the class. Can be use in three ways :
        - __init__ (arg1 = 1, arg3 = 5) every parameters have name and default values
            for pyleecan type, -1 will call the default constructor
        - __init__ (init_dict = d) d must be a dictionnary with property names as keys
        - __init__ (init_str = s) s must be a string
        s is the file path to load

        ndarray or list can be given for Vector and Matrix
        object or dict can be given for pyleecan Object"""

<<<<<<< HEAD
        if conductor == -1:
            conductor = Conductor()
        if init_str is not None :  # Initialisation by str
            from ..Functions.load import load
            assert type(init_str) is str
            # load the object from a file
            obj = load(init_str)
            assert type(obj) is type(self)
            is_reverse_wind = obj.is_reverse_wind
            Nslot_shift_wind = obj.Nslot_shift_wind
            qs = obj.qs
            Ntcoil = obj.Ntcoil
            Npcpp = obj.Npcpp
            type_connection = obj.type_connection
            p = obj.p
            Lewout = obj.Lewout
            conductor = obj.conductor
=======
        if init_str is not None:  # Load from a file
            init_dict = load_init_dict(init_str)[1]
>>>>>>> 9efbb6f4
        if init_dict is not None:  # Initialisation by dict
            assert type(init_dict) is dict
            # Overwrite default value with init_dict content
            if "is_reverse_wind" in list(init_dict.keys()):
                is_reverse_wind = init_dict["is_reverse_wind"]
            if "Nslot_shift_wind" in list(init_dict.keys()):
                Nslot_shift_wind = init_dict["Nslot_shift_wind"]
            if "qs" in list(init_dict.keys()):
                qs = init_dict["qs"]
            if "Ntcoil" in list(init_dict.keys()):
                Ntcoil = init_dict["Ntcoil"]
            if "Npcpp" in list(init_dict.keys()):
                Npcpp = init_dict["Npcpp"]
            if "type_connection" in list(init_dict.keys()):
                type_connection = init_dict["type_connection"]
            if "p" in list(init_dict.keys()):
                p = init_dict["p"]
            if "Lewout" in list(init_dict.keys()):
                Lewout = init_dict["Lewout"]
            if "conductor" in list(init_dict.keys()):
                conductor = init_dict["conductor"]
        # Set the properties (value check and convertion are done in setter)
        # Call Winding init
        super(WindingCW2LR, self).__init__(is_reverse_wind=is_reverse_wind, Nslot_shift_wind=Nslot_shift_wind, qs=qs, Ntcoil=Ntcoil, Npcpp=Npcpp, type_connection=type_connection, p=p, Lewout=Lewout, conductor=conductor)
        # The class is frozen (in Winding init), for now it's impossible to
        # add new properties

    def __str__(self):
        """Convert this object in a readeable string (for print)"""

        WindingCW2LR_str = ""
        # Get the properties inherited from Winding
        WindingCW2LR_str += super(WindingCW2LR, self).__str__()
        return WindingCW2LR_str

    def __eq__(self, other):
        """Compare two objects (skip parent)"""

        if type(other) != type(self):
            return False

        # Check the properties inherited from Winding
        if not super(WindingCW2LR, self).__eq__(other):
            return False
        return True

    def as_dict(self):
<<<<<<< HEAD
        """Convert this objet in a json seriable dict (can be use in __init__)
        """
=======
        """Convert this object in a json seriable dict (can be use in __init__)"""
>>>>>>> 9efbb6f4

        # Get the properties inherited from Winding
        WindingCW2LR_dict = super(WindingCW2LR, self).as_dict()
        # The class name is added to the dict fordeserialisation purpose
        # Overwrite the mother class name
        WindingCW2LR_dict["__class__"] = "WindingCW2LR"
        return WindingCW2LR_dict

    def _set_None(self):
        """Set all the properties to None (except pyleecan object)"""

        # Set to None the properties inherited from Winding
        super(WindingCW2LR, self)._set_None()<|MERGE_RESOLUTION|>--- conflicted
+++ resolved
@@ -63,21 +63,24 @@
         get_dim_wind = get_dim_wind
     # save and copy methods are available in all object
     save = save
-<<<<<<< HEAD
-
-    # generic copy method
-    def copy(self):
-        """Return a copy of the class
-        """
-        return type(self)(init_dict=self.as_dict())
-
-=======
     copy = copy
->>>>>>> 9efbb6f4
     # get_logger method is available in all object
     get_logger = get_logger
 
-    def __init__(self, is_reverse_wind=False, Nslot_shift_wind=0, qs=3, Ntcoil=7, Npcpp=2, type_connection=0, p=3, Lewout=0.015, conductor=-1, init_dict = None, init_str = None):
+    def __init__(
+        self,
+        is_reverse_wind=False,
+        Nslot_shift_wind=0,
+        qs=3,
+        Ntcoil=7,
+        Npcpp=2,
+        type_connection=0,
+        p=3,
+        Lewout=0.015,
+        conductor=-1,
+        init_dict=None,
+        init_str=None,
+    ):
         """Constructor of the class. Can be use in three ways :
         - __init__ (arg1 = 1, arg3 = 5) every parameters have name and default values
             for pyleecan type, -1 will call the default constructor
@@ -88,28 +91,8 @@
         ndarray or list can be given for Vector and Matrix
         object or dict can be given for pyleecan Object"""
 
-<<<<<<< HEAD
-        if conductor == -1:
-            conductor = Conductor()
-        if init_str is not None :  # Initialisation by str
-            from ..Functions.load import load
-            assert type(init_str) is str
-            # load the object from a file
-            obj = load(init_str)
-            assert type(obj) is type(self)
-            is_reverse_wind = obj.is_reverse_wind
-            Nslot_shift_wind = obj.Nslot_shift_wind
-            qs = obj.qs
-            Ntcoil = obj.Ntcoil
-            Npcpp = obj.Npcpp
-            type_connection = obj.type_connection
-            p = obj.p
-            Lewout = obj.Lewout
-            conductor = obj.conductor
-=======
         if init_str is not None:  # Load from a file
             init_dict = load_init_dict(init_str)[1]
->>>>>>> 9efbb6f4
         if init_dict is not None:  # Initialisation by dict
             assert type(init_dict) is dict
             # Overwrite default value with init_dict content
@@ -133,7 +116,17 @@
                 conductor = init_dict["conductor"]
         # Set the properties (value check and convertion are done in setter)
         # Call Winding init
-        super(WindingCW2LR, self).__init__(is_reverse_wind=is_reverse_wind, Nslot_shift_wind=Nslot_shift_wind, qs=qs, Ntcoil=Ntcoil, Npcpp=Npcpp, type_connection=type_connection, p=p, Lewout=Lewout, conductor=conductor)
+        super(WindingCW2LR, self).__init__(
+            is_reverse_wind=is_reverse_wind,
+            Nslot_shift_wind=Nslot_shift_wind,
+            qs=qs,
+            Ntcoil=Ntcoil,
+            Npcpp=Npcpp,
+            type_connection=type_connection,
+            p=p,
+            Lewout=Lewout,
+            conductor=conductor,
+        )
         # The class is frozen (in Winding init), for now it's impossible to
         # add new properties
 
@@ -157,12 +150,7 @@
         return True
 
     def as_dict(self):
-<<<<<<< HEAD
-        """Convert this objet in a json seriable dict (can be use in __init__)
-        """
-=======
         """Convert this object in a json seriable dict (can be use in __init__)"""
->>>>>>> 9efbb6f4
 
         # Get the properties inherited from Winding
         WindingCW2LR_dict = super(WindingCW2LR, self).as_dict()
