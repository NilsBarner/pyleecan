--- conflicted
+++ resolved
@@ -109,17 +109,7 @@
         get_center = get_center
     # save and copy methods are available in all object
     save = save
-<<<<<<< HEAD
-
-    # generic copy method
-    def copy(self):
-        """Return a copy of the class
-        """
-        return type(self)(init_dict=self.as_dict())
-
-=======
     copy = copy
->>>>>>> 21ffd2aa
     # get_logger method is available in all object
     get_logger = get_logger
 
@@ -203,12 +193,7 @@
         return True
 
     def as_dict(self):
-<<<<<<< HEAD
-        """Convert this objet in a json seriable dict (can be use in __init__)
-=======
-        """Convert this object in a json seriable dict (can be use in __init__)
->>>>>>> 21ffd2aa
-        """
+        """Convert this object in a json seriable dict (can be use in __init__)"""
 
         # Get the properties inherited from Hole
         VentilationPolar_dict = super(VentilationPolar, self).as_dict()
