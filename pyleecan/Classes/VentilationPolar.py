--- conflicted
+++ resolved
@@ -1,685 +1,359 @@
-<<<<<<< HEAD
-# -*- coding: utf-8 -*-
-# File generated according to Generator/ClassesRef/Slot/VentilationPolar.csv
-# WARNING! All changes made in this file will be lost!
-"""Method code available at https://github.com/Eomys/pyleecan/tree/master/pyleecan/Methods/Slot/VentilationPolar
-"""
-
-from os import linesep
-from sys import getsizeof
-from logging import getLogger
-from ._check import check_var, raise_
-from ..Functions.get_logger import get_logger
-from ..Functions.save import save
-from ..Functions.copy import copy
-from ..Functions.load import load_init_dict
-from ..Functions.Load.import_class import import_class
-from .Hole import Hole
-
-# Import all class method
-# Try/catch to remove unnecessary dependencies in unused method
-try:
-    from ..Methods.Slot.VentilationPolar.build_geometry import build_geometry
-except ImportError as error:
-    build_geometry = error
-
-try:
-    from ..Methods.Slot.VentilationPolar.check import check
-except ImportError as error:
-    check = error
-
-try:
-    from ..Methods.Slot.VentilationPolar.comp_radius import comp_radius
-except ImportError as error:
-    comp_radius = error
-
-try:
-    from ..Methods.Slot.VentilationPolar.comp_surface import comp_surface
-except ImportError as error:
-    comp_surface = error
-
-try:
-    from ..Methods.Slot.VentilationPolar.get_center import get_center
-except ImportError as error:
-    get_center = error
-
-
-from ._check import InitUnKnowClassError
-from .Material import Material
-
-
-class VentilationPolar(Hole):
-    """Polar axial ventilation duct"""
-
-    VERSION = 1
-
-    # Check ImportError to remove unnecessary dependencies in unused method
-    # cf Methods.Slot.VentilationPolar.build_geometry
-    if isinstance(build_geometry, ImportError):
-        build_geometry = property(
-            fget=lambda x: raise_(
-                ImportError(
-                    "Can't use VentilationPolar method build_geometry: "
-                    + str(build_geometry)
-                )
-            )
-        )
-    else:
-        build_geometry = build_geometry
-    # cf Methods.Slot.VentilationPolar.check
-    if isinstance(check, ImportError):
-        check = property(
-            fget=lambda x: raise_(
-                ImportError("Can't use VentilationPolar method check: " + str(check))
-            )
-        )
-    else:
-        check = check
-    # cf Methods.Slot.VentilationPolar.comp_radius
-    if isinstance(comp_radius, ImportError):
-        comp_radius = property(
-            fget=lambda x: raise_(
-                ImportError(
-                    "Can't use VentilationPolar method comp_radius: " + str(comp_radius)
-                )
-            )
-        )
-    else:
-        comp_radius = comp_radius
-    # cf Methods.Slot.VentilationPolar.comp_surface
-    if isinstance(comp_surface, ImportError):
-        comp_surface = property(
-            fget=lambda x: raise_(
-                ImportError(
-                    "Can't use VentilationPolar method comp_surface: "
-                    + str(comp_surface)
-                )
-            )
-        )
-    else:
-        comp_surface = comp_surface
-    # cf Methods.Slot.VentilationPolar.get_center
-    if isinstance(get_center, ImportError):
-        get_center = property(
-            fget=lambda x: raise_(
-                ImportError(
-                    "Can't use VentilationPolar method get_center: " + str(get_center)
-                )
-            )
-        )
-    else:
-        get_center = get_center
-    # save and copy methods are available in all object
-    save = save
-    copy = copy
-    # get_logger method is available in all object
-    get_logger = get_logger
-
-    def __init__(
-        self,
-        D0=1,
-        H0=1,
-        W1=1,
-        Zh=36,
-        mat_void=-1,
-        magnetization_dict_offset=None,
-        Alpha0=0,
-        init_dict=None,
-        init_str=None,
-    ):
-        """Constructor of the class. Can be use in three ways :
-        - __init__ (arg1 = 1, arg3 = 5) every parameters have name and default values
-            for pyleecan type, -1 will call the default constructor
-        - __init__ (init_dict = d) d must be a dictionary with property names as keys
-        - __init__ (init_str = s) s must be a string
-        s is the file path to load
-
-        ndarray or list can be given for Vector and Matrix
-        object or dict can be given for pyleecan Object"""
-
-        if init_str is not None:  # Load from a file
-            init_dict = load_init_dict(init_str)[1]
-        if init_dict is not None:  # Initialisation by dict
-            assert type(init_dict) is dict
-            # Overwrite default value with init_dict content
-            if "D0" in list(init_dict.keys()):
-                D0 = init_dict["D0"]
-            if "H0" in list(init_dict.keys()):
-                H0 = init_dict["H0"]
-            if "W1" in list(init_dict.keys()):
-                W1 = init_dict["W1"]
-            if "Zh" in list(init_dict.keys()):
-                Zh = init_dict["Zh"]
-            if "mat_void" in list(init_dict.keys()):
-                mat_void = init_dict["mat_void"]
-            if "magnetization_dict_offset" in list(init_dict.keys()):
-                magnetization_dict_offset = init_dict["magnetization_dict_offset"]
-            if "Alpha0" in list(init_dict.keys()):
-                Alpha0 = init_dict["Alpha0"]
-        # Set the properties (value check and convertion are done in setter)
-        self.D0 = D0
-        self.H0 = H0
-        self.W1 = W1
-        # Call Hole init
-        super(VentilationPolar, self).__init__(
-            Zh=Zh,
-            mat_void=mat_void,
-            magnetization_dict_offset=magnetization_dict_offset,
-            Alpha0=Alpha0,
-        )
-        # The class is frozen (in Hole init), for now it's impossible to
-        # add new properties
-
-    def __str__(self):
-        """Convert this object in a readeable string (for print)"""
-
-        VentilationPolar_str = ""
-        # Get the properties inherited from Hole
-        VentilationPolar_str += super(VentilationPolar, self).__str__()
-        VentilationPolar_str += "D0 = " + str(self.D0) + linesep
-        VentilationPolar_str += "H0 = " + str(self.H0) + linesep
-        VentilationPolar_str += "W1 = " + str(self.W1) + linesep
-        return VentilationPolar_str
-
-    def __eq__(self, other):
-        """Compare two objects (skip parent)"""
-
-        if type(other) != type(self):
-            return False
-
-        # Check the properties inherited from Hole
-        if not super(VentilationPolar, self).__eq__(other):
-            return False
-        if other.D0 != self.D0:
-            return False
-        if other.H0 != self.H0:
-            return False
-        if other.W1 != self.W1:
-            return False
-        return True
-
-    def compare(self, other, name="self", ignore_list=None):
-        """Compare two objects and return list of differences"""
-
-        if ignore_list is None:
-            ignore_list = list()
-        if type(other) != type(self):
-            return ["type(" + name + ")"]
-        diff_list = list()
-
-        # Check the properties inherited from Hole
-        diff_list.extend(super(VentilationPolar, self).compare(other, name=name))
-        if other._D0 != self._D0:
-            diff_list.append(name + ".D0")
-        if other._H0 != self._H0:
-            diff_list.append(name + ".H0")
-        if other._W1 != self._W1:
-            diff_list.append(name + ".W1")
-        # Filter ignore differences
-        diff_list = list(filter(lambda x: x not in ignore_list, diff_list))
-        return diff_list
-
-    def __sizeof__(self):
-        """Return the size in memory of the object (including all subobject)"""
-
-        S = 0  # Full size of the object
-
-        # Get size of the properties inherited from Hole
-        S += super(VentilationPolar, self).__sizeof__()
-        S += getsizeof(self.D0)
-        S += getsizeof(self.H0)
-        S += getsizeof(self.W1)
-        return S
-
-    def as_dict(self, type_handle_ndarray=0, keep_function=False, **kwargs):
-        """
-        Convert this object in a json serializable dict (can be use in __init__).
-        type_handle_ndarray: int
-            How to handle ndarray (0: tolist, 1: copy, 2: nothing)
-        keep_function : bool
-            True to keep the function object, else return str
-        Optional keyword input parameter is for internal use only
-        and may prevent json serializability.
-        """
-
-        # Get the properties inherited from Hole
-        VentilationPolar_dict = super(VentilationPolar, self).as_dict(
-            type_handle_ndarray=type_handle_ndarray,
-            keep_function=keep_function,
-            **kwargs
-        )
-        VentilationPolar_dict["D0"] = self.D0
-        VentilationPolar_dict["H0"] = self.H0
-        VentilationPolar_dict["W1"] = self.W1
-        # The class name is added to the dict for deserialisation purpose
-        # Overwrite the mother class name
-        VentilationPolar_dict["__class__"] = "VentilationPolar"
-        return VentilationPolar_dict
-
-    def _set_None(self):
-        """Set all the properties to None (except pyleecan object)"""
-
-        self.D0 = None
-        self.H0 = None
-        self.W1 = None
-        # Set to None the properties inherited from Hole
-        super(VentilationPolar, self)._set_None()
-
-    def _get_D0(self):
-        """getter of D0"""
-        return self._D0
-
-    def _set_D0(self, value):
-        """setter of D0"""
-        check_var("D0", value, "float", Vmin=0)
-        self._D0 = value
-
-    D0 = property(
-        fget=_get_D0,
-        fset=_set_D0,
-        doc=u"""Height of the hole
-
-        :Type: float
-        :min: 0
-        """,
-    )
-
-    def _get_H0(self):
-        """getter of H0"""
-        return self._H0
-
-    def _set_H0(self, value):
-        """setter of H0"""
-        check_var("H0", value, "float", Vmin=0)
-        self._H0 = value
-
-    H0 = property(
-        fget=_get_H0,
-        fset=_set_H0,
-        doc=u"""Radius of the bottom of Hole
-
-        :Type: float
-        :min: 0
-        """,
-    )
-
-    def _get_W1(self):
-        """getter of W1"""
-        return self._W1
-
-    def _set_W1(self, value):
-        """setter of W1"""
-        check_var("W1", value, "float", Vmin=0, Vmax=6.29)
-        self._W1 = value
-
-    W1 = property(
-        fget=_get_W1,
-        fset=_set_W1,
-        doc=u"""Hole angular width
-
-        :Type: float
-        :min: 0
-        :max: 6.29
-        """,
-    )
-=======
-# -*- coding: utf-8 -*-
-# File generated according to Generator/ClassesRef/Slot/VentilationPolar.csv
-# WARNING! All changes made in this file will be lost!
-"""Method code available at https://github.com/Eomys/pyleecan/tree/master/pyleecan/Methods/Slot/VentilationPolar
-"""
-
-from os import linesep
-from sys import getsizeof
-from logging import getLogger
-from ._check import check_var, raise_
-from ..Functions.get_logger import get_logger
-from ..Functions.save import save
-from ..Functions.copy import copy
-from ..Functions.load import load_init_dict
-from ..Functions.Load.import_class import import_class
-from .Hole import Hole
-
-# Import all class method
-# Try/catch to remove unnecessary dependencies in unused method
-try:
-    from ..Methods.Slot.VentilationPolar.build_geometry import build_geometry
-except ImportError as error:
-    build_geometry = error
-
-try:
-    from ..Methods.Slot.VentilationPolar.check import check
-except ImportError as error:
-    check = error
-
-try:
-    from ..Methods.Slot.VentilationPolar.comp_radius import comp_radius
-except ImportError as error:
-    comp_radius = error
-
-try:
-    from ..Methods.Slot.VentilationPolar.comp_surface import comp_surface
-except ImportError as error:
-    comp_surface = error
-
-try:
-    from ..Methods.Slot.VentilationPolar.get_center import get_center
-except ImportError as error:
-    get_center = error
-
-try:
-    from ..Methods.Slot.VentilationPolar._comp_point_coordinate import (
-        _comp_point_coordinate,
-    )
-except ImportError as error:
-    _comp_point_coordinate = error
-
-try:
-    from ..Methods.Slot.VentilationPolar.plot_schematics import plot_schematics
-except ImportError as error:
-    plot_schematics = error
-
-
-from ._check import InitUnKnowClassError
-from .Material import Material
-
-
-class VentilationPolar(Hole):
-    """Polar axial ventilation duct"""
-
-    VERSION = 1
-
-    # Check ImportError to remove unnecessary dependencies in unused method
-    # cf Methods.Slot.VentilationPolar.build_geometry
-    if isinstance(build_geometry, ImportError):
-        build_geometry = property(
-            fget=lambda x: raise_(
-                ImportError(
-                    "Can't use VentilationPolar method build_geometry: "
-                    + str(build_geometry)
-                )
-            )
-        )
-    else:
-        build_geometry = build_geometry
-    # cf Methods.Slot.VentilationPolar.check
-    if isinstance(check, ImportError):
-        check = property(
-            fget=lambda x: raise_(
-                ImportError("Can't use VentilationPolar method check: " + str(check))
-            )
-        )
-    else:
-        check = check
-    # cf Methods.Slot.VentilationPolar.comp_radius
-    if isinstance(comp_radius, ImportError):
-        comp_radius = property(
-            fget=lambda x: raise_(
-                ImportError(
-                    "Can't use VentilationPolar method comp_radius: " + str(comp_radius)
-                )
-            )
-        )
-    else:
-        comp_radius = comp_radius
-    # cf Methods.Slot.VentilationPolar.comp_surface
-    if isinstance(comp_surface, ImportError):
-        comp_surface = property(
-            fget=lambda x: raise_(
-                ImportError(
-                    "Can't use VentilationPolar method comp_surface: "
-                    + str(comp_surface)
-                )
-            )
-        )
-    else:
-        comp_surface = comp_surface
-    # cf Methods.Slot.VentilationPolar.get_center
-    if isinstance(get_center, ImportError):
-        get_center = property(
-            fget=lambda x: raise_(
-                ImportError(
-                    "Can't use VentilationPolar method get_center: " + str(get_center)
-                )
-            )
-        )
-    else:
-        get_center = get_center
-    # cf Methods.Slot.VentilationPolar._comp_point_coordinate
-    if isinstance(_comp_point_coordinate, ImportError):
-        _comp_point_coordinate = property(
-            fget=lambda x: raise_(
-                ImportError(
-                    "Can't use VentilationPolar method _comp_point_coordinate: "
-                    + str(_comp_point_coordinate)
-                )
-            )
-        )
-    else:
-        _comp_point_coordinate = _comp_point_coordinate
-    # cf Methods.Slot.VentilationPolar.plot_schematics
-    if isinstance(plot_schematics, ImportError):
-        plot_schematics = property(
-            fget=lambda x: raise_(
-                ImportError(
-                    "Can't use VentilationPolar method plot_schematics: "
-                    + str(plot_schematics)
-                )
-            )
-        )
-    else:
-        plot_schematics = plot_schematics
-    # save and copy methods are available in all object
-    save = save
-    copy = copy
-    # get_logger method is available in all object
-    get_logger = get_logger
-
-    def __init__(
-        self,
-        D0=1,
-        H0=1,
-        W1=1,
-        Zh=36,
-        mat_void=-1,
-        magnetization_dict_offset=None,
-        Alpha0=0,
-        init_dict=None,
-        init_str=None,
-    ):
-        """Constructor of the class. Can be use in three ways :
-        - __init__ (arg1 = 1, arg3 = 5) every parameters have name and default values
-            for pyleecan type, -1 will call the default constructor
-        - __init__ (init_dict = d) d must be a dictionary with property names as keys
-        - __init__ (init_str = s) s must be a string
-        s is the file path to load
-
-        ndarray or list can be given for Vector and Matrix
-        object or dict can be given for pyleecan Object"""
-
-        if init_str is not None:  # Load from a file
-            init_dict = load_init_dict(init_str)[1]
-        if init_dict is not None:  # Initialisation by dict
-            assert type(init_dict) is dict
-            # Overwrite default value with init_dict content
-            if "D0" in list(init_dict.keys()):
-                D0 = init_dict["D0"]
-            if "H0" in list(init_dict.keys()):
-                H0 = init_dict["H0"]
-            if "W1" in list(init_dict.keys()):
-                W1 = init_dict["W1"]
-            if "Zh" in list(init_dict.keys()):
-                Zh = init_dict["Zh"]
-            if "mat_void" in list(init_dict.keys()):
-                mat_void = init_dict["mat_void"]
-            if "magnetization_dict_offset" in list(init_dict.keys()):
-                magnetization_dict_offset = init_dict["magnetization_dict_offset"]
-            if "Alpha0" in list(init_dict.keys()):
-                Alpha0 = init_dict["Alpha0"]
-        # Set the properties (value check and convertion are done in setter)
-        self.D0 = D0
-        self.H0 = H0
-        self.W1 = W1
-        # Call Hole init
-        super(VentilationPolar, self).__init__(
-            Zh=Zh,
-            mat_void=mat_void,
-            magnetization_dict_offset=magnetization_dict_offset,
-            Alpha0=Alpha0,
-        )
-        # The class is frozen (in Hole init), for now it's impossible to
-        # add new properties
-
-    def __str__(self):
-        """Convert this object in a readeable string (for print)"""
-
-        VentilationPolar_str = ""
-        # Get the properties inherited from Hole
-        VentilationPolar_str += super(VentilationPolar, self).__str__()
-        VentilationPolar_str += "D0 = " + str(self.D0) + linesep
-        VentilationPolar_str += "H0 = " + str(self.H0) + linesep
-        VentilationPolar_str += "W1 = " + str(self.W1) + linesep
-        return VentilationPolar_str
-
-    def __eq__(self, other):
-        """Compare two objects (skip parent)"""
-
-        if type(other) != type(self):
-            return False
-
-        # Check the properties inherited from Hole
-        if not super(VentilationPolar, self).__eq__(other):
-            return False
-        if other.D0 != self.D0:
-            return False
-        if other.H0 != self.H0:
-            return False
-        if other.W1 != self.W1:
-            return False
-        return True
-
-    def compare(self, other, name="self", ignore_list=None):
-        """Compare two objects and return list of differences"""
-
-        if ignore_list is None:
-            ignore_list = list()
-        if type(other) != type(self):
-            return ["type(" + name + ")"]
-        diff_list = list()
-
-        # Check the properties inherited from Hole
-        diff_list.extend(super(VentilationPolar, self).compare(other, name=name))
-        if other._D0 != self._D0:
-            diff_list.append(name + ".D0")
-        if other._H0 != self._H0:
-            diff_list.append(name + ".H0")
-        if other._W1 != self._W1:
-            diff_list.append(name + ".W1")
-        # Filter ignore differences
-        diff_list = list(filter(lambda x: x not in ignore_list, diff_list))
-        return diff_list
-
-    def __sizeof__(self):
-        """Return the size in memory of the object (including all subobject)"""
-
-        S = 0  # Full size of the object
-
-        # Get size of the properties inherited from Hole
-        S += super(VentilationPolar, self).__sizeof__()
-        S += getsizeof(self.D0)
-        S += getsizeof(self.H0)
-        S += getsizeof(self.W1)
-        return S
-
-    def as_dict(self, type_handle_ndarray=0, keep_function=False, **kwargs):
-        """
-        Convert this object in a json serializable dict (can be use in __init__).
-        type_handle_ndarray: int
-            How to handle ndarray (0: tolist, 1: copy, 2: nothing)
-        keep_function : bool
-            True to keep the function object, else return str
-        Optional keyword input parameter is for internal use only
-        and may prevent json serializability.
-        """
-
-        # Get the properties inherited from Hole
-        VentilationPolar_dict = super(VentilationPolar, self).as_dict(
-            type_handle_ndarray=type_handle_ndarray,
-            keep_function=keep_function,
-            **kwargs
-        )
-        VentilationPolar_dict["D0"] = self.D0
-        VentilationPolar_dict["H0"] = self.H0
-        VentilationPolar_dict["W1"] = self.W1
-        # The class name is added to the dict for deserialisation purpose
-        # Overwrite the mother class name
-        VentilationPolar_dict["__class__"] = "VentilationPolar"
-        return VentilationPolar_dict
-
-    def _set_None(self):
-        """Set all the properties to None (except pyleecan object)"""
-
-        self.D0 = None
-        self.H0 = None
-        self.W1 = None
-        # Set to None the properties inherited from Hole
-        super(VentilationPolar, self)._set_None()
-
-    def _get_D0(self):
-        """getter of D0"""
-        return self._D0
-
-    def _set_D0(self, value):
-        """setter of D0"""
-        check_var("D0", value, "float", Vmin=0)
-        self._D0 = value
-
-    D0 = property(
-        fget=_get_D0,
-        fset=_set_D0,
-        doc=u"""Height of the hole
-
-        :Type: float
-        :min: 0
-        """,
-    )
-
-    def _get_H0(self):
-        """getter of H0"""
-        return self._H0
-
-    def _set_H0(self, value):
-        """setter of H0"""
-        check_var("H0", value, "float", Vmin=0)
-        self._H0 = value
-
-    H0 = property(
-        fget=_get_H0,
-        fset=_set_H0,
-        doc=u"""Radius of the bottom of Hole
-
-        :Type: float
-        :min: 0
-        """,
-    )
-
-    def _get_W1(self):
-        """getter of W1"""
-        return self._W1
-
-    def _set_W1(self, value):
-        """setter of W1"""
-        check_var("W1", value, "float", Vmin=0, Vmax=6.29)
-        self._W1 = value
-
-    W1 = property(
-        fget=_get_W1,
-        fset=_set_W1,
-        doc=u"""Hole angular width
-
-        :Type: float
-        :min: 0
-        :max: 6.29
-        """,
-    )
->>>>>>> 1ae19ca1
+# -*- coding: utf-8 -*-
+# File generated according to Generator/ClassesRef/Slot/VentilationPolar.csv
+# WARNING! All changes made in this file will be lost!
+"""Method code available at https://github.com/Eomys/pyleecan/tree/master/pyleecan/Methods/Slot/VentilationPolar
+"""
+
+from os import linesep
+from sys import getsizeof
+from logging import getLogger
+from ._check import check_var, raise_
+from ..Functions.get_logger import get_logger
+from ..Functions.save import save
+from ..Functions.copy import copy
+from ..Functions.load import load_init_dict
+from ..Functions.Load.import_class import import_class
+from .Hole import Hole
+
+# Import all class method
+# Try/catch to remove unnecessary dependencies in unused method
+try:
+    from ..Methods.Slot.VentilationPolar.build_geometry import build_geometry
+except ImportError as error:
+    build_geometry = error
+
+try:
+    from ..Methods.Slot.VentilationPolar.check import check
+except ImportError as error:
+    check = error
+
+try:
+    from ..Methods.Slot.VentilationPolar.comp_radius import comp_radius
+except ImportError as error:
+    comp_radius = error
+
+try:
+    from ..Methods.Slot.VentilationPolar.comp_surface import comp_surface
+except ImportError as error:
+    comp_surface = error
+
+try:
+    from ..Methods.Slot.VentilationPolar.get_center import get_center
+except ImportError as error:
+    get_center = error
+
+try:
+    from ..Methods.Slot.VentilationPolar._comp_point_coordinate import (
+        _comp_point_coordinate,
+    )
+except ImportError as error:
+    _comp_point_coordinate = error
+
+try:
+    from ..Methods.Slot.VentilationPolar.plot_schematics import plot_schematics
+except ImportError as error:
+    plot_schematics = error
+
+
+from ._check import InitUnKnowClassError
+from .Material import Material
+
+
+class VentilationPolar(Hole):
+    """Polar axial ventilation duct"""
+
+    VERSION = 1
+
+    # Check ImportError to remove unnecessary dependencies in unused method
+    # cf Methods.Slot.VentilationPolar.build_geometry
+    if isinstance(build_geometry, ImportError):
+        build_geometry = property(
+            fget=lambda x: raise_(
+                ImportError(
+                    "Can't use VentilationPolar method build_geometry: "
+                    + str(build_geometry)
+                )
+            )
+        )
+    else:
+        build_geometry = build_geometry
+    # cf Methods.Slot.VentilationPolar.check
+    if isinstance(check, ImportError):
+        check = property(
+            fget=lambda x: raise_(
+                ImportError("Can't use VentilationPolar method check: " + str(check))
+            )
+        )
+    else:
+        check = check
+    # cf Methods.Slot.VentilationPolar.comp_radius
+    if isinstance(comp_radius, ImportError):
+        comp_radius = property(
+            fget=lambda x: raise_(
+                ImportError(
+                    "Can't use VentilationPolar method comp_radius: " + str(comp_radius)
+                )
+            )
+        )
+    else:
+        comp_radius = comp_radius
+    # cf Methods.Slot.VentilationPolar.comp_surface
+    if isinstance(comp_surface, ImportError):
+        comp_surface = property(
+            fget=lambda x: raise_(
+                ImportError(
+                    "Can't use VentilationPolar method comp_surface: "
+                    + str(comp_surface)
+                )
+            )
+        )
+    else:
+        comp_surface = comp_surface
+    # cf Methods.Slot.VentilationPolar.get_center
+    if isinstance(get_center, ImportError):
+        get_center = property(
+            fget=lambda x: raise_(
+                ImportError(
+                    "Can't use VentilationPolar method get_center: " + str(get_center)
+                )
+            )
+        )
+    else:
+        get_center = get_center
+    # cf Methods.Slot.VentilationPolar._comp_point_coordinate
+    if isinstance(_comp_point_coordinate, ImportError):
+        _comp_point_coordinate = property(
+            fget=lambda x: raise_(
+                ImportError(
+                    "Can't use VentilationPolar method _comp_point_coordinate: "
+                    + str(_comp_point_coordinate)
+                )
+            )
+        )
+    else:
+        _comp_point_coordinate = _comp_point_coordinate
+    # cf Methods.Slot.VentilationPolar.plot_schematics
+    if isinstance(plot_schematics, ImportError):
+        plot_schematics = property(
+            fget=lambda x: raise_(
+                ImportError(
+                    "Can't use VentilationPolar method plot_schematics: "
+                    + str(plot_schematics)
+                )
+            )
+        )
+    else:
+        plot_schematics = plot_schematics
+    # save and copy methods are available in all object
+    save = save
+    copy = copy
+    # get_logger method is available in all object
+    get_logger = get_logger
+
+    def __init__(
+        self,
+        D0=1,
+        H0=1,
+        W1=1,
+        Zh=36,
+        mat_void=-1,
+        magnetization_dict_offset=None,
+        Alpha0=0,
+        init_dict=None,
+        init_str=None,
+    ):
+        """Constructor of the class. Can be use in three ways :
+        - __init__ (arg1 = 1, arg3 = 5) every parameters have name and default values
+            for pyleecan type, -1 will call the default constructor
+        - __init__ (init_dict = d) d must be a dictionary with property names as keys
+        - __init__ (init_str = s) s must be a string
+        s is the file path to load
+
+        ndarray or list can be given for Vector and Matrix
+        object or dict can be given for pyleecan Object"""
+
+        if init_str is not None:  # Load from a file
+            init_dict = load_init_dict(init_str)[1]
+        if init_dict is not None:  # Initialisation by dict
+            assert type(init_dict) is dict
+            # Overwrite default value with init_dict content
+            if "D0" in list(init_dict.keys()):
+                D0 = init_dict["D0"]
+            if "H0" in list(init_dict.keys()):
+                H0 = init_dict["H0"]
+            if "W1" in list(init_dict.keys()):
+                W1 = init_dict["W1"]
+            if "Zh" in list(init_dict.keys()):
+                Zh = init_dict["Zh"]
+            if "mat_void" in list(init_dict.keys()):
+                mat_void = init_dict["mat_void"]
+            if "magnetization_dict_offset" in list(init_dict.keys()):
+                magnetization_dict_offset = init_dict["magnetization_dict_offset"]
+            if "Alpha0" in list(init_dict.keys()):
+                Alpha0 = init_dict["Alpha0"]
+        # Set the properties (value check and convertion are done in setter)
+        self.D0 = D0
+        self.H0 = H0
+        self.W1 = W1
+        # Call Hole init
+        super(VentilationPolar, self).__init__(
+            Zh=Zh,
+            mat_void=mat_void,
+            magnetization_dict_offset=magnetization_dict_offset,
+            Alpha0=Alpha0,
+        )
+        # The class is frozen (in Hole init), for now it's impossible to
+        # add new properties
+
+    def __str__(self):
+        """Convert this object in a readeable string (for print)"""
+
+        VentilationPolar_str = ""
+        # Get the properties inherited from Hole
+        VentilationPolar_str += super(VentilationPolar, self).__str__()
+        VentilationPolar_str += "D0 = " + str(self.D0) + linesep
+        VentilationPolar_str += "H0 = " + str(self.H0) + linesep
+        VentilationPolar_str += "W1 = " + str(self.W1) + linesep
+        return VentilationPolar_str
+
+    def __eq__(self, other):
+        """Compare two objects (skip parent)"""
+
+        if type(other) != type(self):
+            return False
+
+        # Check the properties inherited from Hole
+        if not super(VentilationPolar, self).__eq__(other):
+            return False
+        if other.D0 != self.D0:
+            return False
+        if other.H0 != self.H0:
+            return False
+        if other.W1 != self.W1:
+            return False
+        return True
+
+    def compare(self, other, name="self", ignore_list=None):
+        """Compare two objects and return list of differences"""
+
+        if ignore_list is None:
+            ignore_list = list()
+        if type(other) != type(self):
+            return ["type(" + name + ")"]
+        diff_list = list()
+
+        # Check the properties inherited from Hole
+        diff_list.extend(super(VentilationPolar, self).compare(other, name=name))
+        if other._D0 != self._D0:
+            diff_list.append(name + ".D0")
+        if other._H0 != self._H0:
+            diff_list.append(name + ".H0")
+        if other._W1 != self._W1:
+            diff_list.append(name + ".W1")
+        # Filter ignore differences
+        diff_list = list(filter(lambda x: x not in ignore_list, diff_list))
+        return diff_list
+
+    def __sizeof__(self):
+        """Return the size in memory of the object (including all subobject)"""
+
+        S = 0  # Full size of the object
+
+        # Get size of the properties inherited from Hole
+        S += super(VentilationPolar, self).__sizeof__()
+        S += getsizeof(self.D0)
+        S += getsizeof(self.H0)
+        S += getsizeof(self.W1)
+        return S
+
+    def as_dict(self, type_handle_ndarray=0, keep_function=False, **kwargs):
+        """
+        Convert this object in a json serializable dict (can be use in __init__).
+        type_handle_ndarray: int
+            How to handle ndarray (0: tolist, 1: copy, 2: nothing)
+        keep_function : bool
+            True to keep the function object, else return str
+        Optional keyword input parameter is for internal use only
+        and may prevent json serializability.
+        """
+
+        # Get the properties inherited from Hole
+        VentilationPolar_dict = super(VentilationPolar, self).as_dict(
+            type_handle_ndarray=type_handle_ndarray,
+            keep_function=keep_function,
+            **kwargs
+        )
+        VentilationPolar_dict["D0"] = self.D0
+        VentilationPolar_dict["H0"] = self.H0
+        VentilationPolar_dict["W1"] = self.W1
+        # The class name is added to the dict for deserialisation purpose
+        # Overwrite the mother class name
+        VentilationPolar_dict["__class__"] = "VentilationPolar"
+        return VentilationPolar_dict
+
+    def _set_None(self):
+        """Set all the properties to None (except pyleecan object)"""
+
+        self.D0 = None
+        self.H0 = None
+        self.W1 = None
+        # Set to None the properties inherited from Hole
+        super(VentilationPolar, self)._set_None()
+
+    def _get_D0(self):
+        """getter of D0"""
+        return self._D0
+
+    def _set_D0(self, value):
+        """setter of D0"""
+        check_var("D0", value, "float", Vmin=0)
+        self._D0 = value
+
+    D0 = property(
+        fget=_get_D0,
+        fset=_set_D0,
+        doc=u"""Height of the hole
+
+        :Type: float
+        :min: 0
+        """,
+    )
+
+    def _get_H0(self):
+        """getter of H0"""
+        return self._H0
+
+    def _set_H0(self, value):
+        """setter of H0"""
+        check_var("H0", value, "float", Vmin=0)
+        self._H0 = value
+
+    H0 = property(
+        fget=_get_H0,
+        fset=_set_H0,
+        doc=u"""Radius of the bottom of Hole
+
+        :Type: float
+        :min: 0
+        """,
+    )
+
+    def _get_W1(self):
+        """getter of W1"""
+        return self._W1
+
+    def _set_W1(self, value):
+        """setter of W1"""
+        check_var("W1", value, "float", Vmin=0, Vmax=6.29)
+        self._W1 = value
+
+    W1 = property(
+        fget=_get_W1,
+        fset=_set_W1,
+        doc=u"""Hole angular width
+
+        :Type: float
+        :min: 0
+        :max: 6.29
+        """,
+    )