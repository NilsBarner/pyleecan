--- conflicted
+++ resolved
@@ -1,714 +1,408 @@
-# -*- coding: utf-8 -*-
-# File generated according to Generator/ClassesRef/Output/OutLoss.csv
-# WARNING! All changes made in this file will be lost!
-"""Method code available at https://github.com/Eomys/pyleecan/tree/master/pyleecan/Methods/Output/OutLoss
-"""
-
-from os import linesep
-from sys import getsizeof
-from logging import getLogger
-from ._check import check_var, raise_
-from ..Functions.get_logger import get_logger
-from ..Functions.save import save
-from ..Functions.copy import copy
-from ..Functions.load import load_init_dict
-from ..Functions.Load.import_class import import_class
-from ._frozen import FrozenClass
-
-# Import all class method
-# Try/catch to remove unnecessary dependencies in unused method
-try:
-    from ..Methods.Output.OutLoss.get_loss import get_loss
-except ImportError as error:
-    get_loss = error
-
-try:
-    from ..Methods.Output.OutLoss.get_loss_density_ag import get_loss_density_ag
-except ImportError as error:
-    get_loss_density_ag = error
-
-try:
-    from ..Methods.Output.OutLoss.get_loss_dist import get_loss_dist
-except ImportError as error:
-    get_loss_dist = error
-
-try:
-    from ..Methods.Output.OutLoss.get_loss_overall import get_loss_overall
-except ImportError as error:
-    get_loss_overall = error
-
-try:
-    from ..Methods.Output.OutLoss.store import store
-except ImportError as error:
-    store = error
-
-
-from numpy import isnan
-from ._check import InitUnKnowClassError
-
-
-class OutLoss(FrozenClass):
-    """Gather the loss module outputs"""
-
-    VERSION = 1
-
-    # Check ImportError to remove unnecessary dependencies in unused method
-    # cf Methods.Output.OutLoss.get_loss
-    if isinstance(get_loss, ImportError):
-        get_loss = property(
-            fget=lambda x: raise_(
-                ImportError("Can't use OutLoss method get_loss: " + str(get_loss))
-            )
-        )
-    else:
-        get_loss = get_loss
-    # cf Methods.Output.OutLoss.get_loss_density_ag
-    if isinstance(get_loss_density_ag, ImportError):
-        get_loss_density_ag = property(
-            fget=lambda x: raise_(
-                ImportError(
-                    "Can't use OutLoss method get_loss_density_ag: "
-                    + str(get_loss_density_ag)
-                )
-            )
-        )
-    else:
-        get_loss_density_ag = get_loss_density_ag
-    # cf Methods.Output.OutLoss.get_loss_dist
-    if isinstance(get_loss_dist, ImportError):
-        get_loss_dist = property(
-            fget=lambda x: raise_(
-                ImportError(
-                    "Can't use OutLoss method get_loss_dist: " + str(get_loss_dist)
-                )
-            )
-        )
-    else:
-        get_loss_dist = get_loss_dist
-    # cf Methods.Output.OutLoss.get_loss_overall
-    if isinstance(get_loss_overall, ImportError):
-        get_loss_overall = property(
-            fget=lambda x: raise_(
-                ImportError(
-                    "Can't use OutLoss method get_loss_overall: "
-                    + str(get_loss_overall)
-                )
-            )
-        )
-    else:
-        get_loss_overall = get_loss_overall
-    # cf Methods.Output.OutLoss.store
-    if isinstance(store, ImportError):
-        store = property(
-            fget=lambda x: raise_(
-                ImportError("Can't use OutLoss method store: " + str(store))
-            )
-        )
-    else:
-        store = store
-    # save and copy methods are available in all object
-    save = save
-    copy = copy
-    # get_logger method is available in all object
-    get_logger = get_logger
-
-    def __init__(
-        self,
-        axes_dict=None,
-        loss_list=-1,
-        logger_name="Pyleecan.Loss",
-        init_dict=None,
-        init_str=None,
-    ):
-        """Constructor of the class. Can be use in three ways :
-        - __init__ (arg1 = 1, arg3 = 5) every parameters have name and default values
-            for pyleecan type, -1 will call the default constructor
-        - __init__ (init_dict = d) d must be a dictionary with property names as keys
-        - __init__ (init_str = s) s must be a string
-        s is the file path to load
-
-        ndarray or list can be given for Vector and Matrix
-        object or dict can be given for pyleecan Object"""
-
-        if init_str is not None:  # Load from a file
-            init_dict = load_init_dict(init_str)[1]
-        if init_dict is not None:  # Initialisation by dict
-            assert type(init_dict) is dict
-            # Overwrite default value with init_dict content
-            if "axes_dict" in list(init_dict.keys()):
-                axes_dict = init_dict["axes_dict"]
-            if "loss_list" in list(init_dict.keys()):
-                loss_list = init_dict["loss_list"]
-            if "logger_name" in list(init_dict.keys()):
-                logger_name = init_dict["logger_name"]
-        # Set the properties (value check and convertion are done in setter)
-        self.parent = None
-        self.axes_dict = axes_dict
-        self.loss_list = loss_list
-        self.logger_name = logger_name
-
-        # The class is frozen, for now it's impossible to add new properties
-        self._freeze()
-
-    def __str__(self):
-        """Convert this object in a readeable string (for print)"""
-
-        OutLoss_str = ""
-        if self.parent is None:
-            OutLoss_str += "parent = None " + linesep
-        else:
-            OutLoss_str += "parent = " + str(type(self.parent)) + " object" + linesep
-        OutLoss_str += "axes_dict = " + str(self.axes_dict) + linesep + linesep
-        if len(self.loss_list) == 0:
-            OutLoss_str += "loss_list = []" + linesep
-        for ii in range(len(self.loss_list)):
-            tmp = (
-                self.loss_list[ii].__str__().replace(linesep, linesep + "\t") + linesep
-            )
-            OutLoss_str += "loss_list[" + str(ii) + "] =" + tmp + linesep + linesep
-        OutLoss_str += 'logger_name = "' + str(self.logger_name) + '"' + linesep
-        return OutLoss_str
-
-    def __eq__(self, other):
-        """Compare two objects (skip parent)"""
-
-        if type(other) != type(self):
-            return False
-        if other.axes_dict != self.axes_dict:
-            return False
-        if other.loss_list != self.loss_list:
-            return False
-        if other.logger_name != self.logger_name:
-            return False
-        return True
-
-    def compare(self, other, name="self", ignore_list=None, is_add_value=False):
-        """Compare two objects and return list of differences"""
-
-        if ignore_list is None:
-            ignore_list = list()
-        if type(other) != type(self):
-            return ["type(" + name + ")"]
-        diff_list = list()
-        if (other.axes_dict is None and self.axes_dict is not None) or (
-            other.axes_dict is not None and self.axes_dict is None
-        ):
-            diff_list.append(name + ".axes_dict None mismatch")
-        elif self.axes_dict is None:
-            pass
-        elif len(other.axes_dict) != len(self.axes_dict):
-            diff_list.append("len(" + name + "axes_dict)")
-        else:
-            for key in self.axes_dict:
-                diff_list.extend(
-                    self.axes_dict[key].compare(
-                        other.axes_dict[key], name=name + ".axes_dict"
-                    )
-                )
-        if (other.loss_list is None and self.loss_list is not None) or (
-            other.loss_list is not None and self.loss_list is None
-        ):
-            diff_list.append(name + ".loss_list None mismatch")
-        elif self.loss_list is None:
-            pass
-        elif len(other.loss_list) != len(self.loss_list):
-            diff_list.append("len(" + name + ".loss_list)")
-        else:
-            for ii in range(len(other.loss_list)):
-                diff_list.extend(
-                    self.loss_list[ii].compare(
-                        other.loss_list[ii],
-                        name=name + ".loss_list[" + str(ii) + "]",
-                        ignore_list=ignore_list,
-                        is_add_value=is_add_value,
-                    )
-                )
-<<<<<<< HEAD
-        if other._logger_name != self._logger_name:
-            diff_list.append(name + ".logger_name")
-=======
-        if (other.meshsol_list is None and self.meshsol_list is not None) or (
-            other.meshsol_list is not None and self.meshsol_list is None
-        ):
-            diff_list.append(name + ".meshsol_list None mismatch")
-        elif self.meshsol_list is None:
-            pass
-        elif len(other.meshsol_list) != len(self.meshsol_list):
-            diff_list.append("len(" + name + ".meshsol_list)")
-        else:
-            for ii in range(len(other.meshsol_list)):
-                diff_list.extend(
-                    self.meshsol_list[ii].compare(
-                        other.meshsol_list[ii],
-                        name=name + ".meshsol_list[" + str(ii) + "]",
-                        ignore_list=ignore_list,
-                        is_add_value=is_add_value,
-                    )
-                )
-        if other._loss_index != self._loss_index:
-            if is_add_value:
-                val_str = (
-                    " (self="
-                    + str(self._loss_index)
-                    + ", other="
-                    + str(other._loss_index)
-                    + ")"
-                )
-                diff_list.append(name + ".loss_index" + val_str)
-            else:
-                diff_list.append(name + ".loss_index")
-        if other._logger_name != self._logger_name:
-            if is_add_value:
-                val_str = (
-                    " (self="
-                    + str(self._logger_name)
-                    + ", other="
-                    + str(other._logger_name)
-                    + ")"
-                )
-                diff_list.append(name + ".logger_name" + val_str)
-            else:
-                diff_list.append(name + ".logger_name")
-        if (other.axes_dict is None and self.axes_dict is not None) or (
-            other.axes_dict is not None and self.axes_dict is None
-        ):
-            diff_list.append(name + ".axes_dict None mismatch")
-        elif self.axes_dict is None:
-            pass
-        elif len(other.axes_dict) != len(self.axes_dict):
-            diff_list.append("len(" + name + "axes_dict)")
-        else:
-            for key in self.axes_dict:
-                diff_list.extend(
-                    self.axes_dict[key].compare(
-                        other.axes_dict[key],
-                        name=name + ".axes_dict[" + str(key) + "]",
-                        ignore_list=ignore_list,
-                        is_add_value=is_add_value,
-                    )
-                )
-        if (
-            other._Pstator is not None
-            and self._Pstator is not None
-            and isnan(other._Pstator)
-            and isnan(self._Pstator)
-        ):
-            pass
-        elif other._Pstator != self._Pstator:
-            if is_add_value:
-                val_str = (
-                    " (self="
-                    + str(self._Pstator)
-                    + ", other="
-                    + str(other._Pstator)
-                    + ")"
-                )
-                diff_list.append(name + ".Pstator" + val_str)
-            else:
-                diff_list.append(name + ".Pstator")
-        if (
-            other._Protor is not None
-            and self._Protor is not None
-            and isnan(other._Protor)
-            and isnan(self._Protor)
-        ):
-            pass
-        elif other._Protor != self._Protor:
-            if is_add_value:
-                val_str = (
-                    " (self="
-                    + str(self._Protor)
-                    + ", other="
-                    + str(other._Protor)
-                    + ")"
-                )
-                diff_list.append(name + ".Protor" + val_str)
-            else:
-                diff_list.append(name + ".Protor")
-        if (
-            other._Pmagnet is not None
-            and self._Pmagnet is not None
-            and isnan(other._Pmagnet)
-            and isnan(self._Pmagnet)
-        ):
-            pass
-        elif other._Pmagnet != self._Pmagnet:
-            if is_add_value:
-                val_str = (
-                    " (self="
-                    + str(self._Pmagnet)
-                    + ", other="
-                    + str(other._Pmagnet)
-                    + ")"
-                )
-                diff_list.append(name + ".Pmagnet" + val_str)
-            else:
-                diff_list.append(name + ".Pmagnet")
-        if (
-            other._Pprox is not None
-            and self._Pprox is not None
-            and isnan(other._Pprox)
-            and isnan(self._Pprox)
-        ):
-            pass
-        elif other._Pprox != self._Pprox:
-            if is_add_value:
-                val_str = (
-                    " (self=" + str(self._Pprox) + ", other=" + str(other._Pprox) + ")"
-                )
-                diff_list.append(name + ".Pprox" + val_str)
-            else:
-                diff_list.append(name + ".Pprox")
-        if (
-            other._Pjoule is not None
-            and self._Pjoule is not None
-            and isnan(other._Pjoule)
-            and isnan(self._Pjoule)
-        ):
-            pass
-        elif other._Pjoule != self._Pjoule:
-            if is_add_value:
-                val_str = (
-                    " (self="
-                    + str(self._Pjoule)
-                    + ", other="
-                    + str(other._Pjoule)
-                    + ")"
-                )
-                diff_list.append(name + ".Pjoule" + val_str)
-            else:
-                diff_list.append(name + ".Pjoule")
-        if other._coeff_dict != self._coeff_dict:
-            if is_add_value:
-                val_str = (
-                    " (self="
-                    + str(self._coeff_dict)
-                    + ", other="
-                    + str(other._coeff_dict)
-                    + ")"
-                )
-                diff_list.append(name + ".coeff_dict" + val_str)
-            else:
-                diff_list.append(name + ".coeff_dict")
->>>>>>> 4c3e9075
-        # Filter ignore differences
-        diff_list = list(filter(lambda x: x not in ignore_list, diff_list))
-        return diff_list
-
-    def __sizeof__(self):
-        """Return the size in memory of the object (including all subobject)"""
-
-        S = 0  # Full size of the object
-        if self.axes_dict is not None:
-            for key, value in self.axes_dict.items():
-                S += getsizeof(value) + getsizeof(key)
-        if self.loss_list is not None:
-            for value in self.loss_list:
-                S += getsizeof(value)
-        S += getsizeof(self.logger_name)
-        return S
-
-    def as_dict(self, type_handle_ndarray=0, keep_function=False, **kwargs):
-        """
-        Convert this object in a json serializable dict (can be use in __init__).
-        type_handle_ndarray: int
-            How to handle ndarray (0: tolist, 1: copy, 2: nothing)
-        keep_function : bool
-            True to keep the function object, else return str
-        Optional keyword input parameter is for internal use only
-        and may prevent json serializability.
-        """
-
-        OutLoss_dict = dict()
-        if self.axes_dict is None:
-            OutLoss_dict["axes_dict"] = None
-        else:
-            OutLoss_dict["axes_dict"] = dict()
-            for key, obj in self.axes_dict.items():
-                if obj is not None:
-                    OutLoss_dict["axes_dict"][key] = obj.as_dict(
-                        type_handle_ndarray=type_handle_ndarray,
-                        keep_function=keep_function,
-                        **kwargs
-                    )
-                else:
-                    OutLoss_dict["axes_dict"][key] = None
-        if self.loss_list is None:
-            OutLoss_dict["loss_list"] = None
-        else:
-            OutLoss_dict["loss_list"] = list()
-            for obj in self.loss_list:
-                if obj is not None:
-                    OutLoss_dict["loss_list"].append(
-                        obj.as_dict(
-                            type_handle_ndarray=type_handle_ndarray,
-                            keep_function=keep_function,
-                            **kwargs
-                        )
-                    )
-                else:
-                    OutLoss_dict["loss_list"].append(None)
-        OutLoss_dict["logger_name"] = self.logger_name
-        # The class name is added to the dict for deserialisation purpose
-        OutLoss_dict["__class__"] = "OutLoss"
-        return OutLoss_dict
-
-    def _set_None(self):
-        """Set all the properties to None (except pyleecan object)"""
-
-        self.axes_dict = None
-        self.loss_list = None
-        self.logger_name = None
-
-    def _get_axes_dict(self):
-        """getter of axes_dict"""
-        if self._axes_dict is not None:
-            for key, obj in self._axes_dict.items():
-                if obj is not None:
-                    obj.parent = self
-        return self._axes_dict
-
-    def _set_axes_dict(self, value):
-        """setter of axes_dict"""
-        if type(value) is dict:
-            for key, obj in value.items():
-                if isinstance(obj, str):  # Load from file
-                    try:
-                        obj = load_init_dict(obj)[1]
-                    except Exception as e:
-                        self.get_logger().error(
-                            "Error while loading " + obj + ", setting None instead"
-                        )
-                        obj = None
-                        value[key] = None
-                if type(obj) is dict:
-                    class_obj = import_class(
-                        "SciDataTool.Classes", obj.get("__class__"), "axes_dict"
-                    )
-                    value[key] = class_obj(init_dict=obj)
-        if type(value) is int and value == -1:
-            value = dict()
-        check_var("axes_dict", value, "{Data}")
-        self._axes_dict = value
-
-    axes_dict = property(
-        fget=_get_axes_dict,
-        fset=_set_axes_dict,
-        doc=u"""Dict containing axes data used for Magnetics
-
-        :Type: {SciDataTool.Classes.DataND.Data}
-        """,
-    )
-
-    def _get_loss_list(self):
-        """getter of loss_list"""
-        if self._loss_list is not None:
-            for obj in self._loss_list:
-                if obj is not None:
-                    obj.parent = self
-        return self._loss_list
-
-    def _set_loss_list(self, value):
-        """setter of loss_list"""
-        if type(value) is list:
-            for ii, obj in enumerate(value):
-                if isinstance(obj, str):  # Load from file
-                    try:
-                        obj = load_init_dict(obj)[1]
-                    except Exception as e:
-                        self.get_logger().error(
-                            "Error while loading " + obj + ", setting None instead"
-                        )
-                        obj = None
-                        value[ii] = None
-                if type(obj) is dict:
-                    class_obj = import_class(
-                        "pyleecan.Classes", obj.get("__class__"), "loss_list"
-                    )
-                    value[ii] = class_obj(init_dict=obj)
-                if value[ii] is not None:
-                    value[ii].parent = self
-        if value == -1:
-            value = list()
-        check_var("loss_list", value, "[OutLossModel]")
-        self._loss_list = value
-
-    loss_list = property(
-        fget=_get_loss_list,
-        fset=_set_loss_list,
-        doc=u"""Lit containing OutLossModel obects for each type of loss
-
-        :Type: [OutLossModel]
-        """,
-    )
-
-    def _get_logger_name(self):
-        """getter of logger_name"""
-        return self._logger_name
-
-    def _set_logger_name(self, value):
-        """setter of logger_name"""
-        check_var("logger_name", value, "str")
-        self._logger_name = value
-
-    logger_name = property(
-        fget=_get_logger_name,
-        fset=_set_logger_name,
-        doc=u"""Name of the logger to use [-]
-
-        :Type: str
-        """,
-<<<<<<< HEAD
-=======
-    )
-
-    def _get_axes_dict(self):
-        """getter of axes_dict"""
-        if self._axes_dict is not None:
-            for key, obj in self._axes_dict.items():
-                if obj is not None:
-                    obj.parent = self
-        return self._axes_dict
-
-    def _set_axes_dict(self, value):
-        """setter of axes_dict"""
-        if type(value) is dict:
-            for key, obj in value.items():
-                if isinstance(obj, str):  # Load from file
-                    try:
-                        obj = load_init_dict(obj)[1]
-                    except Exception as e:
-                        self.get_logger().error(
-                            "Error while loading " + obj + ", setting None instead"
-                        )
-                        obj = None
-                        value[key] = None
-                if type(obj) is dict:
-                    class_obj = import_class(
-                        "SciDataTool.Classes", obj.get("__class__"), "axes_dict"
-                    )
-                    value[key] = class_obj(init_dict=obj)
-        if type(value) is int and value == -1:
-            value = dict()
-        check_var("axes_dict", value, "{Data}")
-        self._axes_dict = value
-
-    axes_dict = property(
-        fget=_get_axes_dict,
-        fset=_set_axes_dict,
-        doc=u"""Dict containing axes data used for Magnetics
-
-        :Type: {SciDataTool.Classes.DataND.Data}
-        """,
-    )
-
-    def _get_Pstator(self):
-        """getter of Pstator"""
-        return self._Pstator
-
-    def _set_Pstator(self, value):
-        """setter of Pstator"""
-        check_var("Pstator", value, "float")
-        self._Pstator = value
-
-    Pstator = property(
-        fget=_get_Pstator,
-        fset=_set_Pstator,
-        doc=u"""Stator core losses due to hysteresis and eddy currents [W]
-
-        :Type: float
-        """,
-    )
-
-    def _get_Protor(self):
-        """getter of Protor"""
-        return self._Protor
-
-    def _set_Protor(self, value):
-        """setter of Protor"""
-        check_var("Protor", value, "float")
-        self._Protor = value
-
-    Protor = property(
-        fget=_get_Protor,
-        fset=_set_Protor,
-        doc=u"""Rotor core losses due to hysteresis and eddy currents [W]
-
-        :Type: float
-        """,
-    )
-
-    def _get_Pmagnet(self):
-        """getter of Pmagnet"""
-        return self._Pmagnet
-
-    def _set_Pmagnet(self, value):
-        """setter of Pmagnet"""
-        check_var("Pmagnet", value, "float")
-        self._Pmagnet = value
-
-    Pmagnet = property(
-        fget=_get_Pmagnet,
-        fset=_set_Pmagnet,
-        doc=u"""Magnet eddy current losses [W]
-
-        :Type: float
-        """,
-    )
-
-    def _get_Pprox(self):
-        """getter of Pprox"""
-        return self._Pprox
-
-    def _set_Pprox(self, value):
-        """setter of Pprox"""
-        check_var("Pprox", value, "float")
-        self._Pprox = value
-
-    Pprox = property(
-        fget=_get_Pprox,
-        fset=_set_Pprox,
-        doc=u"""Stator core losses [W]
-
-        :Type: float
-        """,
-    )
-
-    def _get_Pjoule(self):
-        """getter of Pjoule"""
-        return self._Pjoule
-
-    def _set_Pjoule(self, value):
-        """setter of Pjoule"""
-        check_var("Pjoule", value, "float")
-        self._Pjoule = value
-
-    Pjoule = property(
-        fget=_get_Pjoule,
-        fset=_set_Pjoule,
-        doc=u"""Stator core losses [W]
-
-        :Type: float
-        """,
-    )
-
-    def _get_coeff_dict(self):
-        """getter of coeff_dict"""
-        return self._coeff_dict
-
-    def _set_coeff_dict(self, value):
-        """setter of coeff_dict"""
-        if type(value) is int and value == -1:
-            value = dict()
-        check_var("coeff_dict", value, "dict")
-        self._coeff_dict = value
-
-    coeff_dict = property(
-        fget=_get_coeff_dict,
-        fset=_set_coeff_dict,
-        doc=u"""Dict containing coefficients to rebuild loss polynom function of frequency
-
-        :Type: dict
-        """,
->>>>>>> 4c3e9075
-    )
+# -*- coding: utf-8 -*-
+# File generated according to Generator/ClassesRef/Output/OutLoss.csv
+# WARNING! All changes made in this file will be lost!
+"""Method code available at https://github.com/Eomys/pyleecan/tree/master/pyleecan/Methods/Output/OutLoss
+"""
+
+from os import linesep
+from sys import getsizeof
+from logging import getLogger
+from ._check import check_var, raise_
+from ..Functions.get_logger import get_logger
+from ..Functions.save import save
+from ..Functions.copy import copy
+from ..Functions.load import load_init_dict
+from ..Functions.Load.import_class import import_class
+from ._frozen import FrozenClass
+
+# Import all class method
+# Try/catch to remove unnecessary dependencies in unused method
+try:
+    from ..Methods.Output.OutLoss.get_loss import get_loss
+except ImportError as error:
+    get_loss = error
+
+try:
+    from ..Methods.Output.OutLoss.get_loss_density_ag import get_loss_density_ag
+except ImportError as error:
+    get_loss_density_ag = error
+
+try:
+    from ..Methods.Output.OutLoss.get_loss_dist import get_loss_dist
+except ImportError as error:
+    get_loss_dist = error
+
+try:
+    from ..Methods.Output.OutLoss.get_loss_overall import get_loss_overall
+except ImportError as error:
+    get_loss_overall = error
+
+try:
+    from ..Methods.Output.OutLoss.store import store
+except ImportError as error:
+    store = error
+
+
+from numpy import isnan
+from ._check import InitUnKnowClassError
+
+
+class OutLoss(FrozenClass):
+    """Gather the loss module outputs"""
+
+    VERSION = 1
+
+    # Check ImportError to remove unnecessary dependencies in unused method
+    # cf Methods.Output.OutLoss.get_loss
+    if isinstance(get_loss, ImportError):
+        get_loss = property(
+            fget=lambda x: raise_(
+                ImportError("Can't use OutLoss method get_loss: " + str(get_loss))
+            )
+        )
+    else:
+        get_loss = get_loss
+    # cf Methods.Output.OutLoss.get_loss_density_ag
+    if isinstance(get_loss_density_ag, ImportError):
+        get_loss_density_ag = property(
+            fget=lambda x: raise_(
+                ImportError(
+                    "Can't use OutLoss method get_loss_density_ag: "
+                    + str(get_loss_density_ag)
+                )
+            )
+        )
+    else:
+        get_loss_density_ag = get_loss_density_ag
+    # cf Methods.Output.OutLoss.get_loss_dist
+    if isinstance(get_loss_dist, ImportError):
+        get_loss_dist = property(
+            fget=lambda x: raise_(
+                ImportError(
+                    "Can't use OutLoss method get_loss_dist: " + str(get_loss_dist)
+                )
+            )
+        )
+    else:
+        get_loss_dist = get_loss_dist
+    # cf Methods.Output.OutLoss.get_loss_overall
+    if isinstance(get_loss_overall, ImportError):
+        get_loss_overall = property(
+            fget=lambda x: raise_(
+                ImportError(
+                    "Can't use OutLoss method get_loss_overall: "
+                    + str(get_loss_overall)
+                )
+            )
+        )
+    else:
+        get_loss_overall = get_loss_overall
+    # cf Methods.Output.OutLoss.store
+    if isinstance(store, ImportError):
+        store = property(
+            fget=lambda x: raise_(
+                ImportError("Can't use OutLoss method store: " + str(store))
+            )
+        )
+    else:
+        store = store
+    # save and copy methods are available in all object
+    save = save
+    copy = copy
+    # get_logger method is available in all object
+    get_logger = get_logger
+
+    def __init__(
+        self,
+        axes_dict=None,
+        loss_list=-1,
+        logger_name="Pyleecan.Loss",
+        init_dict=None,
+        init_str=None,
+    ):
+        """Constructor of the class. Can be use in three ways :
+        - __init__ (arg1 = 1, arg3 = 5) every parameters have name and default values
+            for pyleecan type, -1 will call the default constructor
+        - __init__ (init_dict = d) d must be a dictionary with property names as keys
+        - __init__ (init_str = s) s must be a string
+        s is the file path to load
+
+        ndarray or list can be given for Vector and Matrix
+        object or dict can be given for pyleecan Object"""
+
+        if init_str is not None:  # Load from a file
+            init_dict = load_init_dict(init_str)[1]
+        if init_dict is not None:  # Initialisation by dict
+            assert type(init_dict) is dict
+            # Overwrite default value with init_dict content
+            if "axes_dict" in list(init_dict.keys()):
+                axes_dict = init_dict["axes_dict"]
+            if "loss_list" in list(init_dict.keys()):
+                loss_list = init_dict["loss_list"]
+            if "logger_name" in list(init_dict.keys()):
+                logger_name = init_dict["logger_name"]
+        # Set the properties (value check and convertion are done in setter)
+        self.parent = None
+        self.axes_dict = axes_dict
+        self.loss_list = loss_list
+        self.logger_name = logger_name
+
+        # The class is frozen, for now it's impossible to add new properties
+        self._freeze()
+
+    def __str__(self):
+        """Convert this object in a readeable string (for print)"""
+
+        OutLoss_str = ""
+        if self.parent is None:
+            OutLoss_str += "parent = None " + linesep
+        else:
+            OutLoss_str += "parent = " + str(type(self.parent)) + " object" + linesep
+        OutLoss_str += "axes_dict = " + str(self.axes_dict) + linesep + linesep
+        if len(self.loss_list) == 0:
+            OutLoss_str += "loss_list = []" + linesep
+        for ii in range(len(self.loss_list)):
+            tmp = (
+                self.loss_list[ii].__str__().replace(linesep, linesep + "\t") + linesep
+            )
+            OutLoss_str += "loss_list[" + str(ii) + "] =" + tmp + linesep + linesep
+        OutLoss_str += 'logger_name = "' + str(self.logger_name) + '"' + linesep
+        return OutLoss_str
+
+    def __eq__(self, other):
+        """Compare two objects (skip parent)"""
+
+        if type(other) != type(self):
+            return False
+        if other.axes_dict != self.axes_dict:
+            return False
+        if other.loss_list != self.loss_list:
+            return False
+        if other.logger_name != self.logger_name:
+            return False
+        return True
+
+    def compare(self, other, name="self", ignore_list=None, is_add_value=False):
+        """Compare two objects and return list of differences"""
+
+        if ignore_list is None:
+            ignore_list = list()
+        if type(other) != type(self):
+            return ["type(" + name + ")"]
+        diff_list = list()
+        if (other.axes_dict is None and self.axes_dict is not None) or (
+            other.axes_dict is not None and self.axes_dict is None
+        ):
+            diff_list.append(name + ".axes_dict None mismatch")
+        elif self.axes_dict is None:
+            pass
+        elif len(other.axes_dict) != len(self.axes_dict):
+            diff_list.append("len(" + name + "axes_dict)")
+        else:
+            for key in self.axes_dict:
+                diff_list.extend(
+                    self.axes_dict[key].compare(
+                        other.axes_dict[key],
+                        name=name + ".axes_dict[" + str(key) + "]",
+                        ignore_list=ignore_list,
+                        is_add_value=is_add_value,
+                    )
+                )
+        if (other.loss_list is None and self.loss_list is not None) or (
+            other.loss_list is not None and self.loss_list is None
+        ):
+            diff_list.append(name + ".loss_list None mismatch")
+        elif self.loss_list is None:
+            pass
+        elif len(other.loss_list) != len(self.loss_list):
+            diff_list.append("len(" + name + ".loss_list)")
+        else:
+            for ii in range(len(other.loss_list)):
+                diff_list.extend(
+                    self.loss_list[ii].compare(
+                        other.loss_list[ii],
+                        name=name + ".loss_list[" + str(ii) + "]",
+                        ignore_list=ignore_list,
+                        is_add_value=is_add_value,
+                    )
+                )
+        if other._logger_name != self._logger_name:
+            if is_add_value:
+                val_str = (
+                    " (self="
+                    + str(self._logger_name)
+                    + ", other="
+                    + str(other._logger_name)
+                    + ")"
+                )
+                diff_list.append(name + ".logger_name" + val_str)
+            else:
+                diff_list.append(name + ".logger_name")
+        # Filter ignore differences
+        diff_list = list(filter(lambda x: x not in ignore_list, diff_list))
+        return diff_list
+
+    def __sizeof__(self):
+        """Return the size in memory of the object (including all subobject)"""
+
+        S = 0  # Full size of the object
+        if self.axes_dict is not None:
+            for key, value in self.axes_dict.items():
+                S += getsizeof(value) + getsizeof(key)
+        if self.loss_list is not None:
+            for value in self.loss_list:
+                S += getsizeof(value)
+        S += getsizeof(self.logger_name)
+        return S
+
+    def as_dict(self, type_handle_ndarray=0, keep_function=False, **kwargs):
+        """
+        Convert this object in a json serializable dict (can be use in __init__).
+        type_handle_ndarray: int
+            How to handle ndarray (0: tolist, 1: copy, 2: nothing)
+        keep_function : bool
+            True to keep the function object, else return str
+        Optional keyword input parameter is for internal use only
+        and may prevent json serializability.
+        """
+
+        OutLoss_dict = dict()
+        if self.axes_dict is None:
+            OutLoss_dict["axes_dict"] = None
+        else:
+            OutLoss_dict["axes_dict"] = dict()
+            for key, obj in self.axes_dict.items():
+                if obj is not None:
+                    OutLoss_dict["axes_dict"][key] = obj.as_dict(
+                        type_handle_ndarray=type_handle_ndarray,
+                        keep_function=keep_function,
+                        **kwargs
+                    )
+                else:
+                    OutLoss_dict["axes_dict"][key] = None
+        if self.loss_list is None:
+            OutLoss_dict["loss_list"] = None
+        else:
+            OutLoss_dict["loss_list"] = list()
+            for obj in self.loss_list:
+                if obj is not None:
+                    OutLoss_dict["loss_list"].append(
+                        obj.as_dict(
+                            type_handle_ndarray=type_handle_ndarray,
+                            keep_function=keep_function,
+                            **kwargs
+                        )
+                    )
+                else:
+                    OutLoss_dict["loss_list"].append(None)
+        OutLoss_dict["logger_name"] = self.logger_name
+        # The class name is added to the dict for deserialisation purpose
+        OutLoss_dict["__class__"] = "OutLoss"
+        return OutLoss_dict
+
+    def _set_None(self):
+        """Set all the properties to None (except pyleecan object)"""
+
+        self.axes_dict = None
+        self.loss_list = None
+        self.logger_name = None
+
+    def _get_axes_dict(self):
+        """getter of axes_dict"""
+        if self._axes_dict is not None:
+            for key, obj in self._axes_dict.items():
+                if obj is not None:
+                    obj.parent = self
+        return self._axes_dict
+
+    def _set_axes_dict(self, value):
+        """setter of axes_dict"""
+        if type(value) is dict:
+            for key, obj in value.items():
+                if isinstance(obj, str):  # Load from file
+                    try:
+                        obj = load_init_dict(obj)[1]
+                    except Exception as e:
+                        self.get_logger().error(
+                            "Error while loading " + obj + ", setting None instead"
+                        )
+                        obj = None
+                        value[key] = None
+                if type(obj) is dict:
+                    class_obj = import_class(
+                        "SciDataTool.Classes", obj.get("__class__"), "axes_dict"
+                    )
+                    value[key] = class_obj(init_dict=obj)
+        if type(value) is int and value == -1:
+            value = dict()
+        check_var("axes_dict", value, "{Data}")
+        self._axes_dict = value
+
+    axes_dict = property(
+        fget=_get_axes_dict,
+        fset=_set_axes_dict,
+        doc=u"""Dict containing axes data used for Magnetics
+
+        :Type: {SciDataTool.Classes.DataND.Data}
+        """,
+    )
+
+    def _get_loss_list(self):
+        """getter of loss_list"""
+        if self._loss_list is not None:
+            for obj in self._loss_list:
+                if obj is not None:
+                    obj.parent = self
+        return self._loss_list
+
+    def _set_loss_list(self, value):
+        """setter of loss_list"""
+        if type(value) is list:
+            for ii, obj in enumerate(value):
+                if isinstance(obj, str):  # Load from file
+                    try:
+                        obj = load_init_dict(obj)[1]
+                    except Exception as e:
+                        self.get_logger().error(
+                            "Error while loading " + obj + ", setting None instead"
+                        )
+                        obj = None
+                        value[ii] = None
+                if type(obj) is dict:
+                    class_obj = import_class(
+                        "pyleecan.Classes", obj.get("__class__"), "loss_list"
+                    )
+                    value[ii] = class_obj(init_dict=obj)
+                if value[ii] is not None:
+                    value[ii].parent = self
+        if value == -1:
+            value = list()
+        check_var("loss_list", value, "[OutLossModel]")
+        self._loss_list = value
+
+    loss_list = property(
+        fget=_get_loss_list,
+        fset=_set_loss_list,
+        doc=u"""Lit containing OutLossModel obects for each type of loss
+
+        :Type: [OutLossModel]
+        """,
+    )
+
+    def _get_logger_name(self):
+        """getter of logger_name"""
+        return self._logger_name
+
+    def _set_logger_name(self, value):
+        """setter of logger_name"""
+        check_var("logger_name", value, "str")
+        self._logger_name = value
+
+    logger_name = property(
+        fget=_get_logger_name,
+        fset=_set_logger_name,
+        doc=u"""Name of the logger to use [-]
+
+        :Type: str
+        """,
+    )