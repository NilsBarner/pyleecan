# -*- coding: utf-8 -*-
# File generated according to Generator/ClassesRef/Converter/ConvertMC.csv
# WARNING! All changes made in this file will be lost!
"""Method code available at https://github.com/Eomys/pyleecan/tree/master/pyleecan/Methods/Converter/ConvertMC
"""

from os import linesep
from sys import getsizeof
from logging import getLogger
from ._check import check_var, raise_
from ..Functions.get_logger import get_logger
from ..Functions.save import save
from ..Functions.load import load_init_dict
from ..Functions.Load.import_class import import_class
from copy import deepcopy
from .Convert import Convert

# Import all class method
# Try/catch to remove unnecessary dependencies in unused method
try:
    from ..Methods.Converter.ConvertMC.convert_to_P.convert_other_to_dict import (
        convert_other_to_dict,
    )
except ImportError as error:
    convert_other_to_dict = error

try:
    from ..Methods.Converter.ConvertMC.convert_to_P.convert_slot_to_P import (
        convert_slot_to_P,
    )
except ImportError as error:
    convert_slot_to_P = error

try:
    from ..Methods.Converter.ConvertMC.convert_to_P.convert_slot_rotor_to_P import (
        convert_slot_rotor_to_P,
    )
except ImportError as error:
    convert_slot_rotor_to_P = error

try:
    from ..Methods.Converter.ConvertMC.convert_to_P.convert_machine_to_P import (
        convert_machine_to_P,
    )
except ImportError as error:
    convert_machine_to_P = error

try:
    from ..Methods.Converter.ConvertMC.convert_to_P.convert_magnet_to_P import (
        convert_magnet_to_P,
    )
except ImportError as error:
    convert_magnet_to_P = error

try:
    from ..Methods.Converter.ConvertMC.convert_to_P.convert_hole_to_P import (
        convert_hole_to_P,
    )
except ImportError as error:
    convert_hole_to_P = error

try:
    from ..Methods.Converter.ConvertMC.convert_to_P.convert_pole_to_P import (
        convert_pole_to_P,
    )
except ImportError as error:
    convert_pole_to_P = error

try:
    from ..Methods.Converter.ConvertMC.convert_to_P.convert_duct_to_P import (
        convert_duct_to_P,
    )
except ImportError as error:
    convert_duct_to_P = error

try:
    from ..Methods.Converter.ConvertMC.convert_to_P.convert_notch_to_P import (
        convert_notch_to_P,
    )
except ImportError as error:
    convert_notch_to_P = error

try:
    from ..Methods.Converter.ConvertMC.convert_to_other.convert_slot_rotor_to_other import (
        convert_slot_rotor_to_other,
    )
except ImportError as error:
    convert_slot_rotor_to_other = error

try:
    from ..Methods.Converter.ConvertMC.convert_to_other.init_other_unit import (
        init_other_unit,
    )
except ImportError as error:
    init_other_unit = error

try:
    from ..Methods.Converter.ConvertMC.convert_to_other.convert_slot_to_other import (
        convert_slot_to_other,
    )
except ImportError as error:
    convert_slot_to_other = error

try:
    from ..Methods.Converter.ConvertMC.convert_to_other.convert_machine_to_other import (
        convert_machine_to_other,
    )
except ImportError as error:
    convert_machine_to_other = error

try:
    from ..Methods.Converter.ConvertMC.convert_to_other.convert_magnet_to_other import (
        convert_magnet_to_other,
    )
except ImportError as error:
    convert_magnet_to_other = error

try:
    from ..Methods.Converter.ConvertMC.convert_to_other.convert_hole_to_other import (
        convert_hole_to_other,
    )
except ImportError as error:
    convert_hole_to_other = error

try:
<<<<<<< HEAD
    from ..Methods.Converter.ConvertMC.convert_to_MC.convert_pole_to_MC import (
        convert_pole_to_MC,
    )
except ImportError as error:
    convert_pole_to_MC = error

try:
    from ..Methods.Converter.ConvertMC.convert_to_MC.convert_duct_to_MC import (
        convert_duct_to_MC,
=======
    from ..Methods.Converter.ConvertMC.convert_to_other.convert_duct_to_other import (
        convert_duct_to_other,
>>>>>>> c04fd421
    )
except ImportError as error:
    convert_duct_to_other = error

try:
    from ..Methods.Converter.ConvertMC.convert_to_other.convert_notch_to_other import (
        convert_notch_to_other,
    )
except ImportError as error:
    convert_notch_to_other = error

try:
    from ..Methods.Converter.ConvertMC.Rules.add_rule_machine_dimension import (
        add_rule_machine_dimension,
    )
except ImportError as error:
    add_rule_machine_dimension = error

try:
    from ..Methods.Converter.ConvertMC.Rules.add_rule_machine_dimension_surface_magnet import (
        add_rule_machine_dimension_surface_magnet,
    )
except ImportError as error:
    add_rule_machine_dimension_surface_magnet = error

try:
    from ..Methods.Converter.ConvertMC.Rules.add_rule_machine_type import (
        add_rule_machine_type,
    )
except ImportError as error:
    add_rule_machine_type = error

try:
    from ..Methods.Converter.ConvertMC.Rules.Slot.add_rule_slotW11 import (
        add_rule_slotW11,
    )
except ImportError as error:
    add_rule_slotW11 = error

try:
    from ..Methods.Converter.ConvertMC.Rules.Slot.add_rule_slotW29 import (
        add_rule_slotW29,
    )
except ImportError as error:
    add_rule_slotW29 = error

try:
    from ..Methods.Converter.ConvertMC.Rules.Slot.add_rule_slotW21 import (
        add_rule_slotW21,
    )
except ImportError as error:
    add_rule_slotW21 = error

try:
    from ..Methods.Converter.ConvertMC.Rules.Slot.add_rule_slotW14 import (
        add_rule_slotW14,
    )
except ImportError as error:
    add_rule_slotW14 = error

try:
    from ..Methods.Converter.ConvertMC.Rules.Slot.add_rule_slotW23 import (
        add_rule_slotW23,
    )
except ImportError as error:
    add_rule_slotW23 = error

try:
    from ..Methods.Converter.ConvertMC.Rules.Slot.rotor.add_rule_rotor_slotW30 import (
        add_rule_rotor_slotW30,
    )
except ImportError as error:
    add_rule_rotor_slotW30 = error

try:
    from ..Methods.Converter.ConvertMC.Rules.Slot.rotor.add_rule_rotor_slotW23 import (
        add_rule_rotor_slotW23,
    )
except ImportError as error:
    add_rule_rotor_slotW23 = error

try:
    from ..Methods.Converter.ConvertMC.Rules.Slot.rotor.add_rule_rotor_slotW11 import (
        add_rule_rotor_slotW11,
    )
except ImportError as error:
    add_rule_rotor_slotW11 = error

try:
    from ..Methods.Converter.ConvertMC.Rules.Slot.rotor.add_rule_rotor_slotW26 import (
        add_rule_rotor_slotW26,
    )
except ImportError as error:
    add_rule_rotor_slotW26 = error

try:
    from ..Methods.Converter.ConvertMC.Rules.Lamination.add_rule_ventilationCirc import (
        add_rule_ventilationCirc,
    )
except ImportError as error:
    add_rule_ventilationCirc = error

try:
    from ..Methods.Converter.ConvertMC.Rules.Lamination.add_rule_ventilationPolar import (
        add_rule_ventilationPolar,
    )
except ImportError as error:
    add_rule_ventilationPolar = error

try:
    from ..Methods.Converter.ConvertMC.Rules.Lamination.add_rule_ventilationTrap import (
        add_rule_ventilationTrap,
    )
except ImportError as error:
    add_rule_ventilationTrap = error

try:
    from ..Methods.Converter.ConvertMC.Rules.Lamination.add_rule_notch_slotM19 import (
        add_rule_notch_slotM19,
    )
except ImportError as error:
    add_rule_notch_slotM19 = error

try:
    from ..Methods.Converter.ConvertMC.Rules.Rotor_Magnet.add_rule_slotM14 import (
        add_rule_slotM14,
    )
except ImportError as error:
    add_rule_slotM14 = error

try:
    from ..Methods.Converter.ConvertMC.Rules.Rotor_Magnet.add_rule_slotM13 import (
        add_rule_slotM13,
    )
except ImportError as error:
    add_rule_slotM13 = error

try:
    from ..Methods.Converter.ConvertMC.Rules.Rotor_Magnet.add_rule_slotM16 import (
        add_rule_slotM16,
    )
except ImportError as error:
    add_rule_slotM16 = error

try:
    from ..Methods.Converter.ConvertMC.Rules.Rotor_Magnet.add_rule_slotM11 import (
        add_rule_slotM11,
    )
except ImportError as error:
    add_rule_slotM11 = error

try:
    from ..Methods.Converter.ConvertMC.Rules.Rotor_Magnet.add_rule_slotM15 import (
        add_rule_slotM15,
    )
except ImportError as error:
    add_rule_slotM15 = error

try:
    from ..Methods.Converter.ConvertMC.Rules.Rotor_Magnet.add_rule_slotM12 import (
        add_rule_slotM12,
    )
except ImportError as error:
    add_rule_slotM12 = error

try:
    from ..Methods.Converter.ConvertMC.select_SIPMSM_machine_dimension import (
        select_SIPMSM_machine_dimension,
    )
except ImportError as error:
    select_SIPMSM_machine_dimension = error

try:
    from ..Methods.Converter.ConvertMC.Rules.Hole.add_rule_holeM61 import (
        add_rule_holeM61,
    )
except ImportError as error:
    add_rule_holeM61 = error

try:
    from ..Methods.Converter.ConvertMC.Rules.Hole.add_rule_holeM57 import (
        add_rule_holeM57,
    )
except ImportError as error:
    add_rule_holeM57 = error

try:
    from ..Methods.Converter.ConvertMC.Rules.Hole.add_rule_holeM60 import (
        add_rule_holeM60,
    )
except ImportError as error:
    add_rule_holeM60 = error

try:
    from ..Methods.Converter.ConvertMC.Rules.Hole.add_rule_holeM63 import (
        add_rule_holeM63,
    )
except ImportError as error:
    add_rule_holeM63 = error

try:
    from ..Methods.Converter.ConvertMC.Rules.Hole.add_rule_holeM52 import (
        add_rule_holeM52,
    )
except ImportError as error:
    add_rule_holeM52 = error

try:
    from ..Methods.Converter.ConvertMC.Rules.Hole.add_rule_holeM62 import (
        add_rule_holeM62,
    )
except ImportError as error:
    add_rule_holeM62 = error

try:
    from ..Methods.Converter.ConvertMC.Rules.Pole.add_rule_parallel_tooth_slotW63 import (
        add_rule_parallel_tooth_slotW63,
    )
except ImportError as error:
    add_rule_parallel_tooth_slotW63 = error

try:
    from ..Methods.Converter.ConvertMC.Rules.Pole.add_rule_salient_pole_slotW62 import (
        add_rule_salient_pole_slotW62,
    )
except ImportError as error:
    add_rule_salient_pole_slotW62 = error

try:
    from ..Methods.Converter.ConvertMC.Rules.Pole.add_rule_parallel_slot_slotW29 import (
        add_rule_parallel_slot_slotW29,
    )
except ImportError as error:
    add_rule_parallel_slot_slotW29 = error


from numpy import isnan
from ._check import InitUnKnowClassError


class ConvertMC(Convert):
    """convertorMC abstract"""

    VERSION = 1

    # Check ImportError to remove unnecessary dependencies in unused method
    # cf Methods.Converter.ConvertMC.convert_to_P.convert_other_to_dict
    if isinstance(convert_other_to_dict, ImportError):
        convert_other_to_dict = property(
            fget=lambda x: raise_(
                ImportError(
                    "Can't use ConvertMC method convert_other_to_dict: "
                    + str(convert_other_to_dict)
                )
            )
        )
    else:
        convert_other_to_dict = convert_other_to_dict
    # cf Methods.Converter.ConvertMC.convert_to_P.convert_slot_to_P
    if isinstance(convert_slot_to_P, ImportError):
        convert_slot_to_P = property(
            fget=lambda x: raise_(
                ImportError(
                    "Can't use ConvertMC method convert_slot_to_P: "
                    + str(convert_slot_to_P)
                )
            )
        )
    else:
        convert_slot_to_P = convert_slot_to_P
    # cf Methods.Converter.ConvertMC.convert_to_P.convert_slot_rotor_to_P
    if isinstance(convert_slot_rotor_to_P, ImportError):
        convert_slot_rotor_to_P = property(
            fget=lambda x: raise_(
                ImportError(
                    "Can't use ConvertMC method convert_slot_rotor_to_P: "
                    + str(convert_slot_rotor_to_P)
                )
            )
        )
    else:
        convert_slot_rotor_to_P = convert_slot_rotor_to_P
    # cf Methods.Converter.ConvertMC.convert_to_P.convert_machine_to_P
    if isinstance(convert_machine_to_P, ImportError):
        convert_machine_to_P = property(
            fget=lambda x: raise_(
                ImportError(
                    "Can't use ConvertMC method convert_machine_to_P: "
                    + str(convert_machine_to_P)
                )
            )
        )
    else:
        convert_machine_to_P = convert_machine_to_P
    # cf Methods.Converter.ConvertMC.convert_to_P.convert_magnet_to_P
    if isinstance(convert_magnet_to_P, ImportError):
        convert_magnet_to_P = property(
            fget=lambda x: raise_(
                ImportError(
                    "Can't use ConvertMC method convert_magnet_to_P: "
                    + str(convert_magnet_to_P)
                )
            )
        )
    else:
        convert_magnet_to_P = convert_magnet_to_P
    # cf Methods.Converter.ConvertMC.convert_to_P.convert_hole_to_P
    if isinstance(convert_hole_to_P, ImportError):
        convert_hole_to_P = property(
            fget=lambda x: raise_(
                ImportError(
                    "Can't use ConvertMC method convert_hole_to_P: "
                    + str(convert_hole_to_P)
                )
            )
        )
    else:
        convert_hole_to_P = convert_hole_to_P
    # cf Methods.Converter.ConvertMC.convert_to_P.convert_pole_to_P
    if isinstance(convert_pole_to_P, ImportError):
        convert_pole_to_P = property(
            fget=lambda x: raise_(
                ImportError(
                    "Can't use ConvertMC method convert_pole_to_P: "
                    + str(convert_pole_to_P)
                )
            )
        )
    else:
        convert_pole_to_P = convert_pole_to_P
    # cf Methods.Converter.ConvertMC.convert_to_P.convert_duct_to_P
    if isinstance(convert_duct_to_P, ImportError):
        convert_duct_to_P = property(
            fget=lambda x: raise_(
                ImportError(
                    "Can't use ConvertMC method convert_duct_to_P: "
                    + str(convert_duct_to_P)
                )
            )
        )
    else:
        convert_duct_to_P = convert_duct_to_P
    # cf Methods.Converter.ConvertMC.convert_to_P.convert_notch_to_P
    if isinstance(convert_notch_to_P, ImportError):
        convert_notch_to_P = property(
            fget=lambda x: raise_(
                ImportError(
                    "Can't use ConvertMC method convert_notch_to_P: "
                    + str(convert_notch_to_P)
                )
            )
        )
    else:
        convert_notch_to_P = convert_notch_to_P
    # cf Methods.Converter.ConvertMC.convert_to_other.convert_slot_rotor_to_other
    if isinstance(convert_slot_rotor_to_other, ImportError):
        convert_slot_rotor_to_other = property(
            fget=lambda x: raise_(
                ImportError(
                    "Can't use ConvertMC method convert_slot_rotor_to_other: "
                    + str(convert_slot_rotor_to_other)
                )
            )
        )
    else:
        convert_slot_rotor_to_other = convert_slot_rotor_to_other
    # cf Methods.Converter.ConvertMC.convert_to_other.init_other_unit
    if isinstance(init_other_unit, ImportError):
        init_other_unit = property(
            fget=lambda x: raise_(
                ImportError(
                    "Can't use ConvertMC method init_other_unit: "
                    + str(init_other_unit)
                )
            )
        )
    else:
        init_other_unit = init_other_unit
    # cf Methods.Converter.ConvertMC.convert_to_other.convert_slot_to_other
    if isinstance(convert_slot_to_other, ImportError):
        convert_slot_to_other = property(
            fget=lambda x: raise_(
                ImportError(
                    "Can't use ConvertMC method convert_slot_to_other: "
                    + str(convert_slot_to_other)
                )
            )
        )
    else:
        convert_slot_to_other = convert_slot_to_other
    # cf Methods.Converter.ConvertMC.convert_to_other.convert_machine_to_other
    if isinstance(convert_machine_to_other, ImportError):
        convert_machine_to_other = property(
            fget=lambda x: raise_(
                ImportError(
                    "Can't use ConvertMC method convert_machine_to_other: "
                    + str(convert_machine_to_other)
                )
            )
        )
    else:
        convert_machine_to_other = convert_machine_to_other
    # cf Methods.Converter.ConvertMC.convert_to_other.convert_magnet_to_other
    if isinstance(convert_magnet_to_other, ImportError):
        convert_magnet_to_other = property(
            fget=lambda x: raise_(
                ImportError(
                    "Can't use ConvertMC method convert_magnet_to_other: "
                    + str(convert_magnet_to_other)
                )
            )
        )
    else:
        convert_magnet_to_other = convert_magnet_to_other
    # cf Methods.Converter.ConvertMC.convert_to_other.convert_hole_to_other
    if isinstance(convert_hole_to_other, ImportError):
        convert_hole_to_other = property(
            fget=lambda x: raise_(
                ImportError(
                    "Can't use ConvertMC method convert_hole_to_other: "
                    + str(convert_hole_to_other)
                )
            )
        )
    else:
<<<<<<< HEAD
        convert_hole_to_MC = convert_hole_to_MC
    # cf Methods.Converter.ConvertMC.convert_to_MC.convert_pole_to_MC
    if isinstance(convert_pole_to_MC, ImportError):
        convert_pole_to_MC = property(
            fget=lambda x: raise_(
                ImportError(
                    "Can't use ConvertMC method convert_pole_to_MC: "
                    + str(convert_pole_to_MC)
                )
            )
        )
    else:
        convert_pole_to_MC = convert_pole_to_MC
    # cf Methods.Converter.ConvertMC.convert_to_MC.convert_duct_to_MC
    if isinstance(convert_duct_to_MC, ImportError):
        convert_duct_to_MC = property(
=======
        convert_hole_to_other = convert_hole_to_other
    # cf Methods.Converter.ConvertMC.convert_to_other.convert_duct_to_other
    if isinstance(convert_duct_to_other, ImportError):
        convert_duct_to_other = property(
>>>>>>> c04fd421
            fget=lambda x: raise_(
                ImportError(
                    "Can't use ConvertMC method convert_duct_to_other: "
                    + str(convert_duct_to_other)
                )
            )
        )
    else:
        convert_duct_to_other = convert_duct_to_other
    # cf Methods.Converter.ConvertMC.convert_to_other.convert_notch_to_other
    if isinstance(convert_notch_to_other, ImportError):
        convert_notch_to_other = property(
            fget=lambda x: raise_(
                ImportError(
                    "Can't use ConvertMC method convert_notch_to_other: "
                    + str(convert_notch_to_other)
                )
            )
        )
    else:
        convert_notch_to_other = convert_notch_to_other
    # cf Methods.Converter.ConvertMC.Rules.add_rule_machine_dimension
    if isinstance(add_rule_machine_dimension, ImportError):
        add_rule_machine_dimension = property(
            fget=lambda x: raise_(
                ImportError(
                    "Can't use ConvertMC method add_rule_machine_dimension: "
                    + str(add_rule_machine_dimension)
                )
            )
        )
    else:
        add_rule_machine_dimension = add_rule_machine_dimension
    # cf Methods.Converter.ConvertMC.Rules.add_rule_machine_dimension_surface_magnet
    if isinstance(add_rule_machine_dimension_surface_magnet, ImportError):
        add_rule_machine_dimension_surface_magnet = property(
            fget=lambda x: raise_(
                ImportError(
                    "Can't use ConvertMC method add_rule_machine_dimension_surface_magnet: "
                    + str(add_rule_machine_dimension_surface_magnet)
                )
            )
        )
    else:
        add_rule_machine_dimension_surface_magnet = (
            add_rule_machine_dimension_surface_magnet
        )
    # cf Methods.Converter.ConvertMC.Rules.add_rule_machine_type
    if isinstance(add_rule_machine_type, ImportError):
        add_rule_machine_type = property(
            fget=lambda x: raise_(
                ImportError(
                    "Can't use ConvertMC method add_rule_machine_type: "
                    + str(add_rule_machine_type)
                )
            )
        )
    else:
        add_rule_machine_type = add_rule_machine_type
    # cf Methods.Converter.ConvertMC.Rules.Slot.add_rule_slotW11
    if isinstance(add_rule_slotW11, ImportError):
        add_rule_slotW11 = property(
            fget=lambda x: raise_(
                ImportError(
                    "Can't use ConvertMC method add_rule_slotW11: "
                    + str(add_rule_slotW11)
                )
            )
        )
    else:
        add_rule_slotW11 = add_rule_slotW11
    # cf Methods.Converter.ConvertMC.Rules.Slot.add_rule_slotW29
    if isinstance(add_rule_slotW29, ImportError):
        add_rule_slotW29 = property(
            fget=lambda x: raise_(
                ImportError(
                    "Can't use ConvertMC method add_rule_slotW29: "
                    + str(add_rule_slotW29)
                )
            )
        )
    else:
        add_rule_slotW29 = add_rule_slotW29
    # cf Methods.Converter.ConvertMC.Rules.Slot.add_rule_slotW21
    if isinstance(add_rule_slotW21, ImportError):
        add_rule_slotW21 = property(
            fget=lambda x: raise_(
                ImportError(
                    "Can't use ConvertMC method add_rule_slotW21: "
                    + str(add_rule_slotW21)
                )
            )
        )
    else:
        add_rule_slotW21 = add_rule_slotW21
    # cf Methods.Converter.ConvertMC.Rules.Slot.add_rule_slotW14
    if isinstance(add_rule_slotW14, ImportError):
        add_rule_slotW14 = property(
            fget=lambda x: raise_(
                ImportError(
                    "Can't use ConvertMC method add_rule_slotW14: "
                    + str(add_rule_slotW14)
                )
            )
        )
    else:
        add_rule_slotW14 = add_rule_slotW14
    # cf Methods.Converter.ConvertMC.Rules.Slot.add_rule_slotW23
    if isinstance(add_rule_slotW23, ImportError):
        add_rule_slotW23 = property(
            fget=lambda x: raise_(
                ImportError(
                    "Can't use ConvertMC method add_rule_slotW23: "
                    + str(add_rule_slotW23)
                )
            )
        )
    else:
        add_rule_slotW23 = add_rule_slotW23
    # cf Methods.Converter.ConvertMC.Rules.Slot.rotor.add_rule_rotor_slotW30
    if isinstance(add_rule_rotor_slotW30, ImportError):
        add_rule_rotor_slotW30 = property(
            fget=lambda x: raise_(
                ImportError(
                    "Can't use ConvertMC method add_rule_rotor_slotW30: "
                    + str(add_rule_rotor_slotW30)
                )
            )
        )
    else:
        add_rule_rotor_slotW30 = add_rule_rotor_slotW30
    # cf Methods.Converter.ConvertMC.Rules.Slot.rotor.add_rule_rotor_slotW23
    if isinstance(add_rule_rotor_slotW23, ImportError):
        add_rule_rotor_slotW23 = property(
            fget=lambda x: raise_(
                ImportError(
                    "Can't use ConvertMC method add_rule_rotor_slotW23: "
                    + str(add_rule_rotor_slotW23)
                )
            )
        )
    else:
        add_rule_rotor_slotW23 = add_rule_rotor_slotW23
    # cf Methods.Converter.ConvertMC.Rules.Slot.rotor.add_rule_rotor_slotW11
    if isinstance(add_rule_rotor_slotW11, ImportError):
        add_rule_rotor_slotW11 = property(
            fget=lambda x: raise_(
                ImportError(
                    "Can't use ConvertMC method add_rule_rotor_slotW11: "
                    + str(add_rule_rotor_slotW11)
                )
            )
        )
    else:
        add_rule_rotor_slotW11 = add_rule_rotor_slotW11
    # cf Methods.Converter.ConvertMC.Rules.Slot.rotor.add_rule_rotor_slotW26
    if isinstance(add_rule_rotor_slotW26, ImportError):
        add_rule_rotor_slotW26 = property(
            fget=lambda x: raise_(
                ImportError(
                    "Can't use ConvertMC method add_rule_rotor_slotW26: "
                    + str(add_rule_rotor_slotW26)
                )
            )
        )
    else:
        add_rule_rotor_slotW26 = add_rule_rotor_slotW26
    # cf Methods.Converter.ConvertMC.Rules.Lamination.add_rule_ventilationCirc
    if isinstance(add_rule_ventilationCirc, ImportError):
        add_rule_ventilationCirc = property(
            fget=lambda x: raise_(
                ImportError(
                    "Can't use ConvertMC method add_rule_ventilationCirc: "
                    + str(add_rule_ventilationCirc)
                )
            )
        )
    else:
        add_rule_ventilationCirc = add_rule_ventilationCirc
    # cf Methods.Converter.ConvertMC.Rules.Lamination.add_rule_ventilationPolar
    if isinstance(add_rule_ventilationPolar, ImportError):
        add_rule_ventilationPolar = property(
            fget=lambda x: raise_(
                ImportError(
                    "Can't use ConvertMC method add_rule_ventilationPolar: "
                    + str(add_rule_ventilationPolar)
                )
            )
        )
    else:
        add_rule_ventilationPolar = add_rule_ventilationPolar
    # cf Methods.Converter.ConvertMC.Rules.Lamination.add_rule_ventilationTrap
    if isinstance(add_rule_ventilationTrap, ImportError):
        add_rule_ventilationTrap = property(
            fget=lambda x: raise_(
                ImportError(
                    "Can't use ConvertMC method add_rule_ventilationTrap: "
                    + str(add_rule_ventilationTrap)
                )
            )
        )
    else:
        add_rule_ventilationTrap = add_rule_ventilationTrap
    # cf Methods.Converter.ConvertMC.Rules.Lamination.add_rule_notch_slotM19
    if isinstance(add_rule_notch_slotM19, ImportError):
        add_rule_notch_slotM19 = property(
            fget=lambda x: raise_(
                ImportError(
                    "Can't use ConvertMC method add_rule_notch_slotM19: "
                    + str(add_rule_notch_slotM19)
                )
            )
        )
    else:
        add_rule_notch_slotM19 = add_rule_notch_slotM19
    # cf Methods.Converter.ConvertMC.Rules.Rotor_Magnet.add_rule_slotM14
    if isinstance(add_rule_slotM14, ImportError):
        add_rule_slotM14 = property(
            fget=lambda x: raise_(
                ImportError(
                    "Can't use ConvertMC method add_rule_slotM14: "
                    + str(add_rule_slotM14)
                )
            )
        )
    else:
        add_rule_slotM14 = add_rule_slotM14
    # cf Methods.Converter.ConvertMC.Rules.Rotor_Magnet.add_rule_slotM13
    if isinstance(add_rule_slotM13, ImportError):
        add_rule_slotM13 = property(
            fget=lambda x: raise_(
                ImportError(
                    "Can't use ConvertMC method add_rule_slotM13: "
                    + str(add_rule_slotM13)
                )
            )
        )
    else:
        add_rule_slotM13 = add_rule_slotM13
    # cf Methods.Converter.ConvertMC.Rules.Rotor_Magnet.add_rule_slotM16
    if isinstance(add_rule_slotM16, ImportError):
        add_rule_slotM16 = property(
            fget=lambda x: raise_(
                ImportError(
                    "Can't use ConvertMC method add_rule_slotM16: "
                    + str(add_rule_slotM16)
                )
            )
        )
    else:
        add_rule_slotM16 = add_rule_slotM16
    # cf Methods.Converter.ConvertMC.Rules.Rotor_Magnet.add_rule_slotM11
    if isinstance(add_rule_slotM11, ImportError):
        add_rule_slotM11 = property(
            fget=lambda x: raise_(
                ImportError(
                    "Can't use ConvertMC method add_rule_slotM11: "
                    + str(add_rule_slotM11)
                )
            )
        )
    else:
        add_rule_slotM11 = add_rule_slotM11
    # cf Methods.Converter.ConvertMC.Rules.Rotor_Magnet.add_rule_slotM15
    if isinstance(add_rule_slotM15, ImportError):
        add_rule_slotM15 = property(
            fget=lambda x: raise_(
                ImportError(
                    "Can't use ConvertMC method add_rule_slotM15: "
                    + str(add_rule_slotM15)
                )
            )
        )
    else:
        add_rule_slotM15 = add_rule_slotM15
    # cf Methods.Converter.ConvertMC.Rules.Rotor_Magnet.add_rule_slotM12
    if isinstance(add_rule_slotM12, ImportError):
        add_rule_slotM12 = property(
            fget=lambda x: raise_(
                ImportError(
                    "Can't use ConvertMC method add_rule_slotM12: "
                    + str(add_rule_slotM12)
                )
            )
        )
    else:
        add_rule_slotM12 = add_rule_slotM12
    # cf Methods.Converter.ConvertMC.select_SIPMSM_machine_dimension
    if isinstance(select_SIPMSM_machine_dimension, ImportError):
        select_SIPMSM_machine_dimension = property(
            fget=lambda x: raise_(
                ImportError(
                    "Can't use ConvertMC method select_SIPMSM_machine_dimension: "
                    + str(select_SIPMSM_machine_dimension)
                )
            )
        )
    else:
        select_SIPMSM_machine_dimension = select_SIPMSM_machine_dimension
    # cf Methods.Converter.ConvertMC.Rules.Hole.add_rule_holeM61
    if isinstance(add_rule_holeM61, ImportError):
        add_rule_holeM61 = property(
            fget=lambda x: raise_(
                ImportError(
                    "Can't use ConvertMC method add_rule_holeM61: "
                    + str(add_rule_holeM61)
                )
            )
        )
    else:
        add_rule_holeM61 = add_rule_holeM61
    # cf Methods.Converter.ConvertMC.Rules.Hole.add_rule_holeM57
    if isinstance(add_rule_holeM57, ImportError):
        add_rule_holeM57 = property(
            fget=lambda x: raise_(
                ImportError(
                    "Can't use ConvertMC method add_rule_holeM57: "
                    + str(add_rule_holeM57)
                )
            )
        )
    else:
        add_rule_holeM57 = add_rule_holeM57
    # cf Methods.Converter.ConvertMC.Rules.Hole.add_rule_holeM60
    if isinstance(add_rule_holeM60, ImportError):
        add_rule_holeM60 = property(
            fget=lambda x: raise_(
                ImportError(
                    "Can't use ConvertMC method add_rule_holeM60: "
                    + str(add_rule_holeM60)
                )
            )
        )
    else:
        add_rule_holeM60 = add_rule_holeM60
    # cf Methods.Converter.ConvertMC.Rules.Hole.add_rule_holeM63
    if isinstance(add_rule_holeM63, ImportError):
        add_rule_holeM63 = property(
            fget=lambda x: raise_(
                ImportError(
                    "Can't use ConvertMC method add_rule_holeM63: "
                    + str(add_rule_holeM63)
                )
            )
        )
    else:
        add_rule_holeM63 = add_rule_holeM63
    # cf Methods.Converter.ConvertMC.Rules.Hole.add_rule_holeM52
    if isinstance(add_rule_holeM52, ImportError):
        add_rule_holeM52 = property(
            fget=lambda x: raise_(
                ImportError(
                    "Can't use ConvertMC method add_rule_holeM52: "
                    + str(add_rule_holeM52)
                )
            )
        )
    else:
        add_rule_holeM52 = add_rule_holeM52
    # cf Methods.Converter.ConvertMC.Rules.Hole.add_rule_holeM62
    if isinstance(add_rule_holeM62, ImportError):
        add_rule_holeM62 = property(
            fget=lambda x: raise_(
                ImportError(
                    "Can't use ConvertMC method add_rule_holeM62: "
                    + str(add_rule_holeM62)
                )
            )
        )
    else:
<<<<<<< HEAD
        add_rule_embedded_radial_holeM62 = add_rule_embedded_radial_holeM62
    # cf Methods.Converter.ConvertMC.Rules.Pole.add_rule_parallel_tooth_slotW63
    if isinstance(add_rule_parallel_tooth_slotW63, ImportError):
        add_rule_parallel_tooth_slotW63 = property(
            fget=lambda x: raise_(
                ImportError(
                    "Can't use ConvertMC method add_rule_parallel_tooth_slotW63: "
                    + str(add_rule_parallel_tooth_slotW63)
                )
            )
        )
    else:
        add_rule_parallel_tooth_slotW63 = add_rule_parallel_tooth_slotW63
    # cf Methods.Converter.ConvertMC.Rules.Pole.add_rule_salient_pole_slotW62
    if isinstance(add_rule_salient_pole_slotW62, ImportError):
        add_rule_salient_pole_slotW62 = property(
            fget=lambda x: raise_(
                ImportError(
                    "Can't use ConvertMC method add_rule_salient_pole_slotW62: "
                    + str(add_rule_salient_pole_slotW62)
                )
            )
        )
    else:
        add_rule_salient_pole_slotW62 = add_rule_salient_pole_slotW62
    # cf Methods.Converter.ConvertMC.Rules.Pole.add_rule_parallel_slot_slotW29
    if isinstance(add_rule_parallel_slot_slotW29, ImportError):
        add_rule_parallel_slot_slotW29 = property(
            fget=lambda x: raise_(
                ImportError(
                    "Can't use ConvertMC method add_rule_parallel_slot_slotW29: "
                    + str(add_rule_parallel_slot_slotW29)
                )
            )
        )
    else:
        add_rule_parallel_slot_slotW29 = add_rule_parallel_slot_slotW29
=======
        add_rule_holeM62 = add_rule_holeM62
>>>>>>> c04fd421
    # generic save method is available in all object
    save = save
    # get_logger method is available in all object
    get_logger = get_logger

    def __init__(
        self,
        other_unit_dict=-1,
        other_dict=-1,
        machine=None,
        rules_list=-1,
        is_P_to_other=False,
        init_dict=None,
        init_str=None,
    ):
        """Constructor of the class. Can be use in three ways :
        - __init__ (arg1 = 1, arg3 = 5) every parameters have name and default values
            for pyleecan type, -1 will call the default constructor
        - __init__ (init_dict = d) d must be a dictionary with property names as keys
        - __init__ (init_str = s) s must be a string
        s is the file path to load

        ndarray or list can be given for Vector and Matrix
        object or dict can be given for pyleecan Object"""

        if init_str is not None:  # Load from a file
            init_dict = load_init_dict(init_str)[1]
        if init_dict is not None:  # Initialisation by dict
            assert type(init_dict) is dict
            # Overwrite default value with init_dict content
            if "other_unit_dict" in list(init_dict.keys()):
                other_unit_dict = init_dict["other_unit_dict"]
            if "other_dict" in list(init_dict.keys()):
                other_dict = init_dict["other_dict"]
            if "machine" in list(init_dict.keys()):
                machine = init_dict["machine"]
            if "rules_list" in list(init_dict.keys()):
                rules_list = init_dict["rules_list"]
            if "is_P_to_other" in list(init_dict.keys()):
                is_P_to_other = init_dict["is_P_to_other"]
        # Set the properties (value check and convertion are done in setter)
        # Call Convert init
        super(ConvertMC, self).__init__(
            other_unit_dict=other_unit_dict,
            other_dict=other_dict,
            machine=machine,
            rules_list=rules_list,
            is_P_to_other=is_P_to_other,
        )
        # The class is frozen (in Convert init), for now it's impossible to
        # add new properties

    def __str__(self):
        """Convert this object in a readeable string (for print)"""

        ConvertMC_str = ""
        # Get the properties inherited from Convert
        ConvertMC_str += super(ConvertMC, self).__str__()
        return ConvertMC_str

    def __eq__(self, other):
        """Compare two objects (skip parent)"""

        if type(other) != type(self):
            return False

        # Check the properties inherited from Convert
        if not super(ConvertMC, self).__eq__(other):
            return False
        return True

    def compare(self, other, name="self", ignore_list=None, is_add_value=False):
        """Compare two objects and return list of differences"""

        if ignore_list is None:
            ignore_list = list()
        if type(other) != type(self):
            return ["type(" + name + ")"]
        diff_list = list()

        # Check the properties inherited from Convert
        diff_list.extend(
            super(ConvertMC, self).compare(
                other, name=name, ignore_list=ignore_list, is_add_value=is_add_value
            )
        )
        # Filter ignore differences
        diff_list = list(filter(lambda x: x not in ignore_list, diff_list))
        return diff_list

    def __sizeof__(self):
        """Return the size in memory of the object (including all subobject)"""

        S = 0  # Full size of the object

        # Get size of the properties inherited from Convert
        S += super(ConvertMC, self).__sizeof__()
        return S

    def as_dict(self, type_handle_ndarray=0, keep_function=False, **kwargs):
        """
        Convert this object in a json serializable dict (can be use in __init__).
        type_handle_ndarray: int
            How to handle ndarray (0: tolist, 1: copy, 2: nothing)
        keep_function : bool
            True to keep the function object, else return str
        Optional keyword input parameter is for internal use only
        and may prevent json serializability.
        """

        # Get the properties inherited from Convert
        ConvertMC_dict = super(ConvertMC, self).as_dict(
            type_handle_ndarray=type_handle_ndarray,
            keep_function=keep_function,
            **kwargs
        )
        # The class name is added to the dict for deserialisation purpose
        # Overwrite the mother class name
        ConvertMC_dict["__class__"] = "ConvertMC"
        return ConvertMC_dict

    def copy(self):
        """Creates a deepcopy of the object"""

        # Handle deepcopy of all the properties
        if self.other_unit_dict is None:
            other_unit_dict_val = None
        else:
            other_unit_dict_val = self.other_unit_dict.copy()
        if self.other_dict is None:
            other_dict_val = None
        else:
            other_dict_val = self.other_dict.copy()
        if self.machine is None:
            machine_val = None
        else:
            machine_val = self.machine.copy()
        if self.rules_list is None:
            rules_list_val = None
        else:
            rules_list_val = self.rules_list.copy()
        is_P_to_other_val = self.is_P_to_other
        # Creates new object of the same type with the copied properties
        obj_copy = type(self)(
            other_unit_dict=other_unit_dict_val,
            other_dict=other_dict_val,
            machine=machine_val,
            rules_list=rules_list_val,
            is_P_to_other=is_P_to_other_val,
        )
        return obj_copy

    def _set_None(self):
        """Set all the properties to None (except pyleecan object)"""

        # Set to None the properties inherited from Convert
        super(ConvertMC, self)._set_None()<|MERGE_RESOLUTION|>--- conflicted
+++ resolved
@@ -123,20 +123,8 @@
     convert_hole_to_other = error
 
 try:
-<<<<<<< HEAD
-    from ..Methods.Converter.ConvertMC.convert_to_MC.convert_pole_to_MC import (
-        convert_pole_to_MC,
-    )
-except ImportError as error:
-    convert_pole_to_MC = error
-
-try:
-    from ..Methods.Converter.ConvertMC.convert_to_MC.convert_duct_to_MC import (
-        convert_duct_to_MC,
-=======
     from ..Methods.Converter.ConvertMC.convert_to_other.convert_duct_to_other import (
         convert_duct_to_other,
->>>>>>> c04fd421
     )
 except ImportError as error:
     convert_duct_to_other = error
@@ -149,25 +137,32 @@
     convert_notch_to_other = error
 
 try:
+    from ..Methods.Converter.ConvertMC.convert_to_other.convert_pole_to_ohter import (
+        convert_pole_to_ohter,
+    )
+except ImportError as error:
+    convert_pole_to_ohter = error
+
+try:
+    from ..Methods.Converter.ConvertMC.Rules.add_rule_machine_dimension_surface_magnet import (
+        add_rule_machine_dimension_surface_magnet,
+    )
+except ImportError as error:
+    add_rule_machine_dimension_surface_magnet = error
+
+try:
+    from ..Methods.Converter.ConvertMC.Rules.add_rule_machine_type import (
+        add_rule_machine_type,
+    )
+except ImportError as error:
+    add_rule_machine_type = error
+
+try:
     from ..Methods.Converter.ConvertMC.Rules.add_rule_machine_dimension import (
         add_rule_machine_dimension,
     )
 except ImportError as error:
     add_rule_machine_dimension = error
-
-try:
-    from ..Methods.Converter.ConvertMC.Rules.add_rule_machine_dimension_surface_magnet import (
-        add_rule_machine_dimension_surface_magnet,
-    )
-except ImportError as error:
-    add_rule_machine_dimension_surface_magnet = error
-
-try:
-    from ..Methods.Converter.ConvertMC.Rules.add_rule_machine_type import (
-        add_rule_machine_type,
-    )
-except ImportError as error:
-    add_rule_machine_type = error
 
 try:
     from ..Methods.Converter.ConvertMC.Rules.Slot.add_rule_slotW11 import (
@@ -562,29 +557,10 @@
             )
         )
     else:
-<<<<<<< HEAD
-        convert_hole_to_MC = convert_hole_to_MC
-    # cf Methods.Converter.ConvertMC.convert_to_MC.convert_pole_to_MC
-    if isinstance(convert_pole_to_MC, ImportError):
-        convert_pole_to_MC = property(
-            fget=lambda x: raise_(
-                ImportError(
-                    "Can't use ConvertMC method convert_pole_to_MC: "
-                    + str(convert_pole_to_MC)
-                )
-            )
-        )
-    else:
-        convert_pole_to_MC = convert_pole_to_MC
-    # cf Methods.Converter.ConvertMC.convert_to_MC.convert_duct_to_MC
-    if isinstance(convert_duct_to_MC, ImportError):
-        convert_duct_to_MC = property(
-=======
         convert_hole_to_other = convert_hole_to_other
     # cf Methods.Converter.ConvertMC.convert_to_other.convert_duct_to_other
     if isinstance(convert_duct_to_other, ImportError):
         convert_duct_to_other = property(
->>>>>>> c04fd421
             fget=lambda x: raise_(
                 ImportError(
                     "Can't use ConvertMC method convert_duct_to_other: "
@@ -606,6 +582,44 @@
         )
     else:
         convert_notch_to_other = convert_notch_to_other
+    # cf Methods.Converter.ConvertMC.convert_to_other.convert_pole_to_ohter
+    if isinstance(convert_pole_to_ohter, ImportError):
+        convert_pole_to_ohter = property(
+            fget=lambda x: raise_(
+                ImportError(
+                    "Can't use ConvertMC method convert_pole_to_ohter: "
+                    + str(convert_pole_to_ohter)
+                )
+            )
+        )
+    else:
+        convert_pole_to_ohter = convert_pole_to_ohter
+    # cf Methods.Converter.ConvertMC.Rules.add_rule_machine_dimension_surface_magnet
+    if isinstance(add_rule_machine_dimension_surface_magnet, ImportError):
+        add_rule_machine_dimension_surface_magnet = property(
+            fget=lambda x: raise_(
+                ImportError(
+                    "Can't use ConvertMC method add_rule_machine_dimension_surface_magnet: "
+                    + str(add_rule_machine_dimension_surface_magnet)
+                )
+            )
+        )
+    else:
+        add_rule_machine_dimension_surface_magnet = (
+            add_rule_machine_dimension_surface_magnet
+        )
+    # cf Methods.Converter.ConvertMC.Rules.add_rule_machine_type
+    if isinstance(add_rule_machine_type, ImportError):
+        add_rule_machine_type = property(
+            fget=lambda x: raise_(
+                ImportError(
+                    "Can't use ConvertMC method add_rule_machine_type: "
+                    + str(add_rule_machine_type)
+                )
+            )
+        )
+    else:
+        add_rule_machine_type = add_rule_machine_type
     # cf Methods.Converter.ConvertMC.Rules.add_rule_machine_dimension
     if isinstance(add_rule_machine_dimension, ImportError):
         add_rule_machine_dimension = property(
@@ -618,32 +632,6 @@
         )
     else:
         add_rule_machine_dimension = add_rule_machine_dimension
-    # cf Methods.Converter.ConvertMC.Rules.add_rule_machine_dimension_surface_magnet
-    if isinstance(add_rule_machine_dimension_surface_magnet, ImportError):
-        add_rule_machine_dimension_surface_magnet = property(
-            fget=lambda x: raise_(
-                ImportError(
-                    "Can't use ConvertMC method add_rule_machine_dimension_surface_magnet: "
-                    + str(add_rule_machine_dimension_surface_magnet)
-                )
-            )
-        )
-    else:
-        add_rule_machine_dimension_surface_magnet = (
-            add_rule_machine_dimension_surface_magnet
-        )
-    # cf Methods.Converter.ConvertMC.Rules.add_rule_machine_type
-    if isinstance(add_rule_machine_type, ImportError):
-        add_rule_machine_type = property(
-            fget=lambda x: raise_(
-                ImportError(
-                    "Can't use ConvertMC method add_rule_machine_type: "
-                    + str(add_rule_machine_type)
-                )
-            )
-        )
-    else:
-        add_rule_machine_type = add_rule_machine_type
     # cf Methods.Converter.ConvertMC.Rules.Slot.add_rule_slotW11
     if isinstance(add_rule_slotW11, ImportError):
         add_rule_slotW11 = property(
@@ -955,8 +943,7 @@
             )
         )
     else:
-<<<<<<< HEAD
-        add_rule_embedded_radial_holeM62 = add_rule_embedded_radial_holeM62
+        add_rule_holeM62 = add_rule_holeM62
     # cf Methods.Converter.ConvertMC.Rules.Pole.add_rule_parallel_tooth_slotW63
     if isinstance(add_rule_parallel_tooth_slotW63, ImportError):
         add_rule_parallel_tooth_slotW63 = property(
@@ -993,9 +980,6 @@
         )
     else:
         add_rule_parallel_slot_slotW29 = add_rule_parallel_slot_slotW29
-=======
-        add_rule_holeM62 = add_rule_holeM62
->>>>>>> c04fd421
     # generic save method is available in all object
     save = save
     # get_logger method is available in all object
