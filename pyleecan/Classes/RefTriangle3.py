--- conflicted
+++ resolved
@@ -162,12 +162,8 @@
         return True
 
     def as_dict(self):
-<<<<<<< HEAD
-        """Convert this objet in a json seriable dict (can be use in __init__)
+        """Convert this object in a json seriable dict (can be use in __init__)
         """
-=======
-        """Convert this object in a json seriable dict (can be use in __init__)"""
->>>>>>> 37554b61
 
         # Get the properties inherited from RefCell
         RefTriangle3_dict = super(RefTriangle3, self).as_dict()
