--- conflicted
+++ resolved
@@ -31,11 +31,7 @@
     # get_logger method is available in all object
     get_logger = get_logger
 
-<<<<<<< HEAD
-    def __init__(self, label=None, dimension=2, init_dict=None, init_str=None):
-=======
     def __init__(self, label=None, init_dict = None, init_str = None):
->>>>>>> 3ae7f2d8
         """Constructor of the class. Can be use in three ways :
         - __init__ (arg1 = 1, arg3 = 5) every parameters have name and default values
             for Matrix, None will initialise the property with an empty Matrix
@@ -54,18 +50,14 @@
             obj = load(init_str)
             assert type(obj) is type(self)
             label = obj.label
-            dimension = obj.dimension
         if init_dict is not None:  # Initialisation by dict
             assert type(init_dict) is dict
             # Overwrite default value with init_dict content
             if "label" in list(init_dict.keys()):
                 label = init_dict["label"]
-            if "dimension" in list(init_dict.keys()):
-                dimension = init_dict["dimension"]
         # Initialisation by argument
         self.parent = None
         self.label = label
-        self.dimension = dimension
 
         # The class is frozen, for now it's impossible to add new properties
         self._freeze()
@@ -79,7 +71,6 @@
         else:
             Mesh_str += "parent = " + str(type(self.parent)) + " object" + linesep
         Mesh_str += 'label = "' + str(self.label) + '"' + linesep
-        Mesh_str += "dimension = " + str(self.dimension) + linesep
         return Mesh_str
 
     def __eq__(self, other):
@@ -89,8 +80,6 @@
             return False
         if other.label != self.label:
             return False
-        if other.dimension != self.dimension:
-            return False
         return True
 
     def as_dict(self):
@@ -99,7 +88,6 @@
 
         Mesh_dict = dict()
         Mesh_dict["label"] = self.label
-        Mesh_dict["dimension"] = self.dimension
         # The class name is added to the dict fordeserialisation purpose
         Mesh_dict["__class__"] = "Mesh"
         return Mesh_dict
@@ -108,7 +96,6 @@
         """Set all the properties to None (except pyleecan object)"""
 
         self.label = None
-        self.dimension = None
 
     def _get_label(self):
         """getter of label"""
@@ -126,24 +113,4 @@
 
         :Type: str
         """,
-    )
-
-    def _get_dimension(self):
-        """getter of dimension"""
-        return self._dimension
-
-    def _set_dimension(self, value):
-        """setter of dimension"""
-        check_var("dimension", value, "int", Vmin=1, Vmax=3)
-        self._dimension = value
-
-    dimension = property(
-        fget=_get_dimension,
-        fset=_set_dimension,
-        doc=u"""Dimension of the physical problem
-
-        :Type: int
-        :min: 1
-        :max: 3
-        """,
     )