# -*- coding: utf-8 -*-
# File generated according to Generator/ClassesRef/Machine/Conductor.csv
# WARNING! All changes made in this file will be lost!
"""Method code available at https://github.com/Eomys/pyleecan/tree/master/pyleecan/Methods/Machine/Conductor
"""

from os import linesep
from logging import getLogger
from ._check import check_var, raise_
from ..Functions.get_logger import get_logger
from ..Functions.save import save
from ..Functions.copy import copy
from ..Functions.load import load_init_dict
from ..Functions.Load.import_class import import_class
from ._frozen import FrozenClass

# Import all class method
# Try/catch to remove unnecessary dependencies in unused method
try:
    from ..Methods.Machine.Conductor.check import check
except ImportError as error:
    check = error


from ._check import InitUnKnowClassError
from .Material import Material


class Conductor(FrozenClass):
    """abstact class for conductors"""

    VERSION = 1

    # cf Methods.Machine.Conductor.check
    if isinstance(check, ImportError):
        check = property(
            fget=lambda x: raise_(
                ImportError("Can't use Conductor method check: " + str(check))
            )
        )
    else:
        check = check
    # save and copy methods are available in all object
    save = save
<<<<<<< HEAD

    # generic copy method
    def copy(self):
        """Return a copy of the class
        """
        return type(self)(init_dict=self.as_dict())

=======
    copy = copy
>>>>>>> 9efbb6f4
    # get_logger method is available in all object
    get_logger = get_logger

    def __init__(self, cond_mat=-1, ins_mat=-1, init_dict = None, init_str = None):
        """Constructor of the class. Can be use in three ways :
        - __init__ (arg1 = 1, arg3 = 5) every parameters have name and default values
            for pyleecan type, -1 will call the default constructor
        - __init__ (init_dict = d) d must be a dictionnary with property names as keys
        - __init__ (init_str = s) s must be a string
        s is the file path to load

        ndarray or list can be given for Vector and Matrix
        object or dict can be given for pyleecan Object"""

<<<<<<< HEAD
        if cond_mat == -1:
            cond_mat = Material()
        if ins_mat == -1:
            ins_mat = Material()
        if init_str is not None :  # Initialisation by str
            from ..Functions.load import load
            assert type(init_str) is str
            # load the object from a file
            obj = load(init_str)
            assert type(obj) is type(self)
            cond_mat = obj.cond_mat
            ins_mat = obj.ins_mat
=======
        if init_str is not None:  # Load from a file
            init_dict = load_init_dict(init_str)[1]
>>>>>>> 9efbb6f4
        if init_dict is not None:  # Initialisation by dict
            assert type(init_dict) is dict
            # Overwrite default value with init_dict content
            if "cond_mat" in list(init_dict.keys()):
                cond_mat = init_dict["cond_mat"]
            if "ins_mat" in list(init_dict.keys()):
                ins_mat = init_dict["ins_mat"]
        # Set the properties (value check and convertion are done in setter)
        self.parent = None
<<<<<<< HEAD
        # cond_mat can be None, a Material object or a dict
        if isinstance(cond_mat, dict):
            self.cond_mat = Material(init_dict=cond_mat)
        elif isinstance(cond_mat, str):
            from ..Functions.load import load
            self.cond_mat = load(cond_mat)
        else:
            self.cond_mat = cond_mat
        # ins_mat can be None, a Material object or a dict
        if isinstance(ins_mat, dict):
            self.ins_mat = Material(init_dict=ins_mat)
        elif isinstance(ins_mat, str):
            from ..Functions.load import load
            self.ins_mat = load(ins_mat)
        else:
            self.ins_mat = ins_mat
=======
        self.cond_mat = cond_mat
        self.ins_mat = ins_mat
>>>>>>> 9efbb6f4

        # The class is frozen, for now it's impossible to add new properties
        self._freeze()

    def __str__(self):
        """Convert this object in a readeable string (for print)"""

        Conductor_str = ""
        if self.parent is None:
            Conductor_str += "parent = None " + linesep
        else:
            Conductor_str += "parent = " + str(type(self.parent)) + " object" + linesep
        if self.cond_mat is not None:
            tmp = self.cond_mat.__str__().replace(linesep, linesep + "\t").rstrip("\t")
            Conductor_str += "cond_mat = "+ tmp
        else:
            Conductor_str += "cond_mat = None" + linesep + linesep
        if self.ins_mat is not None:
            tmp = self.ins_mat.__str__().replace(linesep, linesep + "\t").rstrip("\t")
            Conductor_str += "ins_mat = "+ tmp
        else:
            Conductor_str += "ins_mat = None" + linesep + linesep
        return Conductor_str

    def __eq__(self, other):
        """Compare two objects (skip parent)"""

        if type(other) != type(self):
            return False
        if other.cond_mat != self.cond_mat:
            return False
        if other.ins_mat != self.ins_mat:
            return False
        return True

    def as_dict(self):
<<<<<<< HEAD
        """Convert this objet in a json seriable dict (can be use in __init__)
        """
=======
        """Convert this object in a json seriable dict (can be use in __init__)"""
>>>>>>> 9efbb6f4

        Conductor_dict = dict()
        if self.cond_mat is None:
            Conductor_dict["cond_mat"] = None
        else:
            Conductor_dict["cond_mat"] = self.cond_mat.as_dict()
        if self.ins_mat is None:
            Conductor_dict["ins_mat"] = None
        else:
            Conductor_dict["ins_mat"] = self.ins_mat.as_dict()
        # The class name is added to the dict fordeserialisation purpose
        Conductor_dict["__class__"] = "Conductor"
        return Conductor_dict

    def _set_None(self):
        """Set all the properties to None (except pyleecan object)"""

        if self.cond_mat is not None:
            self.cond_mat._set_None()
        if self.ins_mat is not None:
            self.ins_mat._set_None()

    def _get_cond_mat(self):
        """getter of cond_mat"""
        return self._cond_mat

    def _set_cond_mat(self, value):
        """setter of cond_mat"""
        if isinstance(value, str):  # Load from file
            value = load_init_dict(value)[1]
        if isinstance(value, dict) and "__class__" in value:
            class_obj = import_class(
                "pyleecan.Classes", value.get("__class__"), "cond_mat"
            )
            value = class_obj(init_dict=value)
        elif type(value) is int and value == -1:  # Default constructor
            value = Material()
        check_var("cond_mat", value, "Material")
        self._cond_mat = value

        if self._cond_mat is not None:
            self._cond_mat.parent = self
    cond_mat = property(
        fget=_get_cond_mat,
        fset=_set_cond_mat,
        doc=u"""Material of the conductor

        :Type: Material
        """,
    )

    def _get_ins_mat(self):
        """getter of ins_mat"""
        return self._ins_mat

    def _set_ins_mat(self, value):
        """setter of ins_mat"""
        if isinstance(value, str):  # Load from file
            value = load_init_dict(value)[1]
        if isinstance(value, dict) and "__class__" in value:
            class_obj = import_class(
                "pyleecan.Classes", value.get("__class__"), "ins_mat"
            )
            value = class_obj(init_dict=value)
        elif type(value) is int and value == -1:  # Default constructor
            value = Material()
        check_var("ins_mat", value, "Material")
        self._ins_mat = value

        if self._ins_mat is not None:
            self._ins_mat.parent = self
    ins_mat = property(
        fget=_get_ins_mat,
        fset=_set_ins_mat,
        doc=u"""Material of the insulation

        :Type: Material
        """,
    )<|MERGE_RESOLUTION|>--- conflicted
+++ resolved
@@ -42,21 +42,11 @@
         check = check
     # save and copy methods are available in all object
     save = save
-<<<<<<< HEAD
-
-    # generic copy method
-    def copy(self):
-        """Return a copy of the class
-        """
-        return type(self)(init_dict=self.as_dict())
-
-=======
     copy = copy
->>>>>>> 9efbb6f4
     # get_logger method is available in all object
     get_logger = get_logger
 
-    def __init__(self, cond_mat=-1, ins_mat=-1, init_dict = None, init_str = None):
+    def __init__(self, cond_mat=-1, ins_mat=-1, init_dict=None, init_str=None):
         """Constructor of the class. Can be use in three ways :
         - __init__ (arg1 = 1, arg3 = 5) every parameters have name and default values
             for pyleecan type, -1 will call the default constructor
@@ -67,23 +57,8 @@
         ndarray or list can be given for Vector and Matrix
         object or dict can be given for pyleecan Object"""
 
-<<<<<<< HEAD
-        if cond_mat == -1:
-            cond_mat = Material()
-        if ins_mat == -1:
-            ins_mat = Material()
-        if init_str is not None :  # Initialisation by str
-            from ..Functions.load import load
-            assert type(init_str) is str
-            # load the object from a file
-            obj = load(init_str)
-            assert type(obj) is type(self)
-            cond_mat = obj.cond_mat
-            ins_mat = obj.ins_mat
-=======
         if init_str is not None:  # Load from a file
             init_dict = load_init_dict(init_str)[1]
->>>>>>> 9efbb6f4
         if init_dict is not None:  # Initialisation by dict
             assert type(init_dict) is dict
             # Overwrite default value with init_dict content
@@ -93,27 +68,8 @@
                 ins_mat = init_dict["ins_mat"]
         # Set the properties (value check and convertion are done in setter)
         self.parent = None
-<<<<<<< HEAD
-        # cond_mat can be None, a Material object or a dict
-        if isinstance(cond_mat, dict):
-            self.cond_mat = Material(init_dict=cond_mat)
-        elif isinstance(cond_mat, str):
-            from ..Functions.load import load
-            self.cond_mat = load(cond_mat)
-        else:
-            self.cond_mat = cond_mat
-        # ins_mat can be None, a Material object or a dict
-        if isinstance(ins_mat, dict):
-            self.ins_mat = Material(init_dict=ins_mat)
-        elif isinstance(ins_mat, str):
-            from ..Functions.load import load
-            self.ins_mat = load(ins_mat)
-        else:
-            self.ins_mat = ins_mat
-=======
         self.cond_mat = cond_mat
         self.ins_mat = ins_mat
->>>>>>> 9efbb6f4
 
         # The class is frozen, for now it's impossible to add new properties
         self._freeze()
@@ -128,12 +84,12 @@
             Conductor_str += "parent = " + str(type(self.parent)) + " object" + linesep
         if self.cond_mat is not None:
             tmp = self.cond_mat.__str__().replace(linesep, linesep + "\t").rstrip("\t")
-            Conductor_str += "cond_mat = "+ tmp
+            Conductor_str += "cond_mat = " + tmp
         else:
             Conductor_str += "cond_mat = None" + linesep + linesep
         if self.ins_mat is not None:
             tmp = self.ins_mat.__str__().replace(linesep, linesep + "\t").rstrip("\t")
-            Conductor_str += "ins_mat = "+ tmp
+            Conductor_str += "ins_mat = " + tmp
         else:
             Conductor_str += "ins_mat = None" + linesep + linesep
         return Conductor_str
@@ -150,12 +106,7 @@
         return True
 
     def as_dict(self):
-<<<<<<< HEAD
-        """Convert this objet in a json seriable dict (can be use in __init__)
-        """
-=======
         """Convert this object in a json seriable dict (can be use in __init__)"""
->>>>>>> 9efbb6f4
 
         Conductor_dict = dict()
         if self.cond_mat is None:
@@ -198,6 +149,7 @@
 
         if self._cond_mat is not None:
             self._cond_mat.parent = self
+
     cond_mat = property(
         fget=_get_cond_mat,
         fset=_set_cond_mat,
@@ -227,6 +179,7 @@
 
         if self._ins_mat is not None:
             self._ins_mat.parent = self
+
     ins_mat = property(
         fget=_get_ins_mat,
         fset=_set_ins_mat,
