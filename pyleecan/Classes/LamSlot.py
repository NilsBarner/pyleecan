# -*- coding: utf-8 -*-
# File generated according to Generator/ClassesRef/Machine/LamSlot.csv
# WARNING! All changes made in this file will be lost!
"""Method code available at https://github.com/Eomys/pyleecan/tree/master/pyleecan/Methods/Machine/LamSlot
"""

from os import linesep
from logging import getLogger
from ._check import check_var, raise_
from ..Functions.get_logger import get_logger
from ..Functions.save import save
from ..Functions.copy import copy
from ..Functions.load import load_init_dict
from ..Functions.Load.import_class import import_class
from .Lamination import Lamination

# Import all class method
# Try/catch to remove unnecessary dependencies in unused method
try:
    from ..Methods.Machine.LamSlot.build_geometry import build_geometry
except ImportError as error:
    build_geometry = error

try:
    from ..Methods.Machine.LamSlot.check import check
except ImportError as error:
    check = error

try:
    from ..Methods.Machine.LamSlot.comp_radius_mec import comp_radius_mec
except ImportError as error:
    comp_radius_mec = error

try:
    from ..Methods.Machine.LamSlot.comp_surfaces import comp_surfaces
except ImportError as error:
    comp_surfaces = error

try:
    from ..Methods.Machine.LamSlot.get_pole_pair_number import get_pole_pair_number
except ImportError as error:
    get_pole_pair_number = error

try:
    from ..Methods.Machine.LamSlot.plot import plot
except ImportError as error:
    plot = error

try:
    from ..Methods.Machine.LamSlot.comp_height_yoke import comp_height_yoke
except ImportError as error:
    comp_height_yoke = error

try:
    from ..Methods.Machine.LamSlot.get_Zs import get_Zs
except ImportError as error:
    get_Zs = error

try:
    from ..Methods.Machine.LamSlot.get_bore_desc import get_bore_desc
except ImportError as error:
    get_bore_desc = error

try:
    from ..Methods.Machine.LamSlot.comp_radius_mid_yoke import comp_radius_mid_yoke
except ImportError as error:
    comp_radius_mid_yoke = error

try:
    from ..Methods.Machine.LamSlot.comp_sym import comp_sym
except ImportError as error:
    comp_sym = error


from ._check import InitUnKnowClassError
from .Slot import Slot
from .Material import Material
from .Hole import Hole
from .Notch import Notch


class LamSlot(Lamination):
    """Lamination with empty Slot"""

    VERSION = 1

    # Check ImportError to remove unnecessary dependencies in unused method
    # cf Methods.Machine.LamSlot.build_geometry
    if isinstance(build_geometry, ImportError):
        build_geometry = property(
            fget=lambda x: raise_(
                ImportError(
                    "Can't use LamSlot method build_geometry: " + str(build_geometry)
                )
            )
        )
    else:
        build_geometry = build_geometry
    # cf Methods.Machine.LamSlot.check
    if isinstance(check, ImportError):
        check = property(
            fget=lambda x: raise_(
                ImportError("Can't use LamSlot method check: " + str(check))
            )
        )
    else:
        check = check
    # cf Methods.Machine.LamSlot.comp_radius_mec
    if isinstance(comp_radius_mec, ImportError):
        comp_radius_mec = property(
            fget=lambda x: raise_(
                ImportError(
                    "Can't use LamSlot method comp_radius_mec: " + str(comp_radius_mec)
                )
            )
        )
    else:
        comp_radius_mec = comp_radius_mec
    # cf Methods.Machine.LamSlot.comp_surfaces
    if isinstance(comp_surfaces, ImportError):
        comp_surfaces = property(
            fget=lambda x: raise_(
                ImportError(
                    "Can't use LamSlot method comp_surfaces: " + str(comp_surfaces)
                )
            )
        )
    else:
        comp_surfaces = comp_surfaces
    # cf Methods.Machine.LamSlot.get_pole_pair_number
    if isinstance(get_pole_pair_number, ImportError):
        get_pole_pair_number = property(
            fget=lambda x: raise_(
                ImportError(
                    "Can't use LamSlot method get_pole_pair_number: "
                    + str(get_pole_pair_number)
                )
            )
        )
    else:
        get_pole_pair_number = get_pole_pair_number
    # cf Methods.Machine.LamSlot.plot
    if isinstance(plot, ImportError):
        plot = property(
            fget=lambda x: raise_(
                ImportError("Can't use LamSlot method plot: " + str(plot))
            )
        )
    else:
        plot = plot
    # cf Methods.Machine.LamSlot.comp_height_yoke
    if isinstance(comp_height_yoke, ImportError):
        comp_height_yoke = property(
            fget=lambda x: raise_(
                ImportError(
                    "Can't use LamSlot method comp_height_yoke: " + str(comp_height_yoke)
                )
            )
        )
    else:
        comp_height_yoke = comp_height_yoke
    # cf Methods.Machine.LamSlot.get_Zs
    if isinstance(get_Zs, ImportError):
        get_Zs = property(
            fget=lambda x: raise_(
                ImportError("Can't use LamSlot method get_Zs: " + str(get_Zs))
            )
        )
    else:
        get_Zs = get_Zs
    # cf Methods.Machine.LamSlot.get_bore_desc
    if isinstance(get_bore_desc, ImportError):
        get_bore_desc = property(
            fget=lambda x: raise_(
                ImportError(
                    "Can't use LamSlot method get_bore_desc: " + str(get_bore_desc)
                )
            )
        )
    else:
        get_bore_desc = get_bore_desc
    # cf Methods.Machine.LamSlot.comp_radius_mid_yoke
    if isinstance(comp_radius_mid_yoke, ImportError):
        comp_radius_mid_yoke = property(
            fget=lambda x: raise_(
                ImportError(
                    "Can't use LamSlot method comp_radius_mid_yoke: "
                    + str(comp_radius_mid_yoke)
                )
            )
        )
    else:
        comp_radius_mid_yoke = comp_radius_mid_yoke
    # cf Methods.Machine.LamSlot.comp_sym
    if isinstance(comp_sym, ImportError):
        comp_sym = property(
            fget=lambda x: raise_(
                ImportError("Can't use LamSlot method comp_sym: " + str(comp_sym))
            )
        )
    else:
        comp_sym = comp_sym
    # save and copy methods are available in all object
    save = save
<<<<<<< HEAD

    # generic copy method
    def copy(self):
        """Return a copy of the class
        """
        return type(self)(init_dict=self.as_dict())

    # get_logger method is available in all object
    get_logger = get_logger

    def __init__(self, slot=-1, L1=0.35, mat_type=-1, Nrvd=0, Wrvd=0, Kf1=0.95, is_internal=True, Rint=0, Rext=1, is_stator=True, axial_vent=list(), notch=list(), init_dict = None, init_str = None):
=======
    copy = copy
    # get_logger method is available in all object
    get_logger = get_logger

    def __init__(
        self,
        slot=-1,
        L1=0.35,
        mat_type=-1,
        Nrvd=0,
        Wrvd=0,
        Kf1=0.95,
        is_internal=True,
        Rint=0,
        Rext=1,
        is_stator=True,
        axial_vent=-1,
        notch=-1,
        init_dict=None,
        init_str=None,
    ):
>>>>>>> 9efbb6f4
        """Constructor of the class. Can be use in three ways :
        - __init__ (arg1 = 1, arg3 = 5) every parameters have name and default values
            for pyleecan type, -1 will call the default constructor
        - __init__ (init_dict = d) d must be a dictionnary with property names as keys
        - __init__ (init_str = s) s must be a string
        s is the file path to load

        ndarray or list can be given for Vector and Matrix
        object or dict can be given for pyleecan Object"""

<<<<<<< HEAD
        if slot == -1:
            slot = Slot()
        if mat_type == -1:
            mat_type = Material()
        if init_str is not None :  # Initialisation by str
            from ..Functions.load import load
            assert type(init_str) is str
            # load the object from a file
            obj = load(init_str)
            assert type(obj) is type(self)
            slot = obj.slot
            L1 = obj.L1
            mat_type = obj.mat_type
            Nrvd = obj.Nrvd
            Wrvd = obj.Wrvd
            Kf1 = obj.Kf1
            is_internal = obj.is_internal
            Rint = obj.Rint
            Rext = obj.Rext
            is_stator = obj.is_stator
            axial_vent = obj.axial_vent
            notch = obj.notch
=======
        if init_str is not None:  # Load from a file
            init_dict = load_init_dict(init_str)[1]
>>>>>>> 9efbb6f4
        if init_dict is not None:  # Initialisation by dict
            assert type(init_dict) is dict
            # Overwrite default value with init_dict content
            if "slot" in list(init_dict.keys()):
                slot = init_dict["slot"]
            if "L1" in list(init_dict.keys()):
                L1 = init_dict["L1"]
            if "mat_type" in list(init_dict.keys()):
                mat_type = init_dict["mat_type"]
            if "Nrvd" in list(init_dict.keys()):
                Nrvd = init_dict["Nrvd"]
            if "Wrvd" in list(init_dict.keys()):
                Wrvd = init_dict["Wrvd"]
            if "Kf1" in list(init_dict.keys()):
                Kf1 = init_dict["Kf1"]
            if "is_internal" in list(init_dict.keys()):
                is_internal = init_dict["is_internal"]
            if "Rint" in list(init_dict.keys()):
                Rint = init_dict["Rint"]
            if "Rext" in list(init_dict.keys()):
                Rext = init_dict["Rext"]
            if "is_stator" in list(init_dict.keys()):
                is_stator = init_dict["is_stator"]
            if "axial_vent" in list(init_dict.keys()):
                axial_vent = init_dict["axial_vent"]
            if "notch" in list(init_dict.keys()):
                notch = init_dict["notch"]
<<<<<<< HEAD
        # Initialisation by argument
        # slot can be None, a Slot object or a dict
        if isinstance(slot, dict):
            # Check that the type is correct (including daughter)
            class_name = slot.get("__class__")
            if class_name not in ['Slot', 'Slot19', 'SlotCirc', 'SlotMFlat', 'SlotMPolar', 'SlotMag', 'SlotUD', 'SlotW10', 'SlotW11', 'SlotW12', 'SlotW13', 'SlotW14', 'SlotW15', 'SlotW16', 'SlotW21', 'SlotW22', 'SlotW23', 'SlotW24', 'SlotW25', 'SlotW26', 'SlotW27', 'SlotW28', 'SlotW29', 'SlotW60', 'SlotW61', 'SlotWind']:
                raise InitUnKnowClassError(
                    "Unknow class name "
                    + class_name
                    + " in init_dict for slot"
                )
            # Dynamic import to call the correct constructor
            module = __import__("pyleecan.Classes."+class_name, fromlist=[class_name])
            class_obj = getattr(module,class_name)
            self.slot = class_obj(init_dict=slot)
        elif isinstance(slot, str):
            from ..Functions.load import load
            slot = load(slot)
            # Check that the type is correct (including daughter)
            class_name = slot.__class__.__name__
            if class_name not in ['Slot', 'Slot19', 'SlotCirc', 'SlotMFlat', 'SlotMPolar', 'SlotMag', 'SlotUD', 'SlotW10', 'SlotW11', 'SlotW12', 'SlotW13', 'SlotW14', 'SlotW15', 'SlotW16', 'SlotW21', 'SlotW22', 'SlotW23', 'SlotW24', 'SlotW25', 'SlotW26', 'SlotW27', 'SlotW28', 'SlotW29', 'SlotW60', 'SlotW61', 'SlotWind']:
                raise InitUnKnowClassError(
                    "Unknow class name "
                    + class_name
                    + " in init_dict for slot"
                )
            self.slot=slot
        else:
            self.slot = slot
=======
        # Set the properties (value check and convertion are done in setter)
        self.slot = slot
>>>>>>> 9efbb6f4
        # Call Lamination init
        super(LamSlot, self).__init__(L1=L1, mat_type=mat_type, Nrvd=Nrvd, Wrvd=Wrvd, Kf1=Kf1, is_internal=is_internal, Rint=Rint, Rext=Rext, is_stator=is_stator, axial_vent=axial_vent, notch=notch)
        # The class is frozen (in Lamination init), for now it's impossible to
        # add new properties

    def __str__(self):
        """Convert this object in a readeable string (for print)"""

        LamSlot_str = ""
        # Get the properties inherited from Lamination
        LamSlot_str += super(LamSlot, self).__str__()
        if self.slot is not None:
            tmp = self.slot.__str__().replace(linesep, linesep + "\t").rstrip("\t")
            LamSlot_str += "slot = "+ tmp
        else:
            LamSlot_str += "slot = None" + linesep + linesep
        return LamSlot_str

    def __eq__(self, other):
        """Compare two objects (skip parent)"""

        if type(other) != type(self):
            return False

        # Check the properties inherited from Lamination
        if not super(LamSlot, self).__eq__(other):
            return False
        if other.slot != self.slot:
            return False
        return True

    def as_dict(self):
<<<<<<< HEAD
        """Convert this objet in a json seriable dict (can be use in __init__)
        """
=======
        """Convert this object in a json seriable dict (can be use in __init__)"""
>>>>>>> 9efbb6f4

        # Get the properties inherited from Lamination
        LamSlot_dict = super(LamSlot, self).as_dict()
        if self.slot is None:
            LamSlot_dict["slot"] = None
        else:
            LamSlot_dict["slot"] = self.slot.as_dict()
        # The class name is added to the dict fordeserialisation purpose
        # Overwrite the mother class name
        LamSlot_dict["__class__"] = "LamSlot"
        return LamSlot_dict

    def _set_None(self):
        """Set all the properties to None (except pyleecan object)"""

        if self.slot is not None:
            self.slot._set_None()
        # Set to None the properties inherited from Lamination
        super(LamSlot, self)._set_None()

    def _get_slot(self):
        """getter of slot"""
        return self._slot

    def _set_slot(self, value):
        """setter of slot"""
        if isinstance(value, str):  # Load from file
            value = load_init_dict(value)[1]
        if isinstance(value, dict) and "__class__" in value:
            class_obj = import_class("pyleecan.Classes", value.get("__class__"), "slot")
            value = class_obj(init_dict=value)
        elif type(value) is int and value == -1:  # Default constructor
            value = Slot()
        check_var("slot", value, "Slot")
        self._slot = value

        if self._slot is not None:
            self._slot.parent = self
    slot = property(
        fget=_get_slot,
        fset=_set_slot,
        doc=u"""lamination Slot

        :Type: Slot
        """,
    )<|MERGE_RESOLUTION|>--- conflicted
+++ resolved
@@ -153,7 +153,8 @@
         comp_height_yoke = property(
             fget=lambda x: raise_(
                 ImportError(
-                    "Can't use LamSlot method comp_height_yoke: " + str(comp_height_yoke)
+                    "Can't use LamSlot method comp_height_yoke: "
+                    + str(comp_height_yoke)
                 )
             )
         )
@@ -202,19 +203,6 @@
         comp_sym = comp_sym
     # save and copy methods are available in all object
     save = save
-<<<<<<< HEAD
-
-    # generic copy method
-    def copy(self):
-        """Return a copy of the class
-        """
-        return type(self)(init_dict=self.as_dict())
-
-    # get_logger method is available in all object
-    get_logger = get_logger
-
-    def __init__(self, slot=-1, L1=0.35, mat_type=-1, Nrvd=0, Wrvd=0, Kf1=0.95, is_internal=True, Rint=0, Rext=1, is_stator=True, axial_vent=list(), notch=list(), init_dict = None, init_str = None):
-=======
     copy = copy
     # get_logger method is available in all object
     get_logger = get_logger
@@ -236,7 +224,6 @@
         init_dict=None,
         init_str=None,
     ):
->>>>>>> 9efbb6f4
         """Constructor of the class. Can be use in three ways :
         - __init__ (arg1 = 1, arg3 = 5) every parameters have name and default values
             for pyleecan type, -1 will call the default constructor
@@ -247,33 +234,8 @@
         ndarray or list can be given for Vector and Matrix
         object or dict can be given for pyleecan Object"""
 
-<<<<<<< HEAD
-        if slot == -1:
-            slot = Slot()
-        if mat_type == -1:
-            mat_type = Material()
-        if init_str is not None :  # Initialisation by str
-            from ..Functions.load import load
-            assert type(init_str) is str
-            # load the object from a file
-            obj = load(init_str)
-            assert type(obj) is type(self)
-            slot = obj.slot
-            L1 = obj.L1
-            mat_type = obj.mat_type
-            Nrvd = obj.Nrvd
-            Wrvd = obj.Wrvd
-            Kf1 = obj.Kf1
-            is_internal = obj.is_internal
-            Rint = obj.Rint
-            Rext = obj.Rext
-            is_stator = obj.is_stator
-            axial_vent = obj.axial_vent
-            notch = obj.notch
-=======
         if init_str is not None:  # Load from a file
             init_dict = load_init_dict(init_str)[1]
->>>>>>> 9efbb6f4
         if init_dict is not None:  # Initialisation by dict
             assert type(init_dict) is dict
             # Overwrite default value with init_dict content
@@ -301,42 +263,22 @@
                 axial_vent = init_dict["axial_vent"]
             if "notch" in list(init_dict.keys()):
                 notch = init_dict["notch"]
-<<<<<<< HEAD
-        # Initialisation by argument
-        # slot can be None, a Slot object or a dict
-        if isinstance(slot, dict):
-            # Check that the type is correct (including daughter)
-            class_name = slot.get("__class__")
-            if class_name not in ['Slot', 'Slot19', 'SlotCirc', 'SlotMFlat', 'SlotMPolar', 'SlotMag', 'SlotUD', 'SlotW10', 'SlotW11', 'SlotW12', 'SlotW13', 'SlotW14', 'SlotW15', 'SlotW16', 'SlotW21', 'SlotW22', 'SlotW23', 'SlotW24', 'SlotW25', 'SlotW26', 'SlotW27', 'SlotW28', 'SlotW29', 'SlotW60', 'SlotW61', 'SlotWind']:
-                raise InitUnKnowClassError(
-                    "Unknow class name "
-                    + class_name
-                    + " in init_dict for slot"
-                )
-            # Dynamic import to call the correct constructor
-            module = __import__("pyleecan.Classes."+class_name, fromlist=[class_name])
-            class_obj = getattr(module,class_name)
-            self.slot = class_obj(init_dict=slot)
-        elif isinstance(slot, str):
-            from ..Functions.load import load
-            slot = load(slot)
-            # Check that the type is correct (including daughter)
-            class_name = slot.__class__.__name__
-            if class_name not in ['Slot', 'Slot19', 'SlotCirc', 'SlotMFlat', 'SlotMPolar', 'SlotMag', 'SlotUD', 'SlotW10', 'SlotW11', 'SlotW12', 'SlotW13', 'SlotW14', 'SlotW15', 'SlotW16', 'SlotW21', 'SlotW22', 'SlotW23', 'SlotW24', 'SlotW25', 'SlotW26', 'SlotW27', 'SlotW28', 'SlotW29', 'SlotW60', 'SlotW61', 'SlotWind']:
-                raise InitUnKnowClassError(
-                    "Unknow class name "
-                    + class_name
-                    + " in init_dict for slot"
-                )
-            self.slot=slot
-        else:
-            self.slot = slot
-=======
         # Set the properties (value check and convertion are done in setter)
         self.slot = slot
->>>>>>> 9efbb6f4
         # Call Lamination init
-        super(LamSlot, self).__init__(L1=L1, mat_type=mat_type, Nrvd=Nrvd, Wrvd=Wrvd, Kf1=Kf1, is_internal=is_internal, Rint=Rint, Rext=Rext, is_stator=is_stator, axial_vent=axial_vent, notch=notch)
+        super(LamSlot, self).__init__(
+            L1=L1,
+            mat_type=mat_type,
+            Nrvd=Nrvd,
+            Wrvd=Wrvd,
+            Kf1=Kf1,
+            is_internal=is_internal,
+            Rint=Rint,
+            Rext=Rext,
+            is_stator=is_stator,
+            axial_vent=axial_vent,
+            notch=notch,
+        )
         # The class is frozen (in Lamination init), for now it's impossible to
         # add new properties
 
@@ -348,7 +290,7 @@
         LamSlot_str += super(LamSlot, self).__str__()
         if self.slot is not None:
             tmp = self.slot.__str__().replace(linesep, linesep + "\t").rstrip("\t")
-            LamSlot_str += "slot = "+ tmp
+            LamSlot_str += "slot = " + tmp
         else:
             LamSlot_str += "slot = None" + linesep + linesep
         return LamSlot_str
@@ -367,12 +309,7 @@
         return True
 
     def as_dict(self):
-<<<<<<< HEAD
-        """Convert this objet in a json seriable dict (can be use in __init__)
-        """
-=======
         """Convert this object in a json seriable dict (can be use in __init__)"""
->>>>>>> 9efbb6f4
 
         # Get the properties inherited from Lamination
         LamSlot_dict = super(LamSlot, self).as_dict()
@@ -411,6 +348,7 @@
 
         if self._slot is not None:
             self._slot.parent = self
+
     slot = property(
         fget=_get_slot,
         fset=_set_slot,
