--- conflicted
+++ resolved
@@ -207,16 +207,7 @@
         comp_periodicity = comp_periodicity
     # save and copy methods are available in all object
     save = save
-<<<<<<< HEAD
-
-    # generic copy method
-    def copy(self):
-        """Return a copy of the class"""
-        return type(self)(init_dict=self.as_dict())
-
-=======
     copy = copy
->>>>>>> d5b84017
     # get_logger method is available in all object
     get_logger = get_logger
 
@@ -276,93 +267,8 @@
                 axial_vent = init_dict["axial_vent"]
             if "notch" in list(init_dict.keys()):
                 notch = init_dict["notch"]
-<<<<<<< HEAD
-        # Initialisation by argument
-        # slot can be None, a Slot object or a dict
-        if isinstance(slot, dict):
-            # Check that the type is correct (including daughter)
-            class_name = slot.get("__class__")
-            if class_name not in [
-                "Slot",
-                "Slot19",
-                "SlotCirc",
-                "SlotMFlat",
-                "SlotMPolar",
-                "SlotMag",
-                "SlotUD",
-                "SlotW10",
-                "SlotW11",
-                "SlotW12",
-                "SlotW13",
-                "SlotW14",
-                "SlotW15",
-                "SlotW16",
-                "SlotW21",
-                "SlotW22",
-                "SlotW23",
-                "SlotW24",
-                "SlotW25",
-                "SlotW26",
-                "SlotW27",
-                "SlotW28",
-                "SlotW29",
-                "SlotW60",
-                "SlotW61",
-                "SlotWLSRPM",
-                "SlotWind",
-            ]:
-                raise InitUnKnowClassError(
-                    "Unknow class name " + class_name + " in init_dict for slot"
-                )
-            # Dynamic import to call the correct constructor
-            module = __import__("pyleecan.Classes." + class_name, fromlist=[class_name])
-            class_obj = getattr(module, class_name)
-            self.slot = class_obj(init_dict=slot)
-        elif isinstance(slot, str):
-            from ..Functions.load import load
-
-            slot = load(slot)
-            # Check that the type is correct (including daughter)
-            class_name = slot.__class__.__name__
-            if class_name not in [
-                "Slot",
-                "Slot19",
-                "SlotCirc",
-                "SlotMFlat",
-                "SlotMPolar",
-                "SlotMag",
-                "SlotUD",
-                "SlotW10",
-                "SlotW11",
-                "SlotW12",
-                "SlotW13",
-                "SlotW14",
-                "SlotW15",
-                "SlotW16",
-                "SlotW21",
-                "SlotW22",
-                "SlotW23",
-                "SlotW24",
-                "SlotW25",
-                "SlotW26",
-                "SlotW27",
-                "SlotW28",
-                "SlotW29",
-                "SlotW60",
-                "SlotW61",
-                "SlotWLSRPM",
-                "SlotWind",
-            ]:
-                raise InitUnKnowClassError(
-                    "Unknow class name " + class_name + " in init_dict for slot"
-                )
-            self.slot = slot
-        else:
-            self.slot = slot
-=======
         # Set the properties (value check and convertion are done in setter)
         self.slot = slot
->>>>>>> d5b84017
         # Call Lamination init
         super(LamSlot, self).__init__(
             L1=L1,
@@ -406,10 +312,6 @@
             return False
         return True
 
-<<<<<<< HEAD
-    def as_dict(self):
-        """Convert this objet in a json seriable dict (can be use in __init__)"""
-=======
     def compare(self, other, name="self"):
         """Compare two objects and return list of differences"""
 
@@ -443,7 +345,6 @@
         Optional keyword input parameter is for internal use only
         and may prevent json serializability.
         """
->>>>>>> d5b84017
 
         # Get the properties inherited from Lamination
         LamSlot_dict = super(LamSlot, self).as_dict(**kwargs)
