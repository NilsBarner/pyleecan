# -*- coding: utf-8 -*-
# File generated according to Generator/ClassesRef/Machine/LamSlot.csv
# WARNING! All changes made in this file will be lost!
"""Method code available at https://github.com/Eomys/pyleecan/tree/master/pyleecan/Methods/Machine/LamSlot
"""

from os import linesep
from sys import getsizeof
from logging import getLogger
from ._check import check_var, raise_
from ..Functions.get_logger import get_logger
from ..Functions.save import save
from ..Functions.copy import copy
from ..Functions.load import load_init_dict
from ..Functions.Load.import_class import import_class
from .Lamination import Lamination

# Import all class method
# Try/catch to remove unnecessary dependencies in unused method
try:
    from ..Methods.Machine.LamSlot.check import check
except ImportError as error:
    check = error

try:
    from ..Methods.Machine.LamSlot.comp_radius_mec import comp_radius_mec
except ImportError as error:
    comp_radius_mec = error

try:
    from ..Methods.Machine.LamSlot.comp_surfaces import comp_surfaces
except ImportError as error:
    comp_surfaces = error

try:
    from ..Methods.Machine.LamSlot.get_pole_pair_number import get_pole_pair_number
except ImportError as error:
    get_pole_pair_number = error

try:
    from ..Methods.Machine.LamSlot.plot import plot
except ImportError as error:
    plot = error

try:
    from ..Methods.Machine.LamSlot.comp_height_yoke import comp_height_yoke
except ImportError as error:
    comp_height_yoke = error

try:
    from ..Methods.Machine.LamSlot.get_Zs import get_Zs
except ImportError as error:
    get_Zs = error

try:
<<<<<<< HEAD
    from ..Methods.Machine.LamSlot.comp_radius_mid_yoke import comp_radius_mid_yoke
except ImportError as error:
    comp_radius_mid_yoke = error
=======
    from ..Methods.Machine.LamSlot.comp_periodicity import comp_periodicity
except ImportError as error:
    comp_periodicity = error
>>>>>>> e737baa2

try:
    from ..Methods.Machine.LamSlot.get_bore_desc import get_bore_desc
except ImportError as error:
    get_bore_desc = error

try:
    from ..Methods.Machine.LamSlot.set_pole_pair_number import set_pole_pair_number
except ImportError as error:
    set_pole_pair_number = error

try:
    from ..Methods.Machine.LamSlot.comp_angle_d_axis import comp_angle_d_axis
except ImportError as error:
    comp_angle_d_axis = error


from ._check import InitUnKnowClassError
from .Slot import Slot
from .Material import Material
from .Hole import Hole
from .Notch import Notch
from .Bore import Bore


class LamSlot(Lamination):
    """Lamination with empty Slot"""

    VERSION = 1

    # Check ImportError to remove unnecessary dependencies in unused method
    # cf Methods.Machine.LamSlot.check
    if isinstance(check, ImportError):
        check = property(
            fget=lambda x: raise_(
                ImportError("Can't use LamSlot method check: " + str(check))
            )
        )
    else:
        check = check
    # cf Methods.Machine.LamSlot.comp_radius_mec
    if isinstance(comp_radius_mec, ImportError):
        comp_radius_mec = property(
            fget=lambda x: raise_(
                ImportError(
                    "Can't use LamSlot method comp_radius_mec: " + str(comp_radius_mec)
                )
            )
        )
    else:
        comp_radius_mec = comp_radius_mec
    # cf Methods.Machine.LamSlot.comp_surfaces
    if isinstance(comp_surfaces, ImportError):
        comp_surfaces = property(
            fget=lambda x: raise_(
                ImportError(
                    "Can't use LamSlot method comp_surfaces: " + str(comp_surfaces)
                )
            )
        )
    else:
        comp_surfaces = comp_surfaces
    # cf Methods.Machine.LamSlot.get_pole_pair_number
    if isinstance(get_pole_pair_number, ImportError):
        get_pole_pair_number = property(
            fget=lambda x: raise_(
                ImportError(
                    "Can't use LamSlot method get_pole_pair_number: "
                    + str(get_pole_pair_number)
                )
            )
        )
    else:
        get_pole_pair_number = get_pole_pair_number
    # cf Methods.Machine.LamSlot.plot
    if isinstance(plot, ImportError):
        plot = property(
            fget=lambda x: raise_(
                ImportError("Can't use LamSlot method plot: " + str(plot))
            )
        )
    else:
        plot = plot
    # cf Methods.Machine.LamSlot.comp_height_yoke
    if isinstance(comp_height_yoke, ImportError):
        comp_height_yoke = property(
            fget=lambda x: raise_(
                ImportError(
                    "Can't use LamSlot method comp_height_yoke: "
                    + str(comp_height_yoke)
                )
            )
        )
    else:
        comp_height_yoke = comp_height_yoke
    # cf Methods.Machine.LamSlot.get_Zs
    if isinstance(get_Zs, ImportError):
        get_Zs = property(
            fget=lambda x: raise_(
                ImportError("Can't use LamSlot method get_Zs: " + str(get_Zs))
            )
        )
    else:
        get_Zs = get_Zs
<<<<<<< HEAD
    # cf Methods.Machine.LamSlot.comp_radius_mid_yoke
    if isinstance(comp_radius_mid_yoke, ImportError):
        comp_radius_mid_yoke = property(
            fget=lambda x: raise_(
                ImportError(
                    "Can't use LamSlot method comp_radius_mid_yoke: "
                    + str(comp_radius_mid_yoke)
=======
    # cf Methods.Machine.LamSlot.comp_periodicity
    if isinstance(comp_periodicity, ImportError):
        comp_periodicity = property(
            fget=lambda x: raise_(
                ImportError(
                    "Can't use LamSlot method comp_periodicity: "
                    + str(comp_periodicity)
>>>>>>> e737baa2
                )
            )
        )
    else:
<<<<<<< HEAD
        comp_radius_mid_yoke = comp_radius_mid_yoke
=======
        comp_periodicity = comp_periodicity
>>>>>>> e737baa2
    # cf Methods.Machine.LamSlot.get_bore_desc
    if isinstance(get_bore_desc, ImportError):
        get_bore_desc = property(
            fget=lambda x: raise_(
                ImportError(
                    "Can't use LamSlot method get_bore_desc: " + str(get_bore_desc)
                )
            )
        )
    else:
        get_bore_desc = get_bore_desc
    # cf Methods.Machine.LamSlot.set_pole_pair_number
    if isinstance(set_pole_pair_number, ImportError):
        set_pole_pair_number = property(
            fget=lambda x: raise_(
                ImportError(
                    "Can't use LamSlot method set_pole_pair_number: "
                    + str(set_pole_pair_number)
                )
            )
        )
    else:
        set_pole_pair_number = set_pole_pair_number
    # cf Methods.Machine.LamSlot.comp_angle_d_axis
    if isinstance(comp_angle_d_axis, ImportError):
        comp_angle_d_axis = property(
            fget=lambda x: raise_(
                ImportError(
                    "Can't use LamSlot method comp_angle_d_axis: "
                    + str(comp_angle_d_axis)
                )
            )
        )
    else:
        comp_angle_d_axis = comp_angle_d_axis
    # save and copy methods are available in all object
    save = save
    copy = copy
    # get_logger method is available in all object
    get_logger = get_logger

    def __init__(
        self,
        slot=-1,
        L1=0.35,
        mat_type=-1,
        Nrvd=0,
        Wrvd=0,
        Kf1=0.95,
        is_internal=True,
        Rint=0,
        Rext=1,
        is_stator=True,
        axial_vent=-1,
        notch=-1,
        yoke_notch=-1,
        bore=None,
        init_dict=None,
        init_str=None,
    ):
        """Constructor of the class. Can be use in three ways :
        - __init__ (arg1 = 1, arg3 = 5) every parameters have name and default values
            for pyleecan type, -1 will call the default constructor
        - __init__ (init_dict = d) d must be a dictionary with property names as keys
        - __init__ (init_str = s) s must be a string
        s is the file path to load

        ndarray or list can be given for Vector and Matrix
        object or dict can be given for pyleecan Object"""

        if init_str is not None:  # Load from a file
            init_dict = load_init_dict(init_str)[1]
        if init_dict is not None:  # Initialisation by dict
            assert type(init_dict) is dict
            # Overwrite default value with init_dict content
            if "slot" in list(init_dict.keys()):
                slot = init_dict["slot"]
            if "L1" in list(init_dict.keys()):
                L1 = init_dict["L1"]
            if "mat_type" in list(init_dict.keys()):
                mat_type = init_dict["mat_type"]
            if "Nrvd" in list(init_dict.keys()):
                Nrvd = init_dict["Nrvd"]
            if "Wrvd" in list(init_dict.keys()):
                Wrvd = init_dict["Wrvd"]
            if "Kf1" in list(init_dict.keys()):
                Kf1 = init_dict["Kf1"]
            if "is_internal" in list(init_dict.keys()):
                is_internal = init_dict["is_internal"]
            if "Rint" in list(init_dict.keys()):
                Rint = init_dict["Rint"]
            if "Rext" in list(init_dict.keys()):
                Rext = init_dict["Rext"]
            if "is_stator" in list(init_dict.keys()):
                is_stator = init_dict["is_stator"]
            if "axial_vent" in list(init_dict.keys()):
                axial_vent = init_dict["axial_vent"]
            if "notch" in list(init_dict.keys()):
                notch = init_dict["notch"]
            if "yoke_notch" in list(init_dict.keys()):
                yoke_notch = init_dict["yoke_notch"]
            if "bore" in list(init_dict.keys()):
                bore = init_dict["bore"]
        # Set the properties (value check and convertion are done in setter)
        self.slot = slot
        # Call Lamination init
        super(LamSlot, self).__init__(
            L1=L1,
            mat_type=mat_type,
            Nrvd=Nrvd,
            Wrvd=Wrvd,
            Kf1=Kf1,
            is_internal=is_internal,
            Rint=Rint,
            Rext=Rext,
            is_stator=is_stator,
            axial_vent=axial_vent,
            notch=notch,
            yoke_notch=yoke_notch,
            bore=bore,
        )
        # The class is frozen (in Lamination init), for now it's impossible to
        # add new properties

    def __str__(self):
        """Convert this object in a readeable string (for print)"""

        LamSlot_str = ""
        # Get the properties inherited from Lamination
        LamSlot_str += super(LamSlot, self).__str__()
        if self.slot is not None:
            tmp = self.slot.__str__().replace(linesep, linesep + "\t").rstrip("\t")
            LamSlot_str += "slot = " + tmp
        else:
            LamSlot_str += "slot = None" + linesep + linesep
        return LamSlot_str

    def __eq__(self, other):
        """Compare two objects (skip parent)"""

        if type(other) != type(self):
            return False

        # Check the properties inherited from Lamination
        if not super(LamSlot, self).__eq__(other):
            return False
        if other.slot != self.slot:
            return False
        return True

    def compare(self, other, name="self", ignore_list=None):
        """Compare two objects and return list of differences"""

        if ignore_list is None:
            ignore_list = list()
        if type(other) != type(self):
            return ["type(" + name + ")"]
        diff_list = list()

        # Check the properties inherited from Lamination
        diff_list.extend(super(LamSlot, self).compare(other, name=name))
        if (other.slot is None and self.slot is not None) or (
            other.slot is not None and self.slot is None
        ):
            diff_list.append(name + ".slot None mismatch")
        elif self.slot is not None:
            diff_list.extend(self.slot.compare(other.slot, name=name + ".slot"))
        # Filter ignore differences
        diff_list = list(filter(lambda x: x not in ignore_list, diff_list))
        return diff_list

    def __sizeof__(self):
        """Return the size in memory of the object (including all subobject)"""

        S = 0  # Full size of the object

        # Get size of the properties inherited from Lamination
        S += super(LamSlot, self).__sizeof__()
        S += getsizeof(self.slot)
        return S

    def as_dict(self, **kwargs):
        """
        Convert this object in a json serializable dict (can be use in __init__).
        Optional keyword input parameter is for internal use only
        and may prevent json serializability.
        """

        # Get the properties inherited from Lamination
        LamSlot_dict = super(LamSlot, self).as_dict(**kwargs)
        if self.slot is None:
            LamSlot_dict["slot"] = None
        else:
            LamSlot_dict["slot"] = self.slot.as_dict(**kwargs)
        # The class name is added to the dict for deserialisation purpose
        # Overwrite the mother class name
        LamSlot_dict["__class__"] = "LamSlot"
        return LamSlot_dict

    def _set_None(self):
        """Set all the properties to None (except pyleecan object)"""

        if self.slot is not None:
            self.slot._set_None()
        # Set to None the properties inherited from Lamination
        super(LamSlot, self)._set_None()

    def _get_slot(self):
        """getter of slot"""
        return self._slot

    def _set_slot(self, value):
        """setter of slot"""
        if isinstance(value, str):  # Load from file
            value = load_init_dict(value)[1]
        if isinstance(value, dict) and "__class__" in value:
            class_obj = import_class("pyleecan.Classes", value.get("__class__"), "slot")
            value = class_obj(init_dict=value)
        elif type(value) is int and value == -1:  # Default constructor
            value = Slot()
        check_var("slot", value, "Slot")
        self._slot = value

        if self._slot is not None:
            self._slot.parent = self

    slot = property(
        fget=_get_slot,
        fset=_set_slot,
        doc=u"""lamination Slot

        :Type: Slot
        """,
    )<|MERGE_RESOLUTION|>--- conflicted
+++ resolved
@@ -53,15 +53,14 @@
     get_Zs = error
 
 try:
-<<<<<<< HEAD
     from ..Methods.Machine.LamSlot.comp_radius_mid_yoke import comp_radius_mid_yoke
 except ImportError as error:
     comp_radius_mid_yoke = error
-=======
+
+try:
     from ..Methods.Machine.LamSlot.comp_periodicity import comp_periodicity
 except ImportError as error:
     comp_periodicity = error
->>>>>>> e737baa2
 
 try:
     from ..Methods.Machine.LamSlot.get_bore_desc import get_bore_desc
@@ -166,7 +165,6 @@
         )
     else:
         get_Zs = get_Zs
-<<<<<<< HEAD
     # cf Methods.Machine.LamSlot.comp_radius_mid_yoke
     if isinstance(comp_radius_mid_yoke, ImportError):
         comp_radius_mid_yoke = property(
@@ -174,7 +172,11 @@
                 ImportError(
                     "Can't use LamSlot method comp_radius_mid_yoke: "
                     + str(comp_radius_mid_yoke)
-=======
+                )
+            )
+        )
+    else:
+        comp_radius_mid_yoke = comp_radius_mid_yoke
     # cf Methods.Machine.LamSlot.comp_periodicity
     if isinstance(comp_periodicity, ImportError):
         comp_periodicity = property(
@@ -182,16 +184,11 @@
                 ImportError(
                     "Can't use LamSlot method comp_periodicity: "
                     + str(comp_periodicity)
->>>>>>> e737baa2
-                )
-            )
-        )
-    else:
-<<<<<<< HEAD
-        comp_radius_mid_yoke = comp_radius_mid_yoke
-=======
+                )
+            )
+        )
+    else:
         comp_periodicity = comp_periodicity
->>>>>>> e737baa2
     # cf Methods.Machine.LamSlot.get_bore_desc
     if isinstance(get_bore_desc, ImportError):
         get_bore_desc = property(
