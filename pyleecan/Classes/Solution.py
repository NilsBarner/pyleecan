--- conflicted
+++ resolved
@@ -31,18 +31,7 @@
     # get_logger method is available in all object
     get_logger = get_logger
 
-<<<<<<< HEAD
-    def __init__(
-        self,
-        type_cell="triangle",
-        label=None,
-        dimension=2,
-        init_dict=None,
-        init_str=None,
-    ):
-=======
     def __init__(self, type_cell="triangle", label=None, init_dict = None, init_str = None):
->>>>>>> 3ae7f2d8
         """Constructor of the class. Can be use in three ways :
         - __init__ (arg1 = 1, arg3 = 5) every parameters have name and default values
             for Matrix, None will initialise the property with an empty Matrix
@@ -62,7 +51,6 @@
             assert type(obj) is type(self)
             type_cell = obj.type_cell
             label = obj.label
-            dimension = obj.dimension
         if init_dict is not None:  # Initialisation by dict
             assert type(init_dict) is dict
             # Overwrite default value with init_dict content
@@ -70,13 +58,10 @@
                 type_cell = init_dict["type_cell"]
             if "label" in list(init_dict.keys()):
                 label = init_dict["label"]
-            if "dimension" in list(init_dict.keys()):
-                dimension = init_dict["dimension"]
         # Initialisation by argument
         self.parent = None
         self.type_cell = type_cell
         self.label = label
-        self.dimension = dimension
 
         # The class is frozen, for now it's impossible to add new properties
         self._freeze()
@@ -91,7 +76,6 @@
             Solution_str += "parent = " + str(type(self.parent)) + " object" + linesep
         Solution_str += 'type_cell = "' + str(self.type_cell) + '"' + linesep
         Solution_str += 'label = "' + str(self.label) + '"' + linesep
-        Solution_str += "dimension = " + str(self.dimension) + linesep
         return Solution_str
 
     def __eq__(self, other):
@@ -103,8 +87,6 @@
             return False
         if other.label != self.label:
             return False
-        if other.dimension != self.dimension:
-            return False
         return True
 
     def as_dict(self):
@@ -114,7 +96,6 @@
         Solution_dict = dict()
         Solution_dict["type_cell"] = self.type_cell
         Solution_dict["label"] = self.label
-        Solution_dict["dimension"] = self.dimension
         # The class name is added to the dict fordeserialisation purpose
         Solution_dict["__class__"] = "Solution"
         return Solution_dict
@@ -124,7 +105,6 @@
 
         self.type_cell = None
         self.label = None
-        self.dimension = None
 
     def _get_type_cell(self):
         """getter of type_cell"""
@@ -160,24 +140,4 @@
 
         :Type: str
         """,
-    )
-
-    def _get_dimension(self):
-        """getter of dimension"""
-        return self._dimension
-
-    def _set_dimension(self, value):
-        """setter of dimension"""
-        check_var("dimension", value, "int", Vmin=1, Vmax=3)
-        self._dimension = value
-
-    dimension = property(
-        fget=_get_dimension,
-        fset=_set_dimension,
-        doc=u"""Dimension of the physical problem
-
-        :Type: int
-        :min: 1
-        :max: 3
-        """,
     )