--- conflicted
+++ resolved
@@ -25,21 +25,23 @@
 
     # save and copy methods are available in all object
     save = save
-<<<<<<< HEAD
-
-    # generic copy method
-    def copy(self):
-        """Return a copy of the class
-        """
-        return type(self)(init_dict=self.as_dict())
-
-=======
     copy = copy
->>>>>>> 9efbb6f4
     # get_logger method is available in all object
     get_logger = get_logger
 
-    def __init__(self, name_phase=None, BH_curve=None, Ksfill=None, S_slot=None, S_slot_wind=None, S_wind_act=None, sym=None, is_asym_wind=None, init_dict = None, init_str = None):
+    def __init__(
+        self,
+        name_phase=None,
+        BH_curve=None,
+        Ksfill=None,
+        S_slot=None,
+        S_slot_wind=None,
+        S_wind_act=None,
+        sym=None,
+        is_asym_wind=None,
+        init_dict=None,
+        init_str=None,
+    ):
         """Constructor of the class. Can be use in three ways :
         - __init__ (arg1 = 1, arg3 = 5) every parameters have name and default values
             for pyleecan type, -1 will call the default constructor
@@ -50,25 +52,8 @@
         ndarray or list can be given for Vector and Matrix
         object or dict can be given for pyleecan Object"""
 
-<<<<<<< HEAD
-        if init_str is not None :  # Initialisation by str
-            from ..Functions.load import load
-            assert type(init_str) is str
-            # load the object from a file
-            obj = load(init_str)
-            assert type(obj) is type(self)
-            name_phase = obj.name_phase
-            BH_curve = obj.BH_curve
-            Ksfill = obj.Ksfill
-            S_slot = obj.S_slot
-            S_slot_wind = obj.S_slot_wind
-            S_wind_act = obj.S_wind_act
-            sym = obj.sym
-            is_asym_wind = obj.is_asym_wind
-=======
         if init_str is not None:  # Load from a file
             init_dict = load_init_dict(init_str)[1]
->>>>>>> 9efbb6f4
         if init_dict is not None:  # Initialisation by dict
             assert type(init_dict) is dict
             # Overwrite default value with init_dict content
@@ -110,8 +95,19 @@
             OutGeoLam_str += "parent = None " + linesep
         else:
             OutGeoLam_str += "parent = " + str(type(self.parent)) + " object" + linesep
-        OutGeoLam_str += "name_phase = " + linesep + str(self.name_phase).replace(linesep, linesep + "\t") + linesep
-        OutGeoLam_str += "BH_curve = " + linesep + str(self.BH_curve).replace(linesep, linesep + "\t") + linesep + linesep
+        OutGeoLam_str += (
+            "name_phase = "
+            + linesep
+            + str(self.name_phase).replace(linesep, linesep + "\t")
+            + linesep
+        )
+        OutGeoLam_str += (
+            "BH_curve = "
+            + linesep
+            + str(self.BH_curve).replace(linesep, linesep + "\t")
+            + linesep
+            + linesep
+        )
         OutGeoLam_str += "Ksfill = " + str(self.Ksfill) + linesep
         OutGeoLam_str += "S_slot = " + str(self.S_slot) + linesep
         OutGeoLam_str += "S_slot_wind = " + str(self.S_slot_wind) + linesep
@@ -144,12 +140,7 @@
         return True
 
     def as_dict(self):
-<<<<<<< HEAD
-        """Convert this objet in a json seriable dict (can be use in __init__)
-        """
-=======
         """Convert this object in a json seriable dict (can be use in __init__)"""
->>>>>>> 9efbb6f4
 
         OutGeoLam_dict = dict()
         OutGeoLam_dict["name_phase"] = self.name_phase
