--- conflicted
+++ resolved
@@ -86,12 +86,9 @@
         Nlayer=1,
         per_a=None,
         is_aper_a=None,
-<<<<<<< HEAD
         end_winding=-1,
-=======
         is_reverse_layer=False,
         is_change_layer=False,
->>>>>>> 9902112c
         init_dict=None,
         init_str=None,
     ):
@@ -138,15 +135,12 @@
                 per_a = init_dict["per_a"]
             if "is_aper_a" in list(init_dict.keys()):
                 is_aper_a = init_dict["is_aper_a"]
-<<<<<<< HEAD
             if "end_winding" in list(init_dict.keys()):
                 end_winding = init_dict["end_winding"]
-=======
             if "is_reverse_layer" in list(init_dict.keys()):
                 is_reverse_layer = init_dict["is_reverse_layer"]
             if "is_change_layer" in list(init_dict.keys()):
                 is_change_layer = init_dict["is_change_layer"]
->>>>>>> 9902112c
         # Set the properties (value check and convertion are done in setter)
         # Call Winding init
         super(WindingSC, self).__init__(
@@ -164,12 +158,9 @@
             Nlayer=Nlayer,
             per_a=per_a,
             is_aper_a=is_aper_a,
-<<<<<<< HEAD
             end_winding=end_winding,
-=======
             is_reverse_layer=is_reverse_layer,
             is_change_layer=is_change_layer,
->>>>>>> 9902112c
         )
         # The class is frozen (in Winding init), for now it's impossible to
         # add new properties
