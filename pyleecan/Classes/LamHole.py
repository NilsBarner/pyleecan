# -*- coding: utf-8 -*-
# File generated according to Generator/ClassesRef/Machine/LamHole.csv
# WARNING! All changes made in this file will be lost!
"""Method code available at https://github.com/Eomys/pyleecan/tree/master/pyleecan/Methods/Machine/LamHole
"""

from os import linesep
from sys import getsizeof
from logging import getLogger
from ._check import check_var, raise_
from ..Functions.get_logger import get_logger
from ..Functions.save import save
from ..Functions.copy import copy
from ..Functions.load import load_init_dict
from ..Functions.Load.import_class import import_class
from .Lamination import Lamination

# Import all class method
# Try/catch to remove unnecessary dependencies in unused method
try:
    from ..Methods.Machine.LamHole.build_geometry import build_geometry
except ImportError as error:
    build_geometry = error

try:
    from ..Methods.Machine.LamHole.comp_height_yoke import comp_height_yoke
except ImportError as error:
    comp_height_yoke = error

try:
    from ..Methods.Machine.LamHole.comp_masses import comp_masses
except ImportError as error:
    comp_masses = error

try:
    from ..Methods.Machine.LamHole.comp_surfaces import comp_surfaces
except ImportError as error:
    comp_surfaces = error

try:
    from ..Methods.Machine.LamHole.comp_volumes import comp_volumes
except ImportError as error:
    comp_volumes = error

try:
    from ..Methods.Machine.LamHole.get_pole_pair_number import get_pole_pair_number
except ImportError as error:
    get_pole_pair_number = error

try:
    from ..Methods.Machine.LamHole.plot import plot
except ImportError as error:
    plot = error

try:
    from ..Methods.Machine.LamHole.comp_radius_mid_yoke import comp_radius_mid_yoke
except ImportError as error:
    comp_radius_mid_yoke = error

try:
    from ..Methods.Machine.LamHole.has_magnet import has_magnet
except ImportError as error:
    has_magnet = error

try:
    from ..Methods.Machine.LamHole.comp_angle_d_axis import comp_angle_d_axis
except ImportError as error:
    comp_angle_d_axis = error

try:
    from ..Methods.Machine.LamHole.comp_periodicity import comp_periodicity
except ImportError as error:
    comp_periodicity = error

try:
    from ..Methods.Machine.LamHole.set_pole_pair_number import set_pole_pair_number
except ImportError as error:
    set_pole_pair_number = error


from ._check import InitUnKnowClassError
from .Hole import Hole
from .Material import Material
from .Notch import Notch
<<<<<<< HEAD
from .Skew import Skew
=======
from .Bore import Bore
>>>>>>> 3383d541


class LamHole(Lamination):
    """Lamination with Hole with or without magnet or winding"""

    VERSION = 1

    # Check ImportError to remove unnecessary dependencies in unused method
    # cf Methods.Machine.LamHole.build_geometry
    if isinstance(build_geometry, ImportError):
        build_geometry = property(
            fget=lambda x: raise_(
                ImportError(
                    "Can't use LamHole method build_geometry: " + str(build_geometry)
                )
            )
        )
    else:
        build_geometry = build_geometry
    # cf Methods.Machine.LamHole.comp_height_yoke
    if isinstance(comp_height_yoke, ImportError):
        comp_height_yoke = property(
            fget=lambda x: raise_(
                ImportError(
                    "Can't use LamHole method comp_height_yoke: "
                    + str(comp_height_yoke)
                )
            )
        )
    else:
        comp_height_yoke = comp_height_yoke
    # cf Methods.Machine.LamHole.comp_masses
    if isinstance(comp_masses, ImportError):
        comp_masses = property(
            fget=lambda x: raise_(
                ImportError("Can't use LamHole method comp_masses: " + str(comp_masses))
            )
        )
    else:
        comp_masses = comp_masses
    # cf Methods.Machine.LamHole.comp_surfaces
    if isinstance(comp_surfaces, ImportError):
        comp_surfaces = property(
            fget=lambda x: raise_(
                ImportError(
                    "Can't use LamHole method comp_surfaces: " + str(comp_surfaces)
                )
            )
        )
    else:
        comp_surfaces = comp_surfaces
    # cf Methods.Machine.LamHole.comp_volumes
    if isinstance(comp_volumes, ImportError):
        comp_volumes = property(
            fget=lambda x: raise_(
                ImportError(
                    "Can't use LamHole method comp_volumes: " + str(comp_volumes)
                )
            )
        )
    else:
        comp_volumes = comp_volumes
    # cf Methods.Machine.LamHole.get_pole_pair_number
    if isinstance(get_pole_pair_number, ImportError):
        get_pole_pair_number = property(
            fget=lambda x: raise_(
                ImportError(
                    "Can't use LamHole method get_pole_pair_number: "
                    + str(get_pole_pair_number)
                )
            )
        )
    else:
        get_pole_pair_number = get_pole_pair_number
    # cf Methods.Machine.LamHole.plot
    if isinstance(plot, ImportError):
        plot = property(
            fget=lambda x: raise_(
                ImportError("Can't use LamHole method plot: " + str(plot))
            )
        )
    else:
        plot = plot
    # cf Methods.Machine.LamHole.comp_radius_mid_yoke
    if isinstance(comp_radius_mid_yoke, ImportError):
        comp_radius_mid_yoke = property(
            fget=lambda x: raise_(
                ImportError(
                    "Can't use LamHole method comp_radius_mid_yoke: "
                    + str(comp_radius_mid_yoke)
                )
            )
        )
    else:
        comp_radius_mid_yoke = comp_radius_mid_yoke
    # cf Methods.Machine.LamHole.has_magnet
    if isinstance(has_magnet, ImportError):
        has_magnet = property(
            fget=lambda x: raise_(
                ImportError("Can't use LamHole method has_magnet: " + str(has_magnet))
            )
        )
    else:
        has_magnet = has_magnet
    # cf Methods.Machine.LamHole.comp_angle_d_axis
    if isinstance(comp_angle_d_axis, ImportError):
        comp_angle_d_axis = property(
            fget=lambda x: raise_(
                ImportError(
                    "Can't use LamHole method comp_angle_d_axis: "
                    + str(comp_angle_d_axis)
                )
            )
        )
    else:
        comp_angle_d_axis = comp_angle_d_axis
    # cf Methods.Machine.LamHole.comp_periodicity
    if isinstance(comp_periodicity, ImportError):
        comp_periodicity = property(
            fget=lambda x: raise_(
                ImportError(
                    "Can't use LamHole method comp_periodicity: "
                    + str(comp_periodicity)
                )
            )
        )
    else:
        comp_periodicity = comp_periodicity
    # cf Methods.Machine.LamHole.set_pole_pair_number
    if isinstance(set_pole_pair_number, ImportError):
        set_pole_pair_number = property(
            fget=lambda x: raise_(
                ImportError(
                    "Can't use LamHole method set_pole_pair_number: "
                    + str(set_pole_pair_number)
                )
            )
        )
    else:
        set_pole_pair_number = set_pole_pair_number
    # save and copy methods are available in all object
    save = save
    copy = copy
    # get_logger method is available in all object
    get_logger = get_logger

    def __init__(
        self,
        hole=-1,
        L1=0.35,
        mat_type=-1,
        Nrvd=0,
        Wrvd=0,
        Kf1=0.95,
        is_internal=True,
        Rint=0,
        Rext=1,
        is_stator=True,
<<<<<<< HEAD
        axial_vent=list(),
        notch=list(),
        skew=None,
=======
        axial_vent=-1,
        notch=-1,
        yoke_notch=-1,
        bore=None,
>>>>>>> 3383d541
        init_dict=None,
        init_str=None,
    ):
        """Constructor of the class. Can be use in three ways :
        - __init__ (arg1 = 1, arg3 = 5) every parameters have name and default values
            for pyleecan type, -1 will call the default constructor
        - __init__ (init_dict = d) d must be a dictionary with property names as keys
        - __init__ (init_str = s) s must be a string
        s is the file path to load

        ndarray or list can be given for Vector and Matrix
        object or dict can be given for pyleecan Object"""

<<<<<<< HEAD
        if bore == -1:
            bore = Bore()
        if mat_type == -1:
            mat_type = Material()
        if skew == -1:
            skew = Skew()
        if init_str is not None:  # Initialisation by str
            from ..Functions.load import load

            assert type(init_str) is str
            # load the object from a file
            obj = load(init_str)
            assert type(obj) is type(self)
            hole = obj.hole
            bore = obj.bore
            L1 = obj.L1
            mat_type = obj.mat_type
            Nrvd = obj.Nrvd
            Wrvd = obj.Wrvd
            Kf1 = obj.Kf1
            is_internal = obj.is_internal
            Rint = obj.Rint
            Rext = obj.Rext
            is_stator = obj.is_stator
            axial_vent = obj.axial_vent
            notch = obj.notch
            skew = obj.skew
=======
        if init_str is not None:  # Load from a file
            init_dict = load_init_dict(init_str)[1]
>>>>>>> 3383d541
        if init_dict is not None:  # Initialisation by dict
            assert type(init_dict) is dict
            # Overwrite default value with init_dict content
            if "hole" in list(init_dict.keys()):
                hole = init_dict["hole"]
            if "L1" in list(init_dict.keys()):
                L1 = init_dict["L1"]
            if "mat_type" in list(init_dict.keys()):
                mat_type = init_dict["mat_type"]
            if "Nrvd" in list(init_dict.keys()):
                Nrvd = init_dict["Nrvd"]
            if "Wrvd" in list(init_dict.keys()):
                Wrvd = init_dict["Wrvd"]
            if "Kf1" in list(init_dict.keys()):
                Kf1 = init_dict["Kf1"]
            if "is_internal" in list(init_dict.keys()):
                is_internal = init_dict["is_internal"]
            if "Rint" in list(init_dict.keys()):
                Rint = init_dict["Rint"]
            if "Rext" in list(init_dict.keys()):
                Rext = init_dict["Rext"]
            if "is_stator" in list(init_dict.keys()):
                is_stator = init_dict["is_stator"]
            if "axial_vent" in list(init_dict.keys()):
                axial_vent = init_dict["axial_vent"]
            if "notch" in list(init_dict.keys()):
                notch = init_dict["notch"]
<<<<<<< HEAD
            if "skew" in list(init_dict.keys()):
                skew = init_dict["skew"]
        # Initialisation by argument
        # hole can be None or a list of Hole object
        self.hole = list()
        if type(hole) is list:
            for obj in hole:
                if obj is None:  # Default value
                    self.hole.append(Hole())
                elif isinstance(obj, dict):
                    # Check that the type is correct (including daughter)
                    class_name = obj.get("__class__")
                    if class_name not in [
                        "Hole",
                        "HoleM50",
                        "HoleM51",
                        "HoleM52",
                        "HoleM53",
                        "HoleM54",
                        "HoleM57",
                        "HoleM58",
                        "HoleMag",
                        "VentilationCirc",
                        "VentilationPolar",
                        "VentilationTrap",
                    ]:
                        raise InitUnKnowClassError(
                            "Unknow class name " + class_name + " in init_dict for hole"
                        )
                    # Dynamic import to call the correct constructor
                    module = __import__(
                        "pyleecan.Classes." + class_name, fromlist=[class_name]
                    )
                    class_obj = getattr(module, class_name)
                    self.hole.append(class_obj(init_dict=obj))
                else:
                    self.hole.append(obj)
        elif hole is None:
            self.hole = list()
        else:
            self.hole = hole
        # bore can be None, a Bore object or a dict
        if isinstance(bore, dict):
            # Check that the type is correct (including daughter)
            class_name = bore.get("__class__")
            if class_name not in ["Bore", "BoreFlower"]:
                raise InitUnKnowClassError(
                    "Unknow class name " + class_name + " in init_dict for bore"
                )
            # Dynamic import to call the correct constructor
            module = __import__("pyleecan.Classes." + class_name, fromlist=[class_name])
            class_obj = getattr(module, class_name)
            self.bore = class_obj(init_dict=bore)
        elif isinstance(bore, str):
            from ..Functions.load import load

            bore = load(bore)
            # Check that the type is correct (including daughter)
            class_name = bore.__class__.__name__
            if class_name not in ["Bore", "BoreFlower"]:
                raise InitUnKnowClassError(
                    "Unknow class name " + class_name + " in init_dict for bore"
                )
            self.bore = bore
        else:
            self.bore = bore
=======
            if "yoke_notch" in list(init_dict.keys()):
                yoke_notch = init_dict["yoke_notch"]
            if "bore" in list(init_dict.keys()):
                bore = init_dict["bore"]
        # Set the properties (value check and convertion are done in setter)
        self.hole = hole
>>>>>>> 3383d541
        # Call Lamination init
        super(LamHole, self).__init__(
            L1=L1,
            mat_type=mat_type,
            Nrvd=Nrvd,
            Wrvd=Wrvd,
            Kf1=Kf1,
            is_internal=is_internal,
            Rint=Rint,
            Rext=Rext,
            is_stator=is_stator,
            axial_vent=axial_vent,
            notch=notch,
<<<<<<< HEAD
            skew=skew,
=======
            yoke_notch=yoke_notch,
            bore=bore,
>>>>>>> 3383d541
        )
        # The class is frozen (in Lamination init), for now it's impossible to
        # add new properties

    def __str__(self):
        """Convert this object in a readeable string (for print)"""

        LamHole_str = ""
        # Get the properties inherited from Lamination
        LamHole_str += super(LamHole, self).__str__()
        if len(self.hole) == 0:
            LamHole_str += "hole = []" + linesep
        for ii in range(len(self.hole)):
            tmp = self.hole[ii].__str__().replace(linesep, linesep + "\t") + linesep
            LamHole_str += "hole[" + str(ii) + "] =" + tmp + linesep + linesep
        return LamHole_str

    def __eq__(self, other):
        """Compare two objects (skip parent)"""

        if type(other) != type(self):
            return False

        # Check the properties inherited from Lamination
        if not super(LamHole, self).__eq__(other):
            return False
        if other.hole != self.hole:
            return False
        return True

    def compare(self, other, name="self", ignore_list=None):
        """Compare two objects and return list of differences"""

        if ignore_list is None:
            ignore_list = list()
        if type(other) != type(self):
            return ["type(" + name + ")"]
        diff_list = list()

        # Check the properties inherited from Lamination
        diff_list.extend(super(LamHole, self).compare(other, name=name))
        if (other.hole is None and self.hole is not None) or (
            other.hole is not None and self.hole is None
        ):
            diff_list.append(name + ".hole None mismatch")
        elif self.hole is None:
            pass
        elif len(other.hole) != len(self.hole):
            diff_list.append("len(" + name + ".hole)")
        else:
            for ii in range(len(other.hole)):
                diff_list.extend(
                    self.hole[ii].compare(
                        other.hole[ii], name=name + ".hole[" + str(ii) + "]"
                    )
                )
        # Filter ignore differences
        diff_list = list(filter(lambda x: x not in ignore_list, diff_list))
        return diff_list

    def __sizeof__(self):
        """Return the size in memory of the object (including all subobject)"""

        S = 0  # Full size of the object

        # Get size of the properties inherited from Lamination
        S += super(LamHole, self).__sizeof__()
        if self.hole is not None:
            for value in self.hole:
                S += getsizeof(value)
        return S

    def as_dict(self, **kwargs):
        """
        Convert this object in a json serializable dict (can be use in __init__).
        Optional keyword input parameter is for internal use only
        and may prevent json serializability.
        """

        # Get the properties inherited from Lamination
        LamHole_dict = super(LamHole, self).as_dict(**kwargs)
        if self.hole is None:
            LamHole_dict["hole"] = None
        else:
            LamHole_dict["hole"] = list()
            for obj in self.hole:
                if obj is not None:
                    LamHole_dict["hole"].append(obj.as_dict(**kwargs))
                else:
                    LamHole_dict["hole"].append(None)
        # The class name is added to the dict for deserialisation purpose
        # Overwrite the mother class name
        LamHole_dict["__class__"] = "LamHole"
        return LamHole_dict

    def _set_None(self):
        """Set all the properties to None (except pyleecan object)"""

        self.hole = None
        # Set to None the properties inherited from Lamination
        super(LamHole, self)._set_None()

    def _get_hole(self):
        """getter of hole"""
        if self._hole is not None:
            for obj in self._hole:
                if obj is not None:
                    obj.parent = self
        return self._hole

    def _set_hole(self, value):
        """setter of hole"""
        if type(value) is list:
            for ii, obj in enumerate(value):
                if type(obj) is dict:
                    class_obj = import_class(
                        "pyleecan.Classes", obj.get("__class__"), "hole"
                    )
                    value[ii] = class_obj(init_dict=obj)
                if value[ii] is not None:
                    value[ii].parent = self
        if value == -1:
            value = list()
        check_var("hole", value, "[Hole]")
        self._hole = value

    hole = property(
        fget=_get_hole,
        fset=_set_hole,
        doc=u"""lamination Hole

        :Type: [Hole]
        """,
    )<|MERGE_RESOLUTION|>--- conflicted
+++ resolved
@@ -82,11 +82,8 @@
 from .Hole import Hole
 from .Material import Material
 from .Notch import Notch
-<<<<<<< HEAD
 from .Skew import Skew
-=======
 from .Bore import Bore
->>>>>>> 3383d541
 
 
 class LamHole(Lamination):
@@ -245,16 +242,11 @@
         Rint=0,
         Rext=1,
         is_stator=True,
-<<<<<<< HEAD
-        axial_vent=list(),
-        notch=list(),
-        skew=None,
-=======
         axial_vent=-1,
         notch=-1,
+        skew=None,
         yoke_notch=-1,
         bore=None,
->>>>>>> 3383d541
         init_dict=None,
         init_str=None,
     ):
@@ -268,38 +260,8 @@
         ndarray or list can be given for Vector and Matrix
         object or dict can be given for pyleecan Object"""
 
-<<<<<<< HEAD
-        if bore == -1:
-            bore = Bore()
-        if mat_type == -1:
-            mat_type = Material()
-        if skew == -1:
-            skew = Skew()
-        if init_str is not None:  # Initialisation by str
-            from ..Functions.load import load
-
-            assert type(init_str) is str
-            # load the object from a file
-            obj = load(init_str)
-            assert type(obj) is type(self)
-            hole = obj.hole
-            bore = obj.bore
-            L1 = obj.L1
-            mat_type = obj.mat_type
-            Nrvd = obj.Nrvd
-            Wrvd = obj.Wrvd
-            Kf1 = obj.Kf1
-            is_internal = obj.is_internal
-            Rint = obj.Rint
-            Rext = obj.Rext
-            is_stator = obj.is_stator
-            axial_vent = obj.axial_vent
-            notch = obj.notch
-            skew = obj.skew
-=======
         if init_str is not None:  # Load from a file
             init_dict = load_init_dict(init_str)[1]
->>>>>>> 3383d541
         if init_dict is not None:  # Initialisation by dict
             assert type(init_dict) is dict
             # Overwrite default value with init_dict content
@@ -327,81 +289,14 @@
                 axial_vent = init_dict["axial_vent"]
             if "notch" in list(init_dict.keys()):
                 notch = init_dict["notch"]
-<<<<<<< HEAD
             if "skew" in list(init_dict.keys()):
                 skew = init_dict["skew"]
-        # Initialisation by argument
-        # hole can be None or a list of Hole object
-        self.hole = list()
-        if type(hole) is list:
-            for obj in hole:
-                if obj is None:  # Default value
-                    self.hole.append(Hole())
-                elif isinstance(obj, dict):
-                    # Check that the type is correct (including daughter)
-                    class_name = obj.get("__class__")
-                    if class_name not in [
-                        "Hole",
-                        "HoleM50",
-                        "HoleM51",
-                        "HoleM52",
-                        "HoleM53",
-                        "HoleM54",
-                        "HoleM57",
-                        "HoleM58",
-                        "HoleMag",
-                        "VentilationCirc",
-                        "VentilationPolar",
-                        "VentilationTrap",
-                    ]:
-                        raise InitUnKnowClassError(
-                            "Unknow class name " + class_name + " in init_dict for hole"
-                        )
-                    # Dynamic import to call the correct constructor
-                    module = __import__(
-                        "pyleecan.Classes." + class_name, fromlist=[class_name]
-                    )
-                    class_obj = getattr(module, class_name)
-                    self.hole.append(class_obj(init_dict=obj))
-                else:
-                    self.hole.append(obj)
-        elif hole is None:
-            self.hole = list()
-        else:
-            self.hole = hole
-        # bore can be None, a Bore object or a dict
-        if isinstance(bore, dict):
-            # Check that the type is correct (including daughter)
-            class_name = bore.get("__class__")
-            if class_name not in ["Bore", "BoreFlower"]:
-                raise InitUnKnowClassError(
-                    "Unknow class name " + class_name + " in init_dict for bore"
-                )
-            # Dynamic import to call the correct constructor
-            module = __import__("pyleecan.Classes." + class_name, fromlist=[class_name])
-            class_obj = getattr(module, class_name)
-            self.bore = class_obj(init_dict=bore)
-        elif isinstance(bore, str):
-            from ..Functions.load import load
-
-            bore = load(bore)
-            # Check that the type is correct (including daughter)
-            class_name = bore.__class__.__name__
-            if class_name not in ["Bore", "BoreFlower"]:
-                raise InitUnKnowClassError(
-                    "Unknow class name " + class_name + " in init_dict for bore"
-                )
-            self.bore = bore
-        else:
-            self.bore = bore
-=======
             if "yoke_notch" in list(init_dict.keys()):
                 yoke_notch = init_dict["yoke_notch"]
             if "bore" in list(init_dict.keys()):
                 bore = init_dict["bore"]
         # Set the properties (value check and convertion are done in setter)
         self.hole = hole
->>>>>>> 3383d541
         # Call Lamination init
         super(LamHole, self).__init__(
             L1=L1,
@@ -415,12 +310,9 @@
             is_stator=is_stator,
             axial_vent=axial_vent,
             notch=notch,
-<<<<<<< HEAD
             skew=skew,
-=======
             yoke_notch=yoke_notch,
             bore=bore,
->>>>>>> 3383d541
         )
         # The class is frozen (in Lamination init), for now it's impossible to
         # add new properties
