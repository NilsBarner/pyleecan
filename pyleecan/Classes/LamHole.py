# -*- coding: utf-8 -*-
# File generated according to Generator/ClassesRef/Machine/LamHole.csv
# WARNING! All changes made in this file will be lost!
"""Method code available at https://github.com/Eomys/pyleecan/tree/master/pyleecan/Methods/Machine/LamHole
"""

from os import linesep
from logging import getLogger
from ._check import check_var, raise_
from ..Functions.get_logger import get_logger
from ..Functions.save import save
from .Lamination import Lamination

# Import all class method
# Try/catch to remove unnecessary dependencies in unused method
try:
    from ..Methods.Machine.LamHole.build_geometry import build_geometry
except ImportError as error:
    build_geometry = error

try:
    from ..Methods.Machine.LamHole.comp_height_yoke import comp_height_yoke
except ImportError as error:
    comp_height_yoke = error

try:
    from ..Methods.Machine.LamHole.comp_masses import comp_masses
except ImportError as error:
    comp_masses = error

try:
    from ..Methods.Machine.LamHole.comp_surfaces import comp_surfaces
except ImportError as error:
    comp_surfaces = error

try:
    from ..Methods.Machine.LamHole.comp_volumes import comp_volumes
except ImportError as error:
    comp_volumes = error

try:
    from ..Methods.Machine.LamHole.get_pole_pair_number import get_pole_pair_number
except ImportError as error:
    get_pole_pair_number = error

try:
    from ..Methods.Machine.LamHole.plot import plot
except ImportError as error:
    plot = error

try:
    from ..Methods.Machine.LamHole.comp_radius_mid_yoke import comp_radius_mid_yoke
except ImportError as error:
    comp_radius_mid_yoke = error

try:
    from ..Methods.Machine.LamHole.has_magnet import has_magnet
except ImportError as error:
    has_magnet = error

try:
    from ..Methods.Machine.LamHole.comp_angle_d_axis import comp_angle_d_axis
except ImportError as error:
    comp_angle_d_axis = error

try:
    from ..Methods.Machine.LamHole.comp_sym import comp_sym
except ImportError as error:
    comp_sym = error


from ._check import InitUnKnowClassError
from .Hole import Hole
from .Bore import Bore
from .Material import Material
from .Notch import Notch


class LamHole(Lamination):
    """Lamination with Hole with or without magnet or winding"""

    VERSION = 1

    # Check ImportError to remove unnecessary dependencies in unused method
    # cf Methods.Machine.LamHole.build_geometry
    if isinstance(build_geometry, ImportError):
        build_geometry = property(
            fget=lambda x: raise_(
                ImportError(
                    "Can't use LamHole method build_geometry: " + str(build_geometry)
                )
            )
        )
    else:
        build_geometry = build_geometry
    # cf Methods.Machine.LamHole.comp_height_yoke
    if isinstance(comp_height_yoke, ImportError):
        comp_height_yoke = property(
            fget=lambda x: raise_(
                ImportError(
                    "Can't use LamHole method comp_height_yoke: " + str(comp_height_yoke)
                )
            )
        )
    else:
        comp_height_yoke = comp_height_yoke
    # cf Methods.Machine.LamHole.comp_masses
    if isinstance(comp_masses, ImportError):
        comp_masses = property(
            fget=lambda x: raise_(
                ImportError("Can't use LamHole method comp_masses: " + str(comp_masses))
            )
        )
    else:
        comp_masses = comp_masses
    # cf Methods.Machine.LamHole.comp_surfaces
    if isinstance(comp_surfaces, ImportError):
        comp_surfaces = property(
            fget=lambda x: raise_(
                ImportError(
                    "Can't use LamHole method comp_surfaces: " + str(comp_surfaces)
                )
            )
        )
    else:
        comp_surfaces = comp_surfaces
    # cf Methods.Machine.LamHole.comp_volumes
    if isinstance(comp_volumes, ImportError):
        comp_volumes = property(
            fget=lambda x: raise_(
                ImportError(
                    "Can't use LamHole method comp_volumes: " + str(comp_volumes)
                )
            )
        )
    else:
        comp_volumes = comp_volumes
    # cf Methods.Machine.LamHole.get_pole_pair_number
    if isinstance(get_pole_pair_number, ImportError):
        get_pole_pair_number = property(
            fget=lambda x: raise_(
                ImportError(
                    "Can't use LamHole method get_pole_pair_number: "
                    + str(get_pole_pair_number)
                )
            )
        )
    else:
        get_pole_pair_number = get_pole_pair_number
    # cf Methods.Machine.LamHole.plot
    if isinstance(plot, ImportError):
        plot = property(
            fget=lambda x: raise_(
                ImportError("Can't use LamHole method plot: " + str(plot))
            )
        )
    else:
        plot = plot
    # cf Methods.Machine.LamHole.comp_radius_mid_yoke
    if isinstance(comp_radius_mid_yoke, ImportError):
        comp_radius_mid_yoke = property(
            fget=lambda x: raise_(
                ImportError(
                    "Can't use LamHole method comp_radius_mid_yoke: "
                    + str(comp_radius_mid_yoke)
                )
            )
        )
    else:
        comp_radius_mid_yoke = comp_radius_mid_yoke
    # cf Methods.Machine.LamHole.has_magnet
    if isinstance(has_magnet, ImportError):
        has_magnet = property(
            fget=lambda x: raise_(
                ImportError("Can't use LamHole method has_magnet: " + str(has_magnet))
            )
        )
    else:
        has_magnet = has_magnet
    # cf Methods.Machine.LamHole.comp_angle_d_axis
    if isinstance(comp_angle_d_axis, ImportError):
        comp_angle_d_axis = property(
            fget=lambda x: raise_(
                ImportError(
                    "Can't use LamHole method comp_angle_d_axis: "
                    + str(comp_angle_d_axis)
                )
            )
        )
    else:
        comp_angle_d_axis = comp_angle_d_axis
    # cf Methods.Machine.LamHole.comp_sym
    if isinstance(comp_sym, ImportError):
        comp_sym = property(
            fget=lambda x: raise_(
                ImportError("Can't use LamHole method comp_sym: " + str(comp_sym))
            )
        )
    else:
        comp_sym = comp_sym
    # save method is available in all object
    save = save

    # generic copy method
    def copy(self):
        """Return a copy of the class
        """
        return type(self)(init_dict=self.as_dict())

    # get_logger method is available in all object
    get_logger = get_logger

    def __init__(self, hole=list(), bore=None, L1=0.35, mat_type=-1, Nrvd=0, Wrvd=0, Kf1=0.95, is_internal=True, Rint=0, Rext=1, is_stator=True, axial_vent=list(), notch=list(), init_dict = None, init_str = None):
        """Constructor of the class. Can be use in three ways :
        - __init__ (arg1 = 1, arg3 = 5) every parameters have name and default values
            for Matrix, None will initialise the property with an empty Matrix
            for pyleecan type, None will call the default constructor
        - __init__ (init_dict = d) d must be a dictionnary with every properties as keys
        - __init__ (init_str = s) s must be a string
        s is the file path to load

        ndarray or list can be given for Vector and Matrix
        object or dict can be given for pyleecan Object"""

        if bore == -1:
            bore = Bore()
        if mat_type == -1:
            mat_type = Material()
        if init_str is not None :  # Initialisation by str
            from ..Functions.load import load
            assert type(init_str) is str
            # load the object from a file
            obj = load(init_str)
            assert type(obj) is type(self)
            hole = obj.hole
            bore = obj.bore
            L1 = obj.L1
            mat_type = obj.mat_type
            Nrvd = obj.Nrvd
            Wrvd = obj.Wrvd
            Kf1 = obj.Kf1
            is_internal = obj.is_internal
            Rint = obj.Rint
            Rext = obj.Rext
            is_stator = obj.is_stator
            axial_vent = obj.axial_vent
            notch = obj.notch
        if init_dict is not None:  # Initialisation by dict
            assert type(init_dict) is dict
            # Overwrite default value with init_dict content
            if "hole" in list(init_dict.keys()):
                hole = init_dict["hole"]
            if "bore" in list(init_dict.keys()):
                bore = init_dict["bore"]
            if "L1" in list(init_dict.keys()):
                L1 = init_dict["L1"]
            if "mat_type" in list(init_dict.keys()):
                mat_type = init_dict["mat_type"]
            if "Nrvd" in list(init_dict.keys()):
                Nrvd = init_dict["Nrvd"]
            if "Wrvd" in list(init_dict.keys()):
                Wrvd = init_dict["Wrvd"]
            if "Kf1" in list(init_dict.keys()):
                Kf1 = init_dict["Kf1"]
            if "is_internal" in list(init_dict.keys()):
                is_internal = init_dict["is_internal"]
            if "Rint" in list(init_dict.keys()):
                Rint = init_dict["Rint"]
            if "Rext" in list(init_dict.keys()):
                Rext = init_dict["Rext"]
            if "is_stator" in list(init_dict.keys()):
                is_stator = init_dict["is_stator"]
            if "axial_vent" in list(init_dict.keys()):
                axial_vent = init_dict["axial_vent"]
            if "notch" in list(init_dict.keys()):
                notch = init_dict["notch"]
        # Initialisation by argument
        # hole can be None or a list of Hole object or a list of dict
        if type(hole) is list:
<<<<<<< HEAD
            # Check if the list is only composed of Hole
            if len(hole) > 0 and all(isinstance(obj, Hole) for obj in hole):
                # set the list to keep pointer reference
                self.hole = hole
            else:
                self.hole = list()
                for obj in hole:
                    if not isinstance(obj, dict):  # Default value
                        self.hole.append(obj)
                    elif isinstance(obj, dict):
                        # Check that the type is correct (including daughter)
                        class_name = obj.get("__class__")
                        if class_name not in [
                            "Hole",
                            "HoleM50",
                            "HoleM51",
                            "HoleM52",
                            "HoleM53",
                            "HoleM54",
                            "HoleM57",
                            "HoleM58",
                            "HoleMag",
                            "HoleUD",
                            "VentilationCirc",
                            "VentilationPolar",
                            "VentilationTrap",
                        ]:
                            raise InitUnKnowClassError(
                                "Unknow class name "
                                + class_name
                                + " in init_dict for hole"
                            )
                        # Dynamic import to call the correct constructor
                        module = __import__(
                            "pyleecan.Classes." + class_name, fromlist=[class_name]
=======
            for obj in hole:
                if obj is None:  # Default value
                    self.hole.append(Hole())
                elif isinstance(obj, dict):
                    # Check that the type is correct (including daughter)
                    class_name = obj.get("__class__")
                    if class_name not in ['Hole', 'HoleM50', 'HoleM51', 'HoleM52', 'HoleM53', 'HoleM54', 'HoleM57', 'HoleM58', 'HoleMag', 'HoleUD', 'VentilationCirc', 'VentilationPolar', 'VentilationTrap']:
                        raise InitUnKnowClassError(
                            "Unknow class name "
                            + class_name
                            + " in init_dict for hole"
>>>>>>> 3ae7f2d8
                        )
                        class_obj = getattr(module, class_name)
                        self.hole.append(class_obj(init_dict=obj))

        elif hole is None:
            self.hole = list()
        else:
            self.hole = hole
        # bore can be None, a Bore object or a dict
        if isinstance(bore, dict):
            # Check that the type is correct (including daughter)
            class_name = bore.get("__class__")
            if class_name not in ['Bore', 'BoreFlower']:
                raise InitUnKnowClassError(
                    "Unknow class name "
                    + class_name
                    + " in init_dict for bore"
                )
            # Dynamic import to call the correct constructor
            module = __import__("pyleecan.Classes."+class_name, fromlist=[class_name])
            class_obj = getattr(module,class_name)
            self.bore = class_obj(init_dict=bore)
        elif isinstance(bore, str):
            from ..Functions.load import load
            bore = load(bore)
            # Check that the type is correct (including daughter)
            class_name = bore.__class__.__name__
            if class_name not in ['Bore', 'BoreFlower']:
                raise InitUnKnowClassError(
                    "Unknow class name "
                    + class_name
                    + " in init_dict for bore"
                )
            self.bore=bore
        else:
            self.bore = bore
        # Call Lamination init
        super(LamHole, self).__init__(L1=L1, mat_type=mat_type, Nrvd=Nrvd, Wrvd=Wrvd, Kf1=Kf1, is_internal=is_internal, Rint=Rint, Rext=Rext, is_stator=is_stator, axial_vent=axial_vent, notch=notch)
        # The class is frozen (in Lamination init), for now it's impossible to
        # add new properties

    def __str__(self):
        """Convert this objet in a readeable string (for print)"""

        LamHole_str = ""
        # Get the properties inherited from Lamination
        LamHole_str += super(LamHole, self).__str__()
        if len(self.hole) == 0:
            LamHole_str += "hole = []" + linesep
        for ii in range(len(self.hole)):
            tmp = self.hole[ii].__str__().replace(linesep, linesep + "\t") + linesep
            LamHole_str += "hole["+str(ii)+"] ="+ tmp + linesep + linesep
        if self.bore is not None:
            tmp = self.bore.__str__().replace(linesep, linesep + "\t").rstrip("\t")
            LamHole_str += "bore = "+ tmp
        else:
            LamHole_str += "bore = None" + linesep + linesep
        return LamHole_str

    def __eq__(self, other):
        """Compare two objects (skip parent)"""

        if type(other) != type(self):
            return False

        # Check the properties inherited from Lamination
        if not super(LamHole, self).__eq__(other):
            return False
        if other.hole != self.hole:
            return False
        if other.bore != self.bore:
            return False
        return True

    def as_dict(self):
        """Convert this objet in a json seriable dict (can be use in __init__)
        """

        # Get the properties inherited from Lamination
        LamHole_dict = super(LamHole, self).as_dict()
        LamHole_dict["hole"] = list()
        for obj in self.hole:
            LamHole_dict["hole"].append(obj.as_dict())
        if self.bore is None:
            LamHole_dict["bore"] = None
        else:
            LamHole_dict["bore"] = self.bore.as_dict()
        # The class name is added to the dict fordeserialisation purpose
        # Overwrite the mother class name
        LamHole_dict["__class__"] = "LamHole"
        return LamHole_dict

    def _set_None(self):
        """Set all the properties to None (except pyleecan object)"""

        for obj in self.hole:
            obj._set_None()
        if self.bore is not None:
            self.bore._set_None()
        # Set to None the properties inherited from Lamination
        super(LamHole, self)._set_None()

    def _get_hole(self):
        """getter of hole"""
        for obj in self._hole:
            if obj is not None:
                obj.parent = self
        return self._hole

    def _set_hole(self, value):
        """setter of hole"""
        check_var("hole", value, "[Hole]")
        self._hole = value

        for obj in self._hole:
            if obj is not None:
                obj.parent = self

    hole = property(
        fget=_get_hole,
        fset=_set_hole,
        doc=u"""lamination Hole

        :Type: [Hole]
        """,
    )

    def _get_bore(self):
        """getter of bore"""
        return self._bore

    def _set_bore(self, value):
        """setter of bore"""
        check_var("bore", value, "Bore")
        self._bore = value

        if self._bore is not None:
            self._bore.parent = self
    bore = property(
        fget=_get_bore,
        fset=_set_bore,
        doc=u"""Bore Shape

        :Type: Bore
        """,
    )<|MERGE_RESOLUTION|>--- conflicted
+++ resolved
@@ -275,45 +275,9 @@
             if "notch" in list(init_dict.keys()):
                 notch = init_dict["notch"]
         # Initialisation by argument
-        # hole can be None or a list of Hole object or a list of dict
+        # hole can be None or a list of Hole object
+        self.hole = list()
         if type(hole) is list:
-<<<<<<< HEAD
-            # Check if the list is only composed of Hole
-            if len(hole) > 0 and all(isinstance(obj, Hole) for obj in hole):
-                # set the list to keep pointer reference
-                self.hole = hole
-            else:
-                self.hole = list()
-                for obj in hole:
-                    if not isinstance(obj, dict):  # Default value
-                        self.hole.append(obj)
-                    elif isinstance(obj, dict):
-                        # Check that the type is correct (including daughter)
-                        class_name = obj.get("__class__")
-                        if class_name not in [
-                            "Hole",
-                            "HoleM50",
-                            "HoleM51",
-                            "HoleM52",
-                            "HoleM53",
-                            "HoleM54",
-                            "HoleM57",
-                            "HoleM58",
-                            "HoleMag",
-                            "HoleUD",
-                            "VentilationCirc",
-                            "VentilationPolar",
-                            "VentilationTrap",
-                        ]:
-                            raise InitUnKnowClassError(
-                                "Unknow class name "
-                                + class_name
-                                + " in init_dict for hole"
-                            )
-                        # Dynamic import to call the correct constructor
-                        module = __import__(
-                            "pyleecan.Classes." + class_name, fromlist=[class_name]
-=======
             for obj in hole:
                 if obj is None:  # Default value
                     self.hole.append(Hole())
@@ -325,11 +289,15 @@
                             "Unknow class name "
                             + class_name
                             + " in init_dict for hole"
->>>>>>> 3ae7f2d8
                         )
-                        class_obj = getattr(module, class_name)
-                        self.hole.append(class_obj(init_dict=obj))
-
+                    # Dynamic import to call the correct constructor
+                    module = __import__(
+                        "pyleecan.Classes." + class_name, fromlist=[class_name]
+                    )
+                    class_obj = getattr(module, class_name)
+                    self.hole.append(class_obj(init_dict=obj))
+                else:
+                    self.hole.append(obj)
         elif hole is None:
             self.hole = list()
         else:
