# -*- coding: utf-8 -*-
# File generated according to Generator/ClassesRef/Slot/SlotCirc.csv
# WARNING! All changes made in this file will be lost!
"""Method code available at https://github.com/Eomys/pyleecan/tree/master/pyleecan/Methods/Slot/SlotCirc
"""

from os import linesep
from logging import getLogger
from ._check import check_var, raise_
from ..Functions.get_logger import get_logger
from ..Functions.save import save
from ..Functions.copy import copy
from ..Functions.load import load_init_dict
from ..Functions.Load.import_class import import_class
from .SlotWind import SlotWind

# Import all class method
# Try/catch to remove unnecessary dependencies in unused method
try:
    from ..Methods.Slot.SlotCirc.build_geometry import build_geometry
except ImportError as error:
    build_geometry = error

try:
    from ..Methods.Slot.SlotCirc.build_geometry_wind import build_geometry_wind
except ImportError as error:
    build_geometry_wind = error

try:
    from ..Methods.Slot.SlotCirc.check import check
except ImportError as error:
    check = error

try:
    from ..Methods.Slot.SlotCirc.comp_angle_opening import comp_angle_opening
except ImportError as error:
    comp_angle_opening = error

try:
    from ..Methods.Slot.SlotCirc.comp_height import comp_height
except ImportError as error:
    comp_height = error

try:
    from ..Methods.Slot.SlotCirc.comp_height_wind import comp_height_wind
except ImportError as error:
    comp_height_wind = error

try:
    from ..Methods.Slot.SlotCirc.comp_surface import comp_surface
except ImportError as error:
    comp_surface = error

try:
    from ..Methods.Slot.SlotCirc.comp_surface_wind import comp_surface_wind
except ImportError as error:
    comp_surface_wind = error


from ._check import InitUnKnowClassError


class SlotCirc(SlotWind):
    """Circular slot (for notches)"""

    VERSION = 1
    IS_SYMMETRICAL = 1

    # Check ImportError to remove unnecessary dependencies in unused method
    # cf Methods.Slot.SlotCirc.build_geometry
    if isinstance(build_geometry, ImportError):
        build_geometry = property(
            fget=lambda x: raise_(
                ImportError(
                    "Can't use SlotCirc method build_geometry: " + str(build_geometry)
                )
            )
        )
    else:
        build_geometry = build_geometry
    # cf Methods.Slot.SlotCirc.build_geometry_wind
    if isinstance(build_geometry_wind, ImportError):
        build_geometry_wind = property(
            fget=lambda x: raise_(
                ImportError(
                    "Can't use SlotCirc method build_geometry_wind: "
                    + str(build_geometry_wind)
                )
            )
        )
    else:
        build_geometry_wind = build_geometry_wind
    # cf Methods.Slot.SlotCirc.check
    if isinstance(check, ImportError):
        check = property(
            fget=lambda x: raise_(
                ImportError("Can't use SlotCirc method check: " + str(check))
            )
        )
    else:
        check = check
    # cf Methods.Slot.SlotCirc.comp_angle_opening
    if isinstance(comp_angle_opening, ImportError):
        comp_angle_opening = property(
            fget=lambda x: raise_(
                ImportError(
                    "Can't use SlotCirc method comp_angle_opening: "
                    + str(comp_angle_opening)
                )
            )
        )
    else:
        comp_angle_opening = comp_angle_opening
    # cf Methods.Slot.SlotCirc.comp_height
    if isinstance(comp_height, ImportError):
        comp_height = property(
            fget=lambda x: raise_(
                ImportError(
                    "Can't use SlotCirc method comp_height: " + str(comp_height)
                )
            )
        )
    else:
        comp_height = comp_height
    # cf Methods.Slot.SlotCirc.comp_height_wind
    if isinstance(comp_height_wind, ImportError):
        comp_height_wind = property(
            fget=lambda x: raise_(
                ImportError(
                    "Can't use SlotCirc method comp_height_wind: "
                    + str(comp_height_wind)
                )
            )
        )
    else:
        comp_height_wind = comp_height_wind
    # cf Methods.Slot.SlotCirc.comp_surface
    if isinstance(comp_surface, ImportError):
        comp_surface = property(
            fget=lambda x: raise_(
                ImportError(
                    "Can't use SlotCirc method comp_surface: " + str(comp_surface)
                )
            )
        )
    else:
        comp_surface = comp_surface
    # cf Methods.Slot.SlotCirc.comp_surface_wind
    if isinstance(comp_surface_wind, ImportError):
        comp_surface_wind = property(
            fget=lambda x: raise_(
                ImportError(
                    "Can't use SlotCirc method comp_surface_wind: "
                    + str(comp_surface_wind)
                )
            )
        )
    else:
        comp_surface_wind = comp_surface_wind
    # save and copy methods are available in all object
    save = save
<<<<<<< HEAD

    # generic copy method
    def copy(self):
        """Return a copy of the class
        """
        return type(self)(init_dict=self.as_dict())

=======
    copy = copy
>>>>>>> 9efbb6f4
    # get_logger method is available in all object
    get_logger = get_logger

    def __init__(self, W0=0.01, H0=0.03, Zs=36, init_dict = None, init_str = None):
        """Constructor of the class. Can be use in three ways :
        - __init__ (arg1 = 1, arg3 = 5) every parameters have name and default values
            for pyleecan type, -1 will call the default constructor
        - __init__ (init_dict = d) d must be a dictionnary with property names as keys
        - __init__ (init_str = s) s must be a string
        s is the file path to load

        ndarray or list can be given for Vector and Matrix
        object or dict can be given for pyleecan Object"""

<<<<<<< HEAD
        if init_str is not None :  # Initialisation by str
            from ..Functions.load import load
            assert type(init_str) is str
            # load the object from a file
            obj = load(init_str)
            assert type(obj) is type(self)
            W0 = obj.W0
            H0 = obj.H0
            Zs = obj.Zs
=======
        if init_str is not None:  # Load from a file
            init_dict = load_init_dict(init_str)[1]
>>>>>>> 9efbb6f4
        if init_dict is not None:  # Initialisation by dict
            assert type(init_dict) is dict
            # Overwrite default value with init_dict content
            if "W0" in list(init_dict.keys()):
                W0 = init_dict["W0"]
            if "H0" in list(init_dict.keys()):
                H0 = init_dict["H0"]
            if "Zs" in list(init_dict.keys()):
                Zs = init_dict["Zs"]
        # Set the properties (value check and convertion are done in setter)
        self.W0 = W0
        self.H0 = H0
        # Call SlotWind init
        super(SlotCirc, self).__init__(Zs=Zs)
        # The class is frozen (in SlotWind init), for now it's impossible to
        # add new properties

    def __str__(self):
        """Convert this object in a readeable string (for print)"""

        SlotCirc_str = ""
        # Get the properties inherited from SlotWind
        SlotCirc_str += super(SlotCirc, self).__str__()
        SlotCirc_str += "W0 = " + str(self.W0) + linesep
        SlotCirc_str += "H0 = " + str(self.H0) + linesep
        return SlotCirc_str

    def __eq__(self, other):
        """Compare two objects (skip parent)"""

        if type(other) != type(self):
            return False

        # Check the properties inherited from SlotWind
        if not super(SlotCirc, self).__eq__(other):
            return False
        if other.W0 != self.W0:
            return False
        if other.H0 != self.H0:
            return False
        return True

    def as_dict(self):
<<<<<<< HEAD
        """Convert this objet in a json seriable dict (can be use in __init__)
        """
=======
        """Convert this object in a json seriable dict (can be use in __init__)"""
>>>>>>> 9efbb6f4

        # Get the properties inherited from SlotWind
        SlotCirc_dict = super(SlotCirc, self).as_dict()
        SlotCirc_dict["W0"] = self.W0
        SlotCirc_dict["H0"] = self.H0
        # The class name is added to the dict fordeserialisation purpose
        # Overwrite the mother class name
        SlotCirc_dict["__class__"] = "SlotCirc"
        return SlotCirc_dict

    def _set_None(self):
        """Set all the properties to None (except pyleecan object)"""

        self.W0 = None
        self.H0 = None
        # Set to None the properties inherited from SlotWind
        super(SlotCirc, self)._set_None()

    def _get_W0(self):
        """getter of W0"""
        return self._W0

    def _set_W0(self, value):
        """setter of W0"""
        check_var("W0", value, "float", Vmin=0)
        self._W0 = value

    W0 = property(
        fget=_get_W0,
        fset=_set_W0,
        doc=u"""Slot isthmus width.

        :Type: float
        :min: 0
        """,
    )

    def _get_H0(self):
        """getter of H0"""
        return self._H0

    def _set_H0(self, value):
        """setter of H0"""
        check_var("H0", value, "float", Vmin=0)
        self._H0 = value

    H0 = property(
        fget=_get_H0,
        fset=_set_H0,
        doc=u"""Slot height

        :Type: float
        :min: 0
        """,
    )<|MERGE_RESOLUTION|>--- conflicted
+++ resolved
@@ -159,21 +159,11 @@
         comp_surface_wind = comp_surface_wind
     # save and copy methods are available in all object
     save = save
-<<<<<<< HEAD
-
-    # generic copy method
-    def copy(self):
-        """Return a copy of the class
-        """
-        return type(self)(init_dict=self.as_dict())
-
-=======
     copy = copy
->>>>>>> 9efbb6f4
     # get_logger method is available in all object
     get_logger = get_logger
 
-    def __init__(self, W0=0.01, H0=0.03, Zs=36, init_dict = None, init_str = None):
+    def __init__(self, W0=0.01, H0=0.03, Zs=36, init_dict=None, init_str=None):
         """Constructor of the class. Can be use in three ways :
         - __init__ (arg1 = 1, arg3 = 5) every parameters have name and default values
             for pyleecan type, -1 will call the default constructor
@@ -184,20 +174,8 @@
         ndarray or list can be given for Vector and Matrix
         object or dict can be given for pyleecan Object"""
 
-<<<<<<< HEAD
-        if init_str is not None :  # Initialisation by str
-            from ..Functions.load import load
-            assert type(init_str) is str
-            # load the object from a file
-            obj = load(init_str)
-            assert type(obj) is type(self)
-            W0 = obj.W0
-            H0 = obj.H0
-            Zs = obj.Zs
-=======
         if init_str is not None:  # Load from a file
             init_dict = load_init_dict(init_str)[1]
->>>>>>> 9efbb6f4
         if init_dict is not None:  # Initialisation by dict
             assert type(init_dict) is dict
             # Overwrite default value with init_dict content
@@ -241,12 +219,7 @@
         return True
 
     def as_dict(self):
-<<<<<<< HEAD
-        """Convert this objet in a json seriable dict (can be use in __init__)
-        """
-=======
         """Convert this object in a json seriable dict (can be use in __init__)"""
->>>>>>> 9efbb6f4
 
         # Get the properties inherited from SlotWind
         SlotCirc_dict = super(SlotCirc, self).as_dict()
