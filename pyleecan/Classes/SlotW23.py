# -*- coding: utf-8 -*-
# File generated according to Generator/ClassesRef/Slot/SlotW23.csv
# WARNING! All changes made in this file will be lost!
"""Method code available at https://github.com/Eomys/pyleecan/tree/master/pyleecan/Methods/Slot/SlotW23
"""

from os import linesep
from sys import getsizeof
from logging import getLogger
from ._check import check_var, raise_
from ..Functions.get_logger import get_logger
from ..Functions.save import save
from ..Functions.load import load_init_dict
from ..Functions.Load.import_class import import_class
from copy import deepcopy
from .Slot import Slot

# Import all class method
# Try/catch to remove unnecessary dependencies in unused method
try:
    from ..Methods.Slot.SlotW23._comp_line_dict import _comp_line_dict
except ImportError as error:
    _comp_line_dict = error

try:
    from ..Methods.Slot.SlotW23._comp_point_coordinate import _comp_point_coordinate
except ImportError as error:
    _comp_point_coordinate = error

try:
    from ..Methods.Slot.SlotW23._set_W3 import _set_W3
except ImportError as error:
    _set_W3 = error

try:
    from ..Methods.Slot.SlotW23._comp_W import _comp_W
except ImportError as error:
    _comp_W = error

try:
    from ..Methods.Slot.SlotW23.build_geometry import build_geometry
except ImportError as error:
    build_geometry = error

try:
    from ..Methods.Slot.SlotW23.build_geometry_active import build_geometry_active
except ImportError as error:
    build_geometry_active = error

try:
    from ..Methods.Slot.SlotW23.check import check
except ImportError as error:
    check = error

try:
    from ..Methods.Slot.SlotW23.comp_angle_opening import comp_angle_opening
except ImportError as error:
    comp_angle_opening = error

try:
    from ..Methods.Slot.SlotW23.comp_height import comp_height
except ImportError as error:
    comp_height = error

try:
    from ..Methods.Slot.SlotW23.comp_height_active import comp_height_active
except ImportError as error:
    comp_height_active = error

try:
    from ..Methods.Slot.SlotW23.comp_surface import comp_surface
except ImportError as error:
    comp_surface = error

try:
    from ..Methods.Slot.SlotW23.comp_surface_active import comp_surface_active
except ImportError as error:
    comp_surface_active = error

try:
    from ..Methods.Slot.SlotW23.comp_surface_opening import comp_surface_opening
except ImportError as error:
    comp_surface_opening = error

try:
    from ..Methods.Slot.SlotW23.get_surface_active import get_surface_active
except ImportError as error:
    get_surface_active = error

try:
    from ..Methods.Slot.SlotW23.get_surface_opening import get_surface_opening
except ImportError as error:
    get_surface_opening = error

try:
    from ..Methods.Slot.SlotW23.plot_schematics import plot_schematics
except ImportError as error:
    plot_schematics = error

<<<<<<< HEAD
=======
try:
    from ..Methods.Slot.SlotW23.get_H1 import get_H1
except ImportError as error:
    get_H1 = error

try:
    from ..Methods.Slot.SlotW23.plot_schematics_constant_tooth import (
        plot_schematics_constant_tooth,
    )
except ImportError as error:
    plot_schematics_constant_tooth = error

>>>>>>> 7f684489

from numpy import isnan
from ._check import InitUnKnowClassError


class SlotW23(Slot):
    """semi-closed trapezoidal without fillet without wedge (rounded bottom)"""

    VERSION = 1
    IS_SYMMETRICAL = 1

    # Check ImportError to remove unnecessary dependencies in unused method
    # cf Methods.Slot.SlotW23._comp_line_dict
    if isinstance(_comp_line_dict, ImportError):
        _comp_line_dict = property(
            fget=lambda x: raise_(
                ImportError(
                    "Can't use SlotW23 method _comp_line_dict: " + str(_comp_line_dict)
                )
            )
        )
    else:
        _comp_line_dict = _comp_line_dict
    # cf Methods.Slot.SlotW23._comp_point_coordinate
    if isinstance(_comp_point_coordinate, ImportError):
        _comp_point_coordinate = property(
            fget=lambda x: raise_(
                ImportError(
                    "Can't use SlotW23 method _comp_point_coordinate: "
                    + str(_comp_point_coordinate)
                )
            )
        )
    else:
        _comp_point_coordinate = _comp_point_coordinate
    # cf Methods.Slot.SlotW23._set_W3
    if isinstance(_set_W3, ImportError):
        _set_W3 = property(
            fget=lambda x: raise_(
                ImportError("Can't use SlotW23 method _set_W3: " + str(_set_W3))
            )
        )
    else:
        _set_W3 = _set_W3
    # cf Methods.Slot.SlotW23._comp_W
    if isinstance(_comp_W, ImportError):
        _comp_W = property(
            fget=lambda x: raise_(
                ImportError("Can't use SlotW23 method _comp_W: " + str(_comp_W))
            )
        )
    else:
        _comp_W = _comp_W
    # cf Methods.Slot.SlotW23.build_geometry
    if isinstance(build_geometry, ImportError):
        build_geometry = property(
            fget=lambda x: raise_(
                ImportError(
                    "Can't use SlotW23 method build_geometry: " + str(build_geometry)
                )
            )
        )
    else:
        build_geometry = build_geometry
    # cf Methods.Slot.SlotW23.build_geometry_active
    if isinstance(build_geometry_active, ImportError):
        build_geometry_active = property(
            fget=lambda x: raise_(
                ImportError(
                    "Can't use SlotW23 method build_geometry_active: "
                    + str(build_geometry_active)
                )
            )
        )
    else:
        build_geometry_active = build_geometry_active
    # cf Methods.Slot.SlotW23.check
    if isinstance(check, ImportError):
        check = property(
            fget=lambda x: raise_(
                ImportError("Can't use SlotW23 method check: " + str(check))
            )
        )
    else:
        check = check
    # cf Methods.Slot.SlotW23.comp_angle_opening
    if isinstance(comp_angle_opening, ImportError):
        comp_angle_opening = property(
            fget=lambda x: raise_(
                ImportError(
                    "Can't use SlotW23 method comp_angle_opening: "
                    + str(comp_angle_opening)
                )
            )
        )
    else:
        comp_angle_opening = comp_angle_opening
    # cf Methods.Slot.SlotW23.comp_height
    if isinstance(comp_height, ImportError):
        comp_height = property(
            fget=lambda x: raise_(
                ImportError("Can't use SlotW23 method comp_height: " + str(comp_height))
            )
        )
    else:
        comp_height = comp_height
    # cf Methods.Slot.SlotW23.comp_height_active
    if isinstance(comp_height_active, ImportError):
        comp_height_active = property(
            fget=lambda x: raise_(
                ImportError(
                    "Can't use SlotW23 method comp_height_active: "
                    + str(comp_height_active)
                )
            )
        )
    else:
        comp_height_active = comp_height_active
    # cf Methods.Slot.SlotW23.comp_surface
    if isinstance(comp_surface, ImportError):
        comp_surface = property(
            fget=lambda x: raise_(
                ImportError(
                    "Can't use SlotW23 method comp_surface: " + str(comp_surface)
                )
            )
        )
    else:
        comp_surface = comp_surface
    # cf Methods.Slot.SlotW23.comp_surface_active
    if isinstance(comp_surface_active, ImportError):
        comp_surface_active = property(
            fget=lambda x: raise_(
                ImportError(
                    "Can't use SlotW23 method comp_surface_active: "
                    + str(comp_surface_active)
                )
            )
        )
    else:
        comp_surface_active = comp_surface_active
    # cf Methods.Slot.SlotW23.comp_surface_opening
    if isinstance(comp_surface_opening, ImportError):
        comp_surface_opening = property(
            fget=lambda x: raise_(
                ImportError(
                    "Can't use SlotW23 method comp_surface_opening: "
                    + str(comp_surface_opening)
                )
            )
        )
    else:
        comp_surface_opening = comp_surface_opening
    # cf Methods.Slot.SlotW23.get_surface_active
    if isinstance(get_surface_active, ImportError):
        get_surface_active = property(
            fget=lambda x: raise_(
                ImportError(
                    "Can't use SlotW23 method get_surface_active: "
                    + str(get_surface_active)
                )
            )
        )
    else:
        get_surface_active = get_surface_active
    # cf Methods.Slot.SlotW23.get_surface_opening
    if isinstance(get_surface_opening, ImportError):
        get_surface_opening = property(
            fget=lambda x: raise_(
                ImportError(
                    "Can't use SlotW23 method get_surface_opening: "
                    + str(get_surface_opening)
                )
            )
        )
    else:
        get_surface_opening = get_surface_opening
    # cf Methods.Slot.SlotW23.plot_schematics
    if isinstance(plot_schematics, ImportError):
        plot_schematics = property(
            fget=lambda x: raise_(
                ImportError(
                    "Can't use SlotW23 method plot_schematics: " + str(plot_schematics)
                )
            )
        )
    else:
        plot_schematics = plot_schematics
<<<<<<< HEAD
=======
    # cf Methods.Slot.SlotW23.get_H1
    if isinstance(get_H1, ImportError):
        get_H1 = property(
            fget=lambda x: raise_(
                ImportError("Can't use SlotW23 method get_H1: " + str(get_H1))
            )
        )
    else:
        get_H1 = get_H1
    # cf Methods.Slot.SlotW23.plot_schematics_constant_tooth
    if isinstance(plot_schematics_constant_tooth, ImportError):
        plot_schematics_constant_tooth = property(
            fget=lambda x: raise_(
                ImportError(
                    "Can't use SlotW23 method plot_schematics_constant_tooth: "
                    + str(plot_schematics_constant_tooth)
                )
            )
        )
    else:
        plot_schematics_constant_tooth = plot_schematics_constant_tooth
>>>>>>> 7f684489
    # generic save method is available in all object
    save = save
    # get_logger method is available in all object
    get_logger = get_logger

    def __init__(
        self,
        W0=None,
        H0=None,
        H1=None,
        W1=None,
        H2=None,
        W2=None,
        H1_is_rad=False,
        is_cstt_tooth=False,
        W3=None,
        Zs=36,
        wedge_mat=None,
        is_bore=True,
        init_dict=None,
        init_str=None,
    ):
        """Constructor of the class. Can be use in three ways :
        - __init__ (arg1 = 1, arg3 = 5) every parameters have name and default values
            for pyleecan type, -1 will call the default constructor
        - __init__ (init_dict = d) d must be a dictionary with property names as keys
        - __init__ (init_str = s) s must be a string
        s is the file path to load

        ndarray or list can be given for Vector and Matrix
        object or dict can be given for pyleecan Object"""

        if init_str is not None:  # Load from a file
            init_dict = load_init_dict(init_str)[1]
        if init_dict is not None:  # Initialisation by dict
            assert type(init_dict) is dict
            # Overwrite default value with init_dict content
            if "W0" in list(init_dict.keys()):
                W0 = init_dict["W0"]
            if "H0" in list(init_dict.keys()):
                H0 = init_dict["H0"]
            if "H1" in list(init_dict.keys()):
                H1 = init_dict["H1"]
            if "W1" in list(init_dict.keys()):
                W1 = init_dict["W1"]
            if "H2" in list(init_dict.keys()):
                H2 = init_dict["H2"]
            if "W2" in list(init_dict.keys()):
                W2 = init_dict["W2"]
            if "H1_is_rad" in list(init_dict.keys()):
                H1_is_rad = init_dict["H1_is_rad"]
            if "is_cstt_tooth" in list(init_dict.keys()):
                is_cstt_tooth = init_dict["is_cstt_tooth"]
            if "W3" in list(init_dict.keys()):
                W3 = init_dict["W3"]
            if "Zs" in list(init_dict.keys()):
                Zs = init_dict["Zs"]
            if "wedge_mat" in list(init_dict.keys()):
                wedge_mat = init_dict["wedge_mat"]
            if "is_bore" in list(init_dict.keys()):
                is_bore = init_dict["is_bore"]
        # Set the properties (value check and convertion are done in setter)
        self.W0 = W0
        self.H0 = H0
        self.H1 = H1
        self.W1 = W1
        self.H2 = H2
        self.W2 = W2
        self.H1_is_rad = H1_is_rad
        self.is_cstt_tooth = is_cstt_tooth
        self.W3 = W3
        # Call Slot init
        super(SlotW23, self).__init__(Zs=Zs, wedge_mat=wedge_mat, is_bore=is_bore)
        # The class is frozen (in Slot init), for now it's impossible to
        # add new properties

    def __str__(self):
        """Convert this object in a readeable string (for print)"""

        SlotW23_str = ""
        # Get the properties inherited from Slot
        SlotW23_str += super(SlotW23, self).__str__()
        SlotW23_str += "W0 = " + str(self.W0) + linesep
        SlotW23_str += "H0 = " + str(self.H0) + linesep
        SlotW23_str += "H1 = " + str(self.H1) + linesep
        SlotW23_str += "W1 = " + str(self.W1) + linesep
        SlotW23_str += "H2 = " + str(self.H2) + linesep
        SlotW23_str += "W2 = " + str(self.W2) + linesep
        SlotW23_str += "H1_is_rad = " + str(self.H1_is_rad) + linesep
        SlotW23_str += "is_cstt_tooth = " + str(self.is_cstt_tooth) + linesep
        SlotW23_str += "W3 = " + str(self.W3) + linesep
        return SlotW23_str

    def __eq__(self, other):
        """Compare two objects (skip parent)"""

        if type(other) != type(self):
            return False

        # Check the properties inherited from Slot
        if not super(SlotW23, self).__eq__(other):
            return False
        if other.W0 != self.W0:
            return False
        if other.H0 != self.H0:
            return False
        if other.H1 != self.H1:
            return False
        if other.W1 != self.W1:
            return False
        if other.H2 != self.H2:
            return False
        if other.W2 != self.W2:
            return False
        if other.H1_is_rad != self.H1_is_rad:
            return False
        if other.is_cstt_tooth != self.is_cstt_tooth:
            return False
        if other.W3 != self.W3:
            return False
        return True

    def compare(self, other, name="self", ignore_list=None, is_add_value=False):
        """Compare two objects and return list of differences"""

        if ignore_list is None:
            ignore_list = list()
        if type(other) != type(self):
            return ["type(" + name + ")"]
        diff_list = list()

        # Check the properties inherited from Slot
        diff_list.extend(
            super(SlotW23, self).compare(
                other, name=name, ignore_list=ignore_list, is_add_value=is_add_value
            )
        )
        if (
            other._W0 is not None
            and self._W0 is not None
            and isnan(other._W0)
            and isnan(self._W0)
        ):
            pass
        elif other._W0 != self._W0:
            if is_add_value:
                val_str = " (self=" + str(self._W0) + ", other=" + str(other._W0) + ")"
                diff_list.append(name + ".W0" + val_str)
            else:
                diff_list.append(name + ".W0")
        if (
            other._H0 is not None
            and self._H0 is not None
            and isnan(other._H0)
            and isnan(self._H0)
        ):
            pass
        elif other._H0 != self._H0:
            if is_add_value:
                val_str = " (self=" + str(self._H0) + ", other=" + str(other._H0) + ")"
                diff_list.append(name + ".H0" + val_str)
            else:
                diff_list.append(name + ".H0")
        if (
            other._H1 is not None
            and self._H1 is not None
            and isnan(other._H1)
            and isnan(self._H1)
        ):
            pass
        elif other._H1 != self._H1:
            if is_add_value:
                val_str = " (self=" + str(self._H1) + ", other=" + str(other._H1) + ")"
                diff_list.append(name + ".H1" + val_str)
            else:
                diff_list.append(name + ".H1")
        if (
            other._W1 is not None
            and self._W1 is not None
            and isnan(other._W1)
            and isnan(self._W1)
        ):
            pass
        elif other._W1 != self._W1:
            if is_add_value:
                val_str = " (self=" + str(self._W1) + ", other=" + str(other._W1) + ")"
                diff_list.append(name + ".W1" + val_str)
            else:
                diff_list.append(name + ".W1")
        if (
            other._H2 is not None
            and self._H2 is not None
            and isnan(other._H2)
            and isnan(self._H2)
        ):
            pass
        elif other._H2 != self._H2:
            if is_add_value:
                val_str = " (self=" + str(self._H2) + ", other=" + str(other._H2) + ")"
                diff_list.append(name + ".H2" + val_str)
            else:
                diff_list.append(name + ".H2")
        if (
            other._W2 is not None
            and self._W2 is not None
            and isnan(other._W2)
            and isnan(self._W2)
        ):
            pass
        elif other._W2 != self._W2:
            if is_add_value:
                val_str = " (self=" + str(self._W2) + ", other=" + str(other._W2) + ")"
                diff_list.append(name + ".W2" + val_str)
            else:
                diff_list.append(name + ".W2")
        if other._H1_is_rad != self._H1_is_rad:
            if is_add_value:
                val_str = (
                    " (self="
                    + str(self._H1_is_rad)
                    + ", other="
                    + str(other._H1_is_rad)
                    + ")"
                )
                diff_list.append(name + ".H1_is_rad" + val_str)
            else:
                diff_list.append(name + ".H1_is_rad")
        if other._is_cstt_tooth != self._is_cstt_tooth:
            if is_add_value:
                val_str = (
                    " (self="
                    + str(self._is_cstt_tooth)
                    + ", other="
                    + str(other._is_cstt_tooth)
                    + ")"
                )
                diff_list.append(name + ".is_cstt_tooth" + val_str)
            else:
                diff_list.append(name + ".is_cstt_tooth")
        if (
            other._W3 is not None
            and self._W3 is not None
            and isnan(other._W3)
            and isnan(self._W3)
        ):
            pass
        elif other._W3 != self._W3:
            if is_add_value:
                val_str = " (self=" + str(self._W3) + ", other=" + str(other._W3) + ")"
                diff_list.append(name + ".W3" + val_str)
            else:
                diff_list.append(name + ".W3")
        # Filter ignore differences
        diff_list = list(filter(lambda x: x not in ignore_list, diff_list))
        return diff_list

    def __sizeof__(self):
        """Return the size in memory of the object (including all subobject)"""

        S = 0  # Full size of the object

        # Get size of the properties inherited from Slot
        S += super(SlotW23, self).__sizeof__()
        S += getsizeof(self.W0)
        S += getsizeof(self.H0)
        S += getsizeof(self.H1)
        S += getsizeof(self.W1)
        S += getsizeof(self.H2)
        S += getsizeof(self.W2)
        S += getsizeof(self.H1_is_rad)
        S += getsizeof(self.is_cstt_tooth)
        S += getsizeof(self.W3)
        return S

    def as_dict(self, type_handle_ndarray=0, keep_function=False, **kwargs):
        """
        Convert this object in a json serializable dict (can be use in __init__).
        type_handle_ndarray: int
            How to handle ndarray (0: tolist, 1: copy, 2: nothing)
        keep_function : bool
            True to keep the function object, else return str
        Optional keyword input parameter is for internal use only
        and may prevent json serializability.
        """

        # Get the properties inherited from Slot
        SlotW23_dict = super(SlotW23, self).as_dict(
            type_handle_ndarray=type_handle_ndarray,
            keep_function=keep_function,
            **kwargs
        )
        SlotW23_dict["W0"] = self.W0
        SlotW23_dict["H0"] = self.H0
        SlotW23_dict["H1"] = self.H1
        SlotW23_dict["W1"] = self.W1
        SlotW23_dict["H2"] = self.H2
        SlotW23_dict["W2"] = self.W2
        SlotW23_dict["H1_is_rad"] = self.H1_is_rad
        SlotW23_dict["is_cstt_tooth"] = self.is_cstt_tooth
        SlotW23_dict["W3"] = self.W3
        # The class name is added to the dict for deserialisation purpose
        # Overwrite the mother class name
        SlotW23_dict["__class__"] = "SlotW23"
        return SlotW23_dict

    def copy(self):
        """Creates a deepcopy of the object"""

        # Handle deepcopy of all the properties
        W0_val = self.W0
        H0_val = self.H0
        H1_val = self.H1
        W1_val = self.W1
        H2_val = self.H2
        W2_val = self.W2
        H1_is_rad_val = self.H1_is_rad
        is_cstt_tooth_val = self.is_cstt_tooth
        W3_val = self.W3
        Zs_val = self.Zs
        if self.wedge_mat is None:
            wedge_mat_val = None
        else:
            wedge_mat_val = self.wedge_mat.copy()
        is_bore_val = self.is_bore
        # Creates new object of the same type with the copied properties
        obj_copy = type(self)(
            W0=W0_val,
            H0=H0_val,
            H1=H1_val,
            W1=W1_val,
            H2=H2_val,
            W2=W2_val,
            H1_is_rad=H1_is_rad_val,
            is_cstt_tooth=is_cstt_tooth_val,
            W3=W3_val,
            Zs=Zs_val,
            wedge_mat=wedge_mat_val,
            is_bore=is_bore_val,
        )
        return obj_copy

    def _set_None(self):
        """Set all the properties to None (except pyleecan object)"""

        self.W0 = None
        self.H0 = None
        self.H1 = None
        self.W1 = None
        self.H2 = None
        self.W2 = None
        self.H1_is_rad = None
        self.is_cstt_tooth = None
        self.W3 = None
        # Set to None the properties inherited from Slot
        super(SlotW23, self)._set_None()

    def _get_W0(self):
        """getter of W0"""
        return self._W0

    def _set_W0(self, value):
        """setter of W0"""
        check_var("W0", value, "float", Vmin=0)
        self._W0 = value

    W0 = property(
        fget=_get_W0,
        fset=_set_W0,
        doc=u"""Slot isthmus width.

        :Type: float
        :min: 0
        """,
    )

    def _get_H0(self):
        """getter of H0"""
        return self._H0

    def _set_H0(self, value):
        """setter of H0"""
        check_var("H0", value, "float", Vmin=0)
        self._H0 = value

    H0 = property(
        fget=_get_H0,
        fset=_set_H0,
        doc=u"""Slot isthmus height.

        :Type: float
        :min: 0
        """,
    )

    def _get_H1(self):
        """getter of H1"""
        return self._H1

    def _set_H1(self, value):
        """setter of H1"""
        check_var("H1", value, "float", Vmin=0)
        self._H1 = value

    H1 = property(
        fget=_get_H1,
        fset=_set_H1,
        doc=u"""height or angle  (See Schematics)

        :Type: float
        :min: 0
        """,
    )

    def _get_W1(self):
        """getter of W1"""
        return self._W1

    def _set_W1(self, value):
        """setter of W1"""
        check_var("W1", value, "float", Vmin=0)
        self._W1 = value

    W1 = property(
        fget=_get_W1,
        fset=_set_W1,
        doc=u"""Slot top width.

        :Type: float
        :min: 0
        """,
    )

    def _get_H2(self):
        """getter of H2"""
        return self._H2

    def _set_H2(self, value):
        """setter of H2"""
        check_var("H2", value, "float", Vmin=0)
        self._H2 = value

    H2 = property(
        fget=_get_H2,
        fset=_set_H2,
        doc=u"""Slot height below wedge 

        :Type: float
        :min: 0
        """,
    )

    def _get_W2(self):
        """getter of W2"""
        return self._W2

    def _set_W2(self, value):
        """setter of W2"""
        check_var("W2", value, "float", Vmin=0)
        self._W2 = value

    W2 = property(
        fget=_get_W2,
        fset=_set_W2,
        doc=u"""Slot bottom width.

        :Type: float
        :min: 0
        """,
    )

    def _get_H1_is_rad(self):
        """getter of H1_is_rad"""
        return self._H1_is_rad

    def _set_H1_is_rad(self, value):
        """setter of H1_is_rad"""
        check_var("H1_is_rad", value, "bool")
        self._H1_is_rad = value

    H1_is_rad = property(
        fget=_get_H1_is_rad,
        fset=_set_H1_is_rad,
        doc=u"""H1 unit, 0 for m, 1 for rad

        :Type: bool
        """,
    )

    def _get_is_cstt_tooth(self):
        """getter of is_cstt_tooth"""
        return self._is_cstt_tooth

    def _set_is_cstt_tooth(self, value):
        """setter of is_cstt_tooth"""
        check_var("is_cstt_tooth", value, "bool")
        self._is_cstt_tooth = value

    is_cstt_tooth = property(
        fget=_get_is_cstt_tooth,
        fset=_set_is_cstt_tooth,
        doc=u"""True: use W3 to define the slot, False: use W2 and W1

        :Type: bool
        """,
    )

    def _get_W3(self):
        """getter of W3"""
        return self._W3

    W3 = property(
        fget=_get_W3,
        fset=_set_W3,
        doc=u"""Tooth width

        :Type: float
        :min: 0
        """,
    )
<|MERGE_RESOLUTION|>--- conflicted
+++ resolved
@@ -1,845 +1,839 @@
-# -*- coding: utf-8 -*-
-# File generated according to Generator/ClassesRef/Slot/SlotW23.csv
-# WARNING! All changes made in this file will be lost!
-"""Method code available at https://github.com/Eomys/pyleecan/tree/master/pyleecan/Methods/Slot/SlotW23
-"""
-
-from os import linesep
-from sys import getsizeof
-from logging import getLogger
-from ._check import check_var, raise_
-from ..Functions.get_logger import get_logger
-from ..Functions.save import save
-from ..Functions.load import load_init_dict
-from ..Functions.Load.import_class import import_class
-from copy import deepcopy
-from .Slot import Slot
-
-# Import all class method
-# Try/catch to remove unnecessary dependencies in unused method
-try:
-    from ..Methods.Slot.SlotW23._comp_line_dict import _comp_line_dict
-except ImportError as error:
-    _comp_line_dict = error
-
-try:
-    from ..Methods.Slot.SlotW23._comp_point_coordinate import _comp_point_coordinate
-except ImportError as error:
-    _comp_point_coordinate = error
-
-try:
-    from ..Methods.Slot.SlotW23._set_W3 import _set_W3
-except ImportError as error:
-    _set_W3 = error
-
-try:
-    from ..Methods.Slot.SlotW23._comp_W import _comp_W
-except ImportError as error:
-    _comp_W = error
-
-try:
-    from ..Methods.Slot.SlotW23.build_geometry import build_geometry
-except ImportError as error:
-    build_geometry = error
-
-try:
-    from ..Methods.Slot.SlotW23.build_geometry_active import build_geometry_active
-except ImportError as error:
-    build_geometry_active = error
-
-try:
-    from ..Methods.Slot.SlotW23.check import check
-except ImportError as error:
-    check = error
-
-try:
-    from ..Methods.Slot.SlotW23.comp_angle_opening import comp_angle_opening
-except ImportError as error:
-    comp_angle_opening = error
-
-try:
-    from ..Methods.Slot.SlotW23.comp_height import comp_height
-except ImportError as error:
-    comp_height = error
-
-try:
-    from ..Methods.Slot.SlotW23.comp_height_active import comp_height_active
-except ImportError as error:
-    comp_height_active = error
-
-try:
-    from ..Methods.Slot.SlotW23.comp_surface import comp_surface
-except ImportError as error:
-    comp_surface = error
-
-try:
-    from ..Methods.Slot.SlotW23.comp_surface_active import comp_surface_active
-except ImportError as error:
-    comp_surface_active = error
-
-try:
-    from ..Methods.Slot.SlotW23.comp_surface_opening import comp_surface_opening
-except ImportError as error:
-    comp_surface_opening = error
-
-try:
-    from ..Methods.Slot.SlotW23.get_surface_active import get_surface_active
-except ImportError as error:
-    get_surface_active = error
-
-try:
-    from ..Methods.Slot.SlotW23.get_surface_opening import get_surface_opening
-except ImportError as error:
-    get_surface_opening = error
-
-try:
-    from ..Methods.Slot.SlotW23.plot_schematics import plot_schematics
-except ImportError as error:
-    plot_schematics = error
-
-<<<<<<< HEAD
-=======
-try:
-    from ..Methods.Slot.SlotW23.get_H1 import get_H1
-except ImportError as error:
-    get_H1 = error
-
-try:
-    from ..Methods.Slot.SlotW23.plot_schematics_constant_tooth import (
-        plot_schematics_constant_tooth,
-    )
-except ImportError as error:
-    plot_schematics_constant_tooth = error
-
->>>>>>> 7f684489
-
-from numpy import isnan
-from ._check import InitUnKnowClassError
-
-
-class SlotW23(Slot):
-    """semi-closed trapezoidal without fillet without wedge (rounded bottom)"""
-
-    VERSION = 1
-    IS_SYMMETRICAL = 1
-
-    # Check ImportError to remove unnecessary dependencies in unused method
-    # cf Methods.Slot.SlotW23._comp_line_dict
-    if isinstance(_comp_line_dict, ImportError):
-        _comp_line_dict = property(
-            fget=lambda x: raise_(
-                ImportError(
-                    "Can't use SlotW23 method _comp_line_dict: " + str(_comp_line_dict)
-                )
-            )
-        )
-    else:
-        _comp_line_dict = _comp_line_dict
-    # cf Methods.Slot.SlotW23._comp_point_coordinate
-    if isinstance(_comp_point_coordinate, ImportError):
-        _comp_point_coordinate = property(
-            fget=lambda x: raise_(
-                ImportError(
-                    "Can't use SlotW23 method _comp_point_coordinate: "
-                    + str(_comp_point_coordinate)
-                )
-            )
-        )
-    else:
-        _comp_point_coordinate = _comp_point_coordinate
-    # cf Methods.Slot.SlotW23._set_W3
-    if isinstance(_set_W3, ImportError):
-        _set_W3 = property(
-            fget=lambda x: raise_(
-                ImportError("Can't use SlotW23 method _set_W3: " + str(_set_W3))
-            )
-        )
-    else:
-        _set_W3 = _set_W3
-    # cf Methods.Slot.SlotW23._comp_W
-    if isinstance(_comp_W, ImportError):
-        _comp_W = property(
-            fget=lambda x: raise_(
-                ImportError("Can't use SlotW23 method _comp_W: " + str(_comp_W))
-            )
-        )
-    else:
-        _comp_W = _comp_W
-    # cf Methods.Slot.SlotW23.build_geometry
-    if isinstance(build_geometry, ImportError):
-        build_geometry = property(
-            fget=lambda x: raise_(
-                ImportError(
-                    "Can't use SlotW23 method build_geometry: " + str(build_geometry)
-                )
-            )
-        )
-    else:
-        build_geometry = build_geometry
-    # cf Methods.Slot.SlotW23.build_geometry_active
-    if isinstance(build_geometry_active, ImportError):
-        build_geometry_active = property(
-            fget=lambda x: raise_(
-                ImportError(
-                    "Can't use SlotW23 method build_geometry_active: "
-                    + str(build_geometry_active)
-                )
-            )
-        )
-    else:
-        build_geometry_active = build_geometry_active
-    # cf Methods.Slot.SlotW23.check
-    if isinstance(check, ImportError):
-        check = property(
-            fget=lambda x: raise_(
-                ImportError("Can't use SlotW23 method check: " + str(check))
-            )
-        )
-    else:
-        check = check
-    # cf Methods.Slot.SlotW23.comp_angle_opening
-    if isinstance(comp_angle_opening, ImportError):
-        comp_angle_opening = property(
-            fget=lambda x: raise_(
-                ImportError(
-                    "Can't use SlotW23 method comp_angle_opening: "
-                    + str(comp_angle_opening)
-                )
-            )
-        )
-    else:
-        comp_angle_opening = comp_angle_opening
-    # cf Methods.Slot.SlotW23.comp_height
-    if isinstance(comp_height, ImportError):
-        comp_height = property(
-            fget=lambda x: raise_(
-                ImportError("Can't use SlotW23 method comp_height: " + str(comp_height))
-            )
-        )
-    else:
-        comp_height = comp_height
-    # cf Methods.Slot.SlotW23.comp_height_active
-    if isinstance(comp_height_active, ImportError):
-        comp_height_active = property(
-            fget=lambda x: raise_(
-                ImportError(
-                    "Can't use SlotW23 method comp_height_active: "
-                    + str(comp_height_active)
-                )
-            )
-        )
-    else:
-        comp_height_active = comp_height_active
-    # cf Methods.Slot.SlotW23.comp_surface
-    if isinstance(comp_surface, ImportError):
-        comp_surface = property(
-            fget=lambda x: raise_(
-                ImportError(
-                    "Can't use SlotW23 method comp_surface: " + str(comp_surface)
-                )
-            )
-        )
-    else:
-        comp_surface = comp_surface
-    # cf Methods.Slot.SlotW23.comp_surface_active
-    if isinstance(comp_surface_active, ImportError):
-        comp_surface_active = property(
-            fget=lambda x: raise_(
-                ImportError(
-                    "Can't use SlotW23 method comp_surface_active: "
-                    + str(comp_surface_active)
-                )
-            )
-        )
-    else:
-        comp_surface_active = comp_surface_active
-    # cf Methods.Slot.SlotW23.comp_surface_opening
-    if isinstance(comp_surface_opening, ImportError):
-        comp_surface_opening = property(
-            fget=lambda x: raise_(
-                ImportError(
-                    "Can't use SlotW23 method comp_surface_opening: "
-                    + str(comp_surface_opening)
-                )
-            )
-        )
-    else:
-        comp_surface_opening = comp_surface_opening
-    # cf Methods.Slot.SlotW23.get_surface_active
-    if isinstance(get_surface_active, ImportError):
-        get_surface_active = property(
-            fget=lambda x: raise_(
-                ImportError(
-                    "Can't use SlotW23 method get_surface_active: "
-                    + str(get_surface_active)
-                )
-            )
-        )
-    else:
-        get_surface_active = get_surface_active
-    # cf Methods.Slot.SlotW23.get_surface_opening
-    if isinstance(get_surface_opening, ImportError):
-        get_surface_opening = property(
-            fget=lambda x: raise_(
-                ImportError(
-                    "Can't use SlotW23 method get_surface_opening: "
-                    + str(get_surface_opening)
-                )
-            )
-        )
-    else:
-        get_surface_opening = get_surface_opening
-    # cf Methods.Slot.SlotW23.plot_schematics
-    if isinstance(plot_schematics, ImportError):
-        plot_schematics = property(
-            fget=lambda x: raise_(
-                ImportError(
-                    "Can't use SlotW23 method plot_schematics: " + str(plot_schematics)
-                )
-            )
-        )
-    else:
-        plot_schematics = plot_schematics
-<<<<<<< HEAD
-=======
-    # cf Methods.Slot.SlotW23.get_H1
-    if isinstance(get_H1, ImportError):
-        get_H1 = property(
-            fget=lambda x: raise_(
-                ImportError("Can't use SlotW23 method get_H1: " + str(get_H1))
-            )
-        )
-    else:
-        get_H1 = get_H1
-    # cf Methods.Slot.SlotW23.plot_schematics_constant_tooth
-    if isinstance(plot_schematics_constant_tooth, ImportError):
-        plot_schematics_constant_tooth = property(
-            fget=lambda x: raise_(
-                ImportError(
-                    "Can't use SlotW23 method plot_schematics_constant_tooth: "
-                    + str(plot_schematics_constant_tooth)
-                )
-            )
-        )
-    else:
-        plot_schematics_constant_tooth = plot_schematics_constant_tooth
->>>>>>> 7f684489
-    # generic save method is available in all object
-    save = save
-    # get_logger method is available in all object
-    get_logger = get_logger
-
-    def __init__(
-        self,
-        W0=None,
-        H0=None,
-        H1=None,
-        W1=None,
-        H2=None,
-        W2=None,
-        H1_is_rad=False,
-        is_cstt_tooth=False,
-        W3=None,
-        Zs=36,
-        wedge_mat=None,
-        is_bore=True,
-        init_dict=None,
-        init_str=None,
-    ):
-        """Constructor of the class. Can be use in three ways :
-        - __init__ (arg1 = 1, arg3 = 5) every parameters have name and default values
-            for pyleecan type, -1 will call the default constructor
-        - __init__ (init_dict = d) d must be a dictionary with property names as keys
-        - __init__ (init_str = s) s must be a string
-        s is the file path to load
-
-        ndarray or list can be given for Vector and Matrix
-        object or dict can be given for pyleecan Object"""
-
-        if init_str is not None:  # Load from a file
-            init_dict = load_init_dict(init_str)[1]
-        if init_dict is not None:  # Initialisation by dict
-            assert type(init_dict) is dict
-            # Overwrite default value with init_dict content
-            if "W0" in list(init_dict.keys()):
-                W0 = init_dict["W0"]
-            if "H0" in list(init_dict.keys()):
-                H0 = init_dict["H0"]
-            if "H1" in list(init_dict.keys()):
-                H1 = init_dict["H1"]
-            if "W1" in list(init_dict.keys()):
-                W1 = init_dict["W1"]
-            if "H2" in list(init_dict.keys()):
-                H2 = init_dict["H2"]
-            if "W2" in list(init_dict.keys()):
-                W2 = init_dict["W2"]
-            if "H1_is_rad" in list(init_dict.keys()):
-                H1_is_rad = init_dict["H1_is_rad"]
-            if "is_cstt_tooth" in list(init_dict.keys()):
-                is_cstt_tooth = init_dict["is_cstt_tooth"]
-            if "W3" in list(init_dict.keys()):
-                W3 = init_dict["W3"]
-            if "Zs" in list(init_dict.keys()):
-                Zs = init_dict["Zs"]
-            if "wedge_mat" in list(init_dict.keys()):
-                wedge_mat = init_dict["wedge_mat"]
-            if "is_bore" in list(init_dict.keys()):
-                is_bore = init_dict["is_bore"]
-        # Set the properties (value check and convertion are done in setter)
-        self.W0 = W0
-        self.H0 = H0
-        self.H1 = H1
-        self.W1 = W1
-        self.H2 = H2
-        self.W2 = W2
-        self.H1_is_rad = H1_is_rad
-        self.is_cstt_tooth = is_cstt_tooth
-        self.W3 = W3
-        # Call Slot init
-        super(SlotW23, self).__init__(Zs=Zs, wedge_mat=wedge_mat, is_bore=is_bore)
-        # The class is frozen (in Slot init), for now it's impossible to
-        # add new properties
-
-    def __str__(self):
-        """Convert this object in a readeable string (for print)"""
-
-        SlotW23_str = ""
-        # Get the properties inherited from Slot
-        SlotW23_str += super(SlotW23, self).__str__()
-        SlotW23_str += "W0 = " + str(self.W0) + linesep
-        SlotW23_str += "H0 = " + str(self.H0) + linesep
-        SlotW23_str += "H1 = " + str(self.H1) + linesep
-        SlotW23_str += "W1 = " + str(self.W1) + linesep
-        SlotW23_str += "H2 = " + str(self.H2) + linesep
-        SlotW23_str += "W2 = " + str(self.W2) + linesep
-        SlotW23_str += "H1_is_rad = " + str(self.H1_is_rad) + linesep
-        SlotW23_str += "is_cstt_tooth = " + str(self.is_cstt_tooth) + linesep
-        SlotW23_str += "W3 = " + str(self.W3) + linesep
-        return SlotW23_str
-
-    def __eq__(self, other):
-        """Compare two objects (skip parent)"""
-
-        if type(other) != type(self):
-            return False
-
-        # Check the properties inherited from Slot
-        if not super(SlotW23, self).__eq__(other):
-            return False
-        if other.W0 != self.W0:
-            return False
-        if other.H0 != self.H0:
-            return False
-        if other.H1 != self.H1:
-            return False
-        if other.W1 != self.W1:
-            return False
-        if other.H2 != self.H2:
-            return False
-        if other.W2 != self.W2:
-            return False
-        if other.H1_is_rad != self.H1_is_rad:
-            return False
-        if other.is_cstt_tooth != self.is_cstt_tooth:
-            return False
-        if other.W3 != self.W3:
-            return False
-        return True
-
-    def compare(self, other, name="self", ignore_list=None, is_add_value=False):
-        """Compare two objects and return list of differences"""
-
-        if ignore_list is None:
-            ignore_list = list()
-        if type(other) != type(self):
-            return ["type(" + name + ")"]
-        diff_list = list()
-
-        # Check the properties inherited from Slot
-        diff_list.extend(
-            super(SlotW23, self).compare(
-                other, name=name, ignore_list=ignore_list, is_add_value=is_add_value
-            )
-        )
-        if (
-            other._W0 is not None
-            and self._W0 is not None
-            and isnan(other._W0)
-            and isnan(self._W0)
-        ):
-            pass
-        elif other._W0 != self._W0:
-            if is_add_value:
-                val_str = " (self=" + str(self._W0) + ", other=" + str(other._W0) + ")"
-                diff_list.append(name + ".W0" + val_str)
-            else:
-                diff_list.append(name + ".W0")
-        if (
-            other._H0 is not None
-            and self._H0 is not None
-            and isnan(other._H0)
-            and isnan(self._H0)
-        ):
-            pass
-        elif other._H0 != self._H0:
-            if is_add_value:
-                val_str = " (self=" + str(self._H0) + ", other=" + str(other._H0) + ")"
-                diff_list.append(name + ".H0" + val_str)
-            else:
-                diff_list.append(name + ".H0")
-        if (
-            other._H1 is not None
-            and self._H1 is not None
-            and isnan(other._H1)
-            and isnan(self._H1)
-        ):
-            pass
-        elif other._H1 != self._H1:
-            if is_add_value:
-                val_str = " (self=" + str(self._H1) + ", other=" + str(other._H1) + ")"
-                diff_list.append(name + ".H1" + val_str)
-            else:
-                diff_list.append(name + ".H1")
-        if (
-            other._W1 is not None
-            and self._W1 is not None
-            and isnan(other._W1)
-            and isnan(self._W1)
-        ):
-            pass
-        elif other._W1 != self._W1:
-            if is_add_value:
-                val_str = " (self=" + str(self._W1) + ", other=" + str(other._W1) + ")"
-                diff_list.append(name + ".W1" + val_str)
-            else:
-                diff_list.append(name + ".W1")
-        if (
-            other._H2 is not None
-            and self._H2 is not None
-            and isnan(other._H2)
-            and isnan(self._H2)
-        ):
-            pass
-        elif other._H2 != self._H2:
-            if is_add_value:
-                val_str = " (self=" + str(self._H2) + ", other=" + str(other._H2) + ")"
-                diff_list.append(name + ".H2" + val_str)
-            else:
-                diff_list.append(name + ".H2")
-        if (
-            other._W2 is not None
-            and self._W2 is not None
-            and isnan(other._W2)
-            and isnan(self._W2)
-        ):
-            pass
-        elif other._W2 != self._W2:
-            if is_add_value:
-                val_str = " (self=" + str(self._W2) + ", other=" + str(other._W2) + ")"
-                diff_list.append(name + ".W2" + val_str)
-            else:
-                diff_list.append(name + ".W2")
-        if other._H1_is_rad != self._H1_is_rad:
-            if is_add_value:
-                val_str = (
-                    " (self="
-                    + str(self._H1_is_rad)
-                    + ", other="
-                    + str(other._H1_is_rad)
-                    + ")"
-                )
-                diff_list.append(name + ".H1_is_rad" + val_str)
-            else:
-                diff_list.append(name + ".H1_is_rad")
-        if other._is_cstt_tooth != self._is_cstt_tooth:
-            if is_add_value:
-                val_str = (
-                    " (self="
-                    + str(self._is_cstt_tooth)
-                    + ", other="
-                    + str(other._is_cstt_tooth)
-                    + ")"
-                )
-                diff_list.append(name + ".is_cstt_tooth" + val_str)
-            else:
-                diff_list.append(name + ".is_cstt_tooth")
-        if (
-            other._W3 is not None
-            and self._W3 is not None
-            and isnan(other._W3)
-            and isnan(self._W3)
-        ):
-            pass
-        elif other._W3 != self._W3:
-            if is_add_value:
-                val_str = " (self=" + str(self._W3) + ", other=" + str(other._W3) + ")"
-                diff_list.append(name + ".W3" + val_str)
-            else:
-                diff_list.append(name + ".W3")
-        # Filter ignore differences
-        diff_list = list(filter(lambda x: x not in ignore_list, diff_list))
-        return diff_list
-
-    def __sizeof__(self):
-        """Return the size in memory of the object (including all subobject)"""
-
-        S = 0  # Full size of the object
-
-        # Get size of the properties inherited from Slot
-        S += super(SlotW23, self).__sizeof__()
-        S += getsizeof(self.W0)
-        S += getsizeof(self.H0)
-        S += getsizeof(self.H1)
-        S += getsizeof(self.W1)
-        S += getsizeof(self.H2)
-        S += getsizeof(self.W2)
-        S += getsizeof(self.H1_is_rad)
-        S += getsizeof(self.is_cstt_tooth)
-        S += getsizeof(self.W3)
-        return S
-
-    def as_dict(self, type_handle_ndarray=0, keep_function=False, **kwargs):
-        """
-        Convert this object in a json serializable dict (can be use in __init__).
-        type_handle_ndarray: int
-            How to handle ndarray (0: tolist, 1: copy, 2: nothing)
-        keep_function : bool
-            True to keep the function object, else return str
-        Optional keyword input parameter is for internal use only
-        and may prevent json serializability.
-        """
-
-        # Get the properties inherited from Slot
-        SlotW23_dict = super(SlotW23, self).as_dict(
-            type_handle_ndarray=type_handle_ndarray,
-            keep_function=keep_function,
-            **kwargs
-        )
-        SlotW23_dict["W0"] = self.W0
-        SlotW23_dict["H0"] = self.H0
-        SlotW23_dict["H1"] = self.H1
-        SlotW23_dict["W1"] = self.W1
-        SlotW23_dict["H2"] = self.H2
-        SlotW23_dict["W2"] = self.W2
-        SlotW23_dict["H1_is_rad"] = self.H1_is_rad
-        SlotW23_dict["is_cstt_tooth"] = self.is_cstt_tooth
-        SlotW23_dict["W3"] = self.W3
-        # The class name is added to the dict for deserialisation purpose
-        # Overwrite the mother class name
-        SlotW23_dict["__class__"] = "SlotW23"
-        return SlotW23_dict
-
-    def copy(self):
-        """Creates a deepcopy of the object"""
-
-        # Handle deepcopy of all the properties
-        W0_val = self.W0
-        H0_val = self.H0
-        H1_val = self.H1
-        W1_val = self.W1
-        H2_val = self.H2
-        W2_val = self.W2
-        H1_is_rad_val = self.H1_is_rad
-        is_cstt_tooth_val = self.is_cstt_tooth
-        W3_val = self.W3
-        Zs_val = self.Zs
-        if self.wedge_mat is None:
-            wedge_mat_val = None
-        else:
-            wedge_mat_val = self.wedge_mat.copy()
-        is_bore_val = self.is_bore
-        # Creates new object of the same type with the copied properties
-        obj_copy = type(self)(
-            W0=W0_val,
-            H0=H0_val,
-            H1=H1_val,
-            W1=W1_val,
-            H2=H2_val,
-            W2=W2_val,
-            H1_is_rad=H1_is_rad_val,
-            is_cstt_tooth=is_cstt_tooth_val,
-            W3=W3_val,
-            Zs=Zs_val,
-            wedge_mat=wedge_mat_val,
-            is_bore=is_bore_val,
-        )
-        return obj_copy
-
-    def _set_None(self):
-        """Set all the properties to None (except pyleecan object)"""
-
-        self.W0 = None
-        self.H0 = None
-        self.H1 = None
-        self.W1 = None
-        self.H2 = None
-        self.W2 = None
-        self.H1_is_rad = None
-        self.is_cstt_tooth = None
-        self.W3 = None
-        # Set to None the properties inherited from Slot
-        super(SlotW23, self)._set_None()
-
-    def _get_W0(self):
-        """getter of W0"""
-        return self._W0
-
-    def _set_W0(self, value):
-        """setter of W0"""
-        check_var("W0", value, "float", Vmin=0)
-        self._W0 = value
-
-    W0 = property(
-        fget=_get_W0,
-        fset=_set_W0,
-        doc=u"""Slot isthmus width.
-
-        :Type: float
-        :min: 0
-        """,
-    )
-
-    def _get_H0(self):
-        """getter of H0"""
-        return self._H0
-
-    def _set_H0(self, value):
-        """setter of H0"""
-        check_var("H0", value, "float", Vmin=0)
-        self._H0 = value
-
-    H0 = property(
-        fget=_get_H0,
-        fset=_set_H0,
-        doc=u"""Slot isthmus height.
-
-        :Type: float
-        :min: 0
-        """,
-    )
-
-    def _get_H1(self):
-        """getter of H1"""
-        return self._H1
-
-    def _set_H1(self, value):
-        """setter of H1"""
-        check_var("H1", value, "float", Vmin=0)
-        self._H1 = value
-
-    H1 = property(
-        fget=_get_H1,
-        fset=_set_H1,
-        doc=u"""height or angle  (See Schematics)
-
-        :Type: float
-        :min: 0
-        """,
-    )
-
-    def _get_W1(self):
-        """getter of W1"""
-        return self._W1
-
-    def _set_W1(self, value):
-        """setter of W1"""
-        check_var("W1", value, "float", Vmin=0)
-        self._W1 = value
-
-    W1 = property(
-        fget=_get_W1,
-        fset=_set_W1,
-        doc=u"""Slot top width.
-
-        :Type: float
-        :min: 0
-        """,
-    )
-
-    def _get_H2(self):
-        """getter of H2"""
-        return self._H2
-
-    def _set_H2(self, value):
-        """setter of H2"""
-        check_var("H2", value, "float", Vmin=0)
-        self._H2 = value
-
-    H2 = property(
-        fget=_get_H2,
-        fset=_set_H2,
-        doc=u"""Slot height below wedge 
-
-        :Type: float
-        :min: 0
-        """,
-    )
-
-    def _get_W2(self):
-        """getter of W2"""
-        return self._W2
-
-    def _set_W2(self, value):
-        """setter of W2"""
-        check_var("W2", value, "float", Vmin=0)
-        self._W2 = value
-
-    W2 = property(
-        fget=_get_W2,
-        fset=_set_W2,
-        doc=u"""Slot bottom width.
-
-        :Type: float
-        :min: 0
-        """,
-    )
-
-    def _get_H1_is_rad(self):
-        """getter of H1_is_rad"""
-        return self._H1_is_rad
-
-    def _set_H1_is_rad(self, value):
-        """setter of H1_is_rad"""
-        check_var("H1_is_rad", value, "bool")
-        self._H1_is_rad = value
-
-    H1_is_rad = property(
-        fget=_get_H1_is_rad,
-        fset=_set_H1_is_rad,
-        doc=u"""H1 unit, 0 for m, 1 for rad
-
-        :Type: bool
-        """,
-    )
-
-    def _get_is_cstt_tooth(self):
-        """getter of is_cstt_tooth"""
-        return self._is_cstt_tooth
-
-    def _set_is_cstt_tooth(self, value):
-        """setter of is_cstt_tooth"""
-        check_var("is_cstt_tooth", value, "bool")
-        self._is_cstt_tooth = value
-
-    is_cstt_tooth = property(
-        fget=_get_is_cstt_tooth,
-        fset=_set_is_cstt_tooth,
-        doc=u"""True: use W3 to define the slot, False: use W2 and W1
-
-        :Type: bool
-        """,
-    )
-
-    def _get_W3(self):
-        """getter of W3"""
-        return self._W3
-
-    W3 = property(
-        fget=_get_W3,
-        fset=_set_W3,
-        doc=u"""Tooth width
-
-        :Type: float
-        :min: 0
-        """,
-    )
+# -*- coding: utf-8 -*-
+# File generated according to Generator/ClassesRef/Slot/SlotW23.csv
+# WARNING! All changes made in this file will be lost!
+"""Method code available at https://github.com/Eomys/pyleecan/tree/master/pyleecan/Methods/Slot/SlotW23
+"""
+
+from os import linesep
+from sys import getsizeof
+from logging import getLogger
+from ._check import check_var, raise_
+from ..Functions.get_logger import get_logger
+from ..Functions.save import save
+from ..Functions.load import load_init_dict
+from ..Functions.Load.import_class import import_class
+from copy import deepcopy
+from .Slot import Slot
+
+# Import all class method
+# Try/catch to remove unnecessary dependencies in unused method
+try:
+    from ..Methods.Slot.SlotW23._comp_line_dict import _comp_line_dict
+except ImportError as error:
+    _comp_line_dict = error
+
+try:
+    from ..Methods.Slot.SlotW23._comp_point_coordinate import _comp_point_coordinate
+except ImportError as error:
+    _comp_point_coordinate = error
+
+try:
+    from ..Methods.Slot.SlotW23._set_W3 import _set_W3
+except ImportError as error:
+    _set_W3 = error
+
+try:
+    from ..Methods.Slot.SlotW23._comp_W import _comp_W
+except ImportError as error:
+    _comp_W = error
+
+try:
+    from ..Methods.Slot.SlotW23.build_geometry import build_geometry
+except ImportError as error:
+    build_geometry = error
+
+try:
+    from ..Methods.Slot.SlotW23.build_geometry_active import build_geometry_active
+except ImportError as error:
+    build_geometry_active = error
+
+try:
+    from ..Methods.Slot.SlotW23.check import check
+except ImportError as error:
+    check = error
+
+try:
+    from ..Methods.Slot.SlotW23.comp_angle_opening import comp_angle_opening
+except ImportError as error:
+    comp_angle_opening = error
+
+try:
+    from ..Methods.Slot.SlotW23.comp_height import comp_height
+except ImportError as error:
+    comp_height = error
+
+try:
+    from ..Methods.Slot.SlotW23.comp_height_active import comp_height_active
+except ImportError as error:
+    comp_height_active = error
+
+try:
+    from ..Methods.Slot.SlotW23.comp_surface import comp_surface
+except ImportError as error:
+    comp_surface = error
+
+try:
+    from ..Methods.Slot.SlotW23.comp_surface_active import comp_surface_active
+except ImportError as error:
+    comp_surface_active = error
+
+try:
+    from ..Methods.Slot.SlotW23.comp_surface_opening import comp_surface_opening
+except ImportError as error:
+    comp_surface_opening = error
+
+try:
+    from ..Methods.Slot.SlotW23.get_surface_active import get_surface_active
+except ImportError as error:
+    get_surface_active = error
+
+try:
+    from ..Methods.Slot.SlotW23.get_surface_opening import get_surface_opening
+except ImportError as error:
+    get_surface_opening = error
+
+try:
+    from ..Methods.Slot.SlotW23.plot_schematics import plot_schematics
+except ImportError as error:
+    plot_schematics = error
+
+try:
+    from ..Methods.Slot.SlotW23.get_H1 import get_H1
+except ImportError as error:
+    get_H1 = error
+
+try:
+    from ..Methods.Slot.SlotW23.plot_schematics_constant_tooth import (
+        plot_schematics_constant_tooth,
+    )
+except ImportError as error:
+    plot_schematics_constant_tooth = error
+
+
+from numpy import isnan
+from ._check import InitUnKnowClassError
+
+
+class SlotW23(Slot):
+    """semi-closed trapezoidal without fillet without wedge (rounded bottom)"""
+
+    VERSION = 1
+    IS_SYMMETRICAL = 1
+
+    # Check ImportError to remove unnecessary dependencies in unused method
+    # cf Methods.Slot.SlotW23._comp_line_dict
+    if isinstance(_comp_line_dict, ImportError):
+        _comp_line_dict = property(
+            fget=lambda x: raise_(
+                ImportError(
+                    "Can't use SlotW23 method _comp_line_dict: " + str(_comp_line_dict)
+                )
+            )
+        )
+    else:
+        _comp_line_dict = _comp_line_dict
+    # cf Methods.Slot.SlotW23._comp_point_coordinate
+    if isinstance(_comp_point_coordinate, ImportError):
+        _comp_point_coordinate = property(
+            fget=lambda x: raise_(
+                ImportError(
+                    "Can't use SlotW23 method _comp_point_coordinate: "
+                    + str(_comp_point_coordinate)
+                )
+            )
+        )
+    else:
+        _comp_point_coordinate = _comp_point_coordinate
+    # cf Methods.Slot.SlotW23._set_W3
+    if isinstance(_set_W3, ImportError):
+        _set_W3 = property(
+            fget=lambda x: raise_(
+                ImportError("Can't use SlotW23 method _set_W3: " + str(_set_W3))
+            )
+        )
+    else:
+        _set_W3 = _set_W3
+    # cf Methods.Slot.SlotW23._comp_W
+    if isinstance(_comp_W, ImportError):
+        _comp_W = property(
+            fget=lambda x: raise_(
+                ImportError("Can't use SlotW23 method _comp_W: " + str(_comp_W))
+            )
+        )
+    else:
+        _comp_W = _comp_W
+    # cf Methods.Slot.SlotW23.build_geometry
+    if isinstance(build_geometry, ImportError):
+        build_geometry = property(
+            fget=lambda x: raise_(
+                ImportError(
+                    "Can't use SlotW23 method build_geometry: " + str(build_geometry)
+                )
+            )
+        )
+    else:
+        build_geometry = build_geometry
+    # cf Methods.Slot.SlotW23.build_geometry_active
+    if isinstance(build_geometry_active, ImportError):
+        build_geometry_active = property(
+            fget=lambda x: raise_(
+                ImportError(
+                    "Can't use SlotW23 method build_geometry_active: "
+                    + str(build_geometry_active)
+                )
+            )
+        )
+    else:
+        build_geometry_active = build_geometry_active
+    # cf Methods.Slot.SlotW23.check
+    if isinstance(check, ImportError):
+        check = property(
+            fget=lambda x: raise_(
+                ImportError("Can't use SlotW23 method check: " + str(check))
+            )
+        )
+    else:
+        check = check
+    # cf Methods.Slot.SlotW23.comp_angle_opening
+    if isinstance(comp_angle_opening, ImportError):
+        comp_angle_opening = property(
+            fget=lambda x: raise_(
+                ImportError(
+                    "Can't use SlotW23 method comp_angle_opening: "
+                    + str(comp_angle_opening)
+                )
+            )
+        )
+    else:
+        comp_angle_opening = comp_angle_opening
+    # cf Methods.Slot.SlotW23.comp_height
+    if isinstance(comp_height, ImportError):
+        comp_height = property(
+            fget=lambda x: raise_(
+                ImportError("Can't use SlotW23 method comp_height: " + str(comp_height))
+            )
+        )
+    else:
+        comp_height = comp_height
+    # cf Methods.Slot.SlotW23.comp_height_active
+    if isinstance(comp_height_active, ImportError):
+        comp_height_active = property(
+            fget=lambda x: raise_(
+                ImportError(
+                    "Can't use SlotW23 method comp_height_active: "
+                    + str(comp_height_active)
+                )
+            )
+        )
+    else:
+        comp_height_active = comp_height_active
+    # cf Methods.Slot.SlotW23.comp_surface
+    if isinstance(comp_surface, ImportError):
+        comp_surface = property(
+            fget=lambda x: raise_(
+                ImportError(
+                    "Can't use SlotW23 method comp_surface: " + str(comp_surface)
+                )
+            )
+        )
+    else:
+        comp_surface = comp_surface
+    # cf Methods.Slot.SlotW23.comp_surface_active
+    if isinstance(comp_surface_active, ImportError):
+        comp_surface_active = property(
+            fget=lambda x: raise_(
+                ImportError(
+                    "Can't use SlotW23 method comp_surface_active: "
+                    + str(comp_surface_active)
+                )
+            )
+        )
+    else:
+        comp_surface_active = comp_surface_active
+    # cf Methods.Slot.SlotW23.comp_surface_opening
+    if isinstance(comp_surface_opening, ImportError):
+        comp_surface_opening = property(
+            fget=lambda x: raise_(
+                ImportError(
+                    "Can't use SlotW23 method comp_surface_opening: "
+                    + str(comp_surface_opening)
+                )
+            )
+        )
+    else:
+        comp_surface_opening = comp_surface_opening
+    # cf Methods.Slot.SlotW23.get_surface_active
+    if isinstance(get_surface_active, ImportError):
+        get_surface_active = property(
+            fget=lambda x: raise_(
+                ImportError(
+                    "Can't use SlotW23 method get_surface_active: "
+                    + str(get_surface_active)
+                )
+            )
+        )
+    else:
+        get_surface_active = get_surface_active
+    # cf Methods.Slot.SlotW23.get_surface_opening
+    if isinstance(get_surface_opening, ImportError):
+        get_surface_opening = property(
+            fget=lambda x: raise_(
+                ImportError(
+                    "Can't use SlotW23 method get_surface_opening: "
+                    + str(get_surface_opening)
+                )
+            )
+        )
+    else:
+        get_surface_opening = get_surface_opening
+    # cf Methods.Slot.SlotW23.plot_schematics
+    if isinstance(plot_schematics, ImportError):
+        plot_schematics = property(
+            fget=lambda x: raise_(
+                ImportError(
+                    "Can't use SlotW23 method plot_schematics: " + str(plot_schematics)
+                )
+            )
+        )
+    else:
+        plot_schematics = plot_schematics
+    # cf Methods.Slot.SlotW23.get_H1
+    if isinstance(get_H1, ImportError):
+        get_H1 = property(
+            fget=lambda x: raise_(
+                ImportError("Can't use SlotW23 method get_H1: " + str(get_H1))
+            )
+        )
+    else:
+        get_H1 = get_H1
+    # cf Methods.Slot.SlotW23.plot_schematics_constant_tooth
+    if isinstance(plot_schematics_constant_tooth, ImportError):
+        plot_schematics_constant_tooth = property(
+            fget=lambda x: raise_(
+                ImportError(
+                    "Can't use SlotW23 method plot_schematics_constant_tooth: "
+                    + str(plot_schematics_constant_tooth)
+                )
+            )
+        )
+    else:
+        plot_schematics_constant_tooth = plot_schematics_constant_tooth
+    # generic save method is available in all object
+    save = save
+    # get_logger method is available in all object
+    get_logger = get_logger
+
+    def __init__(
+        self,
+        W0=None,
+        H0=None,
+        H1=None,
+        W1=None,
+        H2=None,
+        W2=None,
+        H1_is_rad=False,
+        is_cstt_tooth=False,
+        W3=None,
+        Zs=36,
+        wedge_mat=None,
+        is_bore=True,
+        init_dict=None,
+        init_str=None,
+    ):
+        """Constructor of the class. Can be use in three ways :
+        - __init__ (arg1 = 1, arg3 = 5) every parameters have name and default values
+            for pyleecan type, -1 will call the default constructor
+        - __init__ (init_dict = d) d must be a dictionary with property names as keys
+        - __init__ (init_str = s) s must be a string
+        s is the file path to load
+
+        ndarray or list can be given for Vector and Matrix
+        object or dict can be given for pyleecan Object"""
+
+        if init_str is not None:  # Load from a file
+            init_dict = load_init_dict(init_str)[1]
+        if init_dict is not None:  # Initialisation by dict
+            assert type(init_dict) is dict
+            # Overwrite default value with init_dict content
+            if "W0" in list(init_dict.keys()):
+                W0 = init_dict["W0"]
+            if "H0" in list(init_dict.keys()):
+                H0 = init_dict["H0"]
+            if "H1" in list(init_dict.keys()):
+                H1 = init_dict["H1"]
+            if "W1" in list(init_dict.keys()):
+                W1 = init_dict["W1"]
+            if "H2" in list(init_dict.keys()):
+                H2 = init_dict["H2"]
+            if "W2" in list(init_dict.keys()):
+                W2 = init_dict["W2"]
+            if "H1_is_rad" in list(init_dict.keys()):
+                H1_is_rad = init_dict["H1_is_rad"]
+            if "is_cstt_tooth" in list(init_dict.keys()):
+                is_cstt_tooth = init_dict["is_cstt_tooth"]
+            if "W3" in list(init_dict.keys()):
+                W3 = init_dict["W3"]
+            if "Zs" in list(init_dict.keys()):
+                Zs = init_dict["Zs"]
+            if "wedge_mat" in list(init_dict.keys()):
+                wedge_mat = init_dict["wedge_mat"]
+            if "is_bore" in list(init_dict.keys()):
+                is_bore = init_dict["is_bore"]
+        # Set the properties (value check and convertion are done in setter)
+        self.W0 = W0
+        self.H0 = H0
+        self.H1 = H1
+        self.W1 = W1
+        self.H2 = H2
+        self.W2 = W2
+        self.H1_is_rad = H1_is_rad
+        self.is_cstt_tooth = is_cstt_tooth
+        self.W3 = W3
+        # Call Slot init
+        super(SlotW23, self).__init__(Zs=Zs, wedge_mat=wedge_mat, is_bore=is_bore)
+        # The class is frozen (in Slot init), for now it's impossible to
+        # add new properties
+
+    def __str__(self):
+        """Convert this object in a readeable string (for print)"""
+
+        SlotW23_str = ""
+        # Get the properties inherited from Slot
+        SlotW23_str += super(SlotW23, self).__str__()
+        SlotW23_str += "W0 = " + str(self.W0) + linesep
+        SlotW23_str += "H0 = " + str(self.H0) + linesep
+        SlotW23_str += "H1 = " + str(self.H1) + linesep
+        SlotW23_str += "W1 = " + str(self.W1) + linesep
+        SlotW23_str += "H2 = " + str(self.H2) + linesep
+        SlotW23_str += "W2 = " + str(self.W2) + linesep
+        SlotW23_str += "H1_is_rad = " + str(self.H1_is_rad) + linesep
+        SlotW23_str += "is_cstt_tooth = " + str(self.is_cstt_tooth) + linesep
+        SlotW23_str += "W3 = " + str(self.W3) + linesep
+        return SlotW23_str
+
+    def __eq__(self, other):
+        """Compare two objects (skip parent)"""
+
+        if type(other) != type(self):
+            return False
+
+        # Check the properties inherited from Slot
+        if not super(SlotW23, self).__eq__(other):
+            return False
+        if other.W0 != self.W0:
+            return False
+        if other.H0 != self.H0:
+            return False
+        if other.H1 != self.H1:
+            return False
+        if other.W1 != self.W1:
+            return False
+        if other.H2 != self.H2:
+            return False
+        if other.W2 != self.W2:
+            return False
+        if other.H1_is_rad != self.H1_is_rad:
+            return False
+        if other.is_cstt_tooth != self.is_cstt_tooth:
+            return False
+        if other.W3 != self.W3:
+            return False
+        return True
+
+    def compare(self, other, name="self", ignore_list=None, is_add_value=False):
+        """Compare two objects and return list of differences"""
+
+        if ignore_list is None:
+            ignore_list = list()
+        if type(other) != type(self):
+            return ["type(" + name + ")"]
+        diff_list = list()
+
+        # Check the properties inherited from Slot
+        diff_list.extend(
+            super(SlotW23, self).compare(
+                other, name=name, ignore_list=ignore_list, is_add_value=is_add_value
+            )
+        )
+        if (
+            other._W0 is not None
+            and self._W0 is not None
+            and isnan(other._W0)
+            and isnan(self._W0)
+        ):
+            pass
+        elif other._W0 != self._W0:
+            if is_add_value:
+                val_str = " (self=" + str(self._W0) + ", other=" + str(other._W0) + ")"
+                diff_list.append(name + ".W0" + val_str)
+            else:
+                diff_list.append(name + ".W0")
+        if (
+            other._H0 is not None
+            and self._H0 is not None
+            and isnan(other._H0)
+            and isnan(self._H0)
+        ):
+            pass
+        elif other._H0 != self._H0:
+            if is_add_value:
+                val_str = " (self=" + str(self._H0) + ", other=" + str(other._H0) + ")"
+                diff_list.append(name + ".H0" + val_str)
+            else:
+                diff_list.append(name + ".H0")
+        if (
+            other._H1 is not None
+            and self._H1 is not None
+            and isnan(other._H1)
+            and isnan(self._H1)
+        ):
+            pass
+        elif other._H1 != self._H1:
+            if is_add_value:
+                val_str = " (self=" + str(self._H1) + ", other=" + str(other._H1) + ")"
+                diff_list.append(name + ".H1" + val_str)
+            else:
+                diff_list.append(name + ".H1")
+        if (
+            other._W1 is not None
+            and self._W1 is not None
+            and isnan(other._W1)
+            and isnan(self._W1)
+        ):
+            pass
+        elif other._W1 != self._W1:
+            if is_add_value:
+                val_str = " (self=" + str(self._W1) + ", other=" + str(other._W1) + ")"
+                diff_list.append(name + ".W1" + val_str)
+            else:
+                diff_list.append(name + ".W1")
+        if (
+            other._H2 is not None
+            and self._H2 is not None
+            and isnan(other._H2)
+            and isnan(self._H2)
+        ):
+            pass
+        elif other._H2 != self._H2:
+            if is_add_value:
+                val_str = " (self=" + str(self._H2) + ", other=" + str(other._H2) + ")"
+                diff_list.append(name + ".H2" + val_str)
+            else:
+                diff_list.append(name + ".H2")
+        if (
+            other._W2 is not None
+            and self._W2 is not None
+            and isnan(other._W2)
+            and isnan(self._W2)
+        ):
+            pass
+        elif other._W2 != self._W2:
+            if is_add_value:
+                val_str = " (self=" + str(self._W2) + ", other=" + str(other._W2) + ")"
+                diff_list.append(name + ".W2" + val_str)
+            else:
+                diff_list.append(name + ".W2")
+        if other._H1_is_rad != self._H1_is_rad:
+            if is_add_value:
+                val_str = (
+                    " (self="
+                    + str(self._H1_is_rad)
+                    + ", other="
+                    + str(other._H1_is_rad)
+                    + ")"
+                )
+                diff_list.append(name + ".H1_is_rad" + val_str)
+            else:
+                diff_list.append(name + ".H1_is_rad")
+        if other._is_cstt_tooth != self._is_cstt_tooth:
+            if is_add_value:
+                val_str = (
+                    " (self="
+                    + str(self._is_cstt_tooth)
+                    + ", other="
+                    + str(other._is_cstt_tooth)
+                    + ")"
+                )
+                diff_list.append(name + ".is_cstt_tooth" + val_str)
+            else:
+                diff_list.append(name + ".is_cstt_tooth")
+        if (
+            other._W3 is not None
+            and self._W3 is not None
+            and isnan(other._W3)
+            and isnan(self._W3)
+        ):
+            pass
+        elif other._W3 != self._W3:
+            if is_add_value:
+                val_str = " (self=" + str(self._W3) + ", other=" + str(other._W3) + ")"
+                diff_list.append(name + ".W3" + val_str)
+            else:
+                diff_list.append(name + ".W3")
+        # Filter ignore differences
+        diff_list = list(filter(lambda x: x not in ignore_list, diff_list))
+        return diff_list
+
+    def __sizeof__(self):
+        """Return the size in memory of the object (including all subobject)"""
+
+        S = 0  # Full size of the object
+
+        # Get size of the properties inherited from Slot
+        S += super(SlotW23, self).__sizeof__()
+        S += getsizeof(self.W0)
+        S += getsizeof(self.H0)
+        S += getsizeof(self.H1)
+        S += getsizeof(self.W1)
+        S += getsizeof(self.H2)
+        S += getsizeof(self.W2)
+        S += getsizeof(self.H1_is_rad)
+        S += getsizeof(self.is_cstt_tooth)
+        S += getsizeof(self.W3)
+        return S
+
+    def as_dict(self, type_handle_ndarray=0, keep_function=False, **kwargs):
+        """
+        Convert this object in a json serializable dict (can be use in __init__).
+        type_handle_ndarray: int
+            How to handle ndarray (0: tolist, 1: copy, 2: nothing)
+        keep_function : bool
+            True to keep the function object, else return str
+        Optional keyword input parameter is for internal use only
+        and may prevent json serializability.
+        """
+
+        # Get the properties inherited from Slot
+        SlotW23_dict = super(SlotW23, self).as_dict(
+            type_handle_ndarray=type_handle_ndarray,
+            keep_function=keep_function,
+            **kwargs
+        )
+        SlotW23_dict["W0"] = self.W0
+        SlotW23_dict["H0"] = self.H0
+        SlotW23_dict["H1"] = self.H1
+        SlotW23_dict["W1"] = self.W1
+        SlotW23_dict["H2"] = self.H2
+        SlotW23_dict["W2"] = self.W2
+        SlotW23_dict["H1_is_rad"] = self.H1_is_rad
+        SlotW23_dict["is_cstt_tooth"] = self.is_cstt_tooth
+        SlotW23_dict["W3"] = self.W3
+        # The class name is added to the dict for deserialisation purpose
+        # Overwrite the mother class name
+        SlotW23_dict["__class__"] = "SlotW23"
+        return SlotW23_dict
+
+    def copy(self):
+        """Creates a deepcopy of the object"""
+
+        # Handle deepcopy of all the properties
+        W0_val = self.W0
+        H0_val = self.H0
+        H1_val = self.H1
+        W1_val = self.W1
+        H2_val = self.H2
+        W2_val = self.W2
+        H1_is_rad_val = self.H1_is_rad
+        is_cstt_tooth_val = self.is_cstt_tooth
+        W3_val = self.W3
+        Zs_val = self.Zs
+        if self.wedge_mat is None:
+            wedge_mat_val = None
+        else:
+            wedge_mat_val = self.wedge_mat.copy()
+        is_bore_val = self.is_bore
+        # Creates new object of the same type with the copied properties
+        obj_copy = type(self)(
+            W0=W0_val,
+            H0=H0_val,
+            H1=H1_val,
+            W1=W1_val,
+            H2=H2_val,
+            W2=W2_val,
+            H1_is_rad=H1_is_rad_val,
+            is_cstt_tooth=is_cstt_tooth_val,
+            W3=W3_val,
+            Zs=Zs_val,
+            wedge_mat=wedge_mat_val,
+            is_bore=is_bore_val,
+        )
+        return obj_copy
+
+    def _set_None(self):
+        """Set all the properties to None (except pyleecan object)"""
+
+        self.W0 = None
+        self.H0 = None
+        self.H1 = None
+        self.W1 = None
+        self.H2 = None
+        self.W2 = None
+        self.H1_is_rad = None
+        self.is_cstt_tooth = None
+        self.W3 = None
+        # Set to None the properties inherited from Slot
+        super(SlotW23, self)._set_None()
+
+    def _get_W0(self):
+        """getter of W0"""
+        return self._W0
+
+    def _set_W0(self, value):
+        """setter of W0"""
+        check_var("W0", value, "float", Vmin=0)
+        self._W0 = value
+
+    W0 = property(
+        fget=_get_W0,
+        fset=_set_W0,
+        doc=u"""Slot isthmus width.
+
+        :Type: float
+        :min: 0
+        """,
+    )
+
+    def _get_H0(self):
+        """getter of H0"""
+        return self._H0
+
+    def _set_H0(self, value):
+        """setter of H0"""
+        check_var("H0", value, "float", Vmin=0)
+        self._H0 = value
+
+    H0 = property(
+        fget=_get_H0,
+        fset=_set_H0,
+        doc=u"""Slot isthmus height.
+
+        :Type: float
+        :min: 0
+        """,
+    )
+
+    def _get_H1(self):
+        """getter of H1"""
+        return self._H1
+
+    def _set_H1(self, value):
+        """setter of H1"""
+        check_var("H1", value, "float", Vmin=0)
+        self._H1 = value
+
+    H1 = property(
+        fget=_get_H1,
+        fset=_set_H1,
+        doc=u"""height or angle  (See Schematics)
+
+        :Type: float
+        :min: 0
+        """,
+    )
+
+    def _get_W1(self):
+        """getter of W1"""
+        return self._W1
+
+    def _set_W1(self, value):
+        """setter of W1"""
+        check_var("W1", value, "float", Vmin=0)
+        self._W1 = value
+
+    W1 = property(
+        fget=_get_W1,
+        fset=_set_W1,
+        doc=u"""Slot top width.
+
+        :Type: float
+        :min: 0
+        """,
+    )
+
+    def _get_H2(self):
+        """getter of H2"""
+        return self._H2
+
+    def _set_H2(self, value):
+        """setter of H2"""
+        check_var("H2", value, "float", Vmin=0)
+        self._H2 = value
+
+    H2 = property(
+        fget=_get_H2,
+        fset=_set_H2,
+        doc=u"""Slot height below wedge 
+
+        :Type: float
+        :min: 0
+        """,
+    )
+
+    def _get_W2(self):
+        """getter of W2"""
+        return self._W2
+
+    def _set_W2(self, value):
+        """setter of W2"""
+        check_var("W2", value, "float", Vmin=0)
+        self._W2 = value
+
+    W2 = property(
+        fget=_get_W2,
+        fset=_set_W2,
+        doc=u"""Slot bottom width.
+
+        :Type: float
+        :min: 0
+        """,
+    )
+
+    def _get_H1_is_rad(self):
+        """getter of H1_is_rad"""
+        return self._H1_is_rad
+
+    def _set_H1_is_rad(self, value):
+        """setter of H1_is_rad"""
+        check_var("H1_is_rad", value, "bool")
+        self._H1_is_rad = value
+
+    H1_is_rad = property(
+        fget=_get_H1_is_rad,
+        fset=_set_H1_is_rad,
+        doc=u"""H1 unit, 0 for m, 1 for rad
+
+        :Type: bool
+        """,
+    )
+
+    def _get_is_cstt_tooth(self):
+        """getter of is_cstt_tooth"""
+        return self._is_cstt_tooth
+
+    def _set_is_cstt_tooth(self, value):
+        """setter of is_cstt_tooth"""
+        check_var("is_cstt_tooth", value, "bool")
+        self._is_cstt_tooth = value
+
+    is_cstt_tooth = property(
+        fget=_get_is_cstt_tooth,
+        fset=_set_is_cstt_tooth,
+        doc=u"""True: use W3 to define the slot, False: use W2 and W1
+
+        :Type: bool
+        """,
+    )
+
+    def _get_W3(self):
+        """getter of W3"""
+        return self._W3
+
+    W3 = property(
+        fget=_get_W3,
+        fset=_set_W3,
+        doc=u"""Tooth width
+
+        :Type: float
+        :min: 0
+        """,
+    )