--- conflicted
+++ resolved
@@ -1,924 +1,463 @@
-<<<<<<< HEAD
-# -*- coding: utf-8 -*-
-# File generated according to Generator/ClassesRef/Machine/LamSquirrelCage.csv
-# WARNING! All changes made in this file will be lost!
-"""Method code available at https://github.com/Eomys/pyleecan/tree/master/pyleecan/Methods/Machine/LamSquirrelCage
-"""
-
-from os import linesep
-from sys import getsizeof
-from logging import getLogger
-from ._check import check_var, raise_
-from ..Functions.get_logger import get_logger
-from ..Functions.save import save
-from ..Functions.copy import copy
-from ..Functions.load import load_init_dict
-from ..Functions.Load.import_class import import_class
-from .LamSlotWind import LamSlotWind
-
-# Import all class method
-# Try/catch to remove unnecessary dependencies in unused method
-try:
-    from ..Methods.Machine.LamSquirrelCage.build_geometry import build_geometry
-except ImportError as error:
-    build_geometry = error
-
-try:
-    from ..Methods.Machine.LamSquirrelCage.check import check
-except ImportError as error:
-    check = error
-
-try:
-    from ..Methods.Machine.LamSquirrelCage.comp_length_ring import comp_length_ring
-except ImportError as error:
-    comp_length_ring = error
-
-try:
-    from ..Methods.Machine.LamSquirrelCage.plot import plot
-except ImportError as error:
-    plot = error
-
-try:
-    from ..Methods.Machine.LamSquirrelCage.comp_number_phase_eq import (
-        comp_number_phase_eq,
-    )
-except ImportError as error:
-    comp_number_phase_eq = error
-
-try:
-    from ..Methods.Machine.LamSquirrelCage.comp_periodicity import comp_periodicity
-except ImportError as error:
-    comp_periodicity = error
-
-try:
-    from ..Methods.Machine.LamSquirrelCage.comp_surface_ring import comp_surface_ring
-except ImportError as error:
-    comp_surface_ring = error
-
-try:
-    from ..Methods.Machine.LamSquirrelCage.comp_resistance_wind import (
-        comp_resistance_wind,
-    )
-except ImportError as error:
-    comp_resistance_wind = error
-
-
-from ._check import InitUnKnowClassError
-from .Material import Material
-from .Winding import Winding
-from .Slot import Slot
-from .Hole import Hole
-from .Notch import Notch
-from .Bore import Bore
-
-
-class LamSquirrelCage(LamSlotWind):
-    """squirrel cages lamination"""
-
-    VERSION = 1
-
-    # Check ImportError to remove unnecessary dependencies in unused method
-    # cf Methods.Machine.LamSquirrelCage.build_geometry
-    if isinstance(build_geometry, ImportError):
-        build_geometry = property(
-            fget=lambda x: raise_(
-                ImportError(
-                    "Can't use LamSquirrelCage method build_geometry: "
-                    + str(build_geometry)
-                )
-            )
-        )
-    else:
-        build_geometry = build_geometry
-    # cf Methods.Machine.LamSquirrelCage.check
-    if isinstance(check, ImportError):
-        check = property(
-            fget=lambda x: raise_(
-                ImportError("Can't use LamSquirrelCage method check: " + str(check))
-            )
-        )
-    else:
-        check = check
-    # cf Methods.Machine.LamSquirrelCage.comp_length_ring
-    if isinstance(comp_length_ring, ImportError):
-        comp_length_ring = property(
-            fget=lambda x: raise_(
-                ImportError(
-                    "Can't use LamSquirrelCage method comp_length_ring: "
-                    + str(comp_length_ring)
-                )
-            )
-        )
-    else:
-        comp_length_ring = comp_length_ring
-    # cf Methods.Machine.LamSquirrelCage.plot
-    if isinstance(plot, ImportError):
-        plot = property(
-            fget=lambda x: raise_(
-                ImportError("Can't use LamSquirrelCage method plot: " + str(plot))
-            )
-        )
-    else:
-        plot = plot
-    # cf Methods.Machine.LamSquirrelCage.comp_number_phase_eq
-    if isinstance(comp_number_phase_eq, ImportError):
-        comp_number_phase_eq = property(
-            fget=lambda x: raise_(
-                ImportError(
-                    "Can't use LamSquirrelCage method comp_number_phase_eq: "
-                    + str(comp_number_phase_eq)
-                )
-            )
-        )
-    else:
-        comp_number_phase_eq = comp_number_phase_eq
-    # cf Methods.Machine.LamSquirrelCage.comp_periodicity
-    if isinstance(comp_periodicity, ImportError):
-        comp_periodicity = property(
-            fget=lambda x: raise_(
-                ImportError(
-                    "Can't use LamSquirrelCage method comp_periodicity: "
-                    + str(comp_periodicity)
-                )
-            )
-        )
-    else:
-        comp_periodicity = comp_periodicity
-    # cf Methods.Machine.LamSquirrelCage.comp_surface_ring
-    if isinstance(comp_surface_ring, ImportError):
-        comp_surface_ring = property(
-            fget=lambda x: raise_(
-                ImportError(
-                    "Can't use LamSquirrelCage method comp_surface_ring: "
-                    + str(comp_surface_ring)
-                )
-            )
-        )
-    else:
-        comp_surface_ring = comp_surface_ring
-    # cf Methods.Machine.LamSquirrelCage.comp_resistance_wind
-    if isinstance(comp_resistance_wind, ImportError):
-        comp_resistance_wind = property(
-            fget=lambda x: raise_(
-                ImportError(
-                    "Can't use LamSquirrelCage method comp_resistance_wind: "
-                    + str(comp_resistance_wind)
-                )
-            )
-        )
-    else:
-        comp_resistance_wind = comp_resistance_wind
-    # save and copy methods are available in all object
-    save = save
-    copy = copy
-    # get_logger method is available in all object
-    get_logger = get_logger
-
-    def __init__(
-        self,
-        Hscr=0.03,
-        Lscr=0.015,
-        ring_mat=-1,
-        Ksfill=None,
-        winding=-1,
-        slot=-1,
-        L1=0.35,
-        mat_type=-1,
-        Nrvd=0,
-        Wrvd=0,
-        Kf1=0.95,
-        is_internal=True,
-        Rint=0,
-        Rext=1,
-        is_stator=True,
-        axial_vent=-1,
-        notch=-1,
-        yoke_notch=-1,
-        bore=None,
-        init_dict=None,
-        init_str=None,
-    ):
-        """Constructor of the class. Can be use in three ways :
-        - __init__ (arg1 = 1, arg3 = 5) every parameters have name and default values
-            for pyleecan type, -1 will call the default constructor
-        - __init__ (init_dict = d) d must be a dictionary with property names as keys
-        - __init__ (init_str = s) s must be a string
-        s is the file path to load
-
-        ndarray or list can be given for Vector and Matrix
-        object or dict can be given for pyleecan Object"""
-
-        if init_str is not None:  # Load from a file
-            init_dict = load_init_dict(init_str)[1]
-        if init_dict is not None:  # Initialisation by dict
-            assert type(init_dict) is dict
-            # Overwrite default value with init_dict content
-            if "Hscr" in list(init_dict.keys()):
-                Hscr = init_dict["Hscr"]
-            if "Lscr" in list(init_dict.keys()):
-                Lscr = init_dict["Lscr"]
-            if "ring_mat" in list(init_dict.keys()):
-                ring_mat = init_dict["ring_mat"]
-            if "Ksfill" in list(init_dict.keys()):
-                Ksfill = init_dict["Ksfill"]
-            if "winding" in list(init_dict.keys()):
-                winding = init_dict["winding"]
-            if "slot" in list(init_dict.keys()):
-                slot = init_dict["slot"]
-            if "L1" in list(init_dict.keys()):
-                L1 = init_dict["L1"]
-            if "mat_type" in list(init_dict.keys()):
-                mat_type = init_dict["mat_type"]
-            if "Nrvd" in list(init_dict.keys()):
-                Nrvd = init_dict["Nrvd"]
-            if "Wrvd" in list(init_dict.keys()):
-                Wrvd = init_dict["Wrvd"]
-            if "Kf1" in list(init_dict.keys()):
-                Kf1 = init_dict["Kf1"]
-            if "is_internal" in list(init_dict.keys()):
-                is_internal = init_dict["is_internal"]
-            if "Rint" in list(init_dict.keys()):
-                Rint = init_dict["Rint"]
-            if "Rext" in list(init_dict.keys()):
-                Rext = init_dict["Rext"]
-            if "is_stator" in list(init_dict.keys()):
-                is_stator = init_dict["is_stator"]
-            if "axial_vent" in list(init_dict.keys()):
-                axial_vent = init_dict["axial_vent"]
-            if "notch" in list(init_dict.keys()):
-                notch = init_dict["notch"]
-            if "yoke_notch" in list(init_dict.keys()):
-                yoke_notch = init_dict["yoke_notch"]
-            if "bore" in list(init_dict.keys()):
-                bore = init_dict["bore"]
-        # Set the properties (value check and convertion are done in setter)
-        self.Hscr = Hscr
-        self.Lscr = Lscr
-        self.ring_mat = ring_mat
-        # Call LamSlotWind init
-        super(LamSquirrelCage, self).__init__(
-            Ksfill=Ksfill,
-            winding=winding,
-            slot=slot,
-            L1=L1,
-            mat_type=mat_type,
-            Nrvd=Nrvd,
-            Wrvd=Wrvd,
-            Kf1=Kf1,
-            is_internal=is_internal,
-            Rint=Rint,
-            Rext=Rext,
-            is_stator=is_stator,
-            axial_vent=axial_vent,
-            notch=notch,
-            yoke_notch=yoke_notch,
-            bore=bore,
-        )
-        # The class is frozen (in LamSlotWind init), for now it's impossible to
-        # add new properties
-
-    def __str__(self):
-        """Convert this object in a readeable string (for print)"""
-
-        LamSquirrelCage_str = ""
-        # Get the properties inherited from LamSlotWind
-        LamSquirrelCage_str += super(LamSquirrelCage, self).__str__()
-        LamSquirrelCage_str += "Hscr = " + str(self.Hscr) + linesep
-        LamSquirrelCage_str += "Lscr = " + str(self.Lscr) + linesep
-        if self.ring_mat is not None:
-            tmp = self.ring_mat.__str__().replace(linesep, linesep + "\t").rstrip("\t")
-            LamSquirrelCage_str += "ring_mat = " + tmp
-        else:
-            LamSquirrelCage_str += "ring_mat = None" + linesep + linesep
-        return LamSquirrelCage_str
-
-    def __eq__(self, other):
-        """Compare two objects (skip parent)"""
-
-        if type(other) != type(self):
-            return False
-
-        # Check the properties inherited from LamSlotWind
-        if not super(LamSquirrelCage, self).__eq__(other):
-            return False
-        if other.Hscr != self.Hscr:
-            return False
-        if other.Lscr != self.Lscr:
-            return False
-        if other.ring_mat != self.ring_mat:
-            return False
-        return True
-
-    def compare(self, other, name="self", ignore_list=None):
-        """Compare two objects and return list of differences"""
-
-        if ignore_list is None:
-            ignore_list = list()
-        if type(other) != type(self):
-            return ["type(" + name + ")"]
-        diff_list = list()
-
-        # Check the properties inherited from LamSlotWind
-        diff_list.extend(super(LamSquirrelCage, self).compare(other, name=name))
-        if other._Hscr != self._Hscr:
-            diff_list.append(name + ".Hscr")
-        if other._Lscr != self._Lscr:
-            diff_list.append(name + ".Lscr")
-        if (other.ring_mat is None and self.ring_mat is not None) or (
-            other.ring_mat is not None and self.ring_mat is None
-        ):
-            diff_list.append(name + ".ring_mat None mismatch")
-        elif self.ring_mat is not None:
-            diff_list.extend(
-                self.ring_mat.compare(other.ring_mat, name=name + ".ring_mat")
-            )
-        # Filter ignore differences
-        diff_list = list(filter(lambda x: x not in ignore_list, diff_list))
-        return diff_list
-
-    def __sizeof__(self):
-        """Return the size in memory of the object (including all subobject)"""
-
-        S = 0  # Full size of the object
-
-        # Get size of the properties inherited from LamSlotWind
-        S += super(LamSquirrelCage, self).__sizeof__()
-        S += getsizeof(self.Hscr)
-        S += getsizeof(self.Lscr)
-        S += getsizeof(self.ring_mat)
-        return S
-
-    def as_dict(self, type_handle_ndarray=0, keep_function=False, **kwargs):
-        """
-        Convert this object in a json serializable dict (can be use in __init__).
-        type_handle_ndarray: int
-            How to handle ndarray (0: tolist, 1: copy, 2: nothing)
-        keep_function : bool
-            True to keep the function object, else return str
-        Optional keyword input parameter is for internal use only
-        and may prevent json serializability.
-        """
-
-        # Get the properties inherited from LamSlotWind
-        LamSquirrelCage_dict = super(LamSquirrelCage, self).as_dict(
-            type_handle_ndarray=type_handle_ndarray,
-            keep_function=keep_function,
-            **kwargs
-        )
-        LamSquirrelCage_dict["Hscr"] = self.Hscr
-        LamSquirrelCage_dict["Lscr"] = self.Lscr
-        if self.ring_mat is None:
-            LamSquirrelCage_dict["ring_mat"] = None
-        else:
-            LamSquirrelCage_dict["ring_mat"] = self.ring_mat.as_dict(
-                type_handle_ndarray=type_handle_ndarray,
-                keep_function=keep_function,
-                **kwargs
-            )
-        # The class name is added to the dict for deserialisation purpose
-        # Overwrite the mother class name
-        LamSquirrelCage_dict["__class__"] = "LamSquirrelCage"
-        return LamSquirrelCage_dict
-
-    def _set_None(self):
-        """Set all the properties to None (except pyleecan object)"""
-
-        self.Hscr = None
-        self.Lscr = None
-        if self.ring_mat is not None:
-            self.ring_mat._set_None()
-        # Set to None the properties inherited from LamSlotWind
-        super(LamSquirrelCage, self)._set_None()
-
-    def _get_Hscr(self):
-        """getter of Hscr"""
-        return self._Hscr
-
-    def _set_Hscr(self, value):
-        """setter of Hscr"""
-        check_var("Hscr", value, "float", Vmin=0)
-        self._Hscr = value
-
-    Hscr = property(
-        fget=_get_Hscr,
-        fset=_set_Hscr,
-        doc=u"""short circuit ring section radial height [m]
-
-        :Type: float
-        :min: 0
-        """,
-    )
-
-    def _get_Lscr(self):
-        """getter of Lscr"""
-        return self._Lscr
-
-    def _set_Lscr(self, value):
-        """setter of Lscr"""
-        check_var("Lscr", value, "float", Vmin=0)
-        self._Lscr = value
-
-    Lscr = property(
-        fget=_get_Lscr,
-        fset=_set_Lscr,
-        doc=u"""short circuit ring section axial length
-
-        :Type: float
-        :min: 0
-        """,
-    )
-
-    def _get_ring_mat(self):
-        """getter of ring_mat"""
-        return self._ring_mat
-
-    def _set_ring_mat(self, value):
-        """setter of ring_mat"""
-        if isinstance(value, str):  # Load from file
-            value = load_init_dict(value)[1]
-        if isinstance(value, dict) and "__class__" in value:
-            class_obj = import_class(
-                "pyleecan.Classes", value.get("__class__"), "ring_mat"
-            )
-            value = class_obj(init_dict=value)
-        elif type(value) is int and value == -1:  # Default constructor
-            value = Material()
-        check_var("ring_mat", value, "Material")
-        self._ring_mat = value
-
-        if self._ring_mat is not None:
-            self._ring_mat.parent = self
-
-    ring_mat = property(
-        fget=_get_ring_mat,
-        fset=_set_ring_mat,
-        doc=u"""Material of the Rotor short circuit ring
-
-        :Type: Material
-        """,
-    )
-=======
-# -*- coding: utf-8 -*-
-# File generated according to Generator/ClassesRef/Machine/LamSquirrelCage.csv
-# WARNING! All changes made in this file will be lost!
-"""Method code available at https://github.com/Eomys/pyleecan/tree/master/pyleecan/Methods/Machine/LamSquirrelCage
-"""
-
-from os import linesep
-from sys import getsizeof
-from logging import getLogger
-from ._check import check_var, raise_
-from ..Functions.get_logger import get_logger
-from ..Functions.save import save
-from ..Functions.copy import copy
-from ..Functions.load import load_init_dict
-from ..Functions.Load.import_class import import_class
-from .LamSlotWind import LamSlotWind
-
-# Import all class method
-# Try/catch to remove unnecessary dependencies in unused method
-try:
-    from ..Methods.Machine.LamSquirrelCage.build_geometry import build_geometry
-except ImportError as error:
-    build_geometry = error
-
-try:
-    from ..Methods.Machine.LamSquirrelCage.check import check
-except ImportError as error:
-    check = error
-
-try:
-    from ..Methods.Machine.LamSquirrelCage.comp_length_ring import comp_length_ring
-except ImportError as error:
-    comp_length_ring = error
-
-try:
-    from ..Methods.Machine.LamSquirrelCage.plot import plot
-except ImportError as error:
-    plot = error
-
-try:
-    from ..Methods.Machine.LamSquirrelCage.comp_number_phase_eq import (
-        comp_number_phase_eq,
-    )
-except ImportError as error:
-    comp_number_phase_eq = error
-
-try:
-    from ..Methods.Machine.LamSquirrelCage.comp_periodicity import comp_periodicity
-except ImportError as error:
-    comp_periodicity = error
-
-try:
-    from ..Methods.Machine.LamSquirrelCage.comp_surface_ring import comp_surface_ring
-except ImportError as error:
-    comp_surface_ring = error
-
-try:
-    from ..Methods.Machine.LamSquirrelCage.comp_resistance_wind import (
-        comp_resistance_wind,
-    )
-except ImportError as error:
-    comp_resistance_wind = error
-
-
-from ._check import InitUnKnowClassError
-from .Material import Material
-from .Winding import Winding
-from .Slot import Slot
-from .Hole import Hole
-from .Notch import Notch
-from .Skew import Skew
-from .Bore import Bore
-
-
-class LamSquirrelCage(LamSlotWind):
-    """squirrel cages lamination"""
-
-    VERSION = 1
-
-    # Check ImportError to remove unnecessary dependencies in unused method
-    # cf Methods.Machine.LamSquirrelCage.build_geometry
-    if isinstance(build_geometry, ImportError):
-        build_geometry = property(
-            fget=lambda x: raise_(
-                ImportError(
-                    "Can't use LamSquirrelCage method build_geometry: "
-                    + str(build_geometry)
-                )
-            )
-        )
-    else:
-        build_geometry = build_geometry
-    # cf Methods.Machine.LamSquirrelCage.check
-    if isinstance(check, ImportError):
-        check = property(
-            fget=lambda x: raise_(
-                ImportError("Can't use LamSquirrelCage method check: " + str(check))
-            )
-        )
-    else:
-        check = check
-    # cf Methods.Machine.LamSquirrelCage.comp_length_ring
-    if isinstance(comp_length_ring, ImportError):
-        comp_length_ring = property(
-            fget=lambda x: raise_(
-                ImportError(
-                    "Can't use LamSquirrelCage method comp_length_ring: "
-                    + str(comp_length_ring)
-                )
-            )
-        )
-    else:
-        comp_length_ring = comp_length_ring
-    # cf Methods.Machine.LamSquirrelCage.plot
-    if isinstance(plot, ImportError):
-        plot = property(
-            fget=lambda x: raise_(
-                ImportError("Can't use LamSquirrelCage method plot: " + str(plot))
-            )
-        )
-    else:
-        plot = plot
-    # cf Methods.Machine.LamSquirrelCage.comp_number_phase_eq
-    if isinstance(comp_number_phase_eq, ImportError):
-        comp_number_phase_eq = property(
-            fget=lambda x: raise_(
-                ImportError(
-                    "Can't use LamSquirrelCage method comp_number_phase_eq: "
-                    + str(comp_number_phase_eq)
-                )
-            )
-        )
-    else:
-        comp_number_phase_eq = comp_number_phase_eq
-    # cf Methods.Machine.LamSquirrelCage.comp_periodicity
-    if isinstance(comp_periodicity, ImportError):
-        comp_periodicity = property(
-            fget=lambda x: raise_(
-                ImportError(
-                    "Can't use LamSquirrelCage method comp_periodicity: "
-                    + str(comp_periodicity)
-                )
-            )
-        )
-    else:
-        comp_periodicity = comp_periodicity
-    # cf Methods.Machine.LamSquirrelCage.comp_surface_ring
-    if isinstance(comp_surface_ring, ImportError):
-        comp_surface_ring = property(
-            fget=lambda x: raise_(
-                ImportError(
-                    "Can't use LamSquirrelCage method comp_surface_ring: "
-                    + str(comp_surface_ring)
-                )
-            )
-        )
-    else:
-        comp_surface_ring = comp_surface_ring
-    # cf Methods.Machine.LamSquirrelCage.comp_resistance_wind
-    if isinstance(comp_resistance_wind, ImportError):
-        comp_resistance_wind = property(
-            fget=lambda x: raise_(
-                ImportError(
-                    "Can't use LamSquirrelCage method comp_resistance_wind: "
-                    + str(comp_resistance_wind)
-                )
-            )
-        )
-    else:
-        comp_resistance_wind = comp_resistance_wind
-    # save and copy methods are available in all object
-    save = save
-    copy = copy
-    # get_logger method is available in all object
-    get_logger = get_logger
-
-    def __init__(
-        self,
-        Hscr=0.03,
-        Lscr=0.015,
-        ring_mat=-1,
-        Ksfill=None,
-        winding=-1,
-        slot=-1,
-        L1=0.35,
-        mat_type=-1,
-        Nrvd=0,
-        Wrvd=0,
-        Kf1=0.95,
-        is_internal=True,
-        Rint=0,
-        Rext=1,
-        is_stator=True,
-        axial_vent=-1,
-        notch=-1,
-        skew=None,
-        yoke_notch=-1,
-        bore=None,
-        init_dict=None,
-        init_str=None,
-    ):
-        """Constructor of the class. Can be use in three ways :
-        - __init__ (arg1 = 1, arg3 = 5) every parameters have name and default values
-            for pyleecan type, -1 will call the default constructor
-        - __init__ (init_dict = d) d must be a dictionary with property names as keys
-        - __init__ (init_str = s) s must be a string
-        s is the file path to load
-
-        ndarray or list can be given for Vector and Matrix
-        object or dict can be given for pyleecan Object"""
-
-        if init_str is not None:  # Load from a file
-            init_dict = load_init_dict(init_str)[1]
-        if init_dict is not None:  # Initialisation by dict
-            assert type(init_dict) is dict
-            # Overwrite default value with init_dict content
-            if "Hscr" in list(init_dict.keys()):
-                Hscr = init_dict["Hscr"]
-            if "Lscr" in list(init_dict.keys()):
-                Lscr = init_dict["Lscr"]
-            if "ring_mat" in list(init_dict.keys()):
-                ring_mat = init_dict["ring_mat"]
-            if "Ksfill" in list(init_dict.keys()):
-                Ksfill = init_dict["Ksfill"]
-            if "winding" in list(init_dict.keys()):
-                winding = init_dict["winding"]
-            if "slot" in list(init_dict.keys()):
-                slot = init_dict["slot"]
-            if "L1" in list(init_dict.keys()):
-                L1 = init_dict["L1"]
-            if "mat_type" in list(init_dict.keys()):
-                mat_type = init_dict["mat_type"]
-            if "Nrvd" in list(init_dict.keys()):
-                Nrvd = init_dict["Nrvd"]
-            if "Wrvd" in list(init_dict.keys()):
-                Wrvd = init_dict["Wrvd"]
-            if "Kf1" in list(init_dict.keys()):
-                Kf1 = init_dict["Kf1"]
-            if "is_internal" in list(init_dict.keys()):
-                is_internal = init_dict["is_internal"]
-            if "Rint" in list(init_dict.keys()):
-                Rint = init_dict["Rint"]
-            if "Rext" in list(init_dict.keys()):
-                Rext = init_dict["Rext"]
-            if "is_stator" in list(init_dict.keys()):
-                is_stator = init_dict["is_stator"]
-            if "axial_vent" in list(init_dict.keys()):
-                axial_vent = init_dict["axial_vent"]
-            if "notch" in list(init_dict.keys()):
-                notch = init_dict["notch"]
-            if "skew" in list(init_dict.keys()):
-                skew = init_dict["skew"]
-            if "yoke_notch" in list(init_dict.keys()):
-                yoke_notch = init_dict["yoke_notch"]
-            if "bore" in list(init_dict.keys()):
-                bore = init_dict["bore"]
-        # Set the properties (value check and convertion are done in setter)
-        self.Hscr = Hscr
-        self.Lscr = Lscr
-        self.ring_mat = ring_mat
-        # Call LamSlotWind init
-        super(LamSquirrelCage, self).__init__(
-            Ksfill=Ksfill,
-            winding=winding,
-            slot=slot,
-            L1=L1,
-            mat_type=mat_type,
-            Nrvd=Nrvd,
-            Wrvd=Wrvd,
-            Kf1=Kf1,
-            is_internal=is_internal,
-            Rint=Rint,
-            Rext=Rext,
-            is_stator=is_stator,
-            axial_vent=axial_vent,
-            notch=notch,
-            skew=skew,
-            yoke_notch=yoke_notch,
-            bore=bore,
-        )
-        # The class is frozen (in LamSlotWind init), for now it's impossible to
-        # add new properties
-
-    def __str__(self):
-        """Convert this object in a readeable string (for print)"""
-
-        LamSquirrelCage_str = ""
-        # Get the properties inherited from LamSlotWind
-        LamSquirrelCage_str += super(LamSquirrelCage, self).__str__()
-        LamSquirrelCage_str += "Hscr = " + str(self.Hscr) + linesep
-        LamSquirrelCage_str += "Lscr = " + str(self.Lscr) + linesep
-        if self.ring_mat is not None:
-            tmp = self.ring_mat.__str__().replace(linesep, linesep + "\t").rstrip("\t")
-            LamSquirrelCage_str += "ring_mat = " + tmp
-        else:
-            LamSquirrelCage_str += "ring_mat = None" + linesep + linesep
-        return LamSquirrelCage_str
-
-    def __eq__(self, other):
-        """Compare two objects (skip parent)"""
-
-        if type(other) != type(self):
-            return False
-
-        # Check the properties inherited from LamSlotWind
-        if not super(LamSquirrelCage, self).__eq__(other):
-            return False
-        if other.Hscr != self.Hscr:
-            return False
-        if other.Lscr != self.Lscr:
-            return False
-        if other.ring_mat != self.ring_mat:
-            return False
-        return True
-
-    def compare(self, other, name="self", ignore_list=None):
-        """Compare two objects and return list of differences"""
-
-        if ignore_list is None:
-            ignore_list = list()
-        if type(other) != type(self):
-            return ["type(" + name + ")"]
-        diff_list = list()
-
-        # Check the properties inherited from LamSlotWind
-        diff_list.extend(super(LamSquirrelCage, self).compare(other, name=name))
-        if other._Hscr != self._Hscr:
-            diff_list.append(name + ".Hscr")
-        if other._Lscr != self._Lscr:
-            diff_list.append(name + ".Lscr")
-        if (other.ring_mat is None and self.ring_mat is not None) or (
-            other.ring_mat is not None and self.ring_mat is None
-        ):
-            diff_list.append(name + ".ring_mat None mismatch")
-        elif self.ring_mat is not None:
-            diff_list.extend(
-                self.ring_mat.compare(other.ring_mat, name=name + ".ring_mat")
-            )
-        # Filter ignore differences
-        diff_list = list(filter(lambda x: x not in ignore_list, diff_list))
-        return diff_list
-
-    def __sizeof__(self):
-        """Return the size in memory of the object (including all subobject)"""
-
-        S = 0  # Full size of the object
-
-        # Get size of the properties inherited from LamSlotWind
-        S += super(LamSquirrelCage, self).__sizeof__()
-        S += getsizeof(self.Hscr)
-        S += getsizeof(self.Lscr)
-        S += getsizeof(self.ring_mat)
-        return S
-
-    def as_dict(self, type_handle_ndarray=0, keep_function=False, **kwargs):
-        """
-        Convert this object in a json serializable dict (can be use in __init__).
-        type_handle_ndarray: int
-            How to handle ndarray (0: tolist, 1: copy, 2: nothing)
-        keep_function : bool
-            True to keep the function object, else return str
-        Optional keyword input parameter is for internal use only
-        and may prevent json serializability.
-        """
-
-        # Get the properties inherited from LamSlotWind
-        LamSquirrelCage_dict = super(LamSquirrelCage, self).as_dict(
-            type_handle_ndarray=type_handle_ndarray,
-            keep_function=keep_function,
-            **kwargs
-        )
-        LamSquirrelCage_dict["Hscr"] = self.Hscr
-        LamSquirrelCage_dict["Lscr"] = self.Lscr
-        if self.ring_mat is None:
-            LamSquirrelCage_dict["ring_mat"] = None
-        else:
-            LamSquirrelCage_dict["ring_mat"] = self.ring_mat.as_dict(
-                type_handle_ndarray=type_handle_ndarray,
-                keep_function=keep_function,
-                **kwargs
-            )
-        # The class name is added to the dict for deserialisation purpose
-        # Overwrite the mother class name
-        LamSquirrelCage_dict["__class__"] = "LamSquirrelCage"
-        return LamSquirrelCage_dict
-
-    def _set_None(self):
-        """Set all the properties to None (except pyleecan object)"""
-
-        self.Hscr = None
-        self.Lscr = None
-        if self.ring_mat is not None:
-            self.ring_mat._set_None()
-        # Set to None the properties inherited from LamSlotWind
-        super(LamSquirrelCage, self)._set_None()
-
-    def _get_Hscr(self):
-        """getter of Hscr"""
-        return self._Hscr
-
-    def _set_Hscr(self, value):
-        """setter of Hscr"""
-        check_var("Hscr", value, "float", Vmin=0)
-        self._Hscr = value
-
-    Hscr = property(
-        fget=_get_Hscr,
-        fset=_set_Hscr,
-        doc=u"""short circuit ring section radial height [m]
-
-        :Type: float
-        :min: 0
-        """,
-    )
-
-    def _get_Lscr(self):
-        """getter of Lscr"""
-        return self._Lscr
-
-    def _set_Lscr(self, value):
-        """setter of Lscr"""
-        check_var("Lscr", value, "float", Vmin=0)
-        self._Lscr = value
-
-    Lscr = property(
-        fget=_get_Lscr,
-        fset=_set_Lscr,
-        doc=u"""short circuit ring section axial length
-
-        :Type: float
-        :min: 0
-        """,
-    )
-
-    def _get_ring_mat(self):
-        """getter of ring_mat"""
-        return self._ring_mat
-
-    def _set_ring_mat(self, value):
-        """setter of ring_mat"""
-        if isinstance(value, str):  # Load from file
-            value = load_init_dict(value)[1]
-        if isinstance(value, dict) and "__class__" in value:
-            class_obj = import_class(
-                "pyleecan.Classes", value.get("__class__"), "ring_mat"
-            )
-            value = class_obj(init_dict=value)
-        elif type(value) is int and value == -1:  # Default constructor
-            value = Material()
-        check_var("ring_mat", value, "Material")
-        self._ring_mat = value
-
-        if self._ring_mat is not None:
-            self._ring_mat.parent = self
-
-    ring_mat = property(
-        fget=_get_ring_mat,
-        fset=_set_ring_mat,
-        doc=u"""Material of the Rotor short circuit ring
-
-        :Type: Material
-        """,
-    )
->>>>>>> 1ae19ca1
+# -*- coding: utf-8 -*-
+# File generated according to Generator/ClassesRef/Machine/LamSquirrelCage.csv
+# WARNING! All changes made in this file will be lost!
+"""Method code available at https://github.com/Eomys/pyleecan/tree/master/pyleecan/Methods/Machine/LamSquirrelCage
+"""
+
+from os import linesep
+from sys import getsizeof
+from logging import getLogger
+from ._check import check_var, raise_
+from ..Functions.get_logger import get_logger
+from ..Functions.save import save
+from ..Functions.copy import copy
+from ..Functions.load import load_init_dict
+from ..Functions.Load.import_class import import_class
+from .LamSlotWind import LamSlotWind
+
+# Import all class method
+# Try/catch to remove unnecessary dependencies in unused method
+try:
+    from ..Methods.Machine.LamSquirrelCage.build_geometry import build_geometry
+except ImportError as error:
+    build_geometry = error
+
+try:
+    from ..Methods.Machine.LamSquirrelCage.check import check
+except ImportError as error:
+    check = error
+
+try:
+    from ..Methods.Machine.LamSquirrelCage.comp_length_ring import comp_length_ring
+except ImportError as error:
+    comp_length_ring = error
+
+try:
+    from ..Methods.Machine.LamSquirrelCage.plot import plot
+except ImportError as error:
+    plot = error
+
+try:
+    from ..Methods.Machine.LamSquirrelCage.comp_number_phase_eq import (
+        comp_number_phase_eq,
+    )
+except ImportError as error:
+    comp_number_phase_eq = error
+
+try:
+    from ..Methods.Machine.LamSquirrelCage.comp_periodicity import comp_periodicity
+except ImportError as error:
+    comp_periodicity = error
+
+try:
+    from ..Methods.Machine.LamSquirrelCage.comp_surface_ring import comp_surface_ring
+except ImportError as error:
+    comp_surface_ring = error
+
+try:
+    from ..Methods.Machine.LamSquirrelCage.comp_resistance_wind import (
+        comp_resistance_wind,
+    )
+except ImportError as error:
+    comp_resistance_wind = error
+
+
+from ._check import InitUnKnowClassError
+from .Material import Material
+from .Winding import Winding
+from .Slot import Slot
+from .Hole import Hole
+from .Notch import Notch
+from .Skew import Skew
+from .Bore import Bore
+
+
+class LamSquirrelCage(LamSlotWind):
+    """squirrel cages lamination"""
+
+    VERSION = 1
+
+    # Check ImportError to remove unnecessary dependencies in unused method
+    # cf Methods.Machine.LamSquirrelCage.build_geometry
+    if isinstance(build_geometry, ImportError):
+        build_geometry = property(
+            fget=lambda x: raise_(
+                ImportError(
+                    "Can't use LamSquirrelCage method build_geometry: "
+                    + str(build_geometry)
+                )
+            )
+        )
+    else:
+        build_geometry = build_geometry
+    # cf Methods.Machine.LamSquirrelCage.check
+    if isinstance(check, ImportError):
+        check = property(
+            fget=lambda x: raise_(
+                ImportError("Can't use LamSquirrelCage method check: " + str(check))
+            )
+        )
+    else:
+        check = check
+    # cf Methods.Machine.LamSquirrelCage.comp_length_ring
+    if isinstance(comp_length_ring, ImportError):
+        comp_length_ring = property(
+            fget=lambda x: raise_(
+                ImportError(
+                    "Can't use LamSquirrelCage method comp_length_ring: "
+                    + str(comp_length_ring)
+                )
+            )
+        )
+    else:
+        comp_length_ring = comp_length_ring
+    # cf Methods.Machine.LamSquirrelCage.plot
+    if isinstance(plot, ImportError):
+        plot = property(
+            fget=lambda x: raise_(
+                ImportError("Can't use LamSquirrelCage method plot: " + str(plot))
+            )
+        )
+    else:
+        plot = plot
+    # cf Methods.Machine.LamSquirrelCage.comp_number_phase_eq
+    if isinstance(comp_number_phase_eq, ImportError):
+        comp_number_phase_eq = property(
+            fget=lambda x: raise_(
+                ImportError(
+                    "Can't use LamSquirrelCage method comp_number_phase_eq: "
+                    + str(comp_number_phase_eq)
+                )
+            )
+        )
+    else:
+        comp_number_phase_eq = comp_number_phase_eq
+    # cf Methods.Machine.LamSquirrelCage.comp_periodicity
+    if isinstance(comp_periodicity, ImportError):
+        comp_periodicity = property(
+            fget=lambda x: raise_(
+                ImportError(
+                    "Can't use LamSquirrelCage method comp_periodicity: "
+                    + str(comp_periodicity)
+                )
+            )
+        )
+    else:
+        comp_periodicity = comp_periodicity
+    # cf Methods.Machine.LamSquirrelCage.comp_surface_ring
+    if isinstance(comp_surface_ring, ImportError):
+        comp_surface_ring = property(
+            fget=lambda x: raise_(
+                ImportError(
+                    "Can't use LamSquirrelCage method comp_surface_ring: "
+                    + str(comp_surface_ring)
+                )
+            )
+        )
+    else:
+        comp_surface_ring = comp_surface_ring
+    # cf Methods.Machine.LamSquirrelCage.comp_resistance_wind
+    if isinstance(comp_resistance_wind, ImportError):
+        comp_resistance_wind = property(
+            fget=lambda x: raise_(
+                ImportError(
+                    "Can't use LamSquirrelCage method comp_resistance_wind: "
+                    + str(comp_resistance_wind)
+                )
+            )
+        )
+    else:
+        comp_resistance_wind = comp_resistance_wind
+    # save and copy methods are available in all object
+    save = save
+    copy = copy
+    # get_logger method is available in all object
+    get_logger = get_logger
+
+    def __init__(
+        self,
+        Hscr=0.03,
+        Lscr=0.015,
+        ring_mat=-1,
+        Ksfill=None,
+        winding=-1,
+        slot=-1,
+        L1=0.35,
+        mat_type=-1,
+        Nrvd=0,
+        Wrvd=0,
+        Kf1=0.95,
+        is_internal=True,
+        Rint=0,
+        Rext=1,
+        is_stator=True,
+        axial_vent=-1,
+        notch=-1,
+        skew=None,
+        yoke_notch=-1,
+        bore=None,
+        init_dict=None,
+        init_str=None,
+    ):
+        """Constructor of the class. Can be use in three ways :
+        - __init__ (arg1 = 1, arg3 = 5) every parameters have name and default values
+            for pyleecan type, -1 will call the default constructor
+        - __init__ (init_dict = d) d must be a dictionary with property names as keys
+        - __init__ (init_str = s) s must be a string
+        s is the file path to load
+
+        ndarray or list can be given for Vector and Matrix
+        object or dict can be given for pyleecan Object"""
+
+        if init_str is not None:  # Load from a file
+            init_dict = load_init_dict(init_str)[1]
+        if init_dict is not None:  # Initialisation by dict
+            assert type(init_dict) is dict
+            # Overwrite default value with init_dict content
+            if "Hscr" in list(init_dict.keys()):
+                Hscr = init_dict["Hscr"]
+            if "Lscr" in list(init_dict.keys()):
+                Lscr = init_dict["Lscr"]
+            if "ring_mat" in list(init_dict.keys()):
+                ring_mat = init_dict["ring_mat"]
+            if "Ksfill" in list(init_dict.keys()):
+                Ksfill = init_dict["Ksfill"]
+            if "winding" in list(init_dict.keys()):
+                winding = init_dict["winding"]
+            if "slot" in list(init_dict.keys()):
+                slot = init_dict["slot"]
+            if "L1" in list(init_dict.keys()):
+                L1 = init_dict["L1"]
+            if "mat_type" in list(init_dict.keys()):
+                mat_type = init_dict["mat_type"]
+            if "Nrvd" in list(init_dict.keys()):
+                Nrvd = init_dict["Nrvd"]
+            if "Wrvd" in list(init_dict.keys()):
+                Wrvd = init_dict["Wrvd"]
+            if "Kf1" in list(init_dict.keys()):
+                Kf1 = init_dict["Kf1"]
+            if "is_internal" in list(init_dict.keys()):
+                is_internal = init_dict["is_internal"]
+            if "Rint" in list(init_dict.keys()):
+                Rint = init_dict["Rint"]
+            if "Rext" in list(init_dict.keys()):
+                Rext = init_dict["Rext"]
+            if "is_stator" in list(init_dict.keys()):
+                is_stator = init_dict["is_stator"]
+            if "axial_vent" in list(init_dict.keys()):
+                axial_vent = init_dict["axial_vent"]
+            if "notch" in list(init_dict.keys()):
+                notch = init_dict["notch"]
+            if "skew" in list(init_dict.keys()):
+                skew = init_dict["skew"]
+            if "yoke_notch" in list(init_dict.keys()):
+                yoke_notch = init_dict["yoke_notch"]
+            if "bore" in list(init_dict.keys()):
+                bore = init_dict["bore"]
+        # Set the properties (value check and convertion are done in setter)
+        self.Hscr = Hscr
+        self.Lscr = Lscr
+        self.ring_mat = ring_mat
+        # Call LamSlotWind init
+        super(LamSquirrelCage, self).__init__(
+            Ksfill=Ksfill,
+            winding=winding,
+            slot=slot,
+            L1=L1,
+            mat_type=mat_type,
+            Nrvd=Nrvd,
+            Wrvd=Wrvd,
+            Kf1=Kf1,
+            is_internal=is_internal,
+            Rint=Rint,
+            Rext=Rext,
+            is_stator=is_stator,
+            axial_vent=axial_vent,
+            notch=notch,
+            skew=skew,
+            yoke_notch=yoke_notch,
+            bore=bore,
+        )
+        # The class is frozen (in LamSlotWind init), for now it's impossible to
+        # add new properties
+
+    def __str__(self):
+        """Convert this object in a readeable string (for print)"""
+
+        LamSquirrelCage_str = ""
+        # Get the properties inherited from LamSlotWind
+        LamSquirrelCage_str += super(LamSquirrelCage, self).__str__()
+        LamSquirrelCage_str += "Hscr = " + str(self.Hscr) + linesep
+        LamSquirrelCage_str += "Lscr = " + str(self.Lscr) + linesep
+        if self.ring_mat is not None:
+            tmp = self.ring_mat.__str__().replace(linesep, linesep + "\t").rstrip("\t")
+            LamSquirrelCage_str += "ring_mat = " + tmp
+        else:
+            LamSquirrelCage_str += "ring_mat = None" + linesep + linesep
+        return LamSquirrelCage_str
+
+    def __eq__(self, other):
+        """Compare two objects (skip parent)"""
+
+        if type(other) != type(self):
+            return False
+
+        # Check the properties inherited from LamSlotWind
+        if not super(LamSquirrelCage, self).__eq__(other):
+            return False
+        if other.Hscr != self.Hscr:
+            return False
+        if other.Lscr != self.Lscr:
+            return False
+        if other.ring_mat != self.ring_mat:
+            return False
+        return True
+
+    def compare(self, other, name="self", ignore_list=None):
+        """Compare two objects and return list of differences"""
+
+        if ignore_list is None:
+            ignore_list = list()
+        if type(other) != type(self):
+            return ["type(" + name + ")"]
+        diff_list = list()
+
+        # Check the properties inherited from LamSlotWind
+        diff_list.extend(super(LamSquirrelCage, self).compare(other, name=name))
+        if other._Hscr != self._Hscr:
+            diff_list.append(name + ".Hscr")
+        if other._Lscr != self._Lscr:
+            diff_list.append(name + ".Lscr")
+        if (other.ring_mat is None and self.ring_mat is not None) or (
+            other.ring_mat is not None and self.ring_mat is None
+        ):
+            diff_list.append(name + ".ring_mat None mismatch")
+        elif self.ring_mat is not None:
+            diff_list.extend(
+                self.ring_mat.compare(other.ring_mat, name=name + ".ring_mat")
+            )
+        # Filter ignore differences
+        diff_list = list(filter(lambda x: x not in ignore_list, diff_list))
+        return diff_list
+
+    def __sizeof__(self):
+        """Return the size in memory of the object (including all subobject)"""
+
+        S = 0  # Full size of the object
+
+        # Get size of the properties inherited from LamSlotWind
+        S += super(LamSquirrelCage, self).__sizeof__()
+        S += getsizeof(self.Hscr)
+        S += getsizeof(self.Lscr)
+        S += getsizeof(self.ring_mat)
+        return S
+
+    def as_dict(self, type_handle_ndarray=0, keep_function=False, **kwargs):
+        """
+        Convert this object in a json serializable dict (can be use in __init__).
+        type_handle_ndarray: int
+            How to handle ndarray (0: tolist, 1: copy, 2: nothing)
+        keep_function : bool
+            True to keep the function object, else return str
+        Optional keyword input parameter is for internal use only
+        and may prevent json serializability.
+        """
+
+        # Get the properties inherited from LamSlotWind
+        LamSquirrelCage_dict = super(LamSquirrelCage, self).as_dict(
+            type_handle_ndarray=type_handle_ndarray,
+            keep_function=keep_function,
+            **kwargs
+        )
+        LamSquirrelCage_dict["Hscr"] = self.Hscr
+        LamSquirrelCage_dict["Lscr"] = self.Lscr
+        if self.ring_mat is None:
+            LamSquirrelCage_dict["ring_mat"] = None
+        else:
+            LamSquirrelCage_dict["ring_mat"] = self.ring_mat.as_dict(
+                type_handle_ndarray=type_handle_ndarray,
+                keep_function=keep_function,
+                **kwargs
+            )
+        # The class name is added to the dict for deserialisation purpose
+        # Overwrite the mother class name
+        LamSquirrelCage_dict["__class__"] = "LamSquirrelCage"
+        return LamSquirrelCage_dict
+
+    def _set_None(self):
+        """Set all the properties to None (except pyleecan object)"""
+
+        self.Hscr = None
+        self.Lscr = None
+        if self.ring_mat is not None:
+            self.ring_mat._set_None()
+        # Set to None the properties inherited from LamSlotWind
+        super(LamSquirrelCage, self)._set_None()
+
+    def _get_Hscr(self):
+        """getter of Hscr"""
+        return self._Hscr
+
+    def _set_Hscr(self, value):
+        """setter of Hscr"""
+        check_var("Hscr", value, "float", Vmin=0)
+        self._Hscr = value
+
+    Hscr = property(
+        fget=_get_Hscr,
+        fset=_set_Hscr,
+        doc=u"""short circuit ring section radial height [m]
+
+        :Type: float
+        :min: 0
+        """,
+    )
+
+    def _get_Lscr(self):
+        """getter of Lscr"""
+        return self._Lscr
+
+    def _set_Lscr(self, value):
+        """setter of Lscr"""
+        check_var("Lscr", value, "float", Vmin=0)
+        self._Lscr = value
+
+    Lscr = property(
+        fget=_get_Lscr,
+        fset=_set_Lscr,
+        doc=u"""short circuit ring section axial length
+
+        :Type: float
+        :min: 0
+        """,
+    )
+
+    def _get_ring_mat(self):
+        """getter of ring_mat"""
+        return self._ring_mat
+
+    def _set_ring_mat(self, value):
+        """setter of ring_mat"""
+        if isinstance(value, str):  # Load from file
+            value = load_init_dict(value)[1]
+        if isinstance(value, dict) and "__class__" in value:
+            class_obj = import_class(
+                "pyleecan.Classes", value.get("__class__"), "ring_mat"
+            )
+            value = class_obj(init_dict=value)
+        elif type(value) is int and value == -1:  # Default constructor
+            value = Material()
+        check_var("ring_mat", value, "Material")
+        self._ring_mat = value
+
+        if self._ring_mat is not None:
+            self._ring_mat.parent = self
+
+    ring_mat = property(
+        fget=_get_ring_mat,
+        fset=_set_ring_mat,
+        doc=u"""Material of the Rotor short circuit ring
+
+        :Type: Material
+        """,
+    )