# -*- coding: utf-8 -*-
"""File generated according to Generator/ClassesRef/Machine/LamSquirrelCage.csv
WARNING! All changes made in this file will be lost!
"""

from os import linesep
from logging import getLogger
from ._check import check_var, raise_
from ..Functions.get_logger import get_logger
from ..Functions.save import save
from .LamSlotWind import LamSlotWind

# Import all class method
# Try/catch to remove unnecessary dependencies in unused method
try:
    from ..Methods.Machine.LamSquirrelCage.build_geometry import build_geometry
except ImportError as error:
    build_geometry = error

try:
    from ..Methods.Machine.LamSquirrelCage.check import check
except ImportError as error:
    check = error

try:
    from ..Methods.Machine.LamSquirrelCage.comp_length_ring import comp_length_ring
except ImportError as error:
    comp_length_ring = error

try:
    from ..Methods.Machine.LamSquirrelCage.plot import plot
except ImportError as error:
    plot = error

try:
    from ..Methods.Machine.LamSquirrelCage.comp_number_phase_eq import (
        comp_number_phase_eq,
    )
except ImportError as error:
    comp_number_phase_eq = error

<<<<<<< HEAD
=======
try:
    from ..Methods.Machine.LamSquirrelCage.comp_sym import comp_sym
except ImportError as error:
    comp_sym = error

>>>>>>> 99ee5173

from ._check import InitUnKnowClassError
from .Material import Material
from .Winding import Winding
from .Slot import Slot
from .Hole import Hole
from .Notch import Notch


class LamSquirrelCage(LamSlotWind):
    """squirrel cages lamination"""

    VERSION = 1

    # Check ImportError to remove unnecessary dependencies in unused method
    # cf Methods.Machine.LamSquirrelCage.build_geometry
    if isinstance(build_geometry, ImportError):
        build_geometry = property(
            fget=lambda x: raise_(
                ImportError(
                    "Can't use LamSquirrelCage method build_geometry: "
                    + str(build_geometry)
                )
            )
        )
    else:
        build_geometry = build_geometry
    # cf Methods.Machine.LamSquirrelCage.check
    if isinstance(check, ImportError):
        check = property(
            fget=lambda x: raise_(
                ImportError("Can't use LamSquirrelCage method check: " + str(check))
            )
        )
    else:
        check = check
    # cf Methods.Machine.LamSquirrelCage.comp_length_ring
    if isinstance(comp_length_ring, ImportError):
        comp_length_ring = property(
            fget=lambda x: raise_(
                ImportError(
                    "Can't use LamSquirrelCage method comp_length_ring: "
                    + str(comp_length_ring)
                )
            )
        )
    else:
        comp_length_ring = comp_length_ring
    # cf Methods.Machine.LamSquirrelCage.plot
    if isinstance(plot, ImportError):
        plot = property(
            fget=lambda x: raise_(
                ImportError("Can't use LamSquirrelCage method plot: " + str(plot))
            )
        )
    else:
        plot = plot
    # cf Methods.Machine.LamSquirrelCage.comp_number_phase_eq
    if isinstance(comp_number_phase_eq, ImportError):
        comp_number_phase_eq = property(
            fget=lambda x: raise_(
                ImportError(
                    "Can't use LamSquirrelCage method comp_number_phase_eq: "
                    + str(comp_number_phase_eq)
                )
            )
        )
    else:
        comp_number_phase_eq = comp_number_phase_eq
<<<<<<< HEAD
=======
    # cf Methods.Machine.LamSquirrelCage.comp_sym
    if isinstance(comp_sym, ImportError):
        comp_sym = property(
            fget=lambda x: raise_(
                ImportError(
                    "Can't use LamSquirrelCage method comp_sym: " + str(comp_sym)
                )
            )
        )
    else:
        comp_sym = comp_sym
>>>>>>> 99ee5173
    # save method is available in all object
    save = save

    # generic copy method
    def copy(self):
        """Return a copy of the class
        """
        return type(self)(init_dict=self.as_dict())

    # get_logger method is available in all object
    get_logger = get_logger

    def __init__(
        self,
        Hscr=0.03,
        Lscr=0.015,
        ring_mat=-1,
        Ksfill=None,
        winding=-1,
        slot=-1,
        L1=0.35,
        mat_type=-1,
        Nrvd=0,
        Wrvd=0,
        Kf1=0.95,
        is_internal=True,
        Rint=0,
        Rext=1,
        is_stator=True,
        axial_vent=list(),
        notch=list(),
        init_dict=None,
        init_str=None,
    ):
        """Constructor of the class. Can be use in three ways :
        - __init__ (arg1 = 1, arg3 = 5) every parameters have name and default values
            for Matrix, None will initialise the property with an empty Matrix
            for pyleecan type, None will call the default constructor
        - __init__ (init_dict = d) d must be a dictionnary with every properties as keys
        - __init__ (init_str = s) s must be a string
        s is the file path to load

        ndarray or list can be given for Vector and Matrix
        object or dict can be given for pyleecan Object"""

        if ring_mat == -1:
            ring_mat = Material()
        if winding == -1:
            winding = Winding()
        if slot == -1:
            slot = Slot()
        if mat_type == -1:
            mat_type = Material()
        if init_str is not None:  # Initialisation by str
            from ..Functions.load import load

            assert type(init_str) is str
            # load the object from a file
            obj = load(init_str)
            assert type(obj) is type(self)
            Hscr = obj.Hscr
            Lscr = obj.Lscr
            ring_mat = obj.ring_mat
            Ksfill = obj.Ksfill
            winding = obj.winding
            slot = obj.slot
            L1 = obj.L1
            mat_type = obj.mat_type
            Nrvd = obj.Nrvd
            Wrvd = obj.Wrvd
            Kf1 = obj.Kf1
            is_internal = obj.is_internal
            Rint = obj.Rint
            Rext = obj.Rext
            is_stator = obj.is_stator
            axial_vent = obj.axial_vent
            notch = obj.notch
        if init_dict is not None:  # Initialisation by dict
            assert type(init_dict) is dict
            # Overwrite default value with init_dict content
            if "Hscr" in list(init_dict.keys()):
                Hscr = init_dict["Hscr"]
            if "Lscr" in list(init_dict.keys()):
                Lscr = init_dict["Lscr"]
            if "ring_mat" in list(init_dict.keys()):
                ring_mat = init_dict["ring_mat"]
            if "Ksfill" in list(init_dict.keys()):
                Ksfill = init_dict["Ksfill"]
            if "winding" in list(init_dict.keys()):
                winding = init_dict["winding"]
            if "slot" in list(init_dict.keys()):
                slot = init_dict["slot"]
            if "L1" in list(init_dict.keys()):
                L1 = init_dict["L1"]
            if "mat_type" in list(init_dict.keys()):
                mat_type = init_dict["mat_type"]
            if "Nrvd" in list(init_dict.keys()):
                Nrvd = init_dict["Nrvd"]
            if "Wrvd" in list(init_dict.keys()):
                Wrvd = init_dict["Wrvd"]
            if "Kf1" in list(init_dict.keys()):
                Kf1 = init_dict["Kf1"]
            if "is_internal" in list(init_dict.keys()):
                is_internal = init_dict["is_internal"]
            if "Rint" in list(init_dict.keys()):
                Rint = init_dict["Rint"]
            if "Rext" in list(init_dict.keys()):
                Rext = init_dict["Rext"]
            if "is_stator" in list(init_dict.keys()):
                is_stator = init_dict["is_stator"]
            if "axial_vent" in list(init_dict.keys()):
                axial_vent = init_dict["axial_vent"]
            if "notch" in list(init_dict.keys()):
                notch = init_dict["notch"]
        # Initialisation by argument
        self.Hscr = Hscr
        self.Lscr = Lscr
        # ring_mat can be None, a Material object or a dict
        if isinstance(ring_mat, dict):
            self.ring_mat = Material(init_dict=ring_mat)
        elif isinstance(ring_mat, str):
            from ..Functions.load import load

            self.ring_mat = load(ring_mat)
        else:
            self.ring_mat = ring_mat
        # Call LamSlotWind init
        super(LamSquirrelCage, self).__init__(
            Ksfill=Ksfill,
            winding=winding,
            slot=slot,
            L1=L1,
            mat_type=mat_type,
            Nrvd=Nrvd,
            Wrvd=Wrvd,
            Kf1=Kf1,
            is_internal=is_internal,
            Rint=Rint,
            Rext=Rext,
            is_stator=is_stator,
            axial_vent=axial_vent,
            notch=notch,
        )
        # The class is frozen (in LamSlotWind init), for now it's impossible to
        # add new properties

    def __str__(self):
        """Convert this objet in a readeable string (for print)"""

        LamSquirrelCage_str = ""
        # Get the properties inherited from LamSlotWind
        LamSquirrelCage_str += super(LamSquirrelCage, self).__str__()
        LamSquirrelCage_str += "Hscr = " + str(self.Hscr) + linesep
        LamSquirrelCage_str += "Lscr = " + str(self.Lscr) + linesep
        if self.ring_mat is not None:
            tmp = self.ring_mat.__str__().replace(linesep, linesep + "\t").rstrip("\t")
            LamSquirrelCage_str += "ring_mat = " + tmp
        else:
            LamSquirrelCage_str += "ring_mat = None" + linesep + linesep
        return LamSquirrelCage_str

    def __eq__(self, other):
        """Compare two objects (skip parent)"""

        if type(other) != type(self):
            return False

        # Check the properties inherited from LamSlotWind
        if not super(LamSquirrelCage, self).__eq__(other):
            return False
        if other.Hscr != self.Hscr:
            return False
        if other.Lscr != self.Lscr:
            return False
        if other.ring_mat != self.ring_mat:
            return False
        return True

    def as_dict(self):
        """Convert this objet in a json seriable dict (can be use in __init__)
        """

        # Get the properties inherited from LamSlotWind
        LamSquirrelCage_dict = super(LamSquirrelCage, self).as_dict()
        LamSquirrelCage_dict["Hscr"] = self.Hscr
        LamSquirrelCage_dict["Lscr"] = self.Lscr
        if self.ring_mat is None:
            LamSquirrelCage_dict["ring_mat"] = None
        else:
            LamSquirrelCage_dict["ring_mat"] = self.ring_mat.as_dict()
        # The class name is added to the dict fordeserialisation purpose
        # Overwrite the mother class name
        LamSquirrelCage_dict["__class__"] = "LamSquirrelCage"
        return LamSquirrelCage_dict

    def _set_None(self):
        """Set all the properties to None (except pyleecan object)"""

        self.Hscr = None
        self.Lscr = None
        if self.ring_mat is not None:
            self.ring_mat._set_None()
        # Set to None the properties inherited from LamSlotWind
        super(LamSquirrelCage, self)._set_None()

    def _get_Hscr(self):
        """getter of Hscr"""
        return self._Hscr

    def _set_Hscr(self, value):
        """setter of Hscr"""
        check_var("Hscr", value, "float", Vmin=0)
        self._Hscr = value

    # short circuit ring section radial height [m]
    # Type : float, min = 0
    Hscr = property(
        fget=_get_Hscr,
        fset=_set_Hscr,
        doc=u"""short circuit ring section radial height [m]""",
    )

    def _get_Lscr(self):
        """getter of Lscr"""
        return self._Lscr

    def _set_Lscr(self, value):
        """setter of Lscr"""
        check_var("Lscr", value, "float", Vmin=0)
        self._Lscr = value

    # short circuit ring section axial length
    # Type : float, min = 0
    Lscr = property(
        fget=_get_Lscr,
        fset=_set_Lscr,
        doc=u"""short circuit ring section axial length""",
    )

    def _get_ring_mat(self):
        """getter of ring_mat"""
        return self._ring_mat

    def _set_ring_mat(self, value):
        """setter of ring_mat"""
        check_var("ring_mat", value, "Material")
        self._ring_mat = value

        if self._ring_mat is not None:
            self._ring_mat.parent = self

    # Material of the Rotor short circuit ring
    # Type : Material
    ring_mat = property(
        fget=_get_ring_mat,
        fset=_set_ring_mat,
        doc=u"""Material of the Rotor short circuit ring""",
    )<|MERGE_RESOLUTION|>--- conflicted
+++ resolved
@@ -39,14 +39,11 @@
 except ImportError as error:
     comp_number_phase_eq = error
 
-<<<<<<< HEAD
-=======
 try:
     from ..Methods.Machine.LamSquirrelCage.comp_sym import comp_sym
 except ImportError as error:
     comp_sym = error
 
->>>>>>> 99ee5173
 
 from ._check import InitUnKnowClassError
 from .Material import Material
@@ -116,8 +113,6 @@
         )
     else:
         comp_number_phase_eq = comp_number_phase_eq
-<<<<<<< HEAD
-=======
     # cf Methods.Machine.LamSquirrelCage.comp_sym
     if isinstance(comp_sym, ImportError):
         comp_sym = property(
@@ -129,7 +124,6 @@
         )
     else:
         comp_sym = comp_sym
->>>>>>> 99ee5173
     # save method is available in all object
     save = save
 
