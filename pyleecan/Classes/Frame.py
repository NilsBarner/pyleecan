--- conflicted
+++ resolved
@@ -131,21 +131,13 @@
         plot = plot
     # save and copy methods are available in all object
     save = save
-<<<<<<< HEAD
-
-    # generic copy method
-    def copy(self):
-        """Return a copy of the class
-        """
-        return type(self)(init_dict=self.as_dict())
-
-=======
     copy = copy
->>>>>>> 9efbb6f4
     # get_logger method is available in all object
     get_logger = get_logger
 
-    def __init__(self, Lfra=0.35, Rint=0.2, Rext=0.2, mat_type=-1, init_dict = None, init_str = None):
+    def __init__(
+        self, Lfra=0.35, Rint=0.2, Rext=0.2, mat_type=-1, init_dict=None, init_str=None
+    ):
         """Constructor of the class. Can be use in three ways :
         - __init__ (arg1 = 1, arg3 = 5) every parameters have name and default values
             for pyleecan type, -1 will call the default constructor
@@ -156,23 +148,8 @@
         ndarray or list can be given for Vector and Matrix
         object or dict can be given for pyleecan Object"""
 
-<<<<<<< HEAD
-        if mat_type == -1:
-            mat_type = Material()
-        if init_str is not None :  # Initialisation by str
-            from ..Functions.load import load
-            assert type(init_str) is str
-            # load the object from a file
-            obj = load(init_str)
-            assert type(obj) is type(self)
-            Lfra = obj.Lfra
-            Rint = obj.Rint
-            Rext = obj.Rext
-            mat_type = obj.mat_type
-=======
         if init_str is not None:  # Load from a file
             init_dict = load_init_dict(init_str)[1]
->>>>>>> 9efbb6f4
         if init_dict is not None:  # Initialisation by dict
             assert type(init_dict) is dict
             # Overwrite default value with init_dict content
@@ -189,18 +166,7 @@
         self.Lfra = Lfra
         self.Rint = Rint
         self.Rext = Rext
-<<<<<<< HEAD
-        # mat_type can be None, a Material object or a dict
-        if isinstance(mat_type, dict):
-            self.mat_type = Material(init_dict=mat_type)
-        elif isinstance(mat_type, str):
-            from ..Functions.load import load
-            self.mat_type = load(mat_type)
-        else:
-            self.mat_type = mat_type
-=======
         self.mat_type = mat_type
->>>>>>> 9efbb6f4
 
         # The class is frozen, for now it's impossible to add new properties
         self._freeze()
@@ -218,7 +184,7 @@
         Frame_str += "Rext = " + str(self.Rext) + linesep
         if self.mat_type is not None:
             tmp = self.mat_type.__str__().replace(linesep, linesep + "\t").rstrip("\t")
-            Frame_str += "mat_type = "+ tmp
+            Frame_str += "mat_type = " + tmp
         else:
             Frame_str += "mat_type = None" + linesep + linesep
         return Frame_str
@@ -239,12 +205,7 @@
         return True
 
     def as_dict(self):
-<<<<<<< HEAD
-        """Convert this objet in a json seriable dict (can be use in __init__)
-        """
-=======
         """Convert this object in a json seriable dict (can be use in __init__)"""
->>>>>>> 9efbb6f4
 
         Frame_dict = dict()
         Frame_dict["Lfra"] = self.Lfra
@@ -344,6 +305,7 @@
 
         if self._mat_type is not None:
             self._mat_type.parent = self
+
     mat_type = property(
         fget=_get_mat_type,
         fset=_set_mat_type,
