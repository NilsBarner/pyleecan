--- conflicted
+++ resolved
@@ -46,21 +46,21 @@
         gen_input = gen_input
     # save and copy methods are available in all object
     save = save
-<<<<<<< HEAD
-
-    # generic copy method
-    def copy(self):
-        """Return a copy of the class
-        """
-        return type(self)(init_dict=self.as_dict())
-
-=======
     copy = copy
->>>>>>> 9efbb6f4
     # get_logger method is available in all object
     get_logger = get_logger
 
-    def __init__(self, P=None, time=None, angle=None, Nt_tot=2048, Nrev=1, Na_tot=2048, init_dict = None, init_str = None):
+    def __init__(
+        self,
+        P=None,
+        time=None,
+        angle=None,
+        Nt_tot=2048,
+        Nrev=1,
+        Na_tot=2048,
+        init_dict=None,
+        init_str=None,
+    ):
         """Constructor of the class. Can be use in three ways :
         - __init__ (arg1 = 1, arg3 = 5) every parameters have name and default values
             for pyleecan type, -1 will call the default constructor
@@ -71,29 +71,8 @@
         ndarray or list can be given for Vector and Matrix
         object or dict can be given for pyleecan Object"""
 
-<<<<<<< HEAD
-        if P == -1:
-            P = ImportVectorField()
-        if time == -1:
-            time = ImportMatrix()
-        if angle == -1:
-            angle = ImportMatrix()
-        if init_str is not None :  # Initialisation by str
-            from ..Functions.load import load
-            assert type(init_str) is str
-            # load the object from a file
-            obj = load(init_str)
-            assert type(obj) is type(self)
-            P = obj.P
-            time = obj.time
-            angle = obj.angle
-            Nt_tot = obj.Nt_tot
-            Nrev = obj.Nrev
-            Na_tot = obj.Na_tot
-=======
         if init_str is not None:  # Load from a file
             init_dict = load_init_dict(init_str)[1]
->>>>>>> 9efbb6f4
         if init_dict is not None:  # Initialisation by dict
             assert type(init_dict) is dict
             # Overwrite default value with init_dict content
@@ -109,22 +88,12 @@
                 Nrev = init_dict["Nrev"]
             if "Na_tot" in list(init_dict.keys()):
                 Na_tot = init_dict["Na_tot"]
-<<<<<<< HEAD
-        # Initialisation by argument
-        # P can be None, a ImportVectorField object or a dict
-        if isinstance(P, dict):
-            self.P = ImportVectorField(init_dict=P)
-        elif isinstance(P, str):
-            from ..Functions.load import load
-            self.P = load(P)
-        else:
-            self.P = P
-=======
         # Set the properties (value check and convertion are done in setter)
         self.P = P
->>>>>>> 9efbb6f4
         # Call Input init
-        super(InputForce, self).__init__(time=time, angle=angle, Nt_tot=Nt_tot, Nrev=Nrev, Na_tot=Na_tot)
+        super(InputForce, self).__init__(
+            time=time, angle=angle, Nt_tot=Nt_tot, Nrev=Nrev, Na_tot=Na_tot
+        )
         # The class is frozen (in Input init), for now it's impossible to
         # add new properties
 
@@ -136,7 +105,7 @@
         InputForce_str += super(InputForce, self).__str__()
         if self.P is not None:
             tmp = self.P.__str__().replace(linesep, linesep + "\t").rstrip("\t")
-            InputForce_str += "P = "+ tmp
+            InputForce_str += "P = " + tmp
         else:
             InputForce_str += "P = None" + linesep + linesep
         return InputForce_str
@@ -155,12 +124,7 @@
         return True
 
     def as_dict(self):
-<<<<<<< HEAD
-        """Convert this objet in a json seriable dict (can be use in __init__)
-        """
-=======
         """Convert this object in a json seriable dict (can be use in __init__)"""
->>>>>>> 9efbb6f4
 
         # Get the properties inherited from Input
         InputForce_dict = super(InputForce, self).as_dict()
@@ -199,6 +163,7 @@
 
         if self._P is not None:
             self._P.parent = self
+
     P = property(
         fget=_get_P,
         fset=_set_P,
