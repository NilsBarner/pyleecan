# -*- coding: utf-8 -*-
# File generated according to Generator/ClassesRef/Simulation/InputForce.csv
# WARNING! All changes made in this file will be lost!
"""Method code available at https://github.com/Eomys/pyleecan/tree/master/pyleecan/Methods/Simulation/InputForce
"""

from os import linesep
from logging import getLogger
from ._check import check_var, raise_
from ..Functions.get_logger import get_logger
from ..Functions.save import save
from ..Functions.load import load_init_dict
from ..Functions.Load.import_class import import_class
from .Input import Input

# Import all class method
# Try/catch to remove unnecessary dependencies in unused method
try:
    from ..Methods.Simulation.InputForce.gen_input import gen_input
except ImportError as error:
    gen_input = error


from ..Classes.ImportMatrixVal import ImportMatrixVal
from numpy import ndarray
from numpy import array, array_equal
from ._check import InitUnKnowClassError
from .ImportVectorField import ImportVectorField
from .ImportMatrix import ImportMatrix


class InputForce(Input):
    """Input to start with the structural one """

    VERSION = 1

    # cf Methods.Simulation.InputForce.gen_input
    if isinstance(gen_input, ImportError):
        gen_input = property(
            fget=lambda x: raise_(
                ImportError("Can't use InputForce method gen_input: " + str(gen_input))
            )
        )
    else:
        gen_input = gen_input
    # save method is available in all object
    save = save

    # generic copy method
    def copy(self):
        """Return a copy of the class
        """
        return type(self)(init_dict=self.as_dict())

    # get_logger method is available in all object
    get_logger = get_logger

    def __init__(
        self,
        P=None,
        time=None,
        angle=None,
        Nt_tot=2048,
        Nrev=1,
        Na_tot=2048,
        init_dict=None,
        init_str=None,
    ):
        """Constructor of the class. Can be use in three ways :
        - __init__ (arg1 = 1, arg3 = 5) every parameters have name and default values
            for pyleecan type, -1 will call the default constructor
        - __init__ (init_dict = d) d must be a dictionnary with property names as keys
        - __init__ (init_str = s) s must be a string
        s is the file path to load

        ndarray or list can be given for Vector and Matrix
        object or dict can be given for pyleecan Object"""

        if init_str is not None:  # Load from a file
            init_dict = load_init_dict(init_str)[1]
        if init_dict is not None:  # Initialisation by dict
            assert type(init_dict) is dict
            # Overwrite default value with init_dict content
            if "P" in list(init_dict.keys()):
                P = init_dict["P"]
            if "time" in list(init_dict.keys()):
                time = init_dict["time"]
            if "angle" in list(init_dict.keys()):
                angle = init_dict["angle"]
            if "Nt_tot" in list(init_dict.keys()):
                Nt_tot = init_dict["Nt_tot"]
            if "Nrev" in list(init_dict.keys()):
                Nrev = init_dict["Nrev"]
            if "Na_tot" in list(init_dict.keys()):
                Na_tot = init_dict["Na_tot"]
        # Set the properties (value check and convertion are done in setter)
        self.P = P
        # Call Input init
        super(InputForce, self).__init__(
            time=time, angle=angle, Nt_tot=Nt_tot, Nrev=Nrev, Na_tot=Na_tot
        )
        # The class is frozen (in Input init), for now it's impossible to
        # add new properties

    def __str__(self):
        """Convert this object in a readeable string (for print)"""

        InputForce_str = ""
        # Get the properties inherited from Input
        InputForce_str += super(InputForce, self).__str__()
        if self.P is not None:
            tmp = self.P.__str__().replace(linesep, linesep + "\t").rstrip("\t")
            InputForce_str += "P = " + tmp
        else:
            InputForce_str += "P = None" + linesep + linesep
        return InputForce_str

    def __eq__(self, other):
        """Compare two objects (skip parent)"""

        if type(other) != type(self):
            return False

        # Check the properties inherited from Input
        if not super(InputForce, self).__eq__(other):
            return False
        if other.P != self.P:
            return False
        return True

    def as_dict(self):
<<<<<<< HEAD
        """Convert this objet in a json seriable dict (can be use in __init__)
        """
=======
        """Convert this object in a json seriable dict (can be use in __init__)"""
>>>>>>> 37554b61

        # Get the properties inherited from Input
        InputForce_dict = super(InputForce, self).as_dict()
        if self.P is None:
            InputForce_dict["P"] = None
        else:
            InputForce_dict["P"] = self.P.as_dict()
        # The class name is added to the dict fordeserialisation purpose
        # Overwrite the mother class name
        InputForce_dict["__class__"] = "InputForce"
        return InputForce_dict

    def _set_None(self):
        """Set all the properties to None (except pyleecan object)"""

        if self.P is not None:
            self.P._set_None()
        # Set to None the properties inherited from Input
        super(InputForce, self)._set_None()

    def _get_P(self):
        """getter of P"""
        return self._P

    def _set_P(self, value):
        """setter of P"""
        if isinstance(value, str):  # Load from file
            value = load_init_dict(value)[1]
        if isinstance(value, dict) and "__class__" in value:
            class_obj = import_class("pyleecan.Classes", value.get("__class__"), "P")
            value = class_obj(init_dict=value)
        elif value is -1:  # Default constructor
            value = ImportVectorField()
        check_var("P", value, "ImportVectorField")
        self._P = value

        if self._P is not None:
            self._P.parent = self

    P = property(
        fget=_get_P,
        fset=_set_P,
        doc=u"""Magnetic air-gap surface force

        :Type: ImportVectorField
        """,
    )<|MERGE_RESOLUTION|>--- conflicted
+++ resolved
@@ -129,12 +129,8 @@
         return True
 
     def as_dict(self):
-<<<<<<< HEAD
-        """Convert this objet in a json seriable dict (can be use in __init__)
+        """Convert this object in a json seriable dict (can be use in __init__)
         """
-=======
-        """Convert this object in a json seriable dict (can be use in __init__)"""
->>>>>>> 37554b61
 
         # Get the properties inherited from Input
         InputForce_dict = super(InputForce, self).as_dict()
