{
    "Arc": {
        "constants": [
            {
                "name": "VERSION",
                "value": "1"
            }
        ],
        "daughters": [
            "Arc1",
            "Arc2",
            "Arc3"
        ],
        "desc": "Abstract class for arc",
        "is_internal": false,
        "methods": [
            "draw_FEMM",
            "intersect_line",
            "is_on_arc",
            "split_line"
        ],
        "mother": "Line",
        "name": "Arc",
        "package": "Geometry",
        "path": "pyleecan-public/pyleecan/Generator/ClassesRef/Geometry/Arc.csv",
        "properties": []
    },
    "Arc1": {
        "constants": [
            {
                "name": "VERSION",
                "value": "1"
            }
        ],
        "daughters": [],
        "desc": "An arc between two points (defined by a radius)",
        "is_internal": false,
        "methods": [
            "check",
            "comp_length",
            "comp_radius",
            "discretize",
            "get_angle",
            "get_begin",
            "get_center",
            "get_end",
            "get_middle",
            "reverse",
            "rotate",
            "split_half",
            "translate"
        ],
        "mother": "Arc",
        "name": "Arc1",
        "package": "Geometry",
        "path": "pyleecan-public/pyleecan/Generator/ClassesRef/Geometry/Arc1.csv",
        "properties": [
            {
                "desc": "begin point of the arc",
                "max": "",
                "min": "",
                "name": "begin",
                "type": "complex",
                "unit": "",
                "value": 0
            },
            {
                "desc": "end point of the arc",
                "max": "",
                "min": "",
                "name": "end",
                "type": "complex",
                "unit": "",
                "value": 0
            },
            {
                "desc": "Radius of the arc (can be + or -)",
                "max": "",
                "min": "",
                "name": "radius",
                "type": "float",
                "unit": "",
                "value": 0
            },
            {
                "desc": "Rotation direction of the arc",
                "max": "",
                "min": "",
                "name": "is_trigo_direction",
                "type": "bool",
                "unit": "-",
                "value": 1
            }
        ]
    },
    "Arc2": {
        "constants": [
            {
                "name": "VERSION",
                "value": "1"
            }
        ],
        "daughters": [],
        "desc": "An arc between two points (defined by the begin  point and a center and angle)",
        "is_internal": false,
        "methods": [
            "check",
            "comp_length",
            "comp_radius",
            "discretize",
            "get_angle",
            "get_begin",
            "get_center",
            "get_end",
            "get_middle",
            "reverse",
            "rotate",
            "split_half",
            "translate"
        ],
        "mother": "Arc",
        "name": "Arc2",
        "package": "Geometry",
        "path": "pyleecan-public/pyleecan/Generator/ClassesRef/Geometry/Arc2.csv",
        "properties": [
            {
                "desc": "begin point of the arc",
                "max": "",
                "min": "",
                "name": "begin",
                "type": "complex",
                "unit": "-",
                "value": 0
            },
            {
                "desc": "center of the arc",
                "max": "",
                "min": "",
                "name": "center",
                "type": "complex",
                "unit": "-",
                "value": 0
            },
            {
                "desc": "opening angle of the arc",
                "max": "6.2831853071796",
                "min": "-6.2831853071796",
                "name": "angle",
                "type": "float",
                "unit": "rad",
                "value": 1.57079633
            }
        ]
    },
    "Arc3": {
        "constants": [
            {
                "name": "VERSION",
                "value": "1"
            }
        ],
        "daughters": [],
        "desc": "Half circle define by two points",
        "is_internal": false,
        "methods": [
            "check",
            "comp_length",
            "comp_radius",
            "discretize",
            "get_angle",
            "get_begin",
            "get_center",
            "get_end",
            "get_middle",
            "reverse",
            "rotate",
            "split_half",
            "translate"
        ],
        "mother": "Arc",
        "name": "Arc3",
        "package": "Geometry",
        "path": "pyleecan-public/pyleecan/Generator/ClassesRef/Geometry/Arc3.csv",
        "properties": [
            {
                "desc": "begin point of the arc",
                "max": "",
                "min": "",
                "name": "begin",
                "type": "complex",
                "unit": "-",
                "value": 0
            },
            {
                "desc": "end of the arc",
                "max": "",
                "min": "",
                "name": "end",
                "type": "complex",
                "unit": "-",
                "value": 0
            },
            {
                "desc": "Rotation direction of the arc",
                "max": "",
                "min": "",
                "name": "is_trigo_direction",
                "type": "bool",
                "unit": "-",
                "value": 0
            }
        ]
    },
    "Bore": {
        "constants": [
            {
                "name": "VERSION",
                "value": "1"
            }
        ],
        "daughters": [
            "Bore",
            "BoreFlower"
        ],
        "desc": "Abstract class for Bore shape",
        "is_internal": false,
        "methods": [],
        "mother": "",
        "name": "Bore",
        "package": "Machine",
        "path": "pyleecan-public/pyleecan/Generator/ClassesRef/Machine/Bore.csv",
        "properties": []
    },
    "BoreFlower": {
        "constants": [
            {
                "name": "VERSION",
                "value": "1"
            }
        ],
        "daughters": [],
        "desc": "Class for Bore flower shape",
        "is_internal": false,
        "methods": [
            "get_bore_line"
        ],
        "mother": "Bore",
        "name": "BoreFlower",
        "package": "Machine",
        "path": "pyleecan-public/pyleecan/Generator/ClassesRef/Machine/BoreFlower.csv",
        "properties": [
            {
                "desc": "Number of flower arc",
                "max": "",
                "min": "0",
                "name": "N",
                "type": "int",
                "unit": "-",
                "value": 8
            },
            {
                "desc": "Radius of the flower arc",
                "max": "",
                "min": "0",
                "name": "Rarc",
                "type": "float",
                "unit": "m",
                "value": 0.01
            },
            {
                "desc": "Angular offset for the arc",
                "max": "",
                "min": "",
                "name": "alpha",
                "type": "float",
                "unit": "rad",
                "value": 0
            }
        ]
    },
    "Circle": {
        "constants": [
            {
                "name": "VERSION",
                "value": "1"
            }
        ],
        "daughters": [],
        "desc": "Circle define by  the center of circle(point_ref), the label and the radius",
        "is_internal": false,
        "methods": [
            "check",
            "comp_length",
            "comp_surface",
            "discretize",
            "get_lines",
            "get_patches",
            "rotate",
            "translate",
            "comp_point_ref"
        ],
        "mother": "Surface",
        "name": "Circle",
        "package": "Geometry",
        "path": "pyleecan-public/pyleecan/Generator/ClassesRef/Geometry/Circle.csv",
        "properties": [
            {
                "desc": "Radius of the circle",
                "max": "",
                "min": "0",
                "name": "radius",
                "type": "float",
                "unit": "",
                "value": 1
            },
            {
                "desc": "center of the Circle",
                "max": "",
                "min": "",
                "name": "center",
                "type": "complex",
                "unit": "",
                "value": 0
            },
            {
                "desc": "Label to set to the lines",
                "max": "",
                "min": "",
                "name": "line_label",
                "type": "str",
                "unit": "",
                "value": ""
            }
        ]
    },
    "CondType11": {
        "constants": [
            {
                "name": "VERSION",
                "value": "1"
            }
        ],
        "daughters": [],
        "desc": "parallel stranded conductor consisting of at least a single rectangular wire",
        "is_internal": false,
        "methods": [
            "comp_surface_active",
            "comp_height",
            "comp_surface",
            "comp_width",
            "plot"
        ],
        "mother": "Conductor",
        "name": "CondType11",
        "package": "Machine",
        "path": "pyleecan-public/pyleecan/Generator/ClassesRef/Machine/CondType11.csv",
        "properties": [
            {
                "desc": "cf schematics, single wire height without insulation [m]",
                "max": "",
                "min": "0",
                "name": "Hwire",
                "type": "float",
                "unit": "m",
                "value": 0.01
            },
            {
                "desc": "cf schematics, single wire width without insulation [m]",
                "max": "",
                "min": "0",
                "name": "Wwire",
                "type": "float",
                "unit": "m",
                "value": 0.01
            },
            {
                "desc": "cf schematics, stator winding number of preformed wires (strands) in parallel per coil along radial (vertical) direction",
                "max": "",
                "min": "1",
                "name": "Nwppc_rad",
                "type": "int",
                "unit": "-",
                "value": 1
            },
            {
                "desc": "cf schematics, stator winding number of preformed wires (strands) in parallel per coil along tangential (horizontal) direction",
                "max": "",
                "min": "1",
                "name": "Nwppc_tan",
                "type": "int",
                "unit": "-",
                "value": 1
            },
            {
                "desc": "(advanced) cf schematics, winding strand insulation thickness [m]",
                "max": "",
                "min": "0",
                "name": "Wins_wire",
                "type": "float",
                "unit": "m",
                "value": 0
            },
            {
                "desc": "(advanced) cf schematics, winding coil insulation  thickness [m]",
                "max": "",
                "min": "0",
                "name": "Wins_coil",
                "type": "float",
                "unit": "m",
                "value": 0
            },
            {
                "desc": "type of winding shape for end winding length calculation\\n0 for hairpin windings\\n1 for normal windings",
                "max": "1",
                "min": "0",
                "name": "type_winding_shape",
                "type": "int",
                "unit": "-",
                "value": 0
            },
            {
                "desc": "angle of winding overhang hairpin coils [deg]",
                "max": "180",
                "min": "0",
                "name": "alpha_ew",
                "type": "float",
                "unit": "deg",
                "value": 58
            }
        ]
    },
    "CondType12": {
        "constants": [
            {
                "name": "VERSION",
                "value": "1"
            }
        ],
        "daughters": [],
        "desc": "parallel stranded conductor consisting of at least a single round wire",
        "is_internal": false,
        "methods": [
            "check",
            "comp_surface_active",
            "comp_height",
            "comp_surface",
            "comp_width",
            "plot"
        ],
        "mother": "Conductor",
        "name": "CondType12",
        "package": "Machine",
        "path": "pyleecan-public/pyleecan/Generator/ClassesRef/Machine/CondType12.csv",
        "properties": [
            {
                "desc": "cf schematics, single wire diameter without insulation [m]",
                "max": "",
                "min": "0",
                "name": "Wwire",
                "type": "float",
                "unit": "m",
                "value": 0.015
            },
            {
                "desc": "(advanced) cf schematics, winding coil insulation diameter [m]",
                "max": "",
                "min": "0",
                "name": "Wins_cond",
                "type": "float",
                "unit": "m",
                "value": 0.015
            },
            {
                "desc": "cf schematics, winding number of random wires (strands) in parallel per coil",
                "max": "",
                "min": "1",
                "name": "Nwppc",
                "type": "int",
                "unit": "-",
                "value": 1
            },
            {
                "desc": "(advanced) cf schematics, winding strand insulation thickness [m]",
                "max": "",
                "min": "0",
                "name": "Wins_wire",
                "type": "float",
                "unit": "m",
                "value": 0
            },
            {
                "desc": "winding overhang factor which describes the fact that random round wire end-windings can be more or less compressed (0.5 for small motors, 0.8 for large motors) - can be used to tune the average turn length (relevant if type_cond==1)",
                "max": "",
                "min": "0",
                "name": "Kwoh",
                "type": "float",
                "unit": "-",
                "value": 0.5
            }
        ]
    },
    "CondType21": {
        "constants": [
            {
                "name": "VERSION",
                "value": "1"
            }
        ],
        "daughters": [],
        "desc": "single rectangular conductor \\nhas to be used for LamSquirrelCages's conductor",
        "is_internal": false,
        "methods": [
            "comp_surface_active",
            "comp_height",
            "comp_surface",
            "comp_width",
            "plot"
        ],
        "mother": "Conductor",
        "name": "CondType21",
        "package": "Machine",
        "path": "pyleecan-public/pyleecan/Generator/ClassesRef/Machine/CondType21.csv",
        "properties": [
            {
                "desc": "Bar height",
                "max": "",
                "min": "0",
                "name": "Hbar",
                "type": "float",
                "unit": "m",
                "value": 0.01
            },
            {
                "desc": "Bar width",
                "max": "",
                "min": "0",
                "name": "Wbar",
                "type": "float",
                "unit": "m",
                "value": 0.01
            },
            {
                "desc": "Width of insulation",
                "max": "",
                "min": "0",
                "name": "Wins",
                "type": "float",
                "unit": "m",
                "value": 0
            }
        ]
    },
    "CondType22": {
        "constants": [
            {
                "name": "VERSION",
                "value": "1"
            }
        ],
        "daughters": [],
        "desc": "conductor with only surface definition without specifc shape nor isolation",
        "is_internal": false,
        "methods": [
            "comp_surface_active",
            "comp_surface"
        ],
        "mother": "Conductor",
        "name": "CondType22",
        "package": "Machine",
        "path": "pyleecan-public/pyleecan/Generator/ClassesRef/Machine/CondType22.csv",
        "properties": [
            {
                "desc": "Surface of the Slot",
                "max": "",
                "min": "0",
                "name": "Sbar",
                "type": "float",
                "unit": "m",
                "value": 0.01
            }
        ]
    },
    "Conductor": {
        "constants": [
            {
                "name": "VERSION",
                "value": "1"
            }
        ],
        "daughters": [
            "Conductor",
            "CondType11",
            "CondType12",
            "CondType21",
            "CondType22"
        ],
        "desc": "abstact class for conductors",
        "is_internal": false,
        "methods": [
            "check"
        ],
        "mother": "",
        "name": "Conductor",
        "package": "Machine",
        "path": "pyleecan-public/pyleecan/Generator/ClassesRef/Machine/Conductor.csv",
        "properties": [
            {
                "desc": "Material of the conductor",
                "max": "",
                "min": "",
                "name": "cond_mat",
                "type": "Material",
                "unit": "-",
                "value": ""
            },
            {
                "desc": "Material of the insulation",
                "max": "",
                "min": "",
                "name": "ins_mat",
                "type": "Material",
                "unit": "-",
                "value": ""
            }
        ]
    },
    "Drive": {
        "constants": [
            {
                "name": "VERSION",
                "value": "1"
            }
        ],
        "daughters": [
            "Drive",
            "DriveWave"
        ],
        "desc": "Abstract Drive class",
        "is_internal": false,
        "methods": [],
        "mother": "",
        "name": "Drive",
        "package": "Simulation",
        "path": "pyleecan-public/pyleecan/Generator/ClassesRef/Simulation/Drive.csv",
        "properties": [
            {
                "desc": "Maximum RMS voltage of the Drive",
                "max": "",
                "min": "0",
                "name": "Umax",
                "type": "float",
                "unit": "V",
                "value": 800
            },
            {
                "desc": "Maximum RMS current of the Drive",
                "max": "",
                "min": "0",
                "name": "Imax",
                "type": "float",
                "unit": "A",
                "value": 800
            },
            {
                "desc": "True to generate current waveform, False for voltage",
                "max": "",
                "min": "",
                "name": "is_current",
                "type": "bool",
                "unit": "-",
                "value": 0
            }
        ]
    },
    "DriveWave": {
        "constants": [
            {
                "name": "VERSION",
                "value": "1"
            }
        ],
        "daughters": [],
        "desc": "Drive to generate a wave according to an Import object",
        "is_internal": false,
        "methods": [
            "get_wave"
        ],
        "mother": "Drive",
        "name": "DriveWave",
        "package": "Simulation",
        "path": "pyleecan-public/pyleecan/Generator/ClassesRef/Simulation/DriveWave.csv",
        "properties": [
            {
                "desc": "Wave generator",
                "max": "",
                "min": "",
                "name": "wave",
                "type": "Import",
                "unit": "",
                "value": ""
            }
        ]
    },
    "EEC": {
        "constants": [
            {
                "name": "VERSION",
                "value": "1"
            }
        ],
        "daughters": [
            "EEC",
            "EEC_PMSM"
        ],
        "desc": "Electric module: Equivalent Electrical Circuit abstract class",
        "is_internal": false,
        "methods": [],
        "mother": "",
        "name": "EEC",
        "package": "Simulation",
<<<<<<< HEAD
        "path": "pyleecan/pyleecan/Generator/ClassesRef/Simulation/EEC.csv",
=======
        "path": "pyleecan-public/pyleecan/Generator/ClassesRef/Simulation/EEC.csv",
>>>>>>> e125d3d2
        "properties": []
    },
    "EEC_PMSM": {
        "constants": [
            {
                "name": "VERSION",
                "value": "1"
            }
        ],
        "daughters": [],
        "desc": "Electric module: Electrical Equivalent Circuit",
        "is_internal": false,
        "methods": [
            "comp_parameters",
            "solve_EEC",
            "comp_losses",
            "comp_torque",
            "gen_drive"
        ],
        "mother": "EEC",
        "name": "EEC_PMSM",
        "package": "Simulation",
<<<<<<< HEAD
        "path": "pyleecan/pyleecan/Generator/ClassesRef/Simulation/EEC_PMSM.csv",
=======
        "path": "pyleecan-public/pyleecan/Generator/ClassesRef/Simulation/EEC_PMSM.csv",
>>>>>>> e125d3d2
        "properties": [
            {
                "desc": "Magnetic inductance",
                "max": "",
                "min": "",
                "name": "indmag",
                "type": "IndMag",
                "unit": "-",
                "value": null
            },
            {
                "desc": "Flux Linkage",
                "max": "",
                "min": "",
                "name": "fluxlink",
                "type": "FluxLink",
                "unit": "-",
                "value": null
            },
            {
                "desc": "Parameters of the EEC",
                "max": "",
                "min": "",
                "name": "parameters",
                "type": "dict",
                "unit": "-",
                "value": {}
            },
            {
                "desc": "",
                "max": "",
                "min": "",
                "name": "freq0",
                "type": "float",
                "unit": "Hz",
                "value": null
            },
            {
                "desc": "Drive",
                "max": "",
                "min": "",
                "name": "drive",
                "type": "Drive",
                "unit": "-",
                "value": null
            }
        ]
    },
    "Electrical": {
        "constants": [
            {
                "name": "VERSION",
                "value": "1"
            }
        ],
        "daughters": [],
        "desc": "Electric module abstract object",
        "is_internal": false,
        "methods": [
            "run"
        ],
        "mother": "",
        "name": "Electrical",
        "package": "Simulation",
<<<<<<< HEAD
        "path": "pyleecan/pyleecan/Generator/ClassesRef/Simulation/Electrical.csv",
=======
        "path": "pyleecan-public/pyleecan/Generator/ClassesRef/Simulation/Electrical.csv",
>>>>>>> e125d3d2
        "properties": [
            {
                "desc": "Electrical Equivalent Circuit",
                "max": "",
                "min": "",
                "name": "eec",
                "type": "EEC",
                "unit": "-",
                "value": null
            }
        ]
    },
    "Element": {
        "constants": [
            {
                "name": "VERSION",
                "value": "1"
            }
        ],
        "daughters": [
            "Element",
            "ElementMat"
        ],
        "desc": "Abstract class to define connectivity and getter.",
        "is_internal": false,
        "methods": [],
        "mother": "",
        "name": "Element",
        "package": "Mesh",
        "path": "pyleecan-public/pyleecan/Generator/ClassesRef/Mesh/Element.csv",
        "properties": []
    },
    "ElementMat": {
        "constants": [
            {
                "name": "VERSION",
                "value": "1"
            }
        ],
        "daughters": [],
        "desc": "Define the connectivity under matricial format containing one type of element (example: only triangles with 3 nodes). ",
        "is_internal": false,
        "methods": [
            "get_node2element",
            "convert_element",
            "add_element",
            "get_connectivity",
            "get_all_connectivity",
            "is_exist",
            "get_new_tag",
            "get_all_node_tags",
            "get_group"
        ],
        "mother": "Element",
        "name": "ElementMat",
        "package": "Mesh",
        "path": "pyleecan-public/pyleecan/Generator/ClassesRef/Mesh/ElementMat.csv",
        "properties": [
            {
                "desc": "Matrix of connectivity for one element type",
                "max": "",
                "min": "",
                "name": "connectivity",
                "type": "ndarray",
                "unit": "",
                "value": ""
            },
            {
                "desc": "Total number of elements",
                "max": "",
                "min": "",
                "name": "nb_elem",
                "type": "int",
                "unit": "",
                "value": 0
            },
            {
                "desc": "Define the number of node per element",
                "max": "",
                "min": "",
                "name": "nb_node_per_element",
                "type": "int",
                "unit": "",
                "value": 0
            },
            {
                "desc": "Attribute a group number (int) to each element . This group number should correspond to a subpart of the machine.",
                "max": "",
                "min": "",
                "name": "group",
                "type": "ndarray",
                "unit": "",
                "value": ""
            },
            {
                "desc": "Element tags",
                "max": "",
                "min": "",
                "name": "tag",
                "type": "ndarray",
                "unit": "",
                "value": ""
            }
        ]
    },
    "FluxLink": {
        "constants": [
            {
                "name": "VERSION",
                "value": "1"
            }
        ],
        "daughters": [
            "FluxLink",
            "FluxLinkFEMM"
        ],
        "desc": "Electric module: Flux Linkage",
        "is_internal": false,
        "methods": [
            "comp_fluxlinkage"
        ],
        "mother": "",
        "name": "FluxLink",
        "package": "Simulation",
<<<<<<< HEAD
        "path": "pyleecan/pyleecan/Generator/ClassesRef/Simulation/FluxLink.csv",
=======
        "path": "pyleecan-public/pyleecan/Generator/ClassesRef/Simulation/FluxLink.csv",
>>>>>>> e125d3d2
        "properties": [
            {
                "desc": "a",
                "max": "",
                "min": "",
                "name": "a",
                "type": "int",
                "unit": "-",
                "value": 0
            }
        ]
    },
    "FluxLinkFEMM": {
        "constants": [
            {
                "name": "VERSION",
                "value": "1"
            }
        ],
        "daughters": [],
        "desc": "Electric module: Flux Linkage with FEMM",
        "is_internal": false,
        "methods": [
            "comp_fluxlinkage",
            "solve_FEMM"
        ],
        "mother": "FluxLink",
        "name": "FluxLinkFEMM",
        "package": "Simulation",
<<<<<<< HEAD
        "path": "pyleecan/pyleecan/Generator/ClassesRef/Simulation/FluxLinkFEMM.csv",
=======
        "path": "pyleecan-public/pyleecan/Generator/ClassesRef/Simulation/FluxLinkFEMM.csv",
>>>>>>> e125d3d2
        "properties": [
            {
                "desc": "To enforce user-defined values for FEMM main parameters ",
                "max": "",
                "min": "",
                "name": "FEMM_dict",
                "type": "dict",
                "unit": "",
                "value": ""
            },
            {
                "desc": "0 no leakage calculation /  1 calculation using single slot ",
                "max": "1",
                "min": "0",
                "name": "type_calc_leakage",
                "type": "int",
                "unit": "",
                "value": 0
            },
            {
                "desc": "0 to desactivate the sliding band",
                "max": "",
                "min": "",
                "name": "is_sliding_band",
                "type": "bool",
                "unit": "",
                "value": 1
            },
            {
                "desc": "0 Compute on the complete machine, 1 compute according to sym_a and is_antiper_a",
                "max": "",
                "min": "",
                "name": "is_symmetry_a",
                "type": "bool",
                "unit": "",
                "value": 0
            },
            {
                "desc": "Number of symmetry for the angle vector",
                "max": "",
                "min": "1",
                "name": "sym_a",
                "type": "int",
                "unit": "-",
                "value": 1
            },
            {
                "desc": "To add an antiperiodicity to the angle vector",
                "max": "",
                "min": "",
                "name": "is_antiper_a",
                "type": "bool",
                "unit": "-",
                "value": 0
            },
            {
                "desc": "1 to compute the stator magnetomotive force / stator armature magnetic field",
                "max": "",
                "min": "",
                "name": "is_mmfs",
                "type": "bool",
                "unit": "-",
                "value": 1
            },
            {
                "desc": "1 to compute the rotor magnetomotive force / rotor magnetic field",
                "max": "",
                "min": "",
                "name": "is_mmfr",
                "type": "bool",
                "unit": "-",
                "value": 1
            },
            {
                "desc": "Number of time steps for the FEMM simulation",
                "max": "",
                "min": "",
                "name": "Nt_tot",
                "type": "int",
                "unit": "-",
                "value": 20
            }
        ]
    },
    "Force": {
        "constants": [
            {
                "name": "VERSION",
                "value": "1"
            }
        ],
        "daughters": [
            "Force",
            "ForceMT"
        ],
        "desc": "Forces module abstract object",
        "is_internal": false,
        "methods": [
            "run",
            "comp_force",
            "comp_time_angle"
        ],
        "mother": "",
        "name": "Force",
        "package": "Simulation",
        "path": "pyleecan-public/pyleecan/Generator/ClassesRef/Simulation/Force.csv",
        "properties": [
            {
                "desc": "1 to compute lumped tooth forces",
                "max": "",
                "min": "",
                "name": "is_comp_nodal_force",
                "type": "bool",
                "unit": "-",
                "value": 0
            }
        ]
    },
    "ForceMT": {
        "constants": [
            {
                "name": "VERSION",
                "value": "1"
            }
        ],
        "daughters": [],
        "desc": "Force Maxwell tensor model",
        "is_internal": false,
        "methods": [
            "comp_force",
            "comp_force_nodal"
        ],
        "mother": "Force",
        "name": "ForceMT",
        "package": "Simulation",
        "path": "pyleecan-public/pyleecan/Generator/ClassesRef/Simulation/ForceMT.csv",
        "properties": []
    },
    "Frame": {
        "constants": [
            {
                "name": "VERSION",
                "value": "1"
            }
        ],
        "daughters": [],
        "desc": "machine frame",
        "is_internal": false,
        "methods": [
            "build_geometry",
            "comp_height_eq",
            "comp_mass",
            "comp_surface",
            "comp_volume",
            "get_length",
            "plot"
        ],
        "mother": "",
        "name": "Frame",
        "package": "Machine",
        "path": "pyleecan-public/pyleecan/Generator/ClassesRef/Machine/Frame.csv",
        "properties": [
            {
                "desc": "frame length [m]",
                "max": "",
                "min": "0",
                "name": "Lfra",
                "type": "float",
                "unit": "m",
                "value": 0.35
            },
            {
                "desc": "frame internal radius",
                "max": "",
                "min": "0",
                "name": "Rint",
                "type": "float",
                "unit": "m",
                "value": 0.2
            },
            {
                "desc": "Frame external radius",
                "max": "",
                "min": "0",
                "name": "Rext",
                "type": "float",
                "unit": "m",
                "value": 0.2
            },
            {
                "desc": "Frame material",
                "max": "",
                "min": "",
                "name": "mat_type",
                "type": "Material",
                "unit": "",
                "value": ""
            }
        ]
    },
    "GUIOption": {
        "constants": [
            {
                "name": "VERSION",
                "value": "1"
            }
        ],
        "daughters": [],
        "desc": "",
        "is_internal": false,
        "methods": [],
        "mother": "",
        "name": "GUIOption",
        "package": "GUIOption",
        "path": "pyleecan-public/pyleecan/Generator/ClassesRef/GUI_Option/GUIOption.csv",
        "properties": [
            {
                "desc": "Unit options",
                "max": "",
                "min": "",
                "name": "unit",
                "type": "Unit",
                "unit": "-",
                "value": ""
            }
        ]
    },
    "Hole": {
        "constants": [
            {
                "name": "VERSION",
                "value": "1"
            }
        ],
        "daughters": [
            "Hole",
            "HoleM50",
            "HoleM51",
            "HoleM52",
            "HoleM53",
            "HoleM54",
            "HoleM57",
            "HoleM58",
            "HoleMag",
            "VentilationCirc",
            "VentilationPolar",
            "VentilationTrap"
        ],
        "desc": "Holes for lamination (abstract)",
        "is_internal": false,
        "methods": [
            "comp_radius",
            "comp_surface",
            "get_is_stator",
            "get_Rbo",
            "has_magnet",
            "plot"
        ],
        "mother": "",
        "name": "Hole",
        "package": "Slot",
        "path": "pyleecan-public/pyleecan/Generator/ClassesRef/Slot/Hole.csv",
        "properties": [
            {
                "desc": "Number of Hole around the circumference",
                "max": "1000",
                "min": "0",
                "name": "Zh",
                "type": "int",
                "unit": "-",
                "value": 36
            },
            {
                "desc": "Material of the void part of the hole (Air in general)",
                "max": "",
                "min": "",
                "name": "mat_void",
                "type": "Material",
                "unit": "-",
                "value": ""
            }
        ]
    },
    "HoleM50": {
        "constants": [
            {
                "name": "VERSION",
                "value": "1"
            },
            {
                "name": "IS_SYMMETRICAL",
                "value": "1"
            }
        ],
        "daughters": [],
        "desc": "V shape slot for buried magnet",
        "is_internal": false,
        "methods": [
            "build_geometry",
            "check",
            "comp_alpha",
            "comp_mass_magnets",
            "comp_radius",
            "comp_surface_magnets",
            "comp_volume_magnets",
            "comp_W5",
            "get_height_magnet",
            "remove_magnet",
            "has_magnet"
        ],
        "mother": "HoleMag",
        "name": "HoleM50",
        "package": "Slot",
        "path": "pyleecan-public/pyleecan/Generator/ClassesRef/Slot/HoleM50.csv",
        "properties": [
            {
                "desc": "Slot depth",
                "max": "",
                "min": "0",
                "name": "H0",
                "type": "float",
                "unit": "m",
                "value": 0.003
            },
            {
                "desc": "Slot opening",
                "max": "",
                "min": "0",
                "name": "W0",
                "type": "float",
                "unit": "m",
                "value": 0.003
            },
            {
                "desc": "Distance from the lamination Bore",
                "max": "",
                "min": "0",
                "name": "H1",
                "type": "float",
                "unit": "m",
                "value": 0
            },
            {
                "desc": "Tooth width (at V bottom)",
                "max": "",
                "min": "0",
                "name": "W1",
                "type": "float",
                "unit": "m",
                "value": 0.013
            },
            {
                "desc": "Additional depth for the magnet",
                "max": "",
                "min": "0",
                "name": "H2",
                "type": "float",
                "unit": "m",
                "value": 0.02
            },
            {
                "desc": "Distance Magnet to bottom of the V",
                "max": "",
                "min": "0",
                "name": "W2",
                "type": "float",
                "unit": "m",
                "value": 0.01
            },
            {
                "desc": "Magnet Height",
                "max": "",
                "min": "0",
                "name": "H3",
                "type": "float",
                "unit": "m",
                "value": 0.01
            },
            {
                "desc": "Tooth width (at V top)",
                "max": "",
                "min": "0",
                "name": "W3",
                "type": "float",
                "unit": "m",
                "value": 0.01
            },
            {
                "desc": "Slot top height",
                "max": "",
                "min": "0",
                "name": "H4",
                "type": "float",
                "unit": "m",
                "value": 0
            },
            {
                "desc": "Magnet Width",
                "max": "",
                "min": "0",
                "name": "W4",
                "type": "float",
                "unit": "m",
                "value": 0.01
            },
            {
                "desc": "First Magnet",
                "max": "",
                "min": "",
                "name": "magnet_0",
                "type": "Magnet",
                "unit": "-",
                "value": ""
            },
            {
                "desc": "Second Magnet",
                "max": "",
                "min": "",
                "name": "magnet_1",
                "type": "Magnet",
                "unit": "-",
                "value": ""
            }
        ]
    },
    "HoleM51": {
        "constants": [
            {
                "name": "VERSION",
                "value": "1"
            },
            {
                "name": "IS_SYMMETRICAL",
                "value": "1"
            }
        ],
        "daughters": [],
        "desc": "3 magnets V hole",
        "is_internal": false,
        "methods": [
            "build_geometry",
            "check",
            "comp_alpha",
            "comp_mass_magnets",
            "comp_radius",
            "comp_surface_magnets",
            "comp_volume_magnets",
            "comp_width",
            "get_height_magnet",
            "remove_magnet",
            "has_magnet"
        ],
        "mother": "HoleMag",
        "name": "HoleM51",
        "package": "Slot",
        "path": "pyleecan-public/pyleecan/Generator/ClassesRef/Slot/HoleM51.csv",
        "properties": [
            {
                "desc": "Hole depth",
                "max": "",
                "min": "0",
                "name": "H0",
                "type": "float",
                "unit": "m",
                "value": 0.003
            },
            {
                "desc": "Distance from the lamination Bore",
                "max": "",
                "min": "0",
                "name": "H1",
                "type": "float",
                "unit": "m",
                "value": 0
            },
            {
                "desc": "Hole width",
                "max": "",
                "min": "0",
                "name": "H2",
                "type": "float",
                "unit": "m",
                "value": 0.02
            },
            {
                "desc": "Hole bottom width",
                "max": "",
                "min": "0",
                "name": "W0",
                "type": "float",
                "unit": "m",
                "value": 0.01
            },
            {
                "desc": "Hole angular width",
                "max": "",
                "min": "0",
                "name": "W1",
                "type": "float",
                "unit": "rad",
                "value": 0
            },
            {
                "desc": "magnet_1 position",
                "max": "",
                "min": "0",
                "name": "W2",
                "type": "float",
                "unit": "m",
                "value": 0.01
            },
            {
                "desc": "magnet_1 width",
                "max": "",
                "min": "0",
                "name": "W3",
                "type": "float",
                "unit": "m",
                "value": 0
            },
            {
                "desc": "magnet_2 position",
                "max": "",
                "min": "0",
                "name": "W4",
                "type": "float",
                "unit": "m",
                "value": 0.01
            },
            {
                "desc": "magnet_2 width",
                "max": "",
                "min": "0",
                "name": "W5",
                "type": "float",
                "unit": "m",
                "value": 0.01
            },
            {
                "desc": "magnet_0 position",
                "max": "",
                "min": "0",
                "name": "W6",
                "type": "float",
                "unit": "m",
                "value": 0
            },
            {
                "desc": "magnet_0 width",
                "max": "",
                "min": "0",
                "name": "W7",
                "type": "float",
                "unit": "m",
                "value": 0
            },
            {
                "desc": "First Magnet",
                "max": "",
                "min": "",
                "name": "magnet_0",
                "type": "Magnet",
                "unit": "-",
                "value": ""
            },
            {
                "desc": "Second Magnet",
                "max": "",
                "min": "",
                "name": "magnet_1",
                "type": "Magnet",
                "unit": "-",
                "value": ""
            },
            {
                "desc": "Third Magnet",
                "max": "",
                "min": "",
                "name": "magnet_2",
                "type": "Magnet",
                "unit": "-",
                "value": ""
            }
        ]
    },
    "HoleM52": {
        "constants": [
            {
                "name": "VERSION",
                "value": "1"
            },
            {
                "name": "IS_SYMMETRICAL",
                "value": "1"
            }
        ],
        "daughters": [],
        "desc": "V shape slot for buried magnet",
        "is_internal": false,
        "methods": [
            "build_geometry",
            "check",
            "comp_alpha",
            "comp_mass_magnets",
            "comp_radius",
            "comp_surface",
            "comp_surface_magnets",
            "comp_volume_magnets",
            "comp_W1",
            "get_height_magnet",
            "remove_magnet",
            "has_magnet"
        ],
        "mother": "HoleMag",
        "name": "HoleM52",
        "package": "Slot",
        "path": "pyleecan-public/pyleecan/Generator/ClassesRef/Slot/HoleM52.csv",
        "properties": [
            {
                "desc": "Slot depth",
                "max": "",
                "min": "0",
                "name": "H0",
                "type": "float",
                "unit": "m",
                "value": 0.003
            },
            {
                "desc": "Magnet width",
                "max": "",
                "min": "0",
                "name": "W0",
                "type": "float",
                "unit": "m",
                "value": 0.003
            },
            {
                "desc": "Magnet height",
                "max": "",
                "min": "0",
                "name": "H1",
                "type": "float",
                "unit": "m",
                "value": 0
            },
            {
                "desc": "Tooth width",
                "max": "",
                "min": "0",
                "name": "W3",
                "type": "float",
                "unit": "m",
                "value": 0.013
            },
            {
                "desc": "Additional depth for the magnet",
                "max": "",
                "min": "0",
                "name": "H2",
                "type": "float",
                "unit": "m",
                "value": 0.02
            },
            {
                "desc": "Magnet of the hole",
                "max": "",
                "min": "",
                "name": "magnet_0",
                "type": "Magnet",
                "unit": "-",
                "value": ""
            }
        ]
    },
    "HoleM53": {
        "constants": [
            {
                "name": "VERSION",
                "value": "1"
            },
            {
                "name": "IS_SYMMETRICAL",
                "value": "1"
            }
        ],
        "daughters": [],
        "desc": "V shape slot for buried magnet",
        "is_internal": false,
        "methods": [
            "build_geometry",
            "check",
            "comp_alpha",
            "comp_mass_magnets",
            "comp_radius",
            "comp_surface_magnets",
            "comp_volume_magnets",
            "comp_W5",
            "get_height_magnet",
            "remove_magnet",
            "has_magnet"
        ],
        "mother": "HoleMag",
        "name": "HoleM53",
        "package": "Slot",
        "path": "pyleecan-public/pyleecan/Generator/ClassesRef/Slot/HoleM53.csv",
        "properties": [
            {
                "desc": "Slot depth",
                "max": "",
                "min": "0",
                "name": "H0",
                "type": "float",
                "unit": "m",
                "value": 0.003
            },
            {
                "desc": "Distance from the lamination Bore",
                "max": "",
                "min": "0",
                "name": "H1",
                "type": "float",
                "unit": "m",
                "value": 0
            },
            {
                "desc": "Tooth width (at V bottom)",
                "max": "",
                "min": "0",
                "name": "W1",
                "type": "float",
                "unit": "m",
                "value": 0.013
            },
            {
                "desc": "Magnet Height",
                "max": "",
                "min": "0",
                "name": "H2",
                "type": "float",
                "unit": "m",
                "value": 0.02
            },
            {
                "desc": "Distance Magnet to bottom of the V",
                "max": "",
                "min": "0",
                "name": "W2",
                "type": "float",
                "unit": "m",
                "value": 0.01
            },
            {
                "desc": "Additional depth for the magnet",
                "max": "",
                "min": "0",
                "name": "H3",
                "type": "float",
                "unit": "m",
                "value": 0.01
            },
            {
                "desc": "Magnet Width",
                "max": "",
                "min": "0",
                "name": "W3",
                "type": "float",
                "unit": "m",
                "value": 0.01
            },
            {
                "desc": "Slot angle",
                "max": "",
                "min": "0",
                "name": "W4",
                "type": "float",
                "unit": "rad",
                "value": 0.01
            },
            {
                "desc": "First Magnet",
                "max": "",
                "min": "",
                "name": "magnet_0",
                "type": "Magnet",
                "unit": "-",
                "value": ""
            },
            {
                "desc": "Second Magnet",
                "max": "",
                "min": "",
                "name": "magnet_1",
                "type": "Magnet",
                "unit": "-",
                "value": ""
            }
        ]
    },
    "HoleM54": {
        "constants": [
            {
                "name": "VERSION",
                "value": "1"
            },
            {
                "name": "IS_SYMMETRICAL",
                "value": "1"
            }
        ],
        "daughters": [],
        "desc": "Arc Hole for SyRM",
        "is_internal": false,
        "methods": [
            "build_geometry",
            "check",
            "comp_radius",
            "comp_surface",
            "get_height_magnet"
        ],
        "mother": "Hole",
        "name": "HoleM54",
        "package": "Slot",
        "path": "pyleecan-public/pyleecan/Generator/ClassesRef/Slot/HoleM54.csv",
        "properties": [
            {
                "desc": "Hole depth",
                "max": "",
                "min": "0",
                "name": "H0",
                "type": "float",
                "unit": "m",
                "value": 0.003
            },
            {
                "desc": "Hole width",
                "max": "",
                "min": "0",
                "name": "H1",
                "type": "float",
                "unit": "m",
                "value": 0
            },
            {
                "desc": "Hole angular width",
                "max": "",
                "min": "0",
                "name": "W0",
                "type": "float",
                "unit": "rad",
                "value": 0.013
            },
            {
                "desc": "Hole radius",
                "max": "",
                "min": "0",
                "name": "R1",
                "type": "float",
                "unit": "m",
                "value": 0.02
            }
        ]
    },
    "HoleM57": {
        "constants": [
            {
                "name": "VERSION",
                "value": "1"
            },
            {
                "name": "IS_SYMMETRICAL",
                "value": "1"
            }
        ],
        "daughters": [],
        "desc": "V shape slot for buried magnet",
        "is_internal": false,
        "methods": [
            "_to_m_file",
            "build_geometry",
            "check",
            "comp_mass_magnets",
            "comp_radius",
            "comp_surface_magnets",
            "comp_volume_magnets",
            "remove_magnet"
        ],
        "mother": "HoleMag",
        "name": "HoleM57",
        "package": "Slot",
        "path": "pyleecan-public/pyleecan/Generator/ClassesRef/Slot/HoleM57.csv",
        "properties": [
            {
                "desc": "V angle",
                "max": "3.15",
                "min": "0",
                "name": "W0",
                "type": "float",
                "unit": "rad",
                "value": 0.2
            },
            {
                "desc": "Distance from the lamination Bore",
                "max": "",
                "min": "0",
                "name": "H1",
                "type": "float",
                "unit": "m",
                "value": 0
            },
            {
                "desc": "Tooth width (at V bottom)",
                "max": "",
                "min": "0",
                "name": "W1",
                "type": "float",
                "unit": "m",
                "value": 0.013
            },
            {
                "desc": "Magnet height",
                "max": "",
                "min": "0",
                "name": "H2",
                "type": "float",
                "unit": "m",
                "value": 0.02
            },
            {
                "desc": "Distance Magnet to top of the V",
                "max": "",
                "min": "0",
                "name": "W2",
                "type": "float",
                "unit": "m",
                "value": 0.01
            },
            {
                "desc": "Tooth width (at V top)",
                "max": "",
                "min": "0",
                "name": "W3",
                "type": "float",
                "unit": "m",
                "value": 0.01
            },
            {
                "desc": "Magnet Width",
                "max": "",
                "min": "0",
                "name": "W4",
                "type": "float",
                "unit": "m",
                "value": 0.01
            },
            {
                "desc": "First Magnet",
                "max": "",
                "min": "",
                "name": "magnet_0",
                "type": "Magnet",
                "unit": "-",
                "value": ""
            },
            {
                "desc": "Second Magnet",
                "max": "",
                "min": "",
                "name": "magnet_1",
                "type": "Magnet",
                "unit": "-",
                "value": ""
            }
        ]
    },
    "HoleM58": {
        "constants": [
            {
                "name": "VERSION",
                "value": "1"
            },
            {
                "name": "IS_SYMMETRICAL",
                "value": "1"
            }
        ],
        "daughters": [],
        "desc": "One magnet with circular notches",
        "is_internal": false,
        "methods": [
            "build_geometry",
            "check",
            "comp_mass_magnets",
            "comp_radius",
            "comp_surface_magnets",
            "comp_volume_magnets",
            "get_height_magnet",
            "remove_magnet",
            "has_magnet"
        ],
        "mother": "HoleMag",
        "name": "HoleM58",
        "package": "Slot",
        "path": "pyleecan-public/pyleecan/Generator/ClassesRef/Slot/HoleM58.csv",
        "properties": [
            {
                "desc": "Slot depth",
                "max": "",
                "min": "0",
                "name": "H0",
                "type": "float",
                "unit": "m",
                "value": 0.003
            },
            {
                "desc": "Slot width",
                "max": "",
                "min": "0",
                "name": "W0",
                "type": "float",
                "unit": "m",
                "value": 0.003
            },
            {
                "desc": "Distance from the lamination Bore",
                "max": "",
                "min": "0",
                "name": "H1",
                "type": "float",
                "unit": "m",
                "value": 0
            },
            {
                "desc": "Magnet width",
                "max": "",
                "min": "0",
                "name": "W1",
                "type": "float",
                "unit": "m",
                "value": 0.013
            },
            {
                "desc": "Magnet Height",
                "max": "",
                "min": "0",
                "name": "H2",
                "type": "float",
                "unit": "m",
                "value": 0.02
            },
            {
                "desc": "Distance Magnet to side of the notch",
                "max": "",
                "min": "0",
                "name": "W2",
                "type": "float",
                "unit": "m",
                "value": 0.01
            },
            {
                "desc": "Tooth angular opening width",
                "max": "",
                "min": "0",
                "name": "W3",
                "type": "float",
                "unit": "rad",
                "value": 0.01
            },
            {
                "desc": "Notch radius",
                "max": "",
                "min": "0",
                "name": "R0",
                "type": "float",
                "unit": "m",
                "value": 0.01
            },
            {
                "desc": "Magnet",
                "max": "",
                "min": "",
                "name": "magnet_0",
                "type": "Magnet",
                "unit": "-",
                "value": ""
            }
        ]
    },
    "HoleMag": {
        "constants": [
            {
                "name": "VERSION",
                "value": "1"
            }
        ],
        "daughters": [
            "HoleM50",
            "HoleM51",
            "HoleM52",
            "HoleM53",
            "HoleM57",
            "HoleM58"
        ],
        "desc": "Hole with magnets for lamination (abstract)",
        "is_internal": false,
        "methods": [
            "has_magnet"
        ],
        "mother": "Hole",
        "name": "HoleMag",
        "package": "Slot",
        "path": "pyleecan-public/pyleecan/Generator/ClassesRef/Slot/HoleMag.csv",
        "properties": []
    },
    "Import": {
        "constants": [
            {
                "name": "VERSION",
                "value": "1"
            }
        ],
        "daughters": [
            "Import",
            "ImportGenMatrixSin",
            "ImportGenToothSaw",
            "ImportGenVectLin",
            "ImportGenVectSin",
            "ImportMatlab",
            "ImportMatrix",
            "ImportMatrixVal",
            "ImportMatrixXls"
        ],
        "desc": "Abstract class for Data Import/Generation",
        "is_internal": false,
        "methods": [],
        "mother": "",
        "name": "Import",
        "package": "Import",
        "path": "pyleecan-public/pyleecan/Generator/ClassesRef/Import/Import.csv",
        "properties": []
    },
    "ImportGenMatrixSin": {
        "constants": [
            {
                "name": "VERSION",
                "value": "1"
            }
        ],
        "daughters": [],
        "desc": "To generate a Sinus matrix",
        "is_internal": false,
        "methods": [
            "get_data",
            "init_vector"
        ],
        "mother": "ImportMatrix",
        "name": "ImportGenMatrixSin",
        "package": "Import",
        "path": "pyleecan-public/pyleecan/Generator/ClassesRef/Import/ImportGenMatrixSin.csv",
        "properties": [
            {
                "desc": "List of sinus vector to generate the matrix lines",
                "max": "",
                "min": "",
                "name": "sin_list",
                "type": "[ImportGenVectSin]",
                "unit": "-",
                "value": ""
            }
        ]
    },
    "ImportGenToothSaw": {
        "constants": [
            {
                "name": "VERSION",
                "value": "1"
            }
        ],
        "daughters": [],
        "desc": "To generate a toothsaw vector",
        "is_internal": false,
        "methods": [
            "get_data"
        ],
        "mother": "ImportMatrix",
        "name": "ImportGenToothSaw",
        "package": "Import",
        "path": "pyleecan-public/pyleecan/Generator/ClassesRef/Import/ImportGenToothSaw.csv",
        "properties": [
            {
                "desc": "0: Forward toothsaw, 1: Backwards toothsaw, 2: symmetrical toothsaw",
                "max": "2",
                "min": "0",
                "name": "type_signal",
                "type": "int",
                "unit": "-",
                "value": 0
            },
            {
                "desc": "Frequency of the signal to generate",
                "max": "",
                "min": "0",
                "name": "f",
                "type": "float",
                "unit": "Hz",
                "value": 100
            },
            {
                "desc": "Amplitude of the signal to generate",
                "max": "",
                "min": "",
                "name": "A",
                "type": "float",
                "unit": "-",
                "value": 1
            },
            {
                "desc": "Length of the signal to generate",
                "max": "",
                "min": "0",
                "name": "N",
                "type": "int",
                "unit": "-",
                "value": 1024
            },
            {
                "desc": "End time of the signal generation",
                "max": "",
                "min": "0",
                "name": "Tf",
                "type": "float",
                "unit": "s",
                "value": 1
            },
            {
                "desc": "Time offset",
                "max": "",
                "min": "",
                "name": "Dt",
                "type": "float",
                "unit": "s",
                "value": 0
            }
        ]
    },
    "ImportGenVectLin": {
        "constants": [
            {
                "name": "VERSION",
                "value": "1"
            }
        ],
        "daughters": [],
        "desc": "To generate a Linspace vector",
        "is_internal": false,
        "methods": [
            "get_data"
        ],
        "mother": "ImportMatrix",
        "name": "ImportGenVectLin",
        "package": "Import",
        "path": "pyleecan-public/pyleecan/Generator/ClassesRef/Import/ImportGenVectLin.csv",
        "properties": [
            {
                "desc": "Begin point of the linspace",
                "max": "",
                "min": "",
                "name": "start",
                "type": "float",
                "unit": "-",
                "value": 0
            },
            {
                "desc": "End point of the linspace",
                "max": "",
                "min": "",
                "name": "stop",
                "type": "float",
                "unit": "-",
                "value": 1
            },
            {
                "desc": "Number of value in the linspace",
                "max": "",
                "min": "",
                "name": "num",
                "type": "float",
                "unit": "-",
                "value": 100
            },
            {
                "desc": "If True, stop is the last sample. Otherwise, it is not included",
                "max": "",
                "min": "",
                "name": "endpoint",
                "type": "bool",
                "unit": "-",
                "value": 1
            }
        ]
    },
    "ImportGenVectSin": {
        "constants": [
            {
                "name": "VERSION",
                "value": "1"
            }
        ],
        "daughters": [],
        "desc": "To generate a Sinus vector",
        "is_internal": false,
        "methods": [
            "get_data"
        ],
        "mother": "ImportMatrix",
        "name": "ImportGenVectSin",
        "package": "Import",
        "path": "pyleecan-public/pyleecan/Generator/ClassesRef/Import/ImportGenVectSin.csv",
        "properties": [
            {
                "desc": "Frequency of the sinus to generate",
                "max": "",
                "min": "0",
                "name": "f",
                "type": "float",
                "unit": "Hz",
                "value": 100
            },
            {
                "desc": "Amplitude of the sinus to generate",
                "max": "",
                "min": "",
                "name": "A",
                "type": "float",
                "unit": "-",
                "value": 1
            },
            {
                "desc": "Phase of the sinus to generate",
                "max": "6.29",
                "min": "-6.29",
                "name": "Phi",
                "type": "float",
                "unit": "-",
                "value": 0
            },
            {
                "desc": "Length of the vector to generate",
                "max": "",
                "min": "0",
                "name": "N",
                "type": "int",
                "unit": "-",
                "value": 1024
            },
            {
                "desc": "End time of the sinus generation",
                "max": "",
                "min": "0",
                "name": "Tf",
                "type": "float",
                "unit": "s",
                "value": 1
            }
        ]
    },
    "ImportMatlab": {
        "constants": [
            {
                "name": "VERSION",
                "value": "1"
            }
        ],
        "daughters": [],
        "desc": "Import the data from a mat file",
        "is_internal": false,
        "methods": [
            "get_data"
        ],
        "mother": "Import",
        "name": "ImportMatlab",
        "package": "Import",
        "path": "pyleecan-public/pyleecan/Generator/ClassesRef/Import/ImportMatlab.csv",
        "properties": [
            {
                "desc": "Path of the file to load",
                "max": "",
                "min": "",
                "name": "file_path",
                "type": "str",
                "unit": "-",
                "value": ""
            },
            {
                "desc": "Name of the variable to load",
                "max": "",
                "min": "",
                "name": "var_name",
                "type": "str",
                "unit": "-",
                "value": ""
            }
        ]
    },
    "ImportMatrix": {
        "constants": [
            {
                "name": "VERSION",
                "value": "1"
            }
        ],
        "daughters": [
            "ImportMatrix",
            "ImportGenMatrixSin",
            "ImportGenToothSaw",
            "ImportGenVectLin",
            "ImportGenVectSin",
            "ImportMatrixVal",
            "ImportMatrixXls"
        ],
        "desc": "Abstract class to Import/Generate 1D or D matrix",
        "is_internal": false,
        "methods": [
            "edit_matrix"
        ],
        "mother": "Import",
        "name": "ImportMatrix",
        "package": "Import",
        "path": "pyleecan-public/pyleecan/Generator/ClassesRef/Import/ImportMatrix.csv",
        "properties": [
            {
                "desc": "1 to transpose the Imported/Generated matrix",
                "max": "",
                "min": "",
                "name": "is_transpose",
                "type": "bool",
                "unit": "-",
                "value": 0
            }
        ]
    },
    "ImportMatrixVal": {
        "constants": [
            {
                "name": "VERSION",
                "value": "1"
            }
        ],
        "daughters": [],
        "desc": "Import directly the value from the object",
        "is_internal": false,
        "methods": [
            "get_data"
        ],
        "mother": "ImportMatrix",
        "name": "ImportMatrixVal",
        "package": "Import",
        "path": "pyleecan-public/pyleecan/Generator/ClassesRef/Import/ImportMatrixVal.csv",
        "properties": [
            {
                "desc": "The matrix to return",
                "max": "",
                "min": "",
                "name": "value",
                "type": "ndarray",
                "unit": "-",
                "value": ""
            }
        ]
    },
    "ImportMatrixXls": {
        "constants": [
            {
                "name": "VERSION",
                "value": "1"
            }
        ],
        "daughters": [],
        "desc": "Import the data from an xls file",
        "is_internal": false,
        "methods": [
            "get_data"
        ],
        "mother": "ImportMatrix",
        "name": "ImportMatrixXls",
        "package": "Import",
        "path": "pyleecan-public/pyleecan/Generator/ClassesRef/Import/ImportMatrixXls.csv",
        "properties": [
            {
                "desc": "Path of the file to load",
                "max": "",
                "min": "",
                "name": "file_path",
                "type": "str",
                "unit": "-",
                "value": ""
            },
            {
                "desc": "Name of the sheet to load",
                "max": "",
                "min": "",
                "name": "sheet",
                "type": "str",
                "unit": "-",
                "value": ""
            },
            {
                "desc": "To skip some rows in the file (header)",
                "max": "",
                "min": "0",
                "name": "skiprows",
                "type": "int",
                "unit": "-",
                "value": 0
            },
            {
                "desc": "To select the range of column to use",
                "max": "",
                "min": "",
                "name": "usecols",
                "type": "str",
                "unit": "-",
                "value": "None"
            }
        ]
    },
    "IndMag": {
        "constants": [
            {
                "name": "VERSION",
                "value": "1"
            }
        ],
        "daughters": [
            "IndMag",
            "IndMagFEMM"
        ],
        "desc": "Electric module: Magnetic Inductance",
        "is_internal": false,
        "methods": [
            "comp_inductance"
        ],
        "mother": "",
        "name": "IndMag",
        "package": "Simulation",
<<<<<<< HEAD
        "path": "pyleecan/pyleecan/Generator/ClassesRef/Simulation/IndMag.csv",
=======
        "path": "pyleecan-public/pyleecan/Generator/ClassesRef/Simulation/IndMag.csv",
>>>>>>> e125d3d2
        "properties": [
            {
                "desc": "a",
                "max": "",
                "min": "",
                "name": "a",
                "type": "int",
                "unit": "-",
                "value": 0
            }
        ]
    },
    "IndMagFEMM": {
        "constants": [
            {
                "name": "VERSION",
                "value": "1"
            }
        ],
        "daughters": [],
        "desc": "Electric module: Magnetic Inductance with FEMM",
        "is_internal": false,
        "methods": [
            "comp_inductance",
            "solve_FEMM"
        ],
        "mother": "IndMag",
        "name": "IndMagFEMM",
        "package": "Simulation",
<<<<<<< HEAD
        "path": "pyleecan/pyleecan/Generator/ClassesRef/Simulation/IndMagFEMM.csv",
=======
        "path": "pyleecan-public/pyleecan/Generator/ClassesRef/Simulation/IndMagFEMM.csv",
>>>>>>> e125d3d2
        "properties": [
            {
                "desc": "To enforce user-defined values for FEMM main parameters ",
                "max": "",
                "min": "",
                "name": "FEMM_dict",
                "type": "dict",
                "unit": "",
                "value": ""
            },
            {
                "desc": "0 no leakage calculation /  1 calculation using single slot ",
                "max": "1",
                "min": "0",
                "name": "type_calc_leakage",
                "type": "int",
                "unit": "",
                "value": 0
            },
            {
                "desc": "0 to desactivate the sliding band",
                "max": "",
                "min": "",
                "name": "is_sliding_band",
                "type": "bool",
                "unit": "",
                "value": 1
            },
            {
                "desc": "0 Compute on the complete machine, 1 compute according to sym_a and is_antiper_a",
                "max": "",
                "min": "",
                "name": "is_symmetry_a",
                "type": "bool",
                "unit": "",
                "value": 0
            },
            {
                "desc": "Number of symmetry for the angle vector",
                "max": "",
                "min": "1",
                "name": "sym_a",
                "type": "int",
                "unit": "-",
                "value": 1
            },
            {
                "desc": "To add an antiperiodicity to the angle vector",
                "max": "",
                "min": "",
                "name": "is_antiper_a",
                "type": "bool",
                "unit": "-",
                "value": 0
            },
            {
                "desc": "1 to compute the stator magnetomotive force / stator armature magnetic field",
                "max": "",
                "min": "",
                "name": "is_mmfs",
                "type": "bool",
                "unit": "-",
                "value": 1
            },
            {
                "desc": "1 to compute the rotor magnetomotive force / rotor magnetic field",
                "max": "",
                "min": "",
                "name": "is_mmfr",
                "type": "bool",
                "unit": "-",
                "value": 1
            },
            {
                "desc": "Number of time steps for the FEMM simulation",
                "max": "",
                "min": "",
                "name": "Nt_tot",
                "type": "int",
                "unit": "-",
                "value": 20
            }
        ]
    },
    "Input": {
        "constants": [
            {
                "name": "VERSION",
                "value": "1"
            }
        ],
        "daughters": [
            "Input",
            "InputCurrent",
            "InputCurrentDQ",
            "InputFlux",
            "InputForce"
        ],
        "desc": "Starting data of the simulation",
        "is_internal": false,
        "methods": [
            "gen_input"
        ],
        "mother": "",
        "name": "Input",
        "package": "Simulation",
        "path": "pyleecan-public/pyleecan/Generator/ClassesRef/Simulation/Input.csv",
        "properties": [
            {
                "desc": "Electrical time vector (no symmetry) to import",
                "max": "",
                "min": "",
                "name": "time",
                "type": "Import",
                "unit": "s",
                "value": "ImportMatrixVal()"
            },
            {
                "desc": "Electrical position vector (no symmetry) to import",
                "max": "",
                "min": "",
                "name": "angle",
                "type": "Import",
                "unit": "rad",
                "value": "ImportMatrixVal()"
            }
        ]
    },
    "InputCurrent": {
        "constants": [
            {
                "name": "VERSION",
                "value": "1"
            }
        ],
        "daughters": [],
        "desc": "Input to skip the electrical module and start with the magnetic one",
        "is_internal": false,
        "methods": [
            "gen_input",
            "set_Nr"
        ],
        "mother": "Input",
        "name": "InputCurrent",
        "package": "Simulation",
        "path": "pyleecan-public/pyleecan/Generator/ClassesRef/Simulation/InputCurrent.csv",
        "properties": [
            {
                "desc": "Stator currents as a function of time (each column correspond to one phase) to import",
                "max": "",
                "min": "",
                "name": "Is",
                "type": "Import",
                "unit": "A",
                "value": "ImportMatrixVal()"
            },
            {
                "desc": "Rotor currents as a function of time (each column correspond to one phase) to import",
                "max": "",
                "min": "",
                "name": "Ir",
                "type": "Import",
                "unit": "A",
                "value": "ImportMatrixVal()"
            },
            {
                "desc": "Rotor angular position as a function of time (if None computed according to Nr) to import",
                "max": "",
                "min": "",
                "name": "angle_rotor",
                "type": "Import",
                "unit": "rad",
                "value": null
            },
            {
                "desc": "Rotor speed as a function of time to import",
                "max": "",
                "min": "",
                "name": "Nr",
                "type": "Import",
                "unit": "rpm",
                "value": "ImportMatrixVal()"
            },
            {
                "desc": "Rotation direction of the rotor 1 trigo, -1 clockwise",
                "max": "1",
                "min": "-1",
                "name": "rot_dir",
                "type": "float",
                "unit": "-",
                "value": -1
            },
            {
                "desc": "Initial angular position of the rotor at t=0",
                "max": "",
                "min": "",
                "name": "angle_rotor_initial",
                "type": "float",
                "unit": "",
                "value": 0
            }
        ]
    },
    "InputCurrentDQ": {
        "constants": [
            {
                "name": "VERSION",
                "value": "1"
            }
        ],
        "daughters": [],
        "desc": "Input to set the electrical module output",
        "is_internal": false,
        "methods": [
            "gen_input"
        ],
        "mother": "Input",
        "name": "InputCurrentDQ",
        "package": "Simulation",
        "path": "pyleecan-public/pyleecan/Generator/ClassesRef/Simulation/InputCurrentDQ.csv",
        "properties": [
            {
                "desc": "Stator dq-currents as a function of time to import",
                "max": "",
                "min": "",
                "name": "Is",
                "type": "Import",
                "unit": "A",
                "value": null
            },
            {
                "desc": "Rotor currents as a function of time to import",
                "max": "",
                "min": "",
                "name": "Ir",
                "type": "Import",
                "unit": "A",
                "value": null
            },
            {
                "desc": "Rotor angular position as a function of time (if None computed according to Nr) to import",
                "max": "",
                "min": "",
                "name": "angle_rotor",
                "type": "Import",
                "unit": "rad",
                "value": null
            },
            {
                "desc": "Rotor speed as a function of time to import",
                "max": "",
                "min": "",
                "name": "Nr",
                "type": "Import",
                "unit": "rpm",
                "value": null
            },
            {
                "desc": "Rotation direction of the rotor 1 trigo, -1 clockwise",
                "max": "1",
                "min": "-1",
                "name": "rot_dir",
                "type": "float",
                "unit": "-",
                "value": -1
            },
            {
                "desc": "Initial angular position of the rotor at t=0",
                "max": "",
                "min": "",
                "name": "angle_rotor_initial",
                "type": "float",
                "unit": "",
                "value": 0
            }
        ]
    },
    "InputFlux": {
        "constants": [
            {
                "name": "VERSION",
                "value": "1"
            }
        ],
        "daughters": [],
        "desc": "Input to skip the magnetic module and start with the structural one",
        "is_internal": false,
        "methods": [
            "gen_input"
        ],
        "mother": "Input",
        "name": "InputFlux",
        "package": "Simulation",
        "path": "pyleecan-public/pyleecan/Generator/ClassesRef/Simulation/InputFlux.csv",
        "properties": [
            {
                "desc": "Radial airgap flux density",
                "max": "",
                "min": "",
                "name": "Br",
                "type": "Import",
                "unit": "T",
                "value": null
            },
            {
                "desc": "Tangential airgap flux density",
                "max": "",
                "min": "",
                "name": "Bt",
                "type": "Import",
                "unit": "T",
                "value": null
            }
        ]
    },
    "InputForce": {
        "constants": [
            {
                "name": "VERSION",
                "value": "1"
            }
        ],
        "daughters": [],
        "desc": "Input to start with the structural one ",
        "is_internal": false,
        "methods": [
            "gen_input"
        ],
        "mother": "Input",
        "name": "InputForce",
        "package": "Simulation",
        "path": "pyleecan-public/pyleecan/Generator/ClassesRef/Simulation/InputForce.csv",
        "properties": [
            {
                "desc": "Radial magnetic air-gap surface force",
                "max": "",
                "min": "",
                "name": "Prad",
                "type": "Import",
                "unit": "N.m^2",
                "value": null
            },
            {
                "desc": "Tangential magnetic air-gap surface force",
                "max": "",
                "min": "",
                "name": "Ptan",
                "type": "Import",
                "unit": "N.m^2",
                "value": null
            }
        ]
    },
    "LamHole": {
        "constants": [
            {
                "name": "VERSION",
                "value": "1"
            }
        ],
        "daughters": [],
        "desc": "Lamination with Hole with or without magnet or winding",
        "is_internal": false,
        "methods": [
            "build_geometry",
            "comp_height_yoke",
            "comp_masses",
            "comp_surfaces",
            "comp_volumes",
            "get_pole_pair_number",
            "plot",
            "comp_radius_mid_yoke",
            "has_magnet",
            "comp_angle_d_axis"
        ],
        "mother": "Lamination",
        "name": "LamHole",
        "package": "Machine",
        "path": "pyleecan-public/pyleecan/Generator/ClassesRef/Machine/LamHole.csv",
        "properties": [
            {
                "desc": "lamination Hole",
                "max": "",
                "min": "",
                "name": "hole",
                "type": "[Hole]",
                "unit": "",
                "value": ""
            },
            {
                "desc": "Bore Shape",
                "max": "",
                "min": "",
                "name": "bore",
                "type": "Bore",
                "unit": "",
                "value": null
            }
        ]
    },
    "LamSlot": {
        "constants": [
            {
                "name": "VERSION",
                "value": "1"
            }
        ],
        "daughters": [
            "LamSlot",
            "LamSlotMag",
            "LamSlotWind",
            "LamSquirrelCage"
        ],
        "desc": "Lamination with empty Slot",
        "is_internal": false,
        "methods": [
            "build_geometry",
            "check",
            "comp_radius_mec",
            "comp_surfaces",
            "get_pole_pair_number",
            "plot",
            "comp_height_yoke",
            "get_Zs",
            "get_bore_desc"
        ],
        "mother": "Lamination",
        "name": "LamSlot",
        "package": "Machine",
        "path": "pyleecan-public/pyleecan/Generator/ClassesRef/Machine/LamSlot.csv",
        "properties": [
            {
                "desc": "lamination Slot",
                "max": "",
                "min": "",
                "name": "slot",
                "type": "Slot",
                "unit": "",
                "value": ""
            }
        ]
    },
    "LamSlotMag": {
        "constants": [
            {
                "name": "VERSION",
                "value": "1"
            }
        ],
        "daughters": [],
        "desc": "Lamination with Slot for Magnets",
        "is_internal": false,
        "methods": [
            "build_geometry",
            "check",
            "comp_masses",
            "comp_radius_mec",
            "comp_surfaces",
            "comp_volumes",
            "plot",
            "comp_angle_d_axis"
        ],
        "mother": "LamSlot",
        "name": "LamSlotMag",
        "package": "Machine",
        "path": "pyleecan-public/pyleecan/Generator/ClassesRef/Machine/LamSlotMag.csv",
        "properties": []
    },
    "LamSlotMulti": {
        "constants": [
            {
                "name": "VERSION",
                "value": "1"
            }
        ],
        "daughters": [],
        "desc": "Lamination with list of Slot",
        "is_internal": false,
        "methods": [
            "build_geometry",
            "check",
            "comp_radius_mec",
            "comp_surfaces",
            "get_pole_pair_number",
            "plot",
            "comp_height_yoke",
            "get_Zs",
            "get_bore_desc"
        ],
        "mother": "Lamination",
        "name": "LamSlotMulti",
        "package": "Machine",
        "path": "pyleecan-public/pyleecan/Generator/ClassesRef/Machine/LamSlotMulti.csv",
        "properties": [
            {
                "desc": "List of lamination Slot",
                "max": "",
                "min": "",
                "name": "slot_list",
                "type": "[Slot]",
                "unit": "",
                "value": ""
            },
            {
                "desc": "Angular position of the Slots",
                "max": "",
                "min": "",
                "name": "alpha",
                "type": "ndarray",
                "unit": "[rad]",
                "value": ""
            }
        ]
    },
    "LamSlotWind": {
        "constants": [
            {
                "name": "VERSION",
                "value": "1"
            }
        ],
        "daughters": [
            "LamSlotWind",
            "LamSquirrelCage"
        ],
        "desc": "Lamination with Slot filled with winding",
        "is_internal": false,
        "methods": [
            "build_geometry",
            "check",
            "comp_masses",
            "comp_surfaces",
            "comp_volumes",
            "get_pole_pair_number",
            "get_name_phase",
            "plot",
            "plot_winding",
            "comp_fill_factor",
            "comp_output_geo",
            "get_polar_eq",
            "comp_wind_function",
            "plot_mmf_unit",
            "comp_resistance_wind",
            "comp_angle_d_axis",
            "comp_mmf_unit",
            "comp_rot_dir"
        ],
        "mother": "LamSlot",
        "name": "LamSlotWind",
        "package": "Machine",
        "path": "pyleecan-public/pyleecan/Generator/ClassesRef/Machine/LamSlotWind.csv",
        "properties": [
            {
                "desc": "Imposed Slot Fill factor (if None, will be computed according to the winding and the slot)",
                "max": "1",
                "min": "0",
                "name": "Ksfill",
                "type": "float",
                "unit": "-",
                "value": null
            },
            {
                "desc": "Lamination's Winding",
                "max": "",
                "min": "",
                "name": "winding",
                "type": "Winding",
                "unit": "",
                "value": ""
            }
        ]
    },
    "LamSquirrelCage": {
        "constants": [
            {
                "name": "VERSION",
                "value": "1"
            }
        ],
        "daughters": [],
        "desc": "squirrel cages lamination",
        "is_internal": false,
        "methods": [
            "build_geometry",
            "check",
            "comp_length_ring",
            "plot"
        ],
        "mother": "LamSlotWind",
        "name": "LamSquirrelCage",
        "package": "Machine",
        "path": "pyleecan-public/pyleecan/Generator/ClassesRef/Machine/LamSquirrelCage.csv",
        "properties": [
            {
                "desc": "short circuit ring section radial height [m]",
                "max": "",
                "min": "0",
                "name": "Hscr",
                "type": "float",
                "unit": "m",
                "value": 0.03
            },
            {
                "desc": "short circuit ring section axial length",
                "max": "",
                "min": "0",
                "name": "Lscr",
                "type": "float",
                "unit": "m",
                "value": 0.015
            },
            {
                "desc": "Material of the Rotor short circuit ring",
                "max": "",
                "min": "",
                "name": "ring_mat",
                "type": "Material",
                "unit": "",
                "value": ""
            }
        ]
    },
    "Lamination": {
        "constants": [
            {
                "name": "VERSION",
                "value": "1"
            }
        ],
        "daughters": [
            "Lamination",
            "LamHole",
            "LamSlot",
            "LamSlotMag",
            "LamSlotMulti",
            "LamSlotWind",
            "LamSquirrelCage"
        ],
        "desc": "abstract class for lamination",
        "is_internal": false,
        "methods": [
            "build_geometry",
            "check",
            "comp_length",
            "comp_masses",
            "comp_radius_mec",
            "comp_surface_axial_vent",
            "comp_surfaces",
            "comp_volumes",
            "get_bore_line",
            "get_Rbo",
            "get_Ryoke",
            "get_name_phase",
            "plot",
            "comp_output_geo",
            "get_polar_eq",
            "is_outwards",
            "comp_height_yoke",
            "get_notch_list",
            "comp_angle_q_axis"
        ],
        "mother": "",
        "name": "Lamination",
        "package": "Machine",
        "path": "pyleecan-public/pyleecan/Generator/ClassesRef/Machine/Lamination.csv",
        "properties": [
            {
                "desc": "Lamination stack active length [m] without radial ventilation airducts but including insulation layers between lamination sheets",
                "max": "100",
                "min": "0",
                "name": "L1",
                "type": "float",
                "unit": "m",
                "value": 0.35
            },
            {
                "desc": "Lamination's material",
                "max": "",
                "min": "",
                "name": "mat_type",
                "type": "Material",
                "unit": "",
                "value": ""
            },
            {
                "desc": "number of radial air ventilation ducts in lamination",
                "max": "",
                "min": "0",
                "name": "Nrvd",
                "type": "int",
                "unit": "-",
                "value": 0
            },
            {
                "desc": "axial width of ventilation ducts in lamination",
                "max": "",
                "min": "0",
                "name": "Wrvd",
                "type": "float",
                "unit": "m",
                "value": 0
            },
            {
                "desc": "lamination stacking / packing factor",
                "max": "1",
                "min": "0",
                "name": "Kf1",
                "type": "float",
                "unit": "-",
                "value": 0.95
            },
            {
                "desc": "1 for internal lamination topology, 0 for external lamination",
                "max": "",
                "min": "",
                "name": "is_internal",
                "type": "bool",
                "unit": "-",
                "value": 1
            },
            {
                "desc": "To fill",
                "max": "",
                "min": "0",
                "name": "Rint",
                "type": "float",
                "unit": "m",
                "value": 0
            },
            {
                "desc": "To fill",
                "max": "",
                "min": "0",
                "name": "Rext",
                "type": "float",
                "unit": "m",
                "value": 1
            },
            {
                "desc": "To fill",
                "max": "",
                "min": "",
                "name": "is_stator",
                "type": "bool",
                "unit": "-",
                "value": 1
            },
            {
                "desc": "Axial ventilation ducts",
                "max": "",
                "min": "",
                "name": "axial_vent",
                "type": "[Hole]",
                "unit": "-",
                "value": ""
            },
            {
                "desc": "Lamination bore notches",
                "max": "",
                "min": "",
                "name": "notch",
                "type": "[Notch]",
                "unit": "-",
                "value": ""
            }
        ]
    },
    "Line": {
        "constants": [
            {
                "name": "VERSION",
                "value": "1"
            }
        ],
        "daughters": [
            "Line",
            "Arc",
            "Arc1",
            "Arc2",
            "Arc3",
            "Segment"
        ],
        "desc": "Abstract geometry class (A line between two points)",
        "is_internal": false,
        "methods": [],
        "mother": "",
        "name": "Line",
        "package": "Geometry",
        "path": "pyleecan-public/pyleecan/Generator/ClassesRef/Geometry/Line.csv",
        "properties": [
            {
                "desc": "the label of the Line (EX: Yoke_side)",
                "max": "",
                "min": "",
                "name": "label",
                "type": "str",
                "unit": "-",
                "value": ""
            }
        ]
    },
    "Machine": {
        "constants": [
            {
                "name": "VERSION",
                "value": "1"
            }
        ],
        "daughters": [
            "Machine",
            "MachineAsync",
            "MachineDFIM",
            "MachineIPMSM",
            "MachineSCIM",
            "MachineSIPMSM",
            "MachineSRM",
            "MachineSyRM",
            "MachineSync",
            "MachineUD",
            "MachineWRSM"
        ],
        "desc": "Abstract class for machines",
        "is_internal": false,
        "methods": [
            "build_geometry",
            "check",
            "comp_masses",
            "comp_width_airgap_mag",
            "comp_width_airgap_mec",
            "get_lamination",
            "comp_Rgap_mec",
            "plot",
            "comp_output_geo",
            "comp_length_airgap_active",
            "get_polar_eq",
            "plot_anim_rotor",
            "get_material_list"
        ],
        "mother": "",
        "name": "Machine",
        "package": "Machine",
        "path": "pyleecan-public/pyleecan/Generator/ClassesRef/Machine/Machine.csv",
        "properties": [
            {
                "desc": "Machine's Frame",
                "max": "",
                "min": "",
                "name": "frame",
                "type": "Frame",
                "unit": "",
                "value": ""
            },
            {
                "desc": "Machine's Shaft",
                "max": "",
                "min": "",
                "name": "shaft",
                "type": "Shaft",
                "unit": "",
                "value": ""
            },
            {
                "desc": "Name of the machine",
                "max": "",
                "min": "",
                "name": "name",
                "type": "str",
                "unit": "",
                "value": "default_machine"
            },
            {
                "desc": "Machine description",
                "max": "",
                "min": "",
                "name": "desc",
                "type": "str",
                "unit": "",
                "value": ""
            },
            {
                "desc": "Integer to store the machine type (for the GUI, should be replaced by a test of the object type)",
                "max": "",
                "min": "",
                "name": "type_machine",
                "type": "int",
                "unit": "",
                "value": 1
            },
            {
                "desc": "Name of the logger to use",
                "max": "",
                "min": "",
                "name": "logger_name",
                "type": "str",
                "unit": "-",
                "value": "Pyleecan.Machine"
            }
        ]
    },
    "MachineAsync": {
        "constants": [
            {
                "name": "VERSION",
                "value": "1"
            }
        ],
        "daughters": [
            "MachineDFIM",
            "MachineSCIM"
        ],
        "desc": "Abstract class for asynchronous machines",
        "is_internal": false,
        "methods": [
            "is_synchronous"
        ],
        "mother": "Machine",
        "name": "MachineAsync",
        "package": "Machine",
        "path": "pyleecan-public/pyleecan/Generator/ClassesRef/Machine/MachineAsync.csv",
        "properties": []
    },
    "MachineDFIM": {
        "constants": [
            {
                "name": "VERSION",
                "value": "1"
            }
        ],
        "daughters": [
            "MachineSCIM"
        ],
        "desc": "Doubly Fed Induction Machine",
        "is_internal": false,
        "methods": [
            "check",
            "get_machine_type"
        ],
        "mother": "MachineAsync",
        "name": "MachineDFIM",
        "package": "Machine",
        "path": "pyleecan-public/pyleecan/Generator/ClassesRef/Machine/MachineDFIM.csv",
        "properties": [
            {
                "desc": "Machine's Rotor",
                "max": "",
                "min": "",
                "name": "rotor",
                "type": "LamSlotWind",
                "unit": "",
                "value": ""
            },
            {
                "desc": "Machine's Stator",
                "max": "",
                "min": "",
                "name": "stator",
                "type": "LamSlotWind",
                "unit": "",
                "value": ""
            }
        ]
    },
    "MachineIPMSM": {
        "constants": [
            {
                "name": "VERSION",
                "value": "1"
            }
        ],
        "daughters": [],
        "desc": "Interior Permanent Magnet Synchronous Machine",
        "is_internal": false,
        "methods": [
            "check",
            "get_machine_type"
        ],
        "mother": "MachineSync",
        "name": "MachineIPMSM",
        "package": "Machine",
        "path": "pyleecan-public/pyleecan/Generator/ClassesRef/Machine/MachineIPMSM.csv",
        "properties": [
            {
                "desc": "Machine's Rotor",
                "max": "",
                "min": "",
                "name": "rotor",
                "type": "LamHole",
                "unit": "",
                "value": ""
            },
            {
                "desc": "Machine's Stator",
                "max": "",
                "min": "",
                "name": "stator",
                "type": "LamSlotWind",
                "unit": "",
                "value": ""
            }
        ]
    },
    "MachineSCIM": {
        "constants": [
            {
                "name": "VERSION",
                "value": "1"
            }
        ],
        "daughters": [],
        "desc": "Squirrel Cage Induction Machine",
        "is_internal": false,
        "methods": [
            "check",
            "get_machine_type"
        ],
        "mother": "MachineDFIM",
        "name": "MachineSCIM",
        "package": "Machine",
        "path": "pyleecan-public/pyleecan/Generator/ClassesRef/Machine/MachineSCIM.csv",
        "properties": []
    },
    "MachineSIPMSM": {
        "constants": [
            {
                "name": "VERSION",
                "value": "1"
            }
        ],
        "daughters": [],
        "desc": "Inset and Surface Permanent Magnet Synchronous Machine",
        "is_internal": false,
        "methods": [
            "check",
            "get_machine_type"
        ],
        "mother": "MachineSync",
        "name": "MachineSIPMSM",
        "package": "Machine",
        "path": "pyleecan-public/pyleecan/Generator/ClassesRef/Machine/MachineSIPMSM.csv",
        "properties": [
            {
                "desc": "Machine's Rotor",
                "max": "",
                "min": "",
                "name": "rotor",
                "type": "LamSlotMag",
                "unit": "",
                "value": ""
            },
            {
                "desc": "Machine's Stator",
                "max": "",
                "min": "",
                "name": "stator",
                "type": "LamSlotWind",
                "unit": "",
                "value": ""
            }
        ]
    },
    "MachineSRM": {
        "constants": [
            {
                "name": "VERSION",
                "value": "1"
            }
        ],
        "daughters": [],
        "desc": "Switched Reluctance Machine",
        "is_internal": false,
        "methods": [
            "check",
            "get_machine_type"
        ],
        "mother": "MachineSync",
        "name": "MachineSRM",
        "package": "Machine",
        "path": "pyleecan-public/pyleecan/Generator/ClassesRef/Machine/MachineSRM.csv",
        "properties": [
            {
                "desc": "Machine's Rotor",
                "max": "",
                "min": "",
                "name": "rotor",
                "type": "LamSlot",
                "unit": "",
                "value": ""
            },
            {
                "desc": "Machine's Stator",
                "max": "",
                "min": "",
                "name": "stator",
                "type": "LamSlotWind",
                "unit": "",
                "value": ""
            }
        ]
    },
    "MachineSyRM": {
        "constants": [
            {
                "name": "VERSION",
                "value": "1"
            }
        ],
        "daughters": [],
        "desc": "Synchronous Reluctance Machine",
        "is_internal": false,
        "methods": [
            "check",
            "get_machine_type"
        ],
        "mother": "MachineSync",
        "name": "MachineSyRM",
        "package": "Machine",
        "path": "pyleecan-public/pyleecan/Generator/ClassesRef/Machine/MachineSyRM.csv",
        "properties": [
            {
                "desc": "Machine's Rotor",
                "max": "",
                "min": "",
                "name": "rotor",
                "type": "LamHole",
                "unit": "",
                "value": ""
            },
            {
                "desc": "Machine's Stator",
                "max": "",
                "min": "",
                "name": "stator",
                "type": "LamSlotWind",
                "unit": "",
                "value": ""
            }
        ]
    },
    "MachineSync": {
        "constants": [
            {
                "name": "VERSION",
                "value": "1"
            }
        ],
        "daughters": [
            "MachineIPMSM",
            "MachineSIPMSM",
            "MachineSRM",
            "MachineSyRM",
            "MachineWRSM"
        ],
        "desc": "Abstract class for synchronous machine",
        "is_internal": false,
        "methods": [
            "is_synchronous",
            "comp_initial_angle"
        ],
        "mother": "Machine",
        "name": "MachineSync",
        "package": "Machine",
        "path": "pyleecan-public/pyleecan/Generator/ClassesRef/Machine/MachineSync.csv",
        "properties": []
    },
    "MachineUD": {
        "constants": [
            {
                "name": "VERSION",
                "value": "1"
            }
        ],
        "daughters": [],
        "desc": "Doubly Fed Induction Machine",
        "is_internal": false,
        "methods": [
            "build_geometry",
            "plot"
        ],
        "mother": "Machine",
        "name": "MachineUD",
        "package": "Machine",
        "path": "pyleecan-public/pyleecan/Generator/ClassesRef/Machine/MachineUD.csv",
        "properties": [
            {
                "desc": "List of Lamination",
                "max": "",
                "min": "",
                "name": "lam_list",
                "type": "[Lamination]",
                "unit": "",
                "value": ""
            }
        ]
    },
    "MachineWRSM": {
        "constants": [
            {
                "name": "VERSION",
                "value": "1"
            }
        ],
        "daughters": [],
        "desc": "Wound Rotor Synchronous Machine",
        "is_internal": false,
        "methods": [
            "check",
            "get_machine_type"
        ],
        "mother": "MachineSync",
        "name": "MachineWRSM",
        "package": "Machine",
        "path": "pyleecan-public/pyleecan/Generator/ClassesRef/Machine/MachineWRSM.csv",
        "properties": [
            {
                "desc": "Machine's Rotor",
                "max": "",
                "min": "",
                "name": "rotor",
                "type": "LamSlotWind",
                "unit": "",
                "value": ""
            },
            {
                "desc": "Machine's Stator",
                "max": "",
                "min": "",
                "name": "stator",
                "type": "LamSlotWind",
                "unit": "",
                "value": ""
            }
        ]
    },
    "MagFEMM": {
        "constants": [
            {
                "name": "VERSION",
                "value": "1"
            }
        ],
        "daughters": [],
        "desc": "Magnetic module: Finite Element model with FEMM",
        "is_internal": false,
        "methods": [
            "comp_flux_airgap",
            "get_path_save",
            "solve_FEMM",
            "get_meshsolution",
            "get_path_save_fem"
        ],
        "mother": "Magnetics",
        "name": "MagFEMM",
        "package": "Simulation",
        "path": "pyleecan-public/pyleecan/Generator/ClassesRef/Simulation/MagFEMM.csv",
        "properties": [
            {
                "desc": "global coefficient to adjust mesh fineness in FEMM (1 : default , > 1 : finner , < 1 : less fine)",
                "max": "",
                "min": "",
                "name": "Kmesh_fineness",
                "type": "float",
                "unit": "",
                "value": 1
            },
            {
                "desc": "global coefficient to adjust geometry fineness in FEMM (1 : default , > 1 : finner , < 1 : less fine)",
                "max": "",
                "min": "",
                "name": "Kgeo_fineness",
                "type": "float",
                "unit": "",
                "value": 1
            },
            {
                "desc": "0 no leakage calculation /  1 calculation using single slot ",
                "max": "1",
                "min": "0",
                "name": "type_calc_leakage",
                "type": "int",
                "unit": "",
                "value": 0
            },
            {
                "desc": "Name of the file to save the FEMM model",
                "max": "",
                "min": "",
                "name": "file_name",
                "type": "str",
                "unit": "",
                "value": ""
            },
            {
                "desc": "To enforce user-defined values for FEMM main parameters ",
                "max": "",
                "min": "",
                "name": "FEMM_dict",
                "type": "dict",
                "unit": "",
                "value": ""
            },
            {
                "desc": "Angular position shift of the stator",
                "max": "",
                "min": "",
                "name": "angle_stator",
                "type": "float",
                "unit": "rad",
                "value": 0
            },
            {
                "desc": "To save FEA mesh for latter post-procesing ",
                "max": "",
                "min": "",
                "name": "is_get_mesh",
                "type": "bool",
                "unit": "",
                "value": 0
            },
            {
                "desc": "To save FEA mesh and solution in .dat file",
                "max": "",
                "min": "",
                "name": "is_save_FEA",
                "type": "bool",
                "unit": "",
                "value": 0
            },
            {
                "desc": "0 to desactivate the sliding band",
                "max": "",
                "min": "",
                "name": "is_sliding_band",
                "type": "bool",
                "unit": "",
                "value": 1
            },
            {
                "desc": "List of dictionnary to apply transformation on the machine surfaces. Key: label (to select the surface), type (rotate or translate), value (alpha or delta)",
                "max": "",
                "min": "",
                "name": "transform_list",
                "type": "list",
                "unit": "",
                "value": []
            }
        ]
    },
    "Magnet": {
        "constants": [
            {
                "name": "VERSION",
                "value": "1"
            }
        ],
        "daughters": [
            "Magnet",
            "MagnetFlat",
            "MagnetPolar",
            "MagnetType10",
            "MagnetType11",
            "MagnetType12",
            "MagnetType13",
            "MagnetType14"
        ],
        "desc": "abstract class of magnets",
        "is_internal": false,
        "methods": [
            "comp_angle_opening",
            "comp_height",
            "comp_mass",
            "comp_ratio_opening",
            "comp_surface",
            "comp_volume",
            "is_outwards",
            "plot"
        ],
        "mother": "",
        "name": "Magnet",
        "package": "Machine",
        "path": "pyleecan-public/pyleecan/Generator/ClassesRef/Machine/Magnet.csv",
        "properties": [
            {
                "desc": "The Magnet material",
                "max": "",
                "min": "",
                "name": "mat_type",
                "type": "Material",
                "unit": "",
                "value": ""
            },
            {
                "desc": "Permanent magnet magnetization type: 0 for radial, 1 for parallel, 2 for Hallbach",
                "max": "5",
                "min": "0",
                "name": "type_magnetization",
                "type": "int",
                "unit": "-",
                "value": 0
            },
            {
                "desc": "Magnet axial length",
                "max": "",
                "min": "0",
                "name": "Lmag",
                "type": "float",
                "unit": "-",
                "value": 0.95
            }
        ]
    },
    "MagnetFlat": {
        "constants": [
            {
                "name": "VERSION",
                "value": "1"
            }
        ],
        "daughters": [
            "MagnetFlat",
            "MagnetType10",
            "MagnetType12",
            "MagnetType13"
        ],
        "desc": "abstract class of magnets with rectangular base",
        "is_internal": false,
        "methods": [],
        "mother": "Magnet",
        "name": "MagnetFlat",
        "package": "Machine",
        "path": "pyleecan-public/pyleecan/Generator/ClassesRef/Machine/MagnetFlat.csv",
        "properties": []
    },
    "MagnetPolar": {
        "constants": [
            {
                "name": "VERSION",
                "value": "1"
            }
        ],
        "daughters": [
            "MagnetPolar",
            "MagnetType11",
            "MagnetType14"
        ],
        "desc": "abstract class of magnets with polar base",
        "is_internal": false,
        "methods": [],
        "mother": "Magnet",
        "name": "MagnetPolar",
        "package": "Machine",
        "path": "pyleecan-public/pyleecan/Generator/ClassesRef/Machine/MagnetPolar.csv",
        "properties": []
    },
    "MagnetType10": {
        "constants": [
            {
                "name": "VERSION",
                "value": "1"
            },
            {
                "name": "IS_FLAT_BOT",
                "value": "1"
            },
            {
                "name": "IS_FLAT_TOP",
                "value": "1"
            }
        ],
        "daughters": [],
        "desc": "single magnet with rectangular shape",
        "is_internal": false,
        "methods": [
            "build_geometry",
            "comp_height",
            "comp_surface"
        ],
        "mother": "MagnetFlat",
        "name": "MagnetType10",
        "package": "Machine",
        "path": "pyleecan-public/pyleecan/Generator/ClassesRef/Machine/MagnetType10.csv",
        "properties": [
            {
                "desc": "magnet bottom width [m]",
                "max": "",
                "min": "0",
                "name": "Wmag",
                "type": "float",
                "unit": "m",
                "value": 0.002
            },
            {
                "desc": "magnet radial height [m]",
                "max": "",
                "min": "0",
                "name": "Hmag",
                "type": "float",
                "unit": "m",
                "value": 0.001
            }
        ]
    },
    "MagnetType11": {
        "constants": [
            {
                "name": "VERSION",
                "value": "1"
            },
            {
                "name": "IS_FLAT_BOT",
                "value": "0"
            },
            {
                "name": "IS_FLAT_TOP",
                "value": "0"
            }
        ],
        "daughters": [],
        "desc": "single magnet with polar shape",
        "is_internal": false,
        "methods": [
            "_comp_point_coordinate",
            "build_geometry",
            "comp_height",
            "comp_surface"
        ],
        "mother": "MagnetPolar",
        "name": "MagnetType11",
        "package": "Machine",
        "path": "pyleecan-public/pyleecan/Generator/ClassesRef/Machine/MagnetType11.csv",
        "properties": [
            {
                "desc": "magnet bottom width [rad]",
                "max": "",
                "min": "0",
                "name": "Wmag",
                "type": "float",
                "unit": "rad",
                "value": 0.002
            },
            {
                "desc": "magnet radial height [m]",
                "max": "",
                "min": "0",
                "name": "Hmag",
                "type": "float",
                "unit": "m",
                "value": 0.001
            }
        ]
    },
    "MagnetType12": {
        "constants": [
            {
                "name": "VERSION",
                "value": "1"
            },
            {
                "name": "IS_FLAT_BOT",
                "value": "1"
            },
            {
                "name": "IS_FLAT_TOP",
                "value": "0"
            }
        ],
        "daughters": [],
        "desc": "single magnet with rectangular base and polar top",
        "is_internal": false,
        "methods": [
            "build_geometry",
            "comp_height",
            "comp_surface"
        ],
        "mother": "MagnetFlat",
        "name": "MagnetType12",
        "package": "Machine",
        "path": "pyleecan-public/pyleecan/Generator/ClassesRef/Machine/MagnetType12.csv",
        "properties": [
            {
                "desc": "magnet bottom width [m]",
                "max": "",
                "min": "0",
                "name": "Wmag",
                "type": "float",
                "unit": "m",
                "value": 0.002
            },
            {
                "desc": "magnet radial height [m]",
                "max": "",
                "min": "0",
                "name": "Hmag",
                "type": "float",
                "unit": "m",
                "value": 0.001
            }
        ]
    },
    "MagnetType13": {
        "constants": [
            {
                "name": "VERSION",
                "value": "1"
            },
            {
                "name": "IS_FLAT_BOT",
                "value": "1"
            },
            {
                "name": "IS_FLAT_TOP",
                "value": "0"
            }
        ],
        "daughters": [],
        "desc": "single magnet with rectangular base and curved-top shape",
        "is_internal": false,
        "methods": [
            "build_geometry",
            "comp_height",
            "comp_surface"
        ],
        "mother": "MagnetFlat",
        "name": "MagnetType13",
        "package": "Machine",
        "path": "pyleecan-public/pyleecan/Generator/ClassesRef/Machine/MagnetType13.csv",
        "properties": [
            {
                "desc": "magnet bottom width [m]",
                "max": "",
                "min": "0",
                "name": "Wmag",
                "type": "float",
                "unit": "m",
                "value": 0.002
            },
            {
                "desc": "magnet radial height [m]",
                "max": "",
                "min": "0",
                "name": "Hmag",
                "type": "float",
                "unit": "m",
                "value": 0.001
            },
            {
                "desc": "radius of the circular top shape [m]",
                "max": "",
                "min": "0",
                "name": "Rtop",
                "type": "float",
                "unit": "m",
                "value": 0.05
            }
        ]
    },
    "MagnetType14": {
        "constants": [
            {
                "name": "VERSION",
                "value": "1"
            },
            {
                "name": "IS_FLAT_BOT",
                "value": "0"
            },
            {
                "name": "IS_FLAT_TOP",
                "value": "0"
            }
        ],
        "daughters": [],
        "desc": "single magnet with polar base and curved-top shape ",
        "is_internal": false,
        "methods": [
            "build_geometry",
            "comp_height"
        ],
        "mother": "MagnetPolar",
        "name": "MagnetType14",
        "package": "Machine",
        "path": "pyleecan-public/pyleecan/Generator/ClassesRef/Machine/MagnetType14.csv",
        "properties": [
            {
                "desc": "magnet bottom width [rad]",
                "max": "",
                "min": "0",
                "name": "Wmag",
                "type": "float",
                "unit": "rad",
                "value": 0.002
            },
            {
                "desc": "magnet radial height [m]",
                "max": "",
                "min": "0",
                "name": "Hmag",
                "type": "float",
                "unit": "m",
                "value": 0.001
            },
            {
                "desc": "radius of the circular top shape [m]",
                "max": "",
                "min": "0",
                "name": "Rtop",
                "type": "float",
                "unit": "m",
                "value": 0.05
            }
        ]
    },
    "Magnetics": {
        "constants": [
            {
                "name": "VERSION",
                "value": "1"
            }
        ],
        "daughters": [
            "Magnetics",
            "MagFEMM"
        ],
        "desc": "Magnetic module abstract object",
        "is_internal": false,
        "methods": [
            "run",
            "comp_time_angle",
            "comp_emf"
        ],
        "mother": "",
        "name": "Magnetics",
        "package": "Simulation",
        "path": "pyleecan-public/pyleecan/Generator/ClassesRef/Simulation/Magnetics.csv",
        "properties": [
            {
                "desc": "1 to artificially remove stator slotting effects in permeance mmf calculations",
                "max": "",
                "min": "",
                "name": "is_remove_slotS",
                "type": "bool",
                "unit": "-",
                "value": 0
            },
            {
                "desc": "1 to artificially remove rotor slotting effects in permeance mmf calculations",
                "max": "",
                "min": "",
                "name": "is_remove_slotR",
                "type": "bool",
                "unit": "-",
                "value": 0
            },
            {
                "desc": "1 to artificially remove the ventilations duct",
                "max": "",
                "min": "",
                "name": "is_remove_vent",
                "type": "bool",
                "unit": "-",
                "value": 0
            },
            {
                "desc": "1 to compute the stator magnetomotive force / stator armature magnetic field",
                "max": "",
                "min": "",
                "name": "is_mmfs",
                "type": "bool",
                "unit": "-",
                "value": 1
            },
            {
                "desc": "1 to compute the rotor magnetomotive force / rotor magnetic field",
                "max": "",
                "min": "",
                "name": "is_mmfr",
                "type": "bool",
                "unit": "-",
                "value": 1
            },
            {
                "desc": "0 to use the B(H) curve, 1 to use linear B(H) curve according to mur_lin, 2 to enforce infinite permeability (mur_lin =100000)",
                "max": "2",
                "min": "0",
                "name": "type_BH_stator",
                "type": "int",
                "unit": "-",
                "value": 0
            },
            {
                "desc": "0 to use the B(H) curve, 1 to use linear B(H) curve according to mur_lin, 2 to enforce infinite permeability (mur_lin =100000)",
                "max": "2",
                "min": "0",
                "name": "type_BH_rotor",
                "type": "int",
                "unit": "-",
                "value": 0
            },
            {
                "desc": "0 Compute on the complete time vector, 1 compute according to sym_t and is_antiper_t",
                "max": "",
                "min": "",
                "name": "is_symmetry_t",
                "type": "bool",
                "unit": "-",
                "value": 0
            },
            {
                "desc": "Number of symmetry for the time vector",
                "max": "",
                "min": "1",
                "name": "sym_t",
                "type": "int",
                "unit": "-",
                "value": 1
            },
            {
                "desc": "To add an antiperiodicity to the time vector",
                "max": "",
                "min": "",
                "name": "is_antiper_t",
                "type": "bool",
                "unit": "-",
                "value": 0
            },
            {
                "desc": "0 Compute on the complete machine, 1 compute according to sym_a and is_antiper_a",
                "max": "",
                "min": "",
                "name": "is_symmetry_a",
                "type": "bool",
                "unit": "",
                "value": 0
            },
            {
                "desc": "Number of symmetry for the angle vector",
                "max": "",
                "min": "1",
                "name": "sym_a",
                "type": "int",
                "unit": "-",
                "value": 1
            },
            {
                "desc": "To add an antiperiodicity to the angle vector",
                "max": "",
                "min": "",
                "name": "is_antiper_a",
                "type": "bool",
                "unit": "-",
                "value": 0
            }
        ]
    },
    "MatEconomical": {
        "constants": [
            {
                "name": "VERSION",
                "value": "1"
            }
        ],
        "daughters": [],
        "desc": "material ecomomical properties",
        "is_internal": false,
        "methods": [],
        "mother": "",
        "name": "MatEconomical",
        "package": "Material",
        "path": "pyleecan-public/pyleecan/Generator/ClassesRef/Material/MatEconomical.csv",
        "properties": [
            {
                "desc": "Cost of one kilo of material",
                "max": "",
                "min": "0",
                "name": "cost_unit",
                "type": "float",
                "unit": "unit/kg",
                "value": 0.127
            },
            {
                "desc": "Name of the unit",
                "max": "",
                "min": "",
                "name": "unit_name",
                "type": "str",
                "unit": "-",
                "value": "$"
            }
        ]
    },
    "MatElectrical": {
        "constants": [
            {
                "name": "VERSION",
                "value": "1"
            }
        ],
        "daughters": [],
        "desc": "material electrical properties",
        "is_internal": false,
        "methods": [],
        "mother": "",
        "name": "MatElectrical",
        "package": "Material",
        "path": "pyleecan-public/pyleecan/Generator/ClassesRef/Material/MatElectrical.csv",
        "properties": [
            {
                "desc": "Resistivity at 20 deg C",
                "max": "",
                "min": "0",
                "name": "rho",
                "type": "float",
                "unit": "ohm.m",
                "value": 1
            },
            {
                "desc": "Relative dielectric constant",
                "max": "",
                "min": "0",
                "name": "epsr",
                "type": "float",
                "unit": "-",
                "value": 1
            },
            {
                "desc": "Thermal Coefficient",
                "max": "",
                "min": "0",
                "name": "alpha",
                "type": "float",
                "unit": "1/K",
                "value": 1
            }
        ]
    },
    "MatHT": {
        "constants": [
            {
                "name": "VERSION",
                "value": "1"
            }
        ],
        "daughters": [],
        "desc": "Material Heat Transfer properties",
        "is_internal": false,
        "methods": [],
        "mother": "",
        "name": "MatHT",
        "package": "Material",
        "path": "pyleecan-public/pyleecan/Generator/ClassesRef/Material/MatHT.csv",
        "properties": [
            {
                "desc": "thermal conductivity (XY is lamination plane, Z is rotation axis)",
                "max": "",
                "min": "0",
                "name": "lambda_x",
                "type": "float",
                "unit": "W/K",
                "value": 1
            },
            {
                "desc": "thermal conductivity (XY is lamination plane, Z is rotation axis)",
                "max": "",
                "min": "0",
                "name": "lambda_y",
                "type": "float",
                "unit": "W/K",
                "value": 1
            },
            {
                "desc": "thermal conductivity (XY is lamination plane, Z is rotation axis)",
                "max": "",
                "min": "0",
                "name": "lambda_z",
                "type": "float",
                "unit": "W/K",
                "value": 1
            },
            {
                "desc": "specific heat capacity",
                "max": "",
                "min": "0",
                "name": "Cp",
                "type": "float",
                "unit": "W/kg/K",
                "value": 1
            },
            {
                "desc": "thermal expansion coefficient",
                "max": "",
                "min": "0",
                "name": "alpha",
                "type": "float",
                "unit": "-",
                "value": 0.00393
            }
        ]
    },
    "MatMagnetics": {
        "constants": [
            {
                "name": "VERSION",
                "value": "1"
            }
        ],
        "daughters": [],
        "desc": "magnetic material properties",
        "is_internal": false,
        "methods": [
            "get_BH",
            "plot_BH"
        ],
        "mother": "",
        "name": "MatMagnetics",
        "package": "Material",
        "path": "pyleecan-public/pyleecan/Generator/ClassesRef/Material/MatMagnetics.csv",
        "properties": [
            {
                "desc": "Relative magnetic permeability",
                "max": "",
                "min": "0",
                "name": "mur_lin",
                "type": "float",
                "unit": "-",
                "value": 1
            },
            {
                "desc": "Coercitivity field",
                "max": "",
                "min": "0",
                "name": "Hc",
                "type": "float",
                "unit": "A/m",
                "value": 0
            },
            {
                "desc": "magnet remanence induction at 20degC",
                "max": "",
                "min": "",
                "name": "Brm20",
                "type": "float",
                "unit": "T",
                "value": 0
            },
            {
                "desc": "temperature coefficient for remanent flux density /degC compared to 20degC",
                "max": "",
                "min": "",
                "name": "alpha_Br",
                "type": "float",
                "unit": "-",
                "value": 0
            },
            {
                "desc": "lamination sheet width without insulation [m] (0 == not laminated)",
                "max": "",
                "min": "0",
                "name": "Wlam",
                "type": "float",
                "unit": "m",
                "value": 0
            },
            {
                "desc": "nonlinear B(H) curve (two columns matrix, H and B(H))",
                "max": "",
                "min": "",
                "name": "BH_curve",
                "type": "ImportMatrix",
                "unit": "-",
                "value": ""
            }
        ]
    },
    "MatStructural": {
        "constants": [
            {
                "name": "VERSION",
                "value": "1"
            }
        ],
        "daughters": [],
        "desc": "Material Structural properties",
        "is_internal": false,
        "methods": [],
        "mother": "",
        "name": "MatStructural",
        "package": "Material",
        "path": "pyleecan-public/pyleecan/Generator/ClassesRef/Material/MatStructural.csv",
        "properties": [
            {
                "desc": "mass per unit volume [kg/m3]",
                "max": "",
                "min": "0",
                "name": "rho",
                "type": "float",
                "unit": "kg/m^3",
                "value": 7650
            },
            {
                "desc": "equivalent Young modulus (XY is lamination plane, Z is rotation axis)",
                "max": "",
                "min": "0",
                "name": "Ex",
                "type": "float",
                "unit": "Pa",
                "value": 215000000000.0
            },
            {
                "desc": "equivalent Young modulus (XY is lamination plane, Z is rotation axis)",
                "max": "",
                "min": "0",
                "name": "Ey",
                "type": "float",
                "unit": "Pa",
                "value": 215000000000.0
            },
            {
                "desc": "equivalent Young modulus (XY is lamination plane, Z is rotation axis)",
                "max": "",
                "min": "0",
                "name": "Ez",
                "type": "float",
                "unit": "Pa",
                "value": 80000000000
            },
            {
                "desc": "equivalent Poisson ratio in the XY plane (XY is lamination plane, Z is rotation axis)",
                "max": "",
                "min": "0",
                "name": "nu_xy",
                "type": "float",
                "unit": "-",
                "value": 0.3
            },
            {
                "desc": "equivalent Poisson ratio in the XZ plane (XY is lamination plane, Z is rotation axis)",
                "max": "",
                "min": "0",
                "name": "nu_xz",
                "type": "float",
                "unit": "-",
                "value": 0.03
            },
            {
                "desc": "equivalent Poisson ratio in the YZ plane (XY is lamination plane, Z is rotation axis)",
                "max": "",
                "min": "0",
                "name": "nu_yz",
                "type": "float",
                "unit": "-",
                "value": 0.03
            },
            {
                "desc": "shear modulus in XY plane (XY is lamination plane, Z is rotation axis)",
                "max": "",
                "min": "0",
                "name": "Gxz",
                "type": "float",
                "unit": "Pa",
                "value": 2000000000
            },
            {
                "desc": "shear modulus in XZ plane (XY is lamination plane, Z is rotation axis)",
                "max": "",
                "min": "0",
                "name": "Gxy",
                "type": "float",
                "unit": "Pa",
                "value": 0
            },
            {
                "desc": "shear modulus in YZ plane (XY is lamination plane, Z is rotation axis)",
                "max": "",
                "min": "0",
                "name": "Gyz",
                "type": "float",
                "unit": "Pa",
                "value": 2000000000
            }
        ]
    },
    "Material": {
        "constants": [
            {
                "name": "VERSION",
                "value": "1"
            }
        ],
        "daughters": [],
        "desc": "",
        "is_internal": false,
        "methods": [],
        "mother": "",
        "name": "Material",
        "package": "Material",
        "path": "pyleecan-public/pyleecan/Generator/ClassesRef/Material/Material.csv",
        "properties": [
            {
                "desc": "name of the material",
                "max": "",
                "min": "",
                "name": "name",
                "type": "str",
                "unit": "",
                "value": "Material"
            },
            {
                "desc": "If True, uniformity in all orientations",
                "max": "",
                "min": "",
                "name": "is_isotropic",
                "type": "bool",
                "unit": "-",
                "value": 0
            },
            {
                "desc": "Electrical properties of the material",
                "max": "",
                "min": "",
                "name": "elec",
                "type": "MatElectrical",
                "unit": "",
                "value": ""
            },
            {
                "desc": "Magnetic properties of the material",
                "max": "",
                "min": "",
                "name": "mag",
                "type": "MatMagnetics",
                "unit": "",
                "value": ""
            },
            {
                "desc": "Structural properties of the material",
                "max": "",
                "min": "",
                "name": "struct",
                "type": "MatStructural",
                "unit": "",
                "value": ""
            },
            {
                "desc": "Heat Transfer properties of the material",
                "max": "",
                "min": "",
                "name": "HT",
                "type": "MatHT",
                "unit": "",
                "value": ""
            },
            {
                "desc": "Economical properties of the material",
                "max": "",
                "min": "",
                "name": "eco",
                "type": "MatEconomical",
                "unit": "",
                "value": ""
            },
            {
                "desc": "material description",
                "max": "",
                "min": "",
                "name": "desc",
                "type": "str",
                "unit": "",
                "value": "Material description"
            },
            {
                "desc": "Path to the material file",
                "max": "",
                "min": "",
                "name": "path",
                "type": "str",
                "unit": "",
                "value": ""
            }
        ]
    },
    "Mesh": {
        "constants": [
            {
                "name": "VERSION",
                "value": "1"
            }
        ],
        "daughters": [],
        "desc": "Gather the mesh storage format",
        "is_internal": false,
        "methods": [
            "set_submesh",
            "get_all_node_coord",
            "add_element",
            "get_all_connectivity",
            "get_connectivity",
            "get_new_tag",
            "interface",
            "get_node_tags",
            "get_vertice"
        ],
        "mother": "",
        "name": "Mesh",
        "package": "Mesh",
        "path": "pyleecan-public/pyleecan/Generator/ClassesRef/Mesh/Mesh.csv",
        "properties": [
            {
                "desc": "Storing connectivity",
                "max": "",
                "min": "",
                "name": "element",
                "type": "{Element}",
                "unit": "",
                "value": ""
            },
            {
                "desc": "Storing nodes",
                "max": "",
                "min": "",
                "name": "node",
                "type": "Node",
                "unit": "",
                "value": ""
            },
            {
                "desc": "Storing submeshes. Node and element numbers/tags or group must be the same.",
                "max": "",
                "min": "",
                "name": "submesh",
                "type": "[Mesh]",
                "unit": "",
                "value": ""
            },
            {
                "desc": "Contain all possible group numbers",
                "max": "",
                "min": "",
                "name": "group",
                "type": "ndarray",
                "unit": "",
                "value": ""
            }
        ]
    },
    "MeshSolution": {
        "constants": [
            {
                "name": "VERSION",
                "value": "1"
            }
        ],
        "daughters": [],
        "desc": "To associate a Mesh with one or several solutions",
        "is_internal": false,
        "methods": [
            "get_mesh",
            "get_solution"
        ],
        "mother": "",
        "name": "MeshSolution",
        "package": "Mesh",
        "path": "pyleecan-public/pyleecan/Generator/ClassesRef/Mesh/MeshSolution.csv",
        "properties": [
            {
                "desc": "(Optional) Descriptive name of the mesh",
                "max": "",
                "min": "",
                "name": "name",
                "type": "str",
                "unit": "",
                "value": ""
            },
            {
                "desc": "A Mesh object. ",
                "max": "",
                "min": "",
                "name": "mesh",
                "type": "[Mesh]",
                "unit": "",
                "value": ""
            },
            {
                "desc": "A Solution object which are defined with respect to the mesh attribute.",
                "max": "",
                "min": "",
                "name": "solution",
                "type": "[Solution]",
                "unit": "",
                "value": ""
            },
            {
                "desc": "1 if the mesh is the same at each time step",
                "max": "",
                "min": "",
                "name": "is_same_mesh",
                "type": "bool",
                "unit": "",
                "value": 1
            }
        ]
    },
    "Node": {
        "constants": [
            {
                "name": "VERSION",
                "value": "1"
            }
        ],
        "daughters": [
            "Node",
            "NodeMat"
        ],
        "desc": "Abstract class to define nodes. It must have at least a method get_coord to get nodes coordinates for given node tags/number, and a method get_group to create a new objet Node based on a set of given elements.",
        "is_internal": false,
        "methods": [
            "get_group",
            "get_coord"
        ],
        "mother": "",
        "name": "Node",
        "package": "Mesh",
        "path": "pyleecan-public/pyleecan/Generator/ClassesRef/Mesh/Node.csv",
        "properties": []
    },
    "NodeMat": {
        "constants": [
            {
                "name": "VERSION",
                "value": "1"
            }
        ],
        "daughters": [],
        "desc": "Class to define nodes coordinates and getter.",
        "is_internal": false,
        "methods": [
            "get_coord",
            "get_tag",
            "get_group",
            "add_node",
            "is_exist"
        ],
        "mother": "Node",
        "name": "NodeMat",
        "package": "Mesh",
        "path": "pyleecan-public/pyleecan/Generator/ClassesRef/Mesh/NodeMat.csv",
        "properties": [
            {
                "desc": "Nodes coordinates",
                "max": "",
                "min": "",
                "name": "coordinate",
                "type": "ndarray",
                "unit": "",
                "value": null
            },
            {
                "desc": "Total number of nodes",
                "max": "",
                "min": "",
                "name": "nb_node",
                "type": "int",
                "unit": "",
                "value": 0
            },
            {
                "desc": "Node tags",
                "max": "",
                "min": "",
                "name": "tag",
                "type": "ndarray",
                "unit": "",
                "value": null
            },
            {
                "desc": "Sensibility for node searching",
                "max": "",
                "min": "",
                "name": "delta",
                "type": "float",
                "unit": "",
                "value": 1e-10
            }
        ]
    },
    "Notch": {
        "constants": [
            {
                "name": "VERSION",
                "value": "1"
            }
        ],
        "daughters": [
            "Notch",
            "NotchEvenDist"
        ],
        "desc": "Abstract class for notches",
        "is_internal": false,
        "methods": [
            "get_Rbo",
            "is_outwards"
        ],
        "mother": "",
        "name": "Notch",
        "package": "Machine",
        "path": "pyleecan-public/pyleecan/Generator/ClassesRef/Machine/Notch.csv",
        "properties": []
    },
    "NotchEvenDist": {
        "constants": [
            {
                "name": "VERSION",
                "value": "1"
            }
        ],
        "daughters": [],
        "desc": "Class for evenly distributed notches (according to Zs)",
        "is_internal": false,
        "methods": [
            "get_notch_list"
        ],
        "mother": "Notch",
        "name": "NotchEvenDist",
        "package": "Machine",
        "path": "pyleecan-public/pyleecan/Generator/ClassesRef/Machine/NotchEvenDist.csv",
        "properties": [
            {
                "desc": "angular positon of the first notch",
                "max": "",
                "min": "",
                "name": "alpha",
                "type": "float",
                "unit": "rad",
                "value": 0
            },
            {
                "desc": "Shape of the Notch",
                "max": "",
                "min": "",
                "name": "notch_shape",
                "type": "Slot",
                "unit": "-",
                "value": ""
            }
        ]
    },
    "OptiConstraint": {
        "constants": [
            {
                "name": "VERSION",
                "value": "1"
            }
        ],
        "daughters": [],
        "desc": "Constraint of the optimization problem",
        "is_internal": false,
        "methods": [],
        "mother": "",
        "name": "OptiConstraint",
        "package": "Optimization",
        "path": "pyleecan-public/pyleecan/Generator/ClassesRef/Optimization/OptiConstraint.csv",
        "properties": [
            {
                "desc": "name of the design variable",
                "max": "",
                "min": "",
                "name": "name",
                "type": "str",
                "unit": "",
                "value": ""
            },
            {
                "desc": "Type of comparison ( \"==\", \"<=\", \">=\", \"<\",\">\")",
                "max": "",
                "min": "",
                "name": "type_const",
                "type": "str",
                "unit": "",
                "value": "<="
            },
            {
                "desc": "Value to compare",
                "max": "",
                "min": "",
                "name": "value",
                "type": "float",
                "unit": "",
                "value": 0
            },
            {
                "desc": "Function to get the variable to compare",
                "max": "",
                "min": "",
                "name": "get_variable",
                "type": "function",
                "unit": "",
                "value": null
            }
        ]
    },
    "OptiDesignVar": {
        "constants": [
            {
                "name": "VERSION",
                "value": "1"
            }
        ],
        "daughters": [],
        "desc": "Optimization",
        "is_internal": false,
        "methods": [],
        "mother": "",
        "name": "OptiDesignVar",
        "package": "Optimization",
        "path": "pyleecan-public/pyleecan/Generator/ClassesRef/Optimization/OptiDesignVar.csv",
        "properties": [
            {
                "desc": "name of the design variable",
                "max": "",
                "min": "",
                "name": "name",
                "type": "str",
                "unit": "",
                "value": ""
            },
            {
                "desc": "Type of the variable interval or set.",
                "max": "",
                "min": "",
                "name": "type_var",
                "type": "str",
                "unit": "",
                "value": "interval"
            },
            {
                "desc": "Space of the variable",
                "max": "",
                "min": "",
                "name": "space",
                "type": "list",
                "unit": "",
                "value": [
                    0,
                    1
                ]
            },
            {
                "desc": "Function of the space to initiate the variable",
                "max": "",
                "min": "",
                "name": "function",
                "type": "function",
                "unit": "",
                "value": null
            }
        ]
    },
    "OptiGenAlg": {
        "constants": [
            {
                "name": "VERSION",
                "value": "1"
            }
        ],
        "daughters": [
            "OptiGenAlgNsga2Deap"
        ],
        "desc": "Genetic algorithm class",
        "is_internal": false,
        "methods": [],
        "mother": "",
        "name": "OptiGenAlg",
        "package": "Optimization",
        "path": "pyleecan-public/pyleecan/Generator/ClassesRef/Optimization/OptiGenAlg.csv",
        "properties": [
            {
                "desc": "Optimization results containing every output",
                "max": "",
                "min": "",
                "name": "multi_output",
                "type": "OutputMultiOpti",
                "unit": "-",
                "value": ""
            },
            {
                "desc": "Selector of the genetic algorithm",
                "max": "",
                "min": "",
                "name": "selector",
                "type": "function",
                "unit": "-",
                "value": null
            },
            {
                "desc": "Crossover of the genetic algorithm",
                "max": "",
                "min": "",
                "name": "crossover",
                "type": "function",
                "unit": "-",
                "value": null
            },
            {
                "desc": "Mutator of the genetic algorithm",
                "max": "",
                "min": "",
                "name": "mutator",
                "type": "function",
                "unit": "-",
                "value": null
            },
            {
                "desc": "Probability of crossover",
                "max": "1",
                "min": "0",
                "name": "p_cross",
                "type": "float",
                "unit": "-",
                "value": 0.9
            },
            {
                "desc": "Probability of mutation ",
                "max": "1",
                "min": "0",
                "name": "p_mutate",
                "type": "float",
                "unit": "-",
                "value": 0.1
            },
            {
                "desc": "Size of the population",
                "max": "",
                "min": "1",
                "name": "size_pop",
                "type": "int",
                "unit": "-",
                "value": 40
            },
            {
                "desc": "Number of generations",
                "max": "",
                "min": "1",
                "name": "nb_gen",
                "type": "int",
                "unit": "-",
                "value": 100
            },
            {
                "desc": "Problem to solve",
                "max": "",
                "min": "",
                "name": "problem",
                "type": "OptiProblem",
                "unit": "-",
                "value": ""
            },
            {
                "desc": "Name of the logger to use",
                "max": "",
                "min": "",
                "name": "logger_name",
                "type": "str",
                "unit": "-",
                "value": "Pyleecan.OptiGenAlg"
            }
        ]
    },
    "OptiGenAlgNsga2Deap": {
        "constants": [
            {
                "name": "VERSION",
                "value": "1"
            }
        ],
        "daughters": [],
        "desc": "Multi-objectives optimization problem with some constraints",
        "is_internal": false,
        "methods": [
            "solve",
            "mutate",
            "cross",
            "create_toolbox",
            "check_optimization_input"
        ],
        "mother": "OptiGenAlg",
        "name": "OptiGenAlgNsga2Deap",
        "package": "Optimization",
        "path": "pyleecan-public/pyleecan/Generator/ClassesRef/Optimization/OptiGenAlgNsga2Deap.csv",
        "properties": [
            {
                "desc": "DEAP toolbox",
                "max": "",
                "min": "",
                "name": "toolbox",
                "type": "deap.base.Toolbox",
                "unit": "",
                "value": "None"
            }
        ]
    },
    "OptiObjFunc": {
        "constants": [
            {
                "name": "VERSION",
                "value": "1"
            }
        ],
        "daughters": [],
        "desc": "Optimization",
        "is_internal": false,
        "methods": [],
        "mother": "",
        "name": "OptiObjFunc",
        "package": "Optimization",
        "path": "pyleecan-public/pyleecan/Generator/ClassesRef/Optimization/OptiObjFunc.csv",
        "properties": [
            {
                "desc": "Description of the objective",
                "max": "",
                "min": "",
                "name": "description",
                "type": "str",
                "unit": "",
                "value": "'"
            },
            {
                "desc": "Function to minimize",
                "max": "",
                "min": "",
                "name": "func",
                "type": "function",
                "unit": "",
                "value": null
            }
        ]
    },
    "OptiProblem": {
        "constants": [
            {
                "name": "VERSION",
                "value": "1"
            }
        ],
        "daughters": [],
        "desc": "Multi-objectives optimization problem with some constraints",
        "is_internal": false,
        "methods": [
            "eval_pb"
        ],
        "mother": "",
        "name": "OptiProblem",
        "package": "Optimization",
        "path": "pyleecan-public/pyleecan/Generator/ClassesRef/Optimization/OptiProblem.csv",
        "properties": [
            {
                "desc": "Default output to define the default simulation. ",
                "max": "",
                "min": "",
                "name": "output",
                "type": "Output",
                "unit": "",
                "value": ""
            },
            {
                "desc": "Dict of design variables",
                "max": "",
                "min": "",
                "name": "design_var",
                "type": "{OptiDesignVar}",
                "unit": "",
                "value": {}
            },
            {
                "desc": "Dict of objective functions",
                "max": "",
                "min": "",
                "name": "obj_func",
                "type": "{OptiObjFunc}",
                "unit": "",
                "value": {}
            },
            {
                "desc": "Function to evaluate before computing obj function and constraints",
                "max": "",
                "min": "",
                "name": "eval_func",
                "type": "function",
                "unit": "",
                "value": null
            },
            {
                "desc": "Dict containing the constraints ",
                "max": "",
                "min": "",
                "name": "constraint",
                "type": "{OptiConstraint}",
                "unit": "",
                "value": {}
            }
        ]
    },
    "OutElec": {
        "constants": [
            {
                "name": "VERSION",
                "value": "1"
            }
        ],
        "daughters": [],
        "desc": "Gather the electric module outputs",
        "is_internal": false,
        "methods": [],
        "mother": "",
        "name": "OutElec",
        "package": "Output",
        "path": "pyleecan-public/pyleecan/Generator/ClassesRef/Output/OutElec.csv",
        "properties": [
            {
                "desc": "Electrical time vector (no symmetry)",
                "max": "",
                "min": "",
                "name": "time",
                "type": "ndarray",
                "unit": "s",
                "value": null
            },
            {
                "desc": "Electrical position vector (no symmetry)",
                "max": "",
                "min": "",
                "name": "angle",
                "type": "ndarray",
                "unit": "rad",
                "value": null
            },
            {
                "desc": "Stator currents as a function of time (each column correspond to one phase)",
                "max": "",
                "min": "",
                "name": "Is",
                "type": "ndarray",
                "unit": "A",
                "value": null
            },
            {
                "desc": "Rotor currents as a function of time (each column correspond to one phase)",
                "max": "",
                "min": "",
                "name": "Ir",
                "type": "ndarray",
                "unit": "A",
                "value": null
            },
            {
                "desc": "Rotor angular position as a function of time (if None computed according to Nr)",
                "max": "",
                "min": "",
                "name": "angle_rotor",
                "type": "ndarray",
                "unit": "rad",
                "value": null
            },
            {
                "desc": "Rotor speed as a function of time",
                "max": "",
                "min": "",
                "name": "Nr",
                "type": "ndarray",
                "unit": "rpm",
                "value": null
            },
            {
                "desc": "Rotation direction of the rotor 1 trigo, -1 clockwise",
                "max": "1",
                "min": "-1",
                "name": "rot_dir",
                "type": "float",
                "unit": "-",
                "value": -1
            },
            {
                "desc": "Initial angular position of the rotor at t=0",
                "max": "",
                "min": "",
                "name": "angle_rotor_initial",
                "type": "float",
                "unit": "",
                "value": 0
            },
            {
                "desc": "Name of the logger to use",
                "max": "",
                "min": "",
                "name": "logger_name",
                "type": "str",
                "unit": "-",
                "value": "Pyleecan.OutElec"
            },
            {
                "desc": "Unit magnetomotive force",
                "max": "",
                "min": "",
                "name": "mmf_unit",
                "type": "SciDataTool.Classes.DataND.DataND",
                "unit": "-",
                "value": "None"
            },
            {
                "desc": "Currents",
                "max": "",
                "min": "",
                "name": "Currents",
                "type": "SciDataTool.Classes.DataND.DataND",
                "unit": "-",
                "value": ""
            }
        ]
    },
    "OutForce": {
        "constants": [
            {
                "name": "VERSION",
                "value": "1"
            }
        ],
        "daughters": [],
        "desc": "Gather the structural module outputs",
        "is_internal": false,
        "methods": [],
        "mother": "",
        "name": "OutForce",
        "package": "Output",
        "path": "pyleecan-public/pyleecan/Generator/ClassesRef/Output/OutForce.csv",
        "properties": [
            {
                "desc": "Structural time vector (no symmetry)",
                "max": "",
                "min": "",
                "name": "time",
                "type": "ndarray",
                "unit": "s",
                "value": null
            },
            {
                "desc": "Structural position vector (no symmetry)",
                "max": "",
                "min": "",
                "name": "angle",
                "type": "ndarray",
                "unit": "rad",
                "value": null
            },
            {
                "desc": "Length of the time vector",
                "max": "",
                "min": "",
                "name": "Nt_tot",
                "type": "int",
                "unit": "-",
                "value": null
            },
            {
                "desc": "Length of the angle vector",
                "max": "",
                "min": "",
                "name": "Na_tot",
                "type": "int",
                "unit": "-",
                "value": null
            },
            {
                "desc": "Radial magnetic air-gap surface force",
                "max": "",
                "min": "",
                "name": "Prad",
                "type": "SciDataTool.Classes.DataND.DataND",
                "unit": "N.m^2",
                "value": "None"
            },
            {
                "desc": "Tangential magnetic air-gap surface force",
                "max": "",
                "min": "",
                "name": "Ptan",
                "type": "SciDataTool.Classes.DataND.DataND",
                "unit": "N.m^2",
                "value": "None"
            },
            {
                "desc": "Name of the logger to use",
                "max": "",
                "min": "",
                "name": "logger_name",
                "type": "str",
                "unit": "-",
                "value": "Pyleecan.OutStruct"
            }
        ]
    },
    "OutGeo": {
        "constants": [
            {
                "name": "VERSION",
                "value": "1"
            }
        ],
        "daughters": [],
        "desc": "Gather the geometrical and the global outputs",
        "is_internal": false,
        "methods": [],
        "mother": "",
        "name": "OutGeo",
        "package": "Output",
        "path": "pyleecan-public/pyleecan/Generator/ClassesRef/Output/OutGeo.csv",
        "properties": [
            {
                "desc": "Geometry output of the stator",
                "max": "",
                "min": "",
                "name": "stator",
                "type": "OutGeoLam",
                "unit": "-",
                "value": null
            },
            {
                "desc": "Geometry output of the rotor",
                "max": "",
                "min": "",
                "name": "rotor",
                "type": "OutGeoLam",
                "unit": "-",
                "value": null
            },
            {
                "desc": "mechanical airgap width (minimal distance between the lamination including magnet)",
                "max": "",
                "min": "",
                "name": "Wgap_mec",
                "type": "float",
                "unit": "m",
                "value": null
            },
            {
                "desc": "the magnetic airgap width (distance beetween the two Laminations bore radius)",
                "max": "",
                "min": "",
                "name": "Wgap_mag",
                "type": "float",
                "unit": "m",
                "value": null
            },
            {
                "desc": "radius of the center of the mecanical airgap",
                "max": "",
                "min": "",
                "name": "Rgap_mec",
                "type": "float",
                "unit": "m",
                "value": null
            },
            {
                "desc": "Airgap active length",
                "max": "",
                "min": "",
                "name": "Lgap",
                "type": "float",
                "unit": "m",
                "value": null
            },
            {
                "desc": "Name of the logger to use",
                "max": "",
                "min": "",
                "name": "logger_name",
                "type": "str",
                "unit": "-",
                "value": "Pyleecan.OutGeo"
            },
            {
                "desc": "Difference between the d axis angle of the stator and the rotor",
                "max": "",
                "min": "",
                "name": "d_angle_diff",
                "type": "float",
                "unit": "rad",
                "value": null
            },
            {
                "desc": "Rotation direction",
                "max": "1",
                "min": "-1",
                "name": "rot_dir",
                "type": "int",
                "unit": "-",
                "value": null
            }
        ]
    },
    "OutGeoLam": {
        "constants": [
            {
                "name": "VERSION",
                "value": "1"
            }
        ],
        "daughters": [],
        "desc": "Gather the geometrical and the global outputs of a lamination",
        "is_internal": false,
        "methods": [],
        "mother": "",
        "name": "OutGeoLam",
        "package": "Output",
        "path": "pyleecan-public/pyleecan/Generator/ClassesRef/Output/OutGeoLam.csv",
        "properties": [
            {
                "desc": "Name of the phases of the winding (if any)",
                "max": "",
                "min": "",
                "name": "name_phase",
                "type": "list",
                "unit": "-",
                "value": null
            },
            {
                "desc": "B(H) curve (two columns matrix, H and B(H))",
                "max": "",
                "min": "",
                "name": "BH_curve",
                "type": "ndarray",
                "unit": "-",
                "value": null
            },
            {
                "desc": "Slot fill factor",
                "max": "",
                "min": "",
                "name": "Ksfill",
                "type": "float",
                "unit": "-",
                "value": null
            },
            {
                "desc": "Slot surface",
                "max": "",
                "min": "",
                "name": "S_slot",
                "type": "float",
                "unit": "m^2",
                "value": null
            },
            {
                "desc": "Slot winding surface",
                "max": "",
                "min": "",
                "name": "S_slot_wind",
                "type": "float",
                "unit": "m^2",
                "value": null
            },
            {
                "desc": "Conductor active surface",
                "max": "",
                "min": "",
                "name": "S_wind_act",
                "type": "float",
                "unit": "m^2",
                "value": null
            },
            {
                "desc": "Symmetry factor of the lamination (1=full machine; 2 = half;...)",
                "max": "",
                "min": "",
                "name": "sym",
                "type": "int",
                "unit": "-",
                "value": null
            },
            {
                "desc": "True if the winding has a asymmetry",
                "max": "",
                "min": "",
                "name": "is_asym_wind",
                "type": "bool",
                "unit": "",
                "value": null
            }
        ]
    },
    "OutMag": {
        "constants": [
            {
                "name": "VERSION",
                "value": "1"
            }
        ],
        "daughters": [],
        "desc": "Gather the magnetic module outputs",
        "is_internal": false,
        "methods": [],
        "mother": "",
        "name": "OutMag",
        "package": "Output",
        "path": "pyleecan-public/pyleecan/Generator/ClassesRef/Output/OutMag.csv",
        "properties": [
            {
                "desc": "Magnetic time vector (no symmetry)",
                "max": "",
                "min": "",
                "name": "time",
                "type": "ndarray",
                "unit": "s",
                "value": null
            },
            {
                "desc": "Magnetic position vector (no symmetry)",
                "max": "",
                "min": "",
                "name": "angle",
                "type": "ndarray",
                "unit": "rad",
                "value": null
            },
            {
                "desc": "Length of the time vector",
                "max": "",
                "min": "",
                "name": "Nt_tot",
                "type": "int",
                "unit": "-",
                "value": null
            },
            {
                "desc": "Length of the angle vector",
                "max": "",
                "min": "",
                "name": "Na_tot",
                "type": "int",
                "unit": "-",
                "value": null
            },
            {
                "desc": "Radial airgap flux density",
                "max": "",
                "min": "",
                "name": "Br",
                "type": "SciDataTool.Classes.DataND.DataND",
                "unit": "H",
                "value": "None"
            },
            {
                "desc": "Tangential airgap flux density",
                "max": "",
                "min": "",
                "name": "Bt",
                "type": "SciDataTool.Classes.DataND.DataND",
                "unit": "H",
                "value": "None"
            },
            {
                "desc": "Electromagnetic torque",
                "max": "",
                "min": "",
                "name": "Tem",
                "type": "ndarray",
                "unit": "N.m",
                "value": null
            },
            {
                "desc": "Average Electromagnetic torque",
                "max": "",
                "min": "",
                "name": "Tem_av",
                "type": "float",
                "unit": "N.m",
                "value": null
            },
            {
                "desc": "Torque ripple",
                "max": "",
                "min": "",
                "name": "Tem_rip",
                "type": "float",
                "unit": "-",
                "value": null
            },
            {
                "desc": "Stator winding flux",
                "max": "",
                "min": "",
                "name": "Phi_wind_stator",
                "type": "ndarray",
                "unit": "Wb",
                "value": null
            },
            {
                "desc": "Electromotive force",
                "max": "",
                "min": "",
                "name": "emf",
                "type": "ndarray",
                "unit": "V",
                "value": null
            },
            {
                "desc": "FEA software mesh and solution",
                "max": "",
                "min": "",
                "name": "meshsolution",
                "type": "MeshSolution",
                "unit": "",
                "value": ""
            },
            {
                "desc": "Dictionnary containing the main FEMM parameter",
                "max": "",
                "min": "",
                "name": "FEMM_dict",
                "type": "dict",
                "unit": "",
                "value": null
            },
            {
                "desc": "Name of the logger to use",
                "max": "",
                "min": "",
                "name": "logger_name",
                "type": "str",
                "unit": "-",
                "value": "Pyleecan.OutMag"
            }
        ]
    },
    "OutPost": {
        "constants": [
            {
                "name": "VERSION",
                "value": "1"
            }
        ],
        "daughters": [],
        "desc": "Gather the parameters for the post-processings",
        "is_internal": false,
        "methods": [],
        "mother": "",
        "name": "OutPost",
        "package": "Output",
        "path": "pyleecan-public/pyleecan/Generator/ClassesRef/Output/OutPost.csv",
        "properties": [
            {
                "desc": "Name to use in the legend in case of comparison",
                "max": "",
                "min": "",
                "name": "legend_name",
                "type": "str",
                "unit": "-",
                "value": ""
            },
            {
                "desc": "Color to use in case of comparison",
                "max": "",
                "min": "",
                "name": "line_color",
                "type": "str",
                "unit": "-",
                "value": ""
            }
        ]
    },
    "OutStruct": {
        "constants": [
            {
                "name": "VERSION",
                "value": "1"
            }
        ],
        "daughters": [],
        "desc": "Gather the structural module outputs",
        "is_internal": false,
        "methods": [],
        "mother": "",
        "name": "OutStruct",
        "package": "Output",
        "path": "pyleecan-public/pyleecan/Generator/ClassesRef/Output/OutStruct.csv",
        "properties": [
            {
                "desc": "Structural time vector (no symmetry)",
                "max": "",
                "min": "",
                "name": "time",
                "type": "ndarray",
                "unit": "s",
                "value": null
            },
            {
                "desc": "Structural position vector (no symmetry)",
                "max": "",
                "min": "",
                "name": "angle",
                "type": "ndarray",
                "unit": "rad",
                "value": null
            },
            {
                "desc": "Length of the time vector",
                "max": "",
                "min": "",
                "name": "Nt_tot",
                "type": "int",
                "unit": "-",
                "value": null
            },
            {
                "desc": "Length of the angle vector",
                "max": "",
                "min": "",
                "name": "Na_tot",
                "type": "int",
                "unit": "-",
                "value": null
            },
            {
                "desc": "Name of the logger to use",
                "max": "",
                "min": "",
                "name": "logger_name",
                "type": "str",
                "unit": "-",
                "value": "Pyleecan.OutStruct"
            },
            {
                "desc": "Displacement output",
                "max": "",
                "min": "",
                "name": "Yr",
                "type": "SciDataTool.Classes.DataND.DataND",
                "unit": "m",
                "value": "None"
            },
            {
                "desc": "Velocity output",
                "max": "",
                "min": "",
                "name": "Vr",
                "type": "SciDataTool.Classes.DataND.DataND",
                "unit": "m/s",
                "value": "None"
            },
            {
                "desc": "Acceleration output",
                "max": "",
                "min": "",
                "name": "Ar",
                "type": "SciDataTool.Classes.DataND.DataND",
                "unit": "m/s^2",
                "value": "None"
            }
        ]
    },
    "Output": {
        "constants": [
            {
                "name": "VERSION",
                "value": "1"
            }
        ],
        "daughters": [],
        "desc": "Main Output object: gather all the outputs of all the modules",
        "is_internal": false,
        "methods": [
            "getter.get_BH_stator",
            "getter.get_BH_rotor",
            "getter.get_path_result",
            "getter.get_angle_rotor",
            "getter.get_d_angle_diff",
            "getter.get_rot_dir",
            "plot.Structural.plot_force_space",
            "plot.Magnetic.plot_mesh_field",
            "plot.Magnetic.plot_mesh",
            "plot.plot_A_time",
            "plot.plot_A_space",
            "plot.plot_A_time_space",
            "plot.plot_A_surf",
            "plot.plot_A_cfft2",
            "plot.plot_A_nthoctave",
            "plot.plot_A_fft2",
            "plot.Magnetic.plot_B_space",
            "plot.Structural.plot_force_space",
            "plot.Magnetic.plot_mesh_field"
        ],
        "mother": "",
        "name": "Output",
        "package": "Output",
        "path": "pyleecan-public/pyleecan/Generator/ClassesRef/Output/Output.csv",
        "properties": [
            {
                "desc": "Simulation object that generated the Output",
                "max": "",
                "min": "",
                "name": "simu",
                "type": "Simulation",
                "unit": "-",
                "value": ""
            },
            {
                "desc": "Path to the folder to same the results",
                "max": "",
                "min": "",
                "name": "path_res",
                "type": "str",
                "unit": "-",
                "value": ""
            },
            {
                "desc": "Geometry output",
                "max": "",
                "min": "",
                "name": "geo",
                "type": "OutGeo",
                "unit": "-",
                "value": ""
            },
            {
                "desc": "Electrical module output",
                "max": "",
                "min": "",
                "name": "elec",
                "type": "OutElec",
                "unit": "-",
                "value": ""
            },
            {
                "desc": "Magnetic module output",
                "max": "",
                "min": "",
                "name": "mag",
                "type": "OutMag",
                "unit": "-",
                "value": ""
            },
            {
                "desc": "Structural module output",
                "max": "",
                "min": "",
                "name": "struct",
                "type": "OutStruct",
                "unit": "-",
                "value": ""
            },
            {
                "desc": "Post-Processing settings",
                "max": "",
                "min": "",
                "name": "post",
                "type": "OutPost",
                "unit": "-",
                "value": ""
            },
            {
                "desc": "Name of the logger to use",
                "max": "",
                "min": "",
                "name": "logger_name",
                "type": "str",
                "unit": "-",
                "value": "Pyleecan.Output"
            },
            {
                "desc": "Force module output",
                "max": "",
                "min": "",
                "name": "force",
                "type": "OutForce",
                "unit": "-",
                "value": ""
            }
        ]
    },
    "OutputMulti": {
        "constants": [],
        "daughters": [
            "OutputMultiOpti"
        ],
        "desc": "",
        "is_internal": false,
        "methods": [
            "add_output"
        ],
        "mother": "",
        "name": "OutputMulti",
        "package": "Output",
        "path": "pyleecan-public/pyleecan/Generator/ClassesRef/Output/OutputMulti.csv",
        "properties": [
            {
                "desc": "Reference output of the multi simulation",
                "max": "",
                "min": "",
                "name": "output_ref",
                "type": "Output",
                "unit": "",
                "value": ""
            },
            {
                "desc": "list of output from the multi-simulation",
                "max": "",
                "min": "",
                "name": "outputs",
                "type": "[Output]",
                "unit": "-",
                "value": []
            },
            {
                "desc": "list to indicate if the corresponding output is valid",
                "max": "",
                "min": "",
                "name": "is_valid",
                "type": "list",
                "unit": "-",
                "value": []
            },
            {
                "desc": "list of design variables corresponding to the output",
                "max": "",
                "min": "",
                "name": "design_var",
                "type": "list",
                "unit": "",
                "value": []
            },
            {
                "desc": "list of str containing the design variables names sorted alphabetically",
                "max": "",
                "min": "",
                "name": "design_var_names",
                "type": "list",
                "unit": "-",
                "value": []
            }
        ]
    },
    "OutputMultiOpti": {
        "constants": [],
        "daughters": [],
        "desc": "Optimization results",
        "is_internal": false,
        "methods": [
            "add_evaluation",
            "plot_pareto",
            "plot_generation",
            "get_pareto",
            "plot_pareto_design_space",
            "plot_generation_design_space"
        ],
        "mother": "OutputMulti",
        "name": "OutputMultiOpti",
        "package": "Output",
        "path": "pyleecan-public/pyleecan/Generator/ClassesRef/Output/OutputMultiOpti.csv",
        "properties": [
            {
                "desc": "List of the corresponding output objective values",
                "max": "",
                "min": "",
                "name": "fitness",
                "type": "list",
                "unit": "-",
                "value": []
            },
            {
                "desc": "List of the corresponding output constraint values",
                "max": "",
                "min": "",
                "name": "constraint",
                "type": "list",
                "unit": "-",
                "value": []
            },
            {
                "desc": "Number of generation of the indiv",
                "max": "",
                "min": "",
                "name": "ngen",
                "type": "list",
                "unit": "-",
                "value": []
            },
            {
                "desc": "Names of the objectives functions",
                "max": "",
                "min": "",
                "name": "fitness_names",
                "type": "list",
                "unit": "-",
                "value": []
            }
        ]
    },
    "PolarArc": {
        "constants": [
            {
                "name": "VERSION",
                "value": "1"
            }
        ],
        "daughters": [],
        "desc": "PolarArc defined by  the center of object(point_ref), the label, the angle and the height",
        "is_internal": false,
        "methods": [
            "get_lines",
            "rotate",
            "translate",
            "check",
            "comp_length",
            "discretize",
            "get_patches",
            "comp_surface",
            "comp_point_ref"
        ],
        "mother": "Surface",
        "name": "PolarArc",
        "package": "Geometry",
        "path": "pyleecan-public/pyleecan/Generator/ClassesRef/Geometry/PolarArc.csv",
        "properties": [
            {
                "desc": "Polar angle",
                "max": "",
                "min": "0",
                "name": "angle",
                "type": "float",
                "unit": "-",
                "value": 1
            },
            {
                "desc": "The Heigth of the PolarAngle",
                "max": "",
                "min": "0",
                "name": "height",
                "type": "float",
                "unit": "m",
                "value": 1
            }
        ]
    },
    "Segment": {
        "constants": [
            {
                "name": "VERSION",
                "value": "1"
            }
        ],
        "daughters": [],
        "desc": "A segment between two points",
        "is_internal": false,
        "methods": [
            "check",
            "comp_length",
            "discretize",
            "draw_FEMM",
            "get_begin",
            "get_end",
            "get_middle",
            "intersect_line",
            "reverse",
            "rotate",
            "split_half",
            "split_line",
            "translate"
        ],
        "mother": "Line",
        "name": "Segment",
        "package": "Geometry",
        "path": "pyleecan-public/pyleecan/Generator/ClassesRef/Geometry/Segment.csv",
        "properties": [
            {
                "desc": "begin point of the line",
                "max": "",
                "min": "",
                "name": "begin",
                "type": "complex",
                "unit": "-",
                "value": 0
            },
            {
                "desc": "end point of the line",
                "max": "",
                "min": "",
                "name": "end",
                "type": "complex",
                "unit": "-",
                "value": 0
            }
        ]
    },
    "Shaft": {
        "constants": [
            {
                "name": "VERSION",
                "value": "1"
            }
        ],
        "daughters": [],
        "desc": "machine shaft",
        "is_internal": false,
        "methods": [
            "build_geometry",
            "comp_mass",
            "plot"
        ],
        "mother": "",
        "name": "Shaft",
        "package": "Machine",
        "path": "pyleecan-public/pyleecan/Generator/ClassesRef/Machine/Shaft.csv",
        "properties": [
            {
                "desc": "length of the rotor shaft [m] (used for weight & cost estimation only)",
                "max": "100",
                "min": "0",
                "name": "Lshaft",
                "type": "float",
                "unit": "m",
                "value": 0.442
            },
            {
                "desc": "Shaft's Material",
                "max": "",
                "min": "",
                "name": "mat_type",
                "type": "Material",
                "unit": "",
                "value": ""
            },
            {
                "desc": "diameter of the rotor shaft [m], used to estimate bearing diameter for friction losses",
                "max": "8",
                "min": "0",
                "name": "Drsh",
                "type": "float",
                "unit": "m",
                "value": 0.045
            }
        ]
    },
    "Simu1": {
        "constants": [
            {
                "name": "VERSION",
                "value": "1"
            }
        ],
        "daughters": [],
        "desc": "Five sequential weak coupling multi physics simulation",
        "is_internal": false,
        "methods": [
            "run"
        ],
        "mother": "Simulation",
        "name": "Simu1",
        "package": "Simulation",
        "path": "pyleecan-public/pyleecan/Generator/ClassesRef/Simulation/Simu1.csv",
        "properties": [
            {
                "desc": "Electrical module",
                "max": "",
                "min": "",
                "name": "elec",
                "type": "Electrical",
                "unit": "-",
                "value": ""
            },
            {
                "desc": "Magnetic module",
                "max": "",
                "min": "",
                "name": "mag",
                "type": "Magnetics",
                "unit": "-",
                "value": ""
            },
            {
                "desc": "Structural module",
                "max": "",
                "min": "",
                "name": "struct",
                "type": "Structural",
                "unit": "-",
                "value": ""
            },
            {
                "desc": "Force moduale",
                "max": "",
                "min": "",
                "name": "force",
                "type": "Force",
                "unit": "-",
                "value": ""
            }
        ]
    },
    "Simulation": {
        "constants": [
            {
                "name": "VERSION",
                "value": "1"
            }
        ],
        "daughters": [
            "Simulation",
            "Simu1"
        ],
        "desc": "Abstract class for the simulation",
        "is_internal": false,
        "methods": [],
        "mother": "",
        "name": "Simulation",
        "package": "Simulation",
        "path": "pyleecan-public/pyleecan/Generator/ClassesRef/Simulation/Simulation.csv",
        "properties": [
            {
                "desc": "Name of the simulation",
                "max": "",
                "min": "",
                "name": "name",
                "type": "str",
                "unit": "-",
                "value": ""
            },
            {
                "desc": "Simulation description",
                "max": "",
                "min": "",
                "name": "desc",
                "type": "str",
                "unit": "-",
                "value": ""
            },
            {
                "desc": "Machine to simulate",
                "max": "",
                "min": "",
                "name": "machine",
                "type": "Machine",
                "unit": "-",
                "value": ""
            },
            {
                "desc": "Input of the simulation",
                "max": "",
                "min": "",
                "name": "input",
                "type": "Input",
                "unit": "-",
                "value": ""
            },
            {
                "desc": "Name of the logger to use",
                "max": "",
                "min": "",
                "name": "logger_name",
                "type": "str",
                "unit": "-",
                "value": "Pyleecan.Simulation"
            }
        ]
    },
    "Slot": {
        "constants": [
            {
                "name": "VERSION",
                "value": "1"
            }
        ],
        "daughters": [
            "Slot",
            "Slot19",
            "SlotCirc",
            "SlotMFlat",
            "SlotMPolar",
            "SlotMag",
            "SlotUD",
            "SlotW10",
            "SlotW11",
            "SlotW12",
            "SlotW13",
            "SlotW14",
            "SlotW15",
            "SlotW16",
            "SlotW21",
            "SlotW22",
            "SlotW23",
            "SlotW24",
            "SlotW25",
            "SlotW26",
            "SlotW27",
            "SlotW28",
            "SlotW29",
            "SlotW60",
            "SlotW61",
            "SlotWind"
        ],
        "desc": "Generic class for slot (abstract)",
        "is_internal": false,
        "methods": [
            "build_geometry_half_tooth",
            "check",
            "comp_angle_opening",
            "comp_height",
            "comp_surface",
            "get_is_stator",
            "get_Rbo",
            "get_surface",
            "get_surface_tooth",
            "is_outwards",
            "plot"
        ],
        "mother": "",
        "name": "Slot",
        "package": "Slot",
        "path": "pyleecan-public/pyleecan/Generator/ClassesRef/Slot/Slot.csv",
        "properties": [
            {
                "desc": "slot number",
                "max": "1000",
                "min": "0",
                "name": "Zs",
                "type": "int",
                "unit": "-",
                "value": 36
            }
        ]
    },
    "Slot19": {
        "constants": [
            {
                "name": "VERSION",
                "value": "1"
            },
            {
                "name": "IS_SYMMETRICAL",
                "value": "1"
            }
        ],
        "daughters": [],
        "desc": "trapezoidal slot with rounded bottom",
        "is_internal": false,
        "methods": [
            "_comp_point_coordinate",
            "build_geometry",
            "check",
            "comp_angle_opening",
            "comp_angle_bottom",
            "comp_height",
            "comp_surface"
        ],
        "mother": "Slot",
        "name": "Slot19",
        "package": "Slot",
        "path": "pyleecan-public/pyleecan/Generator/ClassesRef/Slot/Slot19.csv",
        "properties": [
            {
                "desc": "Slot top width",
                "max": "",
                "min": "0",
                "name": "W0",
                "type": "float",
                "unit": "m",
                "value": 0.013
            },
            {
                "desc": "Slot height",
                "max": "",
                "min": "0",
                "name": "H0",
                "type": "float",
                "unit": "m",
                "value": 0.02
            },
            {
                "desc": "Slot bottom width.",
                "max": "",
                "min": "0",
                "name": "W1",
                "type": "float",
                "unit": "m",
                "value": 0.01
            },
            {
                "desc": "Wx unit, 0 for m, 1 for rad",
                "max": "",
                "min": "",
                "name": "Wx_is_rad",
                "type": "bool",
                "unit": "-",
                "value": 0
            }
        ]
    },
    "SlotCirc": {
        "constants": [
            {
                "name": "VERSION",
                "value": "1"
            },
            {
                "name": "IS_SYMMETRICAL",
                "value": "1"
            }
        ],
        "daughters": [],
        "desc": "Circular slot (for notches)",
        "is_internal": false,
        "methods": [
            "build_geometry",
            "build_geometry_wind",
            "check",
            "comp_angle_opening",
            "comp_height",
            "comp_height_wind",
            "comp_surface",
            "comp_surface_wind"
        ],
        "mother": "SlotWind",
        "name": "SlotCirc",
        "package": "Slot",
        "path": "pyleecan-public/pyleecan/Generator/ClassesRef/Slot/SlotCirc.csv",
        "properties": [
            {
                "desc": "Slot isthmus width.",
                "max": "",
                "min": "0",
                "name": "W0",
                "type": "float",
                "unit": "m",
                "value": 0.01
            },
            {
                "desc": "Slot height",
                "max": "",
                "min": "0",
                "name": "H0",
                "type": "float",
                "unit": "m",
                "value": 0.03
            }
        ]
    },
    "SlotMFlat": {
        "constants": [
            {
                "name": "VERSION",
                "value": "1"
            },
            {
                "name": "IS_SYMMETRICAL",
                "value": "1"
            },
            {
                "name": "IS_INSET",
                "value": "1"
            }
        ],
        "daughters": [],
        "desc": "Flat bottomed SlotMag",
        "is_internal": false,
        "methods": [
            "build_geometry",
            "comp_angle_opening",
            "comp_angle_opening_magnet",
            "comp_height",
            "comp_surface",
            "comp_W0m",
            "get_point_bottom"
        ],
        "mother": "SlotMag",
        "name": "SlotMFlat",
        "package": "Slot",
        "path": "pyleecan-public/pyleecan/Generator/ClassesRef/Slot/SlotMFlat.csv",
        "properties": [
            {
                "desc": "Slot isthmus height",
                "max": "",
                "min": "0",
                "name": "H0",
                "type": "float",
                "unit": "m",
                "value": 0
            },
            {
                "desc": "Slot isthmus width.",
                "max": "",
                "min": "0",
                "name": "W0",
                "type": "float",
                "unit": "m/rad",
                "value": 0.0122
            },
            {
                "desc": "W0 unit, 0 for m, 1 for rad",
                "max": "",
                "min": "",
                "name": "W0_is_rad",
                "type": "bool",
                "unit": "",
                "value": 0
            },
            {
                "desc": "List of magnet",
                "max": "",
                "min": "",
                "name": "magnet",
                "type": "[MagnetFlat]",
                "unit": "",
                "value": ""
            }
        ]
    },
    "SlotMPolar": {
        "constants": [
            {
                "name": "VERSION",
                "value": "1"
            },
            {
                "name": "IS_SYMMETRICAL",
                "value": "1"
            },
            {
                "name": "IS_INSET",
                "value": "1"
            }
        ],
        "daughters": [],
        "desc": "Polar bottomed SlotMag",
        "is_internal": false,
        "methods": [
            "build_geometry",
            "comp_angle_opening",
            "comp_angle_opening_magnet",
            "comp_height",
            "comp_surface",
            "get_point_bottom"
        ],
        "mother": "SlotMag",
        "name": "SlotMPolar",
        "package": "Slot",
        "path": "pyleecan-public/pyleecan/Generator/ClassesRef/Slot/SlotMPolar.csv",
        "properties": [
            {
                "desc": "Slot isthmus width.",
                "max": "",
                "min": "0",
                "name": "W0",
                "type": "float",
                "unit": "rad",
                "value": 0.314
            },
            {
                "desc": "Slot isthmus height",
                "max": "",
                "min": "0",
                "name": "H0",
                "type": "float",
                "unit": "m",
                "value": 0
            },
            {
                "desc": "List of magnet",
                "max": "",
                "min": "",
                "name": "magnet",
                "type": "[MagnetPolar]",
                "unit": "",
                "value": ""
            }
        ]
    },
    "SlotMag": {
        "constants": [
            {
                "name": "VERSION",
                "value": "1"
            }
        ],
        "daughters": [
            "SlotMFlat",
            "SlotMPolar"
        ],
        "desc": "Slot for inset and surface magnet (abstract)",
        "is_internal": false,
        "methods": [],
        "mother": "Slot",
        "name": "SlotMag",
        "package": "Slot",
        "path": "pyleecan-public/pyleecan/Generator/ClassesRef/Slot/SlotMag.csv",
        "properties": [
            {
                "desc": "Angle between magnet in the slot",
                "max": "",
                "min": "",
                "name": "W3",
                "type": "float",
                "unit": "rad",
                "value": 0
            }
        ]
    },
    "SlotUD": {
        "constants": [
            {
                "name": "VERSION",
                "value": "1"
            }
        ],
        "daughters": [],
        "desc": "\"User defined\" Slot from a point list. ",
        "is_internal": false,
        "methods": [
            "build_geometry"
        ],
        "mother": "Slot",
        "name": "SlotUD",
        "package": "Slot",
        "path": "pyleecan-public/pyleecan/Generator/ClassesRef/Slot/SlotUD.csv",
        "properties": [
            {
                "desc": "Coordinates of the slot points (will be connected in order with Segments)",
                "max": "",
                "min": "",
                "name": "point_list",
                "type": "list",
                "unit": "-",
                "value": []
            },
            {
                "desc": "True to enter only half of the point coordinates",
                "max": "",
                "min": "",
                "name": "is_sym",
                "type": "bool",
                "unit": "-",
                "value": 0
            }
        ]
    },
    "SlotW10": {
        "constants": [
            {
                "name": "VERSION",
                "value": "1"
            },
            {
                "name": "IS_SYMMETRICAL",
                "value": "1"
            }
        ],
        "daughters": [],
        "desc": "Open Rectangular or trapezoidal slot with wedge",
        "is_internal": false,
        "methods": [
            "_comp_point_coordinate",
            "build_geometry",
            "build_geometry_wind",
            "check",
            "comp_angle_opening",
            "comp_height",
            "comp_height_wind",
            "comp_surface",
            "comp_surface_wind"
        ],
        "mother": "SlotWind",
        "name": "SlotW10",
        "package": "Slot",
        "path": "pyleecan-public/pyleecan/Generator/ClassesRef/Slot/SlotW10.csv",
        "properties": [
            {
                "desc": "Slot isthmus width.",
                "max": "",
                "min": "0",
                "name": "W0",
                "type": "float",
                "unit": "m",
                "value": 0.0122
            },
            {
                "desc": "Slot isthmus height.",
                "max": "",
                "min": "0",
                "name": "H0",
                "type": "float",
                "unit": "m",
                "value": 0.001
            },
            {
                "desc": "Slot wedge radial height or wedge angle .",
                "max": "",
                "min": "0",
                "name": "H1",
                "type": "float",
                "unit": "m/rad",
                "value": 0.0015
            },
            {
                "desc": "Slot wedge width.",
                "max": "",
                "min": "0",
                "name": "W1",
                "type": "float",
                "unit": "m",
                "value": 0.014
            },
            {
                "desc": "Slot height below wedge ",
                "max": "",
                "min": "0",
                "name": "H2",
                "type": "float",
                "unit": "m",
                "value": 0.0325
            },
            {
                "desc": "Slot bottom width.",
                "max": "",
                "min": "0",
                "name": "W2",
                "type": "float",
                "unit": "m",
                "value": 0.0122
            },
            {
                "desc": "H1 unit, 0 for m, 1 for rad",
                "max": "",
                "min": "",
                "name": "H1_is_rad",
                "type": "bool",
                "unit": "",
                "value": 0
            }
        ]
    },
    "SlotW11": {
        "constants": [
            {
                "name": "VERSION",
                "value": "1"
            },
            {
                "name": "IS_SYMMETRICAL",
                "value": "1"
            }
        ],
        "daughters": [],
        "desc": "",
        "is_internal": false,
        "methods": [
            "_comp_point_coordinate",
            "build_geometry",
            "build_geometry_wind",
            "check",
            "comp_angle_opening",
            "comp_height",
            "comp_height_wind",
            "comp_surface",
            "comp_surface_wind"
        ],
        "mother": "SlotWind",
        "name": "SlotW11",
        "package": "Slot",
        "path": "pyleecan-public/pyleecan/Generator/ClassesRef/Slot/SlotW11.csv",
        "properties": [
            {
                "desc": "Slot isthmus width.",
                "max": "",
                "min": "0",
                "name": "W0",
                "type": "float",
                "unit": "m",
                "value": 0.003
            },
            {
                "desc": "Slot isthmus height.",
                "max": "",
                "min": "0",
                "name": "H0",
                "type": "float",
                "unit": "m",
                "value": 0.003
            },
            {
                "desc": "height or angle  (See Schematics)",
                "max": "",
                "min": "0",
                "name": "H1",
                "type": "float",
                "unit": "m/rad",
                "value": 0
            },
            {
                "desc": "H1 unit, 0 for m, 1 for rad",
                "max": "",
                "min": "",
                "name": "H1_is_rad",
                "type": "bool",
                "unit": "",
                "value": 0
            },
            {
                "desc": "Slot top width.",
                "max": "",
                "min": "0",
                "name": "W1",
                "type": "float",
                "unit": "m",
                "value": 0.013
            },
            {
                "desc": "Slot height below wedge ",
                "max": "",
                "min": "0",
                "name": "H2",
                "type": "float",
                "unit": "m",
                "value": 0.02
            },
            {
                "desc": "Slot bottom width.",
                "max": "",
                "min": "0",
                "name": "W2",
                "type": "float",
                "unit": "m",
                "value": 0.01
            },
            {
                "desc": "Slot bottom radius",
                "max": "",
                "min": "0",
                "name": "R1",
                "type": "float",
                "unit": "m",
                "value": 0.001
            }
        ]
    },
    "SlotW12": {
        "constants": [
            {
                "name": "VERSION",
                "value": "1"
            },
            {
                "name": "IS_SYMMETRICAL",
                "value": "1"
            }
        ],
        "daughters": [],
        "desc": "",
        "is_internal": false,
        "methods": [
            "build_geometry",
            "build_geometry_wind",
            "check",
            "comp_angle_opening",
            "comp_height",
            "comp_height_wind",
            "comp_surface",
            "comp_surface_wind"
        ],
        "mother": "SlotWind",
        "name": "SlotW12",
        "package": "Slot",
        "path": "pyleecan-public/pyleecan/Generator/ClassesRef/Slot/SlotW12.csv",
        "properties": [
            {
                "desc": "Slot isthmus height.",
                "max": "",
                "min": "0",
                "name": "H0",
                "type": "float",
                "unit": "m",
                "value": 0.003
            },
            {
                "desc": "Slot middle height",
                "max": "",
                "min": "0",
                "name": "H1",
                "type": "float",
                "unit": "m/rad",
                "value": 0
            },
            {
                "desc": "Wedges radius",
                "max": "",
                "min": "0",
                "name": "R1",
                "type": "float",
                "unit": "m",
                "value": 0.001
            },
            {
                "desc": "Slot bottom radius",
                "max": "",
                "min": "0",
                "name": "R2",
                "type": "float",
                "unit": "m",
                "value": 0.001
            }
        ]
    },
    "SlotW13": {
        "constants": [
            {
                "name": "VERSION",
                "value": "1"
            },
            {
                "name": "IS_SYMMETRICAL",
                "value": "1"
            }
        ],
        "daughters": [],
        "desc": "Open Rectangular or trapezoidal slot with wedge",
        "is_internal": false,
        "methods": [
            "_comp_point_coordinate",
            "build_geometry",
            "build_geometry_wind",
            "check",
            "comp_angle_opening",
            "comp_height",
            "comp_height_wind",
            "comp_surface",
            "comp_surface_wind"
        ],
        "mother": "SlotWind",
        "name": "SlotW13",
        "package": "Slot",
        "path": "pyleecan-public/pyleecan/Generator/ClassesRef/Slot/SlotW13.csv",
        "properties": [
            {
                "desc": "Slot isthmus width.",
                "max": "",
                "min": "0",
                "name": "W0",
                "type": "float",
                "unit": "m",
                "value": 0.0122
            },
            {
                "desc": "Slot isthmus height.",
                "max": "",
                "min": "0",
                "name": "H0",
                "type": "float",
                "unit": "m",
                "value": 0.001
            },
            {
                "desc": "Slot wedge radial height or wedge angle .",
                "max": "",
                "min": "0",
                "name": "H1",
                "type": "float",
                "unit": "m/rad",
                "value": 0.0015
            },
            {
                "desc": "Slot wedge width.",
                "max": "",
                "min": "0",
                "name": "W1",
                "type": "float",
                "unit": "m",
                "value": 0.014
            },
            {
                "desc": "Slot height below wedge ",
                "max": "",
                "min": "0",
                "name": "H2",
                "type": "float",
                "unit": "m",
                "value": 0.0325
            },
            {
                "desc": "Slot width below wedge ",
                "max": "",
                "min": "0",
                "name": "W2",
                "type": "float",
                "unit": "m",
                "value": 0.0122
            },
            {
                "desc": "Slot bottom width.",
                "max": "",
                "min": "0",
                "name": "W3",
                "type": "float",
                "unit": "m",
                "value": 0.0122
            },
            {
                "desc": "H1 unit, 0 for m, 1 for rad",
                "max": "",
                "min": "",
                "name": "H1_is_rad",
                "type": "bool",
                "unit": "",
                "value": 0
            }
        ]
    },
    "SlotW14": {
        "constants": [
            {
                "name": "VERSION",
                "value": "1"
            },
            {
                "name": "IS_SYMMETRICAL",
                "value": "1"
            }
        ],
        "daughters": [],
        "desc": "",
        "is_internal": false,
        "methods": [
            "_comp_point_coordinate",
            "build_geometry",
            "build_geometry_wind",
            "check",
            "comp_angle_opening",
            "comp_height",
            "comp_height_wind",
            "comp_surface",
            "comp_surface_wind"
        ],
        "mother": "SlotWind",
        "name": "SlotW14",
        "package": "Slot",
        "path": "pyleecan-public/pyleecan/Generator/ClassesRef/Slot/SlotW14.csv",
        "properties": [
            {
                "desc": "Slot isthmus width.",
                "max": "",
                "min": "0",
                "name": "W0",
                "type": "float",
                "unit": "m",
                "value": 0.0122
            },
            {
                "desc": "Slot isthmus height.",
                "max": "",
                "min": "0",
                "name": "H0",
                "type": "float",
                "unit": "m",
                "value": 0.001
            },
            {
                "desc": "Slot intermediate height.",
                "max": "",
                "min": "0",
                "name": "H1",
                "type": "float",
                "unit": "m",
                "value": 0.0015
            },
            {
                "desc": "Tooth height",
                "max": "",
                "min": "0",
                "name": "H3",
                "type": "float",
                "unit": "m",
                "value": 0.0122
            },
            {
                "desc": "Tooth width",
                "max": "",
                "min": "0",
                "name": "W3",
                "type": "float",
                "unit": "m",
                "value": 0.0122
            }
        ]
    },
    "SlotW15": {
        "constants": [
            {
                "name": "VERSION",
                "value": "1"
            },
            {
                "name": "IS_SYMMETRICAL",
                "value": "1"
            }
        ],
        "daughters": [],
        "desc": "",
        "is_internal": false,
        "methods": [
            "_comp_point_coordinate",
            "build_geometry",
            "build_geometry_wind",
            "check",
            "comp_angle_opening",
            "comp_height",
            "comp_height_wind",
            "comp_surface"
        ],
        "mother": "SlotWind",
        "name": "SlotW15",
        "package": "Slot",
        "path": "pyleecan-public/pyleecan/Generator/ClassesRef/Slot/SlotW15.csv",
        "properties": [
            {
                "desc": "Slot isthmus width.",
                "max": "",
                "min": "0",
                "name": "W0",
                "type": "float",
                "unit": "m",
                "value": 0.0122
            },
            {
                "desc": "Tooth width",
                "max": "",
                "min": "0",
                "name": "W3",
                "type": "float",
                "unit": "m",
                "value": 0.0122
            },
            {
                "desc": "Slot isthmus height.",
                "max": "",
                "min": "0",
                "name": "H0",
                "type": "float",
                "unit": "m",
                "value": 0.001
            },
            {
                "desc": "Slot intermediate height.",
                "max": "",
                "min": "0",
                "name": "H1",
                "type": "float",
                "unit": "m",
                "value": 0.0015
            },
            {
                "desc": "Slot height",
                "max": "",
                "min": "0",
                "name": "H2",
                "type": "float",
                "unit": "m",
                "value": 0.0122
            },
            {
                "desc": "Top radius",
                "max": "",
                "min": "0",
                "name": "R1",
                "type": "float",
                "unit": "m",
                "value": 0.001
            },
            {
                "desc": "Bottom radius",
                "max": "",
                "min": "0",
                "name": "R2",
                "type": "float",
                "unit": "m",
                "value": 0.001
            }
        ]
    },
    "SlotW16": {
        "constants": [
            {
                "name": "VERSION",
                "value": "1"
            },
            {
                "name": "IS_SYMMETRICAL",
                "value": "1"
            }
        ],
        "daughters": [],
        "desc": "",
        "is_internal": false,
        "methods": [
            "_comp_point_coordinate",
            "build_geometry",
            "build_geometry_wind",
            "check",
            "comp_angle_opening",
            "comp_height",
            "comp_height_wind",
            "comp_surface"
        ],
        "mother": "SlotWind",
        "name": "SlotW16",
        "package": "Slot",
        "path": "pyleecan-public/pyleecan/Generator/ClassesRef/Slot/SlotW16.csv",
        "properties": [
            {
                "desc": "Slot isthmus angular width.",
                "max": "",
                "min": "0",
                "name": "W0",
                "type": "float",
                "unit": "rad",
                "value": 0.0122
            },
            {
                "desc": "Tooth width",
                "max": "",
                "min": "0",
                "name": "W3",
                "type": "float",
                "unit": "m",
                "value": 0.0122
            },
            {
                "desc": "Slot isthmus height.",
                "max": "",
                "min": "0",
                "name": "H0",
                "type": "float",
                "unit": "m",
                "value": 0.001
            },
            {
                "desc": "Slot height",
                "max": "",
                "min": "0",
                "name": "H2",
                "type": "float",
                "unit": "m",
                "value": 0.0122
            },
            {
                "desc": "Top radius",
                "max": "",
                "min": "0",
                "name": "R1",
                "type": "float",
                "unit": "m",
                "value": 0.001
            }
        ]
    },
    "SlotW21": {
        "constants": [
            {
                "name": "VERSION",
                "value": "1"
            },
            {
                "name": "IS_SYMMETRICAL",
                "value": "1"
            }
        ],
        "daughters": [],
        "desc": "semi-closed trapezoidal without fillet without wedge (flat bottom)",
        "is_internal": false,
        "methods": [
            "_comp_point_coordinate",
            "build_geometry",
            "build_geometry_wind",
            "check",
            "comp_angle_opening",
            "comp_height",
            "comp_height_wind",
            "comp_surface",
            "comp_surface_wind"
        ],
        "mother": "SlotWind",
        "name": "SlotW21",
        "package": "Slot",
        "path": "pyleecan-public/pyleecan/Generator/ClassesRef/Slot/SlotW21.csv",
        "properties": [
            {
                "desc": "Slot isthmus width.",
                "max": "",
                "min": "0",
                "name": "W0",
                "type": "float",
                "unit": "m",
                "value": 0.003
            },
            {
                "desc": "Slot isthmus height.",
                "max": "",
                "min": "0",
                "name": "H0",
                "type": "float",
                "unit": "m",
                "value": 0.003
            },
            {
                "desc": "height or angle  (See Schematics)",
                "max": "",
                "min": "0",
                "name": "H1",
                "type": "float",
                "unit": "m/rad",
                "value": 0
            },
            {
                "desc": "H1 unit, 0 for m, 1 for rad",
                "max": "",
                "min": "",
                "name": "H1_is_rad",
                "type": "bool",
                "unit": "",
                "value": 0
            },
            {
                "desc": "Slot top width.",
                "max": "",
                "min": "0",
                "name": "W1",
                "type": "float",
                "unit": "m",
                "value": 0.013
            },
            {
                "desc": "Slot height below wedge ",
                "max": "",
                "min": "0",
                "name": "H2",
                "type": "float",
                "unit": "m",
                "value": 0.02
            },
            {
                "desc": "Slot bottom width.",
                "max": "",
                "min": "0",
                "name": "W2",
                "type": "float",
                "unit": "m",
                "value": 0.01
            }
        ]
    },
    "SlotW22": {
        "constants": [
            {
                "name": "VERSION",
                "value": "1"
            },
            {
                "name": "IS_SYMMETRICAL",
                "value": "1"
            }
        ],
        "daughters": [],
        "desc": "semi-closed orthoradial without fillet without wedge",
        "is_internal": false,
        "methods": [
            "build_geometry",
            "build_geometry_wind",
            "check",
            "comp_angle_opening",
            "comp_height",
            "comp_height_wind",
            "comp_surface",
            "comp_surface_wind"
        ],
        "mother": "SlotWind",
        "name": "SlotW22",
        "package": "Slot",
        "path": "pyleecan-public/pyleecan/Generator/ClassesRef/Slot/SlotW22.csv",
        "properties": [
            {
                "desc": "Slot isthmus orthoradial angular width.",
                "max": "",
                "min": "0",
                "name": "W0",
                "type": "float",
                "unit": "rad",
                "value": 0.043633
            },
            {
                "desc": "Slot isthmus radial height.",
                "max": "",
                "min": "0",
                "name": "H0",
                "type": "float",
                "unit": "m",
                "value": 0.006
            },
            {
                "desc": "Slot radial height below wedge ",
                "max": "",
                "min": "0",
                "name": "H2",
                "type": "float",
                "unit": "m",
                "value": 0.04
            },
            {
                "desc": "Angle between slot edges",
                "max": "",
                "min": "0",
                "name": "W2",
                "type": "float",
                "unit": "rad",
                "value": 0.08725
            }
        ]
    },
    "SlotW23": {
        "constants": [
            {
                "name": "VERSION",
                "value": "1"
            },
            {
                "name": "IS_SYMMETRICAL",
                "value": "1"
            }
        ],
        "daughters": [],
        "desc": "semi-closed trapezoidal without fillet without wedge (rounded bottom)",
        "is_internal": false,
        "methods": [
            "_comp_W",
            "_comp_point_coordinate",
            "build_geometry",
            "build_geometry_wind",
            "check",
            "comp_angle_opening",
            "comp_height",
            "comp_height_wind",
            "comp_surface",
            "comp_surface_wind"
        ],
        "mother": "SlotWind",
        "name": "SlotW23",
        "package": "Slot",
        "path": "pyleecan-public/pyleecan/Generator/ClassesRef/Slot/SlotW23.csv",
        "properties": [
            {
                "desc": "Slot isthmus width.",
                "max": "",
                "min": "0",
                "name": "W0",
                "type": "float",
                "unit": "m",
                "value": 0.003
            },
            {
                "desc": "Slot isthmus height.",
                "max": "",
                "min": "0",
                "name": "H0",
                "type": "float",
                "unit": "m",
                "value": 0.003
            },
            {
                "desc": "height or angle  (See Schematics)",
                "max": "",
                "min": "0",
                "name": "H1",
                "type": "float",
                "unit": "m/rad",
                "value": 0
            },
            {
                "desc": "Slot top width.",
                "max": "",
                "min": "0",
                "name": "W1",
                "type": "float",
                "unit": "m",
                "value": 0.013
            },
            {
                "desc": "Slot height below wedge ",
                "max": "",
                "min": "0",
                "name": "H2",
                "type": "float",
                "unit": "m",
                "value": 0.02
            },
            {
                "desc": "Slot bottom width.",
                "max": "",
                "min": "0",
                "name": "W2",
                "type": "float",
                "unit": "m",
                "value": 0.01
            },
            {
                "desc": "Tooth width",
                "max": "",
                "min": "0",
                "name": "W3",
                "type": "float",
                "unit": "m",
                "value": 0.01
            },
            {
                "desc": "H1 unit, 0 for m, 1 for rad",
                "max": "",
                "min": "",
                "name": "H1_is_rad",
                "type": "bool",
                "unit": "-",
                "value": 0
            },
            {
                "desc": "True: use W3 to define the slot, False: use W2 and W1",
                "max": "",
                "min": "",
                "name": "is_cstt_tooth",
                "type": "bool",
                "unit": "-",
                "value": 0
            }
        ]
    },
    "SlotW24": {
        "constants": [
            {
                "name": "VERSION",
                "value": "1"
            },
            {
                "name": "IS_SYMMETRICAL",
                "value": "1"
            }
        ],
        "daughters": [],
        "desc": "",
        "is_internal": false,
        "methods": [
            "_comp_point_coordinate",
            "build_geometry",
            "build_geometry_wind",
            "check",
            "comp_alphas",
            "comp_angle_opening",
            "comp_height",
            "comp_height_wind",
            "comp_surface",
            "comp_surface_wind"
        ],
        "mother": "SlotWind",
        "name": "SlotW24",
        "package": "Slot",
        "path": "pyleecan-public/pyleecan/Generator/ClassesRef/Slot/SlotW24.csv",
        "properties": [
            {
                "desc": "Teeth width",
                "max": "",
                "min": "0",
                "name": "W3",
                "type": "float",
                "unit": "m",
                "value": 0.003
            },
            {
                "desc": "Slot height",
                "max": "",
                "min": "0",
                "name": "H2",
                "type": "float",
                "unit": "m",
                "value": 0.003
            }
        ]
    },
    "SlotW25": {
        "constants": [
            {
                "name": "VERSION",
                "value": "1"
            },
            {
                "name": "IS_SYMMETRICAL",
                "value": "1"
            }
        ],
        "daughters": [],
        "desc": "",
        "is_internal": false,
        "methods": [
            "_comp_point_coordinate",
            "build_geometry",
            "build_geometry_wind",
            "check",
            "comp_angle_opening",
            "comp_height",
            "comp_height_wind",
            "comp_surface",
            "comp_surface_wind"
        ],
        "mother": "SlotWind",
        "name": "SlotW25",
        "package": "Slot",
        "path": "pyleecan-public/pyleecan/Generator/ClassesRef/Slot/SlotW25.csv",
        "properties": [
            {
                "desc": "Teeth bottom width",
                "max": "",
                "min": "0",
                "name": "W3",
                "type": "float",
                "unit": "m",
                "value": 0.003
            },
            {
                "desc": "Slot bottom height",
                "max": "",
                "min": "0",
                "name": "H2",
                "type": "float",
                "unit": "m",
                "value": 0.003
            },
            {
                "desc": "Teeth top width",
                "max": "",
                "min": "0",
                "name": "W4",
                "type": "float",
                "unit": "m",
                "value": 0.003
            },
            {
                "desc": "Slot top height",
                "max": "",
                "min": "0",
                "name": "H1",
                "type": "float",
                "unit": "m",
                "value": 0.003
            }
        ]
    },
    "SlotW26": {
        "constants": [
            {
                "name": "VERSION",
                "value": "1"
            },
            {
                "name": "IS_SYMMETRICAL",
                "value": "1"
            }
        ],
        "daughters": [],
        "desc": "",
        "is_internal": false,
        "methods": [
            "_comp_point_coordinate",
            "build_geometry",
            "build_geometry_wind",
            "check",
            "comp_angle_opening",
            "comp_height",
            "comp_height_wind",
            "comp_surface",
            "comp_surface_wind"
        ],
        "mother": "SlotWind",
        "name": "SlotW26",
        "package": "Slot",
        "path": "pyleecan-public/pyleecan/Generator/ClassesRef/Slot/SlotW26.csv",
        "properties": [
            {
                "desc": "Slot isthmus width.",
                "max": "",
                "min": "0",
                "name": "W0",
                "type": "float",
                "unit": "m",
                "value": 0.0122
            },
            {
                "desc": "Slot isthmus height.",
                "max": "",
                "min": "0",
                "name": "H0",
                "type": "float",
                "unit": "m",
                "value": 0.001
            },
            {
                "desc": "Slot depth ",
                "max": "",
                "min": "0",
                "name": "H1",
                "type": "float",
                "unit": "m",
                "value": 0.003
            },
            {
                "desc": "Slot edge radius",
                "max": "",
                "min": "0",
                "name": "R1",
                "type": "float",
                "unit": "m",
                "value": 0.003
            },
            {
                "desc": "Slot top radius",
                "max": "",
                "min": "0",
                "name": "R2",
                "type": "float",
                "unit": "m",
                "value": 0.003
            }
        ]
    },
    "SlotW27": {
        "constants": [
            {
                "name": "VERSION",
                "value": "1"
            },
            {
                "name": "IS_SYMMETRICAL",
                "value": "1"
            }
        ],
        "daughters": [],
        "desc": "semi-closed trapezoidal without fillet without wedge (flat bottom)",
        "is_internal": false,
        "methods": [
            "_comp_point_coordinate",
            "build_geometry",
            "build_geometry_wind",
            "check",
            "comp_angle_opening",
            "comp_height",
            "comp_height_wind",
            "comp_surface",
            "comp_surface_wind"
        ],
        "mother": "SlotWind",
        "name": "SlotW27",
        "package": "Slot",
        "path": "pyleecan-public/pyleecan/Generator/ClassesRef/Slot/SlotW27.csv",
        "properties": [
            {
                "desc": "Slot isthmus height.",
                "max": "",
                "min": "0",
                "name": "H0",
                "type": "float",
                "unit": "m",
                "value": 0.003
            },
            {
                "desc": "Slot first part height",
                "max": "",
                "min": "0",
                "name": "H1",
                "type": "float",
                "unit": "m",
                "value": 0
            },
            {
                "desc": "Slot second part height",
                "max": "",
                "min": "0",
                "name": "H2",
                "type": "float",
                "unit": "m",
                "value": 0.02
            },
            {
                "desc": "Slot isthmus width.",
                "max": "",
                "min": "0",
                "name": "W0",
                "type": "float",
                "unit": "m",
                "value": 0.003
            },
            {
                "desc": "Slot top width.",
                "max": "",
                "min": "0",
                "name": "W1",
                "type": "float",
                "unit": "m",
                "value": 0.013
            },
            {
                "desc": "Slot middle width",
                "max": "",
                "min": "0",
                "name": "W2",
                "type": "float",
                "unit": "m",
                "value": 0.01
            },
            {
                "desc": "Slot bottom width.",
                "max": "",
                "min": "0",
                "name": "W3",
                "type": "float",
                "unit": "m",
                "value": 0.003
            },
            {
                "desc": "If True, split the winding on the  trapezium bases. Else split at the middle height as usual",
                "max": "",
                "min": "",
                "name": "is_trap_wind",
                "type": "bool",
                "unit": "-",
                "value": 0
            }
        ]
    },
    "SlotW28": {
        "constants": [
            {
                "name": "VERSION",
                "value": "1"
            },
            {
                "name": "IS_SYMMETRICAL",
                "value": "1"
            }
        ],
        "daughters": [],
        "desc": "",
        "is_internal": false,
        "methods": [
            "_comp_point_coordinate",
            "build_geometry",
            "build_geometry_wind",
            "check",
            "comp_angle_opening",
            "comp_height",
            "comp_height_wind",
            "comp_surface"
        ],
        "mother": "SlotWind",
        "name": "SlotW28",
        "package": "Slot",
        "path": "pyleecan-public/pyleecan/Generator/ClassesRef/Slot/SlotW28.csv",
        "properties": [
            {
                "desc": "Slot isthmus width.",
                "max": "",
                "min": "0",
                "name": "W0",
                "type": "float",
                "unit": "m",
                "value": 0.0122
            },
            {
                "desc": "Slot isthmus height.",
                "max": "",
                "min": "0",
                "name": "H0",
                "type": "float",
                "unit": "m",
                "value": 0.001
            },
            {
                "desc": "Slot edge radius",
                "max": "",
                "min": "0",
                "name": "R1",
                "type": "float",
                "unit": "m",
                "value": 0.003
            },
            {
                "desc": "Tooth width",
                "max": "",
                "min": "0",
                "name": "W3",
                "type": "float",
                "unit": "m",
                "value": 0.005
            },
            {
                "desc": "Tooth height",
                "max": "",
                "min": "0",
                "name": "H3",
                "type": "float",
                "unit": "m",
                "value": 0.003
            }
        ]
    },
    "SlotW29": {
        "constants": [
            {
                "name": "VERSION",
                "value": "1"
            },
            {
                "name": "IS_SYMMETRICAL",
                "value": "1"
            }
        ],
        "daughters": [],
        "desc": "",
        "is_internal": false,
        "methods": [
            "_comp_point_coordinate",
            "build_geometry",
            "build_geometry_wind",
            "check",
            "comp_angle_opening",
            "comp_height",
            "comp_height_wind",
            "comp_surface",
            "comp_surface_wind"
        ],
        "mother": "SlotWind",
        "name": "SlotW29",
        "package": "Slot",
        "path": "pyleecan-public/pyleecan/Generator/ClassesRef/Slot/SlotW29.csv",
        "properties": [
            {
                "desc": "Slot isthmus width.",
                "max": "",
                "min": "0",
                "name": "W0",
                "type": "float",
                "unit": "m",
                "value": 0.05
            },
            {
                "desc": "Slot isthmus height.",
                "max": "",
                "min": "0",
                "name": "H0",
                "type": "float",
                "unit": "m",
                "value": 0.001
            },
            {
                "desc": "Slot middle height",
                "max": "",
                "min": "0",
                "name": "H1",
                "type": "float",
                "unit": "m",
                "value": 0.0015
            },
            {
                "desc": "Slot middle width.",
                "max": "",
                "min": "0",
                "name": "W1",
                "type": "float",
                "unit": "m",
                "value": 0.015
            },
            {
                "desc": "Slot bottom height",
                "max": "",
                "min": "0",
                "name": "H2",
                "type": "float",
                "unit": "m",
                "value": 0.03
            },
            {
                "desc": "Slot bottom width.",
                "max": "",
                "min": "0",
                "name": "W2",
                "type": "float",
                "unit": "m",
                "value": 0.2
            }
        ]
    },
    "SlotW60": {
        "constants": [
            {
                "name": "VERSION",
                "value": "1"
            },
            {
                "name": "IS_SYMMETRICAL",
                "value": "0"
            }
        ],
        "daughters": [],
        "desc": "",
        "is_internal": false,
        "methods": [
            "_comp_point_coordinate",
            "build_geometry",
            "build_geometry_wind",
            "check",
            "comp_angle_opening",
            "comp_height",
            "comp_height_wind",
            "comp_surface",
            "comp_surface_wind"
        ],
        "mother": "SlotWind",
        "name": "SlotW60",
        "package": "Slot",
        "path": "pyleecan-public/pyleecan/Generator/ClassesRef/Slot/SlotW60.csv",
        "properties": [
            {
                "desc": "Pole top width",
                "max": "",
                "min": "0",
                "name": "W1",
                "type": "float",
                "unit": "m",
                "value": 0.02
            },
            {
                "desc": "Pole bottom width",
                "max": "",
                "min": "0",
                "name": "W2",
                "type": "float",
                "unit": "m",
                "value": 0.03
            },
            {
                "desc": "Pole top height",
                "max": "",
                "min": "0",
                "name": "H1",
                "type": "float",
                "unit": "m",
                "value": 0.05
            },
            {
                "desc": "Pole bottom height",
                "max": "",
                "min": "0",
                "name": "H2",
                "type": "float",
                "unit": "m",
                "value": 0.15
            },
            {
                "desc": "Pole top radius",
                "max": "",
                "min": "0",
                "name": "R1",
                "type": "float",
                "unit": "m",
                "value": 0.03
            },
            {
                "desc": "Top Distance Ploe-coil ",
                "max": "",
                "min": "0",
                "name": "H3",
                "type": "float",
                "unit": "m",
                "value": 0
            },
            {
                "desc": "Bottom Distance Ploe-coil ",
                "max": "",
                "min": "0",
                "name": "H4",
                "type": "float",
                "unit": "m",
                "value": 0
            },
            {
                "desc": "Edge Distance Ploe-coil ",
                "max": "",
                "min": "0",
                "name": "W3",
                "type": "float",
                "unit": "m",
                "value": 0
            }
        ]
    },
    "SlotW61": {
        "constants": [
            {
                "name": "VERSION",
                "value": "1"
            },
            {
                "name": "IS_SYMMETRICAL",
                "value": "0"
            }
        ],
        "daughters": [],
        "desc": "",
        "is_internal": false,
        "methods": [
            "_comp_point_coordinate",
            "build_geometry",
            "build_geometry_wind",
            "check",
            "comp_angle_opening",
            "comp_height",
            "comp_height_wind",
            "comp_surface",
            "comp_surface_wind"
        ],
        "mother": "SlotWind",
        "name": "SlotW61",
        "package": "Slot",
        "path": "pyleecan-public/pyleecan/Generator/ClassesRef/Slot/SlotW61.csv",
        "properties": [
            {
                "desc": "Pole top width",
                "max": "",
                "min": "0",
                "name": "W0",
                "type": "float",
                "unit": "m",
                "value": 0.314
            },
            {
                "desc": "Pole top width",
                "max": "",
                "min": "0",
                "name": "W1",
                "type": "float",
                "unit": "m",
                "value": 0.02
            },
            {
                "desc": "Pole bottom width",
                "max": "",
                "min": "0",
                "name": "W2",
                "type": "float",
                "unit": "m",
                "value": 0.03
            },
            {
                "desc": "Pole top height",
                "max": "",
                "min": "0",
                "name": "H0",
                "type": "float",
                "unit": "m",
                "value": 0.003
            },
            {
                "desc": "Pole intermediate height",
                "max": "",
                "min": "0",
                "name": "H1",
                "type": "float",
                "unit": "m",
                "value": 0.05
            },
            {
                "desc": "Pole bottom height",
                "max": "",
                "min": "0",
                "name": "H2",
                "type": "float",
                "unit": "m",
                "value": 0.15
            },
            {
                "desc": "Top Distance Ploe-coil ",
                "max": "",
                "min": "0",
                "name": "H3",
                "type": "float",
                "unit": "m",
                "value": 0
            },
            {
                "desc": "Bottom Distance Ploe-coil ",
                "max": "",
                "min": "0",
                "name": "H4",
                "type": "float",
                "unit": "m",
                "value": 0
            },
            {
                "desc": "Edge Distance Ploe-coil ",
                "max": "",
                "min": "0",
                "name": "W3",
                "type": "float",
                "unit": "m",
                "value": 0
            }
        ]
    },
    "SlotWind": {
        "constants": [
            {
                "name": "VERSION",
                "value": "1"
            }
        ],
        "daughters": [
            "SlotCirc",
            "SlotW10",
            "SlotW11",
            "SlotW12",
            "SlotW13",
            "SlotW14",
            "SlotW15",
            "SlotW16",
            "SlotW21",
            "SlotW22",
            "SlotW23",
            "SlotW24",
            "SlotW25",
            "SlotW26",
            "SlotW27",
            "SlotW28",
            "SlotW29",
            "SlotW60",
            "SlotW61"
        ],
        "desc": "Slot for winding (abstract)",
        "is_internal": false,
        "methods": [
            "comp_angle_wind_eq",
            "comp_height_wind",
            "comp_radius_mid_wind",
            "comp_surface_wind",
            "plot_wind"
        ],
        "mother": "Slot",
        "name": "SlotWind",
        "package": "Slot",
        "path": "pyleecan-public/pyleecan/Generator/ClassesRef/Slot/SlotWind.csv",
        "properties": []
    },
    "Solution": {
        "constants": [
            {
                "name": "VERSION",
                "value": "1"
            }
        ],
        "daughters": [],
        "desc": "Define a solution related to a Mesh object.",
        "is_internal": false,
        "methods": [
            "get_field",
            "set_field"
        ],
        "mother": "",
        "name": "Solution",
        "package": "Mesh",
        "path": "pyleecan-public/pyleecan/Generator/ClassesRef/Mesh/Solution.csv",
        "properties": [
            {
                "desc": "A solution related to nodes",
                "max": "",
                "min": "",
                "name": "nodal",
                "type": "{ndarray}",
                "unit": "",
                "value": ""
            },
            {
                "desc": "A solution related to edges",
                "max": "",
                "min": "",
                "name": "edge",
                "type": "{ndarray}",
                "unit": "",
                "value": ""
            },
            {
                "desc": "A solution related to faces",
                "max": "",
                "min": "",
                "name": "face",
                "type": "{ndarray}",
                "unit": "",
                "value": ""
            },
            {
                "desc": "A solution related to volumes",
                "max": "",
                "min": "",
                "name": "volume",
                "type": "{ndarray}",
                "unit": "",
                "value": ""
            }
        ]
    },
    "Structural": {
        "constants": [
            {
                "name": "VERSION",
                "value": "1"
            }
        ],
        "daughters": [],
        "desc": "Structural module abstract object",
        "is_internal": false,
        "methods": [
            "run",
            "comp_time_angle"
        ],
        "mother": "",
        "name": "Structural",
        "package": "Simulation",
        "path": "pyleecan-public/pyleecan/Generator/ClassesRef/Simulation/Structural.csv",
        "properties": [
            {
                "desc": "Force module",
                "max": "",
                "min": "",
                "name": "force",
                "type": "Force",
                "unit": "-",
                "value": ""
            }
        ]
    },
    "SurfLine": {
        "constants": [
            {
                "name": "VERSION",
                "value": "1"
            }
        ],
        "daughters": [],
        "desc": "SurfLine defined by list of lines that delimit it, label and point reference.",
        "is_internal": false,
        "methods": [
            "get_lines",
            "rotate",
            "translate",
            "check",
            "comp_length",
            "get_patches",
            "discretize",
            "comp_surface",
            "plot_lines",
            "comp_point_ref"
        ],
        "mother": "Surface",
        "name": "SurfLine",
        "package": "Geometry",
        "path": "pyleecan-public/pyleecan/Generator/ClassesRef/Geometry/SurfLine.csv",
        "properties": [
            {
                "desc": "List of Lines ",
                "max": "",
                "min": "",
                "name": "line_list",
                "type": "[Line]",
                "unit": "-",
                "value": []
            }
        ]
    },
    "SurfRing": {
        "constants": [
            {
                "name": "VERSION",
                "value": "1"
            }
        ],
        "daughters": [],
        "desc": "SurfRing is a surface between two closed surfaces (lamination surfaces for instance)",
        "is_internal": false,
        "methods": [
            "get_lines",
            "rotate",
            "translate",
            "check",
            "comp_length",
            "get_patches",
            "discretize",
            "comp_surface",
            "plot_lines",
            "comp_point_ref"
        ],
        "mother": "Surface",
        "name": "SurfRing",
        "package": "Geometry",
        "path": "pyleecan-public/pyleecan/Generator/ClassesRef/Geometry/SurfRing.csv",
        "properties": [
            {
                "desc": "Outter surface",
                "max": "",
                "min": "",
                "name": "out_surf",
                "type": "Surface",
                "unit": "-",
                "value": ""
            },
            {
                "desc": "Inner surface",
                "max": "",
                "min": "",
                "name": "in_surf",
                "type": "Surface",
                "unit": "-",
                "value": ""
            }
        ]
    },
    "Surface": {
        "constants": [
            {
                "name": "VERSION",
                "value": "1"
            }
        ],
        "daughters": [
            "Surface",
            "Circle",
            "PolarArc",
            "SurfLine",
            "SurfRing",
            "Trapeze"
        ],
        "desc": "SurfLine define by list of lines that delimit it, label and point reference.",
        "is_internal": false,
        "methods": [
            "comp_mesh_dict",
            "draw_FEMM",
            "plot",
            "split_line"
        ],
        "mother": "",
        "name": "Surface",
        "package": "Geometry",
        "path": "pyleecan-public/pyleecan/Generator/ClassesRef/Geometry/Surface.csv",
        "properties": [
            {
                "desc": "Center of symmetry",
                "max": "",
                "min": "",
                "name": "point_ref",
                "type": "complex",
                "unit": "-",
                "value": 0
            },
            {
                "desc": "Label of the surface",
                "max": "",
                "min": "",
                "name": "label",
                "type": "str",
                "unit": "-",
                "value": ""
            }
        ]
    },
    "Trapeze": {
        "constants": [
            {
                "name": "VERSION",
                "value": "1"
            }
        ],
        "daughters": [],
        "desc": "Trapeze defined by  the center of symmetry(point_ref), the label, the polar angle, the height and the big and small weight",
        "is_internal": false,
        "methods": [
            "check",
            "comp_length",
            "comp_surface",
            "discretize",
            "get_lines",
            "get_patches",
            "rotate",
            "translate",
            "comp_point_ref"
        ],
        "mother": "Surface",
        "name": "Trapeze",
        "package": "Geometry",
        "path": "pyleecan-public/pyleecan/Generator/ClassesRef/Geometry/Trapeze.csv",
        "properties": [
            {
                "desc": "the height of the Trapeze",
                "max": "",
                "min": "0",
                "name": "height",
                "type": "float",
                "unit": "m",
                "value": 1
            },
            {
                "desc": "the big base of Trapeze",
                "max": "",
                "min": "0",
                "name": "W2",
                "type": "float",
                "unit": "m",
                "value": 1
            },
            {
                "desc": "the small base of the Trapeze",
                "max": "",
                "min": "0",
                "name": "W1",
                "type": "float",
                "unit": "m",
                "value": 1
            }
        ]
    },
    "Unit": {
        "constants": [
            {
                "name": "VERSION",
                "value": "1"
            }
        ],
        "daughters": [],
        "desc": "",
        "is_internal": false,
        "methods": [
            "get_m",
            "get_m2",
            "get_m_name",
            "get_m2_name",
            "set_m",
            "set_m2"
        ],
        "mother": "",
        "name": "Unit",
        "package": "GUI_Option",
        "path": "pyleecan-public/pyleecan/Generator/ClassesRef/GUI_Option/Unit.csv",
        "properties": [
            {
                "desc": "0: use m, 1: use mm",
                "max": "1",
                "min": "0",
                "name": "unit_m",
                "type": "int",
                "unit": "-",
                "value": 0
            },
            {
                "desc": "0: use rad, 1: use deg",
                "max": "1",
                "min": "0",
                "name": "unit_rad",
                "type": "int",
                "unit": "-",
                "value": 0
            },
            {
                "desc": "0: use m^2, 1: use mm^2",
                "max": "1",
                "min": "0",
                "name": "unit_m2",
                "type": "int",
                "unit": "-",
                "value": 0
            }
        ]
    },
    "VentilationCirc": {
        "constants": [
            {
                "name": "VERSION",
                "value": "1"
            }
        ],
        "daughters": [],
        "desc": "Circular axial ventilation duct",
        "is_internal": false,
        "methods": [
            "build_geometry",
            "check",
            "comp_radius",
            "comp_surface",
            "get_center"
        ],
        "mother": "Hole",
        "name": "VentilationCirc",
        "package": "Slot",
        "path": "pyleecan-public/pyleecan/Generator/ClassesRef/Slot/VentilationCirc.csv",
        "properties": [
            {
                "desc": "Shift angle of the holes around circumference",
                "max": "6.29",
                "min": "0",
                "name": "Alpha0",
                "type": "float",
                "unit": "rad",
                "value": 0
            },
            {
                "desc": "Hole diameters",
                "max": "",
                "min": "0",
                "name": "D0",
                "type": "float",
                "unit": "m",
                "value": 1
            },
            {
                "desc": "Diameter of the hole centers",
                "max": "",
                "min": "0",
                "name": "H0",
                "type": "float",
                "unit": "m",
                "value": 1
            }
        ]
    },
    "VentilationPolar": {
        "constants": [
            {
                "name": "VERSION",
                "value": "1"
            }
        ],
        "daughters": [],
        "desc": "Polar axial ventilation duct",
        "is_internal": false,
        "methods": [
            "build_geometry",
            "check",
            "comp_radius",
            "comp_surface",
            "get_center"
        ],
        "mother": "Hole",
        "name": "VentilationPolar",
        "package": "Slot",
        "path": "pyleecan-public/pyleecan/Generator/ClassesRef/Slot/VentilationPolar.csv",
        "properties": [
            {
                "desc": "Shift angle of the hole around circumference",
                "max": "6.29",
                "min": "0",
                "name": "Alpha0",
                "type": "float",
                "unit": "rad",
                "value": 0
            },
            {
                "desc": "Height of the hole",
                "max": "",
                "min": "0",
                "name": "D0",
                "type": "float",
                "unit": "m",
                "value": 1
            },
            {
                "desc": "Radius of the bottom of Hole",
                "max": "",
                "min": "0",
                "name": "H0",
                "type": "float",
                "unit": "m",
                "value": 1
            },
            {
                "desc": "Hole angular width",
                "max": "6.29",
                "min": "0",
                "name": "W1",
                "type": "float",
                "unit": "rad",
                "value": 1
            }
        ]
    },
    "VentilationTrap": {
        "constants": [
            {
                "name": "VERSION",
                "value": "1"
            }
        ],
        "daughters": [],
        "desc": "Trapezoidal axial ventilation ducts",
        "is_internal": false,
        "methods": [
            "build_geometry",
            "check",
            "comp_radius",
            "comp_surface",
            "get_center"
        ],
        "mother": "Hole",
        "name": "VentilationTrap",
        "package": "Slot",
        "path": "pyleecan-public/pyleecan/Generator/ClassesRef/Slot/VentilationTrap.csv",
        "properties": [
            {
                "desc": "Shift angle of the hole around circumference",
                "max": "6.29",
                "min": "0",
                "name": "Alpha0",
                "type": "float",
                "unit": "rad",
                "value": 0
            },
            {
                "desc": "Hole height",
                "max": "",
                "min": "0",
                "name": "D0",
                "type": "float",
                "unit": "m",
                "value": 1
            },
            {
                "desc": "Radius of the hole bottom",
                "max": "",
                "min": "0",
                "name": "H0",
                "type": "float",
                "unit": "m",
                "value": 1
            },
            {
                "desc": "Hole small basis",
                "max": "",
                "min": "0",
                "name": "W1",
                "type": "float",
                "unit": "m",
                "value": 1
            },
            {
                "desc": "Hole large basis",
                "max": "",
                "min": "0",
                "name": "W2",
                "type": "float",
                "unit": "m",
                "value": 1
            }
        ]
    },
    "Winding": {
        "constants": [
            {
                "name": "VERSION",
                "value": "1"
            }
        ],
        "daughters": [
            "Winding",
            "WindingCW1L",
            "WindingCW2LR",
            "WindingCW2LT",
            "WindingDW1L",
            "WindingDW2L",
            "WindingSC",
            "WindingUD"
        ],
        "desc": "Winding abstract class",
        "is_internal": false,
        "methods": [
            "comp_Ncspc",
            "comp_Ntspc",
            "comp_phasor_angle",
            "comp_resistance_norm",
            "comp_winding_factor"
        ],
        "mother": "",
        "name": "Winding",
        "package": "Machine",
        "path": "pyleecan-public/pyleecan/Generator/ClassesRef/Machine/Winding.csv",
        "properties": [
            {
                "desc": "1 to reverse the default winding algorithm along the airgap (c, b, a instead of a, b, c along the trigonometric direction)",
                "max": "",
                "min": "",
                "name": "is_reverse_wind",
                "type": "bool",
                "unit": "-",
                "value": 0
            },
            {
                "desc": "0 not to change the stator winding connection matrix built by pyleecan number of slots to shift the coils obtained with pyleecan winding algorithm (a, b, c becomes b, c, a with Nslot_shift_wind1=1)",
                "max": "",
                "min": "",
                "name": "Nslot_shift_wind",
                "type": "int",
                "unit": "-",
                "value": 0
            },
            {
                "desc": "number of phases ",
                "max": "100",
                "min": "1",
                "name": "qs",
                "type": "int",
                "unit": "-",
                "value": 3
            },
            {
                "desc": "number of turns per coil",
                "max": "1000",
                "min": "1",
                "name": "Ntcoil",
                "type": "int",
                "unit": "-",
                "value": 7
            },
            {
                "desc": "number of parallel circuits per phase (maximum 2p)",
                "max": "1000",
                "min": "1",
                "name": "Npcpp",
                "type": "int",
                "unit": "-",
                "value": 2
            },
            {
                "desc": "Winding connection : 0 star (Y), 1 triangle (delta)",
                "max": "1",
                "min": "0",
                "name": "type_connection",
                "type": "int",
                "unit": "-",
                "value": 0
            },
            {
                "desc": "pole pairs number",
                "max": "100",
                "min": "1",
                "name": "p",
                "type": "int",
                "unit": "-",
                "value": 3
            },
            {
                "desc": "straight length of the conductors outside the lamination before the curved part of winding overhang [m] - can be negative to tune the average turn length ",
                "max": "100",
                "min": "0",
                "name": "Lewout",
                "type": "float",
                "unit": "m",
                "value": 0.015
            },
            {
                "desc": "Winding's conductor",
                "max": "",
                "min": "",
                "name": "conductor",
                "type": "Conductor",
                "unit": "-",
                "value": ""
            }
        ]
    },
    "WindingCW1L": {
        "constants": [
            {
                "name": "VERSION",
                "value": "1"
            }
        ],
        "daughters": [],
        "desc": "single layer non-overlapping 'concentrated' tooth winding 'alternate teeth wound'",
        "is_internal": false,
        "methods": [
            "comp_connection_mat",
            "get_dim_wind"
        ],
        "mother": "Winding",
        "name": "WindingCW1L",
        "package": "Machine",
        "path": "pyleecan-public/pyleecan/Generator/ClassesRef/Machine/WindingCW1L.csv",
        "properties": []
    },
    "WindingCW2LR": {
        "constants": [
            {
                "name": "VERSION",
                "value": "1"
            }
        ],
        "daughters": [],
        "desc": "double layer non-overlapping \"concentrated\" tooth winding \"all teeth wound\", radial coil superposition",
        "is_internal": false,
        "methods": [
            "comp_connection_mat",
            "get_dim_wind"
        ],
        "mother": "Winding",
        "name": "WindingCW2LR",
        "package": "Machine",
        "path": "pyleecan-public/pyleecan/Generator/ClassesRef/Machine/WindingCW2LR.csv",
        "properties": []
    },
    "WindingCW2LT": {
        "constants": [
            {
                "name": "VERSION",
                "value": "1"
            }
        ],
        "daughters": [],
        "desc": "double layer non-overlapping \"concentrated\" tooth winding \"all teeth wound\", orthoradial coil superposition",
        "is_internal": false,
        "methods": [
            "comp_connection_mat",
            "get_dim_wind"
        ],
        "mother": "Winding",
        "name": "WindingCW2LT",
        "package": "Machine",
        "path": "pyleecan-public/pyleecan/Generator/ClassesRef/Machine/WindingCW2LT.csv",
        "properties": []
    },
    "WindingDW1L": {
        "constants": [
            {
                "name": "VERSION",
                "value": "1"
            }
        ],
        "daughters": [
            "WindingDW2L"
        ],
        "desc": "single layer overlapping integral distributed winding",
        "is_internal": false,
        "methods": [
            "comp_connection_mat",
            "get_dim_wind"
        ],
        "mother": "Winding",
        "name": "WindingDW1L",
        "package": "Machine",
        "path": "pyleecan-public/pyleecan/Generator/ClassesRef/Machine/WindingDW1L.csv",
        "properties": [
            {
                "desc": "winding coil pitch or coil span expressed in slots (coil_pitch1=Zs/(2p)->full-pitch distributed winding, coil_pitch1<Zs/(2p)->chorded/shorted-pitch distributed winding, coil_pitch1=1->tooth-winding). Coil pitch is sometimes written 1/9 means Input.Magnetics.coil_pitch1=9-1=8",
                "max": "1000",
                "min": "0",
                "name": "coil_pitch",
                "type": "int",
                "unit": "-",
                "value": 5
            }
        ]
    },
    "WindingDW2L": {
        "constants": [
            {
                "name": "VERSION",
                "value": "1"
            }
        ],
        "daughters": [],
        "desc": "double layer overlapping integral distributed winding, radial coil superposition",
        "is_internal": false,
        "methods": [
            "get_dim_wind"
        ],
        "mother": "WindingDW1L",
        "name": "WindingDW2L",
        "package": "Machine",
        "path": "pyleecan-public/pyleecan/Generator/ClassesRef/Machine/WindingDW2L.csv",
        "properties": []
    },
    "WindingSC": {
        "constants": [
            {
                "name": "VERSION",
                "value": "1"
            }
        ],
        "daughters": [],
        "desc": "short-circuit winding (e.g. squirrel cage type)",
        "is_internal": false,
        "methods": [
            "comp_connection_mat",
            "get_dim_wind"
        ],
        "mother": "Winding",
        "name": "WindingSC",
        "package": "Machine",
        "path": "pyleecan-public/pyleecan/Generator/ClassesRef/Machine/WindingSC.csv",
        "properties": []
    },
    "WindingUD": {
        "constants": [
            {
                "name": "VERSION",
                "value": "1"
            }
        ],
        "daughters": [],
        "desc": "User defined winding",
        "is_internal": false,
        "methods": [
            "comp_connection_mat",
            "get_dim_wind"
        ],
        "mother": "Winding",
        "name": "WindingUD",
        "package": "Machine",
        "path": "pyleecan-public/pyleecan/Generator/ClassesRef/Machine/WindingUD.csv",
        "properties": [
            {
                "desc": "user defined Winding matrix",
                "max": "",
                "min": "",
                "name": "user_wind_mat",
                "type": "ndarray",
                "unit": "-",
                "value": ""
            }
        ]
    }
}<|MERGE_RESOLUTION|>--- conflicted
+++ resolved
@@ -718,11 +718,7 @@
         "mother": "",
         "name": "EEC",
         "package": "Simulation",
-<<<<<<< HEAD
-        "path": "pyleecan/pyleecan/Generator/ClassesRef/Simulation/EEC.csv",
-=======
         "path": "pyleecan-public/pyleecan/Generator/ClassesRef/Simulation/EEC.csv",
->>>>>>> e125d3d2
         "properties": []
     },
     "EEC_PMSM": {
@@ -745,11 +741,7 @@
         "mother": "EEC",
         "name": "EEC_PMSM",
         "package": "Simulation",
-<<<<<<< HEAD
-        "path": "pyleecan/pyleecan/Generator/ClassesRef/Simulation/EEC_PMSM.csv",
-=======
         "path": "pyleecan-public/pyleecan/Generator/ClassesRef/Simulation/EEC_PMSM.csv",
->>>>>>> e125d3d2
         "properties": [
             {
                 "desc": "Magnetic inductance",
@@ -814,11 +806,7 @@
         "mother": "",
         "name": "Electrical",
         "package": "Simulation",
-<<<<<<< HEAD
-        "path": "pyleecan/pyleecan/Generator/ClassesRef/Simulation/Electrical.csv",
-=======
         "path": "pyleecan-public/pyleecan/Generator/ClassesRef/Simulation/Electrical.csv",
->>>>>>> e125d3d2
         "properties": [
             {
                 "desc": "Electrical Equivalent Circuit",
@@ -943,11 +931,7 @@
         "mother": "",
         "name": "FluxLink",
         "package": "Simulation",
-<<<<<<< HEAD
-        "path": "pyleecan/pyleecan/Generator/ClassesRef/Simulation/FluxLink.csv",
-=======
         "path": "pyleecan-public/pyleecan/Generator/ClassesRef/Simulation/FluxLink.csv",
->>>>>>> e125d3d2
         "properties": [
             {
                 "desc": "a",
@@ -977,11 +961,7 @@
         "mother": "FluxLink",
         "name": "FluxLinkFEMM",
         "package": "Simulation",
-<<<<<<< HEAD
-        "path": "pyleecan/pyleecan/Generator/ClassesRef/Simulation/FluxLinkFEMM.csv",
-=======
         "path": "pyleecan-public/pyleecan/Generator/ClassesRef/Simulation/FluxLinkFEMM.csv",
->>>>>>> e125d3d2
         "properties": [
             {
                 "desc": "To enforce user-defined values for FEMM main parameters ",
@@ -2526,11 +2506,7 @@
         "mother": "",
         "name": "IndMag",
         "package": "Simulation",
-<<<<<<< HEAD
-        "path": "pyleecan/pyleecan/Generator/ClassesRef/Simulation/IndMag.csv",
-=======
         "path": "pyleecan-public/pyleecan/Generator/ClassesRef/Simulation/IndMag.csv",
->>>>>>> e125d3d2
         "properties": [
             {
                 "desc": "a",
@@ -2560,11 +2536,7 @@
         "mother": "IndMag",
         "name": "IndMagFEMM",
         "package": "Simulation",
-<<<<<<< HEAD
-        "path": "pyleecan/pyleecan/Generator/ClassesRef/Simulation/IndMagFEMM.csv",
-=======
         "path": "pyleecan-public/pyleecan/Generator/ClassesRef/Simulation/IndMagFEMM.csv",
->>>>>>> e125d3d2
         "properties": [
             {
                 "desc": "To enforce user-defined values for FEMM main parameters ",
