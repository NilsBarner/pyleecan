--- conflicted
+++ resolved
@@ -8534,113 +8534,6 @@
             }
         ]
     },
-<<<<<<< HEAD
-=======
-    "SlotDC": {
-        "constants": [
-            {
-                "name": "VERSION",
-                "value": "1"
-            },
-            {
-                "name": "IS_SYMMETRICAL",
-                "value": "1"
-            }
-        ],
-        "daughters": [],
-        "desc": "Slot with two rods (for double squirrel cage)",
-        "is_internal": false,
-        "methods": [
-            "_comp_point_coordinate",
-            "build_geometry",
-            "get_surface_wind",
-            "check",
-            "comp_angle_opening",
-            "comp_height",
-            "comp_height_wind",
-            "comp_surface",
-            "comp_surface_wind"
-        ],
-        "mother": "SlotWind",
-        "name": "SlotDC",
-        "package": "Slot",
-        "path": "pyleecan/Generator/ClassesRef/Slot/SlotDC.csv",
-        "properties": [
-            {
-                "desc": "Slot isthmus width.",
-                "max": "",
-                "min": "0",
-                "name": "W1",
-                "type": "float",
-                "unit": "m",
-                "value": 0.0122
-            },
-            {
-                "desc": "Distance upper rod center to bore",
-                "max": "",
-                "min": "0",
-                "name": "H1",
-                "type": "float",
-                "unit": "m",
-                "value": 0.0122
-            },
-            {
-                "desc": "Diameter upper rod",
-                "max": "",
-                "min": "0",
-                "name": "D1",
-                "type": "float",
-                "unit": "m",
-                "value": 0.001
-            },
-            {
-                "desc": "Middle connection width",
-                "max": "",
-                "min": "0",
-                "name": "W2",
-                "type": "float",
-                "unit": "m",
-                "value": 0.0122
-            },
-            {
-                "desc": "Height between the first and second center",
-                "max": "",
-                "min": "0",
-                "name": "H2",
-                "type": "float",
-                "unit": "m",
-                "value": 0.001
-            },
-            {
-                "desc": "Diameter upper section lower rod",
-                "max": "",
-                "min": "0",
-                "name": "D2",
-                "type": "float",
-                "unit": "m",
-                "value": 0.001
-            },
-            {
-                "desc": "Length of lower rod",
-                "max": "",
-                "min": "0",
-                "name": "H3",
-                "type": "float",
-                "unit": "m",
-                "value": 0.001
-            },
-            {
-                "desc": "Radius lower section lower rod",
-                "max": "",
-                "min": "0",
-                "name": "R3",
-                "type": "float",
-                "unit": "m",
-                "value": 0.001
-            }
-        ]
-    },
->>>>>>> e566681f
     "SlotMFlat": {
         "constants": [
             {
