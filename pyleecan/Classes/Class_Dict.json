{
    "Arc": {
        "constants": [
            {
                "name": "VERSION",
                "value": "1"
            }
        ],
        "daughters": [
            "Arc1",
            "Arc2",
            "Arc3"
        ],
        "desc": "Abstract class for arc",
        "is_internal": false,
        "methods": [
            "draw_FEMM",
            "intersect_line",
            "is_on_arc",
            "split_line",
            "comp_distance"
        ],
        "mother": "Line",
        "name": "Arc",
        "package": "Geometry",
        "path": "pyleecan/pyleecan/Generator/ClassesRef/Geometry/Arc.csv",
        "properties": []
    },
    "Arc1": {
        "constants": [
            {
                "name": "VERSION",
                "value": "1"
            }
        ],
        "daughters": [],
        "desc": "An arc between two points (defined by a radius)",
        "is_internal": false,
        "methods": [
            "check",
            "comp_length",
            "comp_radius",
            "discretize",
            "get_angle",
            "get_begin",
            "get_center",
            "get_end",
            "get_middle",
            "reverse",
            "rotate",
            "split_half",
            "translate"
        ],
        "mother": "Arc",
        "name": "Arc1",
        "package": "Geometry",
        "path": "pyleecan/pyleecan/Generator/ClassesRef/Geometry/Arc1.csv",
        "properties": [
            {
                "desc": "begin point of the arc",
                "max": "",
                "min": "",
                "name": "begin",
                "type": "complex",
                "unit": "",
                "value": 0
            },
            {
                "desc": "end point of the arc",
                "max": "",
                "min": "",
                "name": "end",
                "type": "complex",
                "unit": "",
                "value": 0
            },
            {
                "desc": "Radius of the arc (can be + or -)",
                "max": "",
                "min": "",
                "name": "radius",
                "type": "float",
                "unit": "",
                "value": 0
            },
            {
                "desc": "Rotation direction of the arc",
                "max": "",
                "min": "",
                "name": "is_trigo_direction",
                "type": "bool",
                "unit": "-",
                "value": 1
            }
        ]
    },
    "Arc2": {
        "constants": [
            {
                "name": "VERSION",
                "value": "1"
            }
        ],
        "daughters": [],
        "desc": "An arc between two points (defined by the begin  point and a center and angle)",
        "is_internal": false,
        "methods": [
            "check",
            "comp_length",
            "comp_radius",
            "discretize",
            "get_angle",
            "get_begin",
            "get_center",
            "get_end",
            "get_middle",
            "reverse",
            "rotate",
            "split_half",
            "translate"
        ],
        "mother": "Arc",
        "name": "Arc2",
        "package": "Geometry",
        "path": "pyleecan/pyleecan/Generator/ClassesRef/Geometry/Arc2.csv",
        "properties": [
            {
                "desc": "begin point of the arc",
                "max": "",
                "min": "",
                "name": "begin",
                "type": "complex",
                "unit": "-",
                "value": 0
            },
            {
                "desc": "center of the arc",
                "max": "",
                "min": "",
                "name": "center",
                "type": "complex",
                "unit": "-",
                "value": 0
            },
            {
                "desc": "opening angle of the arc",
                "max": "6.2831853071796",
                "min": "-6.2831853071796",
                "name": "angle",
                "type": "float",
                "unit": "rad",
                "value": 1.57079633
            }
        ]
    },
    "Arc3": {
        "constants": [
            {
                "name": "VERSION",
                "value": "1"
            }
        ],
        "daughters": [],
        "desc": "Half circle define by two points",
        "is_internal": false,
        "methods": [
            "check",
            "comp_length",
            "comp_radius",
            "discretize",
            "get_angle",
            "get_begin",
            "get_center",
            "get_end",
            "get_middle",
            "reverse",
            "rotate",
            "split_half",
            "translate"
        ],
        "mother": "Arc",
        "name": "Arc3",
        "package": "Geometry",
        "path": "pyleecan/pyleecan/Generator/ClassesRef/Geometry/Arc3.csv",
        "properties": [
            {
                "desc": "begin point of the arc",
                "max": "",
                "min": "",
                "name": "begin",
                "type": "complex",
                "unit": "-",
                "value": 0
            },
            {
                "desc": "end of the arc",
                "max": "",
                "min": "",
                "name": "end",
                "type": "complex",
                "unit": "-",
                "value": 0
            },
            {
                "desc": "Rotation direction of the arc",
                "max": "",
                "min": "",
                "name": "is_trigo_direction",
                "type": "bool",
                "unit": "-",
                "value": 0
            }
        ]
    },
    "Bore": {
        "constants": [
            {
                "name": "VERSION",
                "value": "1"
            }
        ],
        "daughters": [
            "Bore",
            "BoreFlower"
        ],
        "desc": "Abstract class for Bore shape",
        "is_internal": false,
        "methods": [],
        "mother": "",
        "name": "Bore",
        "package": "Machine",
        "path": "pyleecan/pyleecan/Generator/ClassesRef/Machine/Bore.csv",
        "properties": []
    },
    "BoreFlower": {
        "constants": [
            {
                "name": "VERSION",
                "value": "1"
            }
        ],
        "daughters": [],
        "desc": "Class for Bore flower shape",
        "is_internal": false,
        "methods": [
            "get_bore_line"
        ],
        "mother": "Bore",
        "name": "BoreFlower",
        "package": "Machine",
        "path": "pyleecan/pyleecan/Generator/ClassesRef/Machine/BoreFlower.csv",
        "properties": [
            {
                "desc": "Number of flower arc",
                "max": "",
                "min": "0",
                "name": "N",
                "type": "int",
                "unit": "-",
                "value": 8
            },
            {
                "desc": "Radius of the flower arc",
                "max": "",
                "min": "0",
                "name": "Rarc",
                "type": "float",
                "unit": "m",
                "value": 0.01
            },
            {
                "desc": "Angular offset for the arc",
                "max": "",
                "min": "",
                "name": "alpha",
                "type": "float",
                "unit": "rad",
                "value": 0
            }
        ]
    },
    "CellMat": {
        "constants": [
            {
                "name": "VERSION",
                "value": "1"
            }
        ],
        "daughters": [],
        "desc": "Define the connectivity under matricial format containing one type of element (example: only triangles with 3 nodes). ",
        "is_internal": false,
        "methods": [
            "add_cell",
            "get_connectivity",
            "get_point2cell",
            "is_exist"
        ],
        "mother": "",
        "name": "CellMat",
        "package": "Mesh",
        "path": "pyleecan/pyleecan/Generator/ClassesRef/Mesh/CellMat.csv",
        "properties": [
            {
                "desc": "Matrix of connectivity for one element type",
                "max": "",
                "min": "",
                "name": "connectivity",
                "type": "ndarray",
                "unit": "",
                "value": ""
            },
            {
                "desc": "Total number of elements",
                "max": "",
                "min": "",
                "name": "nb_cell",
                "type": "int",
                "unit": "",
                "value": 0
            },
            {
                "desc": "Define the number of node per element",
                "max": "",
                "min": "",
                "name": "nb_pt_per_cell",
                "type": "int",
                "unit": "",
                "value": 0
            },
            {
                "desc": "Element indices",
                "max": "",
                "min": "",
                "name": "indice",
                "type": "ndarray",
                "unit": "",
                "value": ""
            }
        ]
    },
    "Circle": {
        "constants": [
            {
                "name": "VERSION",
                "value": "1"
            }
        ],
        "daughters": [],
        "desc": "Circle define by  the center of circle(point_ref), the label and the radius",
        "is_internal": false,
        "methods": [
            "check",
            "comp_length",
            "comp_surface",
            "discretize",
            "get_lines",
            "get_patches",
            "rotate",
            "translate",
            "comp_point_ref"
        ],
        "mother": "Surface",
        "name": "Circle",
        "package": "Geometry",
        "path": "pyleecan/pyleecan/Generator/ClassesRef/Geometry/Circle.csv",
        "properties": [
            {
                "desc": "Radius of the circle",
                "max": "",
                "min": "0",
                "name": "radius",
                "type": "float",
                "unit": "",
                "value": 1
            },
            {
                "desc": "center of the Circle",
                "max": "",
                "min": "",
                "name": "center",
                "type": "complex",
                "unit": "",
                "value": 0
            },
            {
                "desc": "Label to set to the lines",
                "max": "",
                "min": "",
                "name": "line_label",
                "type": "str",
                "unit": "",
                "value": ""
            }
        ]
    },
    "CondType11": {
        "constants": [
            {
                "name": "VERSION",
                "value": "1"
            }
        ],
        "daughters": [],
        "desc": "parallel stranded conductor consisting of at least a single rectangular wire",
        "is_internal": false,
        "methods": [
            "comp_surface_active",
            "comp_height",
            "comp_surface",
            "comp_width",
            "plot"
        ],
        "mother": "Conductor",
        "name": "CondType11",
        "package": "Machine",
        "path": "pyleecan/pyleecan/Generator/ClassesRef/Machine/CondType11.csv",
        "properties": [
            {
                "desc": "cf schematics, single wire height without insulation [m]",
                "max": "",
                "min": "0",
                "name": "Hwire",
                "type": "float",
                "unit": "m",
                "value": 0.01
            },
            {
                "desc": "cf schematics, single wire width without insulation [m]",
                "max": "",
                "min": "0",
                "name": "Wwire",
                "type": "float",
                "unit": "m",
                "value": 0.01
            },
            {
                "desc": "cf schematics, stator winding number of preformed wires (strands) in parallel per coil along radial (vertical) direction",
                "max": "",
                "min": "1",
                "name": "Nwppc_rad",
                "type": "int",
                "unit": "-",
                "value": 1
            },
            {
                "desc": "cf schematics, stator winding number of preformed wires (strands) in parallel per coil along tangential (horizontal) direction",
                "max": "",
                "min": "1",
                "name": "Nwppc_tan",
                "type": "int",
                "unit": "-",
                "value": 1
            },
            {
                "desc": "(advanced) cf schematics, winding strand insulation thickness [m]",
                "max": "",
                "min": "0",
                "name": "Wins_wire",
                "type": "float",
                "unit": "m",
                "value": 0
            },
            {
                "desc": "(advanced) cf schematics, winding coil insulation  thickness [m]",
                "max": "",
                "min": "0",
                "name": "Wins_coil",
                "type": "float",
                "unit": "m",
                "value": 0
            },
            {
                "desc": "type of winding shape for end winding length calculation\\n0 for hairpin windings\\n1 for normal windings",
                "max": "1",
                "min": "0",
                "name": "type_winding_shape",
                "type": "int",
                "unit": "-",
                "value": 0
            },
            {
                "desc": "angle of winding overhang hairpin coils [deg]",
                "max": "180",
                "min": "0",
                "name": "alpha_ew",
                "type": "float",
                "unit": "deg",
                "value": 58
            }
        ]
    },
    "CondType12": {
        "constants": [
            {
                "name": "VERSION",
                "value": "1"
            }
        ],
        "daughters": [],
        "desc": "parallel stranded conductor consisting of at least a single round wire",
        "is_internal": false,
        "methods": [
            "check",
            "comp_surface_active",
            "comp_height",
            "comp_surface",
            "comp_width",
            "plot"
        ],
        "mother": "Conductor",
        "name": "CondType12",
        "package": "Machine",
        "path": "pyleecan/pyleecan/Generator/ClassesRef/Machine/CondType12.csv",
        "properties": [
            {
                "desc": "cf schematics, single wire diameter without insulation [m]",
                "max": "",
                "min": "0",
                "name": "Wwire",
                "type": "float",
                "unit": "m",
                "value": 0.015
            },
            {
                "desc": "(advanced) cf schematics, winding coil insulation diameter [m]",
                "max": "",
                "min": "0",
                "name": "Wins_cond",
                "type": "float",
                "unit": "m",
                "value": 0.015
            },
            {
                "desc": "cf schematics, winding number of random wires (strands) in parallel per coil",
                "max": "",
                "min": "1",
                "name": "Nwppc",
                "type": "int",
                "unit": "-",
                "value": 1
            },
            {
                "desc": "(advanced) cf schematics, winding strand insulation thickness [m]",
                "max": "",
                "min": "0",
                "name": "Wins_wire",
                "type": "float",
                "unit": "m",
                "value": 0
            },
            {
                "desc": "winding overhang factor which describes the fact that random round wire end-windings can be more or less compressed (0.5 for small motors, 0.8 for large motors) - can be used to tune the average turn length (relevant if type_cond==1)",
                "max": "",
                "min": "0",
                "name": "Kwoh",
                "type": "float",
                "unit": "-",
                "value": 0.5
            }
        ]
    },
    "CondType21": {
        "constants": [
            {
                "name": "VERSION",
                "value": "1"
            }
        ],
        "daughters": [],
        "desc": "single rectangular conductor \\nhas to be used for LamSquirrelCages's conductor",
        "is_internal": false,
        "methods": [
            "comp_surface_active",
            "comp_height",
            "comp_surface",
            "comp_width",
            "plot"
        ],
        "mother": "Conductor",
        "name": "CondType21",
        "package": "Machine",
        "path": "pyleecan/pyleecan/Generator/ClassesRef/Machine/CondType21.csv",
        "properties": [
            {
                "desc": "Bar height",
                "max": "",
                "min": "0",
                "name": "Hbar",
                "type": "float",
                "unit": "m",
                "value": 0.01
            },
            {
                "desc": "Bar width",
                "max": "",
                "min": "0",
                "name": "Wbar",
                "type": "float",
                "unit": "m",
                "value": 0.01
            },
            {
                "desc": "Width of insulation",
                "max": "",
                "min": "0",
                "name": "Wins",
                "type": "float",
                "unit": "m",
                "value": 0
            }
        ]
    },
    "CondType22": {
        "constants": [
            {
                "name": "VERSION",
                "value": "1"
            }
        ],
        "daughters": [],
        "desc": "conductor with only surface definition without specifc shape nor isolation",
        "is_internal": false,
        "methods": [
            "comp_surface_active",
            "comp_surface"
        ],
        "mother": "Conductor",
        "name": "CondType22",
        "package": "Machine",
        "path": "pyleecan/pyleecan/Generator/ClassesRef/Machine/CondType22.csv",
        "properties": [
            {
                "desc": "Surface of the Slot",
                "max": "",
                "min": "0",
                "name": "Sbar",
                "type": "float",
                "unit": "m",
                "value": 0.01
            }
        ]
    },
    "Conductor": {
        "constants": [
            {
                "name": "VERSION",
                "value": "1"
            }
        ],
        "daughters": [
            "Conductor",
            "CondType11",
            "CondType12",
            "CondType21",
            "CondType22"
        ],
        "desc": "abstact class for conductors",
        "is_internal": false,
        "methods": [
            "check"
        ],
        "mother": "",
        "name": "Conductor",
        "package": "Machine",
        "path": "pyleecan/pyleecan/Generator/ClassesRef/Machine/Conductor.csv",
        "properties": [
            {
                "desc": "Material of the conductor",
                "max": "",
                "min": "",
                "name": "cond_mat",
                "type": "Material",
                "unit": "-",
                "value": ""
            },
            {
                "desc": "Material of the insulation",
                "max": "",
                "min": "",
                "name": "ins_mat",
                "type": "Material",
                "unit": "-",
                "value": ""
            }
        ]
    },
    "DXFImport": {
        "constants": [
            {
                "name": "VERSION",
                "value": "1"
            }
        ],
        "daughters": [],
        "desc": "Use a DXF to define a lamination",
        "is_internal": false,
        "methods": [
            "get_surfaces"
        ],
        "mother": "",
        "name": "DXFImport",
        "package": "Simulation",
        "path": "pyleecan/pyleecan/Generator/ClassesRef/Simulation/DXFImport.csv",
        "properties": [
            {
                "desc": "Path to the DXF file to import",
                "max": "",
                "min": "",
                "name": "file_path",
                "type": "str",
                "unit": "-",
                "value": ""
            },
            {
                "desc": "Dictionnary to assign the surfaces: key=complex reference point coordinate, value=label of the surface",
                "max": "",
                "min": "",
                "name": "surf_dict",
                "type": "dict",
                "unit": "-",
                "value": ""
            },
            {
                "desc": "List of tuple to apply boundary conditions (complex reference point coordinate, is_arc, label of the BC to apply)",
                "max": "",
                "min": "",
                "name": "BC_list",
                "type": "list",
                "unit": "-",
                "value": []
            }
        ]
    },
    "DataKeeper": {
        "constants": [
            {
                "name": "VERSION",
                "value": "1"
            }
        ],
        "daughters": [],
        "desc": "Abstract class for the multi-simulation",
        "is_internal": false,
        "methods": [],
        "mother": "",
        "name": "DataKeeper",
        "package": "Simulation",
        "path": "pyleecan/pyleecan/Generator/ClassesRef/Simulation/DataKeeper.csv",
        "properties": [
            {
                "desc": "Data name",
                "max": "",
                "min": "",
                "name": "name",
                "type": "str",
                "unit": "-",
                "value": ""
            },
            {
                "desc": "Data symbol",
                "max": "",
                "min": "",
                "name": "symbol",
                "type": "str",
                "unit": "-",
                "value": ""
            },
            {
                "desc": "Data unit",
                "max": "",
                "min": "",
                "name": "unit",
                "type": "str",
                "unit": "-",
                "value": ""
            },
            {
                "desc": "Function that takes an Output in argument and return a value",
                "max": "",
                "min": "",
                "name": "keeper",
                "type": "function",
                "unit": "-",
                "value": null
            },
            {
                "desc": "Function that takes a Simulation in argument and returns a value, this attribute enables to handle errors and to put NaN values in the result matrices",
                "max": "",
                "min": "",
                "name": "error_keeper",
                "type": "function",
                "unit": "-",
                "value": null
            }
        ]
    },
    "Drive": {
        "constants": [
            {
                "name": "VERSION",
                "value": "1"
            }
        ],
        "daughters": [
            "Drive",
            "DriveWave"
        ],
        "desc": "Abstract Drive class",
        "is_internal": false,
        "methods": [],
        "mother": "",
        "name": "Drive",
        "package": "Simulation",
        "path": "pyleecan/pyleecan/Generator/ClassesRef/Simulation/Drive.csv",
        "properties": [
            {
                "desc": "Maximum RMS voltage of the Drive",
                "max": "",
                "min": "0",
                "name": "Umax",
                "type": "float",
                "unit": "V",
                "value": 800
            },
            {
                "desc": "Maximum RMS current of the Drive",
                "max": "",
                "min": "0",
                "name": "Imax",
                "type": "float",
                "unit": "A",
                "value": 800
            },
            {
                "desc": "True to generate current waveform, False for voltage",
                "max": "",
                "min": "",
                "name": "is_current",
                "type": "bool",
                "unit": "-",
                "value": 0
            }
        ]
    },
    "DriveWave": {
        "constants": [
            {
                "name": "VERSION",
                "value": "1"
            }
        ],
        "daughters": [],
        "desc": "Drive to generate a wave according to an Import object",
        "is_internal": false,
        "methods": [
            "get_wave"
        ],
        "mother": "Drive",
        "name": "DriveWave",
        "package": "Simulation",
        "path": "pyleecan/pyleecan/Generator/ClassesRef/Simulation/DriveWave.csv",
        "properties": [
            {
                "desc": "Wave generator",
                "max": "",
                "min": "",
                "name": "wave",
                "type": "Import",
                "unit": "",
                "value": ""
            }
        ]
    },
    "EEC": {
        "constants": [
            {
                "name": "VERSION",
                "value": "1"
            }
        ],
        "daughters": [
            "EEC",
            "EEC_PMSM"
        ],
        "desc": "Electric module: Equivalent Electrical Circuit abstract class",
        "is_internal": false,
        "methods": [],
        "mother": "",
        "name": "EEC",
        "package": "Simulation",
        "path": "pyleecan/pyleecan/Generator/ClassesRef/Simulation/EEC.csv",
        "properties": []
    },
    "EEC_PMSM": {
        "constants": [
            {
                "name": "VERSION",
                "value": "1"
            }
        ],
        "daughters": [],
        "desc": "Electric module: Electrical Equivalent Circuit",
        "is_internal": false,
        "methods": [
            "comp_parameters",
            "solve_EEC",
            "gen_drive"
        ],
        "mother": "EEC",
        "name": "EEC_PMSM",
        "package": "Simulation",
        "path": "pyleecan/pyleecan/Generator/ClassesRef/Simulation/EEC_PMSM.csv",
        "properties": [
            {
                "desc": "Magnetic inductance",
                "max": "",
                "min": "",
                "name": "indmag",
                "type": "IndMag",
                "unit": "-",
                "value": null
            },
            {
                "desc": "Flux Linkage",
                "max": "",
                "min": "",
                "name": "fluxlink",
                "type": "FluxLink",
                "unit": "-",
                "value": null
            },
            {
                "desc": "Parameters of the EEC: computed if empty, or enforced",
                "max": "",
                "min": "",
                "name": "parameters",
                "type": "dict",
                "unit": "-",
                "value": {}
            },
            {
                "desc": "Frequency",
                "max": "",
                "min": "",
                "name": "freq0",
                "type": "float",
                "unit": "Hz",
                "value": null
            },
            {
                "desc": "Drive",
                "max": "",
                "min": "",
                "name": "drive",
                "type": "Drive",
                "unit": "-",
                "value": null
            }
        ]
    },
    "Electrical": {
        "constants": [
            {
                "name": "VERSION",
                "value": "1"
            }
        ],
        "daughters": [],
        "desc": "Electric module abstract object",
        "is_internal": false,
        "methods": [
            "run"
        ],
        "mother": "",
        "name": "Electrical",
        "package": "Simulation",
        "path": "pyleecan/pyleecan/Generator/ClassesRef/Simulation/Electrical.csv",
        "properties": [
            {
                "desc": "Electrical Equivalent Circuit",
                "max": "",
                "min": "",
                "name": "eec",
                "type": "EEC",
                "unit": "-",
                "value": null
            }
        ]
    },
    "FluxLink": {
        "constants": [
            {
                "name": "VERSION",
                "value": "1"
            }
        ],
        "daughters": [
            "FluxLink",
            "FluxLinkFEMM"
        ],
        "desc": "Electric module: Flux Linkage",
        "is_internal": false,
        "methods": [],
        "mother": "",
        "name": "FluxLink",
        "package": "Simulation",
        "path": "pyleecan/pyleecan/Generator/ClassesRef/Simulation/FluxLink.csv",
        "properties": []
    },
    "FluxLinkFEMM": {
        "constants": [
            {
                "name": "VERSION",
                "value": "1"
            }
        ],
        "daughters": [],
        "desc": "Electric module: Flux Linkage with FEMM",
        "is_internal": false,
        "methods": [
            "comp_fluxlinkage",
            "solve_FEMM"
        ],
        "mother": "FluxLink",
        "name": "FluxLinkFEMM",
        "package": "Simulation",
        "path": "pyleecan/pyleecan/Generator/ClassesRef/Simulation/FluxLinkFEMM.csv",
        "properties": [
            {
                "desc": "To enforce user-defined values for FEMM main parameters ",
                "max": "",
                "min": "",
                "name": "FEMM_dict",
                "type": "dict",
                "unit": "",
                "value": ""
            },
            {
                "desc": "0 no leakage calculation /  1 calculation using single slot ",
                "max": "1",
                "min": "0",
                "name": "type_calc_leakage",
                "type": "int",
                "unit": "",
                "value": 0
            },
            {
                "desc": "0 to desactivate the sliding band",
                "max": "",
                "min": "",
                "name": "is_sliding_band",
                "type": "bool",
                "unit": "",
                "value": 1
            },
            {
                "desc": "0 Compute on the complete machine, 1 compute according to sym_a and is_antiper_a",
                "max": "",
                "min": "",
                "name": "is_symmetry_a",
                "type": "bool",
                "unit": "",
                "value": 0
            },
            {
                "desc": "Number of symmetry for the angle vector",
                "max": "",
                "min": "1",
                "name": "sym_a",
                "type": "int",
                "unit": "-",
                "value": 1
            },
            {
                "desc": "To add an antiperiodicity to the angle vector",
                "max": "",
                "min": "",
                "name": "is_antiper_a",
                "type": "bool",
                "unit": "-",
                "value": 0
            },
            {
                "desc": "Number of time steps for the FEMM simulation",
                "max": "",
                "min": "",
                "name": "Nt_tot",
                "type": "int",
                "unit": "-",
                "value": 5
            }
        ]
    },
    "Force": {
        "constants": [
            {
                "name": "VERSION",
                "value": "1"
            }
        ],
        "daughters": [
            "Force",
            "ForceMT"
        ],
        "desc": "Forces module abstract object",
        "is_internal": false,
        "methods": [
            "comp_time_angle",
            "run"
        ],
        "mother": "",
        "name": "Force",
        "package": "Simulation",
        "path": "pyleecan/pyleecan/Generator/ClassesRef/Simulation/Force.csv",
        "properties": [
            {
                "desc": "1 to compute lumped tooth forces",
                "max": "",
                "min": "",
                "name": "is_comp_nodal_force",
                "type": "bool",
                "unit": "-",
                "value": 0
            }
        ]
    },
    "ForceMT": {
        "constants": [
            {
                "name": "VERSION",
                "value": "1"
            }
        ],
        "daughters": [],
        "desc": "Force Maxwell tensor model",
        "is_internal": false,
        "methods": [
            "comp_force",
            "comp_force_nodal"
        ],
        "mother": "Force",
        "name": "ForceMT",
        "package": "Simulation",
        "path": "pyleecan/pyleecan/Generator/ClassesRef/Simulation/ForceMT.csv",
        "properties": []
    },
    "Frame": {
        "constants": [
            {
                "name": "VERSION",
                "value": "1"
            }
        ],
        "daughters": [],
        "desc": "machine frame",
        "is_internal": false,
        "methods": [
            "build_geometry",
            "comp_height_eq",
            "comp_mass",
            "comp_surface",
            "comp_volume",
            "get_length",
            "plot"
        ],
        "mother": "",
        "name": "Frame",
        "package": "Machine",
        "path": "pyleecan/pyleecan/Generator/ClassesRef/Machine/Frame.csv",
        "properties": [
            {
                "desc": "frame length [m]",
                "max": "",
                "min": "0",
                "name": "Lfra",
                "type": "float",
                "unit": "m",
                "value": 0.35
            },
            {
                "desc": "frame internal radius",
                "max": "",
                "min": "0",
                "name": "Rint",
                "type": "float",
                "unit": "m",
                "value": 0.2
            },
            {
                "desc": "Frame external radius",
                "max": "",
                "min": "0",
                "name": "Rext",
                "type": "float",
                "unit": "m",
                "value": 0.2
            },
            {
                "desc": "Frame material",
                "max": "",
                "min": "",
                "name": "mat_type",
                "type": "Material",
                "unit": "",
                "value": ""
            }
        ]
    },
    "GUIOption": {
        "constants": [
            {
                "name": "VERSION",
                "value": "1"
            }
        ],
        "daughters": [],
        "desc": "",
        "is_internal": false,
        "methods": [],
        "mother": "",
        "name": "GUIOption",
        "package": "GUIOption",
        "path": "pyleecan/pyleecan/Generator/ClassesRef/GUI_Option/GUIOption.csv",
        "properties": [
            {
                "desc": "Unit options",
                "max": "",
                "min": "",
                "name": "unit",
                "type": "Unit",
                "unit": "-",
                "value": ""
            }
        ]
    },
    "Hole": {
        "constants": [
            {
                "name": "VERSION",
                "value": "1"
            }
        ],
        "daughters": [
            "Hole",
            "HoleM50",
            "HoleM51",
            "HoleM52",
            "HoleM53",
            "HoleM54",
            "HoleM57",
            "HoleM58",
            "HoleMag",
            "VentilationCirc",
            "VentilationPolar",
            "VentilationTrap"
        ],
        "desc": "Holes for lamination (abstract)",
        "is_internal": false,
        "methods": [
            "comp_radius",
            "comp_surface",
            "get_is_stator",
            "get_Rbo",
            "has_magnet",
            "plot"
        ],
        "mother": "",
        "name": "Hole",
        "package": "Slot",
        "path": "pyleecan/pyleecan/Generator/ClassesRef/Slot/Hole.csv",
        "properties": [
            {
                "desc": "Number of Hole around the circumference",
                "max": "1000",
                "min": "0",
                "name": "Zh",
                "type": "int",
                "unit": "-",
                "value": 36
            },
            {
                "desc": "Material of the void part of the hole (Air in general)",
                "max": "",
                "min": "",
                "name": "mat_void",
                "type": "Material",
                "unit": "-",
                "value": ""
            }
        ]
    },
    "HoleM50": {
        "constants": [
            {
                "name": "VERSION",
                "value": "1"
            },
            {
                "name": "IS_SYMMETRICAL",
                "value": "1"
            }
        ],
        "daughters": [],
        "desc": "V shape slot for buried magnet",
        "is_internal": false,
        "methods": [
            "build_geometry",
            "check",
            "comp_alpha",
            "comp_mass_magnets",
            "comp_radius",
            "comp_surface_magnets",
            "comp_volume_magnets",
            "comp_W5",
            "get_height_magnet",
            "remove_magnet",
            "has_magnet"
        ],
        "mother": "HoleMag",
        "name": "HoleM50",
        "package": "Slot",
        "path": "pyleecan/pyleecan/Generator/ClassesRef/Slot/HoleM50.csv",
        "properties": [
            {
                "desc": "Slot depth",
                "max": "",
                "min": "0",
                "name": "H0",
                "type": "float",
                "unit": "m",
                "value": 0.003
            },
            {
                "desc": "Slot opening",
                "max": "",
                "min": "0",
                "name": "W0",
                "type": "float",
                "unit": "m",
                "value": 0.003
            },
            {
                "desc": "Distance from the lamination Bore",
                "max": "",
                "min": "0",
                "name": "H1",
                "type": "float",
                "unit": "m",
                "value": 0
            },
            {
                "desc": "Tooth width (at V bottom)",
                "max": "",
                "min": "0",
                "name": "W1",
                "type": "float",
                "unit": "m",
                "value": 0.013
            },
            {
                "desc": "Additional depth for the magnet",
                "max": "",
                "min": "0",
                "name": "H2",
                "type": "float",
                "unit": "m",
                "value": 0.02
            },
            {
                "desc": "Distance Magnet to bottom of the V",
                "max": "",
                "min": "0",
                "name": "W2",
                "type": "float",
                "unit": "m",
                "value": 0.01
            },
            {
                "desc": "Magnet Height",
                "max": "",
                "min": "0",
                "name": "H3",
                "type": "float",
                "unit": "m",
                "value": 0.01
            },
            {
                "desc": "Tooth width (at V top)",
                "max": "",
                "min": "0",
                "name": "W3",
                "type": "float",
                "unit": "m",
                "value": 0.01
            },
            {
                "desc": "Slot top height",
                "max": "",
                "min": "0",
                "name": "H4",
                "type": "float",
                "unit": "m",
                "value": 0
            },
            {
                "desc": "Magnet Width",
                "max": "",
                "min": "0",
                "name": "W4",
                "type": "float",
                "unit": "m",
                "value": 0.01
            },
            {
                "desc": "First Magnet",
                "max": "",
                "min": "",
                "name": "magnet_0",
                "type": "Magnet",
                "unit": "-",
                "value": ""
            },
            {
                "desc": "Second Magnet",
                "max": "",
                "min": "",
                "name": "magnet_1",
                "type": "Magnet",
                "unit": "-",
                "value": ""
            }
        ]
    },
    "HoleM51": {
        "constants": [
            {
                "name": "VERSION",
                "value": "1"
            },
            {
                "name": "IS_SYMMETRICAL",
                "value": "1"
            }
        ],
        "daughters": [],
        "desc": "3 magnets V hole",
        "is_internal": false,
        "methods": [
            "build_geometry",
            "check",
            "comp_alpha",
            "comp_mass_magnets",
            "comp_radius",
            "comp_surface_magnets",
            "comp_volume_magnets",
            "comp_width",
            "get_height_magnet",
            "remove_magnet",
            "has_magnet"
        ],
        "mother": "HoleMag",
        "name": "HoleM51",
        "package": "Slot",
        "path": "pyleecan/pyleecan/Generator/ClassesRef/Slot/HoleM51.csv",
        "properties": [
            {
                "desc": "Hole depth",
                "max": "",
                "min": "0",
                "name": "H0",
                "type": "float",
                "unit": "m",
                "value": 0.003
            },
            {
                "desc": "Distance from the lamination Bore",
                "max": "",
                "min": "0",
                "name": "H1",
                "type": "float",
                "unit": "m",
                "value": 0
            },
            {
                "desc": "Hole width",
                "max": "",
                "min": "0",
                "name": "H2",
                "type": "float",
                "unit": "m",
                "value": 0.02
            },
            {
                "desc": "Hole bottom width",
                "max": "",
                "min": "0",
                "name": "W0",
                "type": "float",
                "unit": "m",
                "value": 0.01
            },
            {
                "desc": "Hole angular width",
                "max": "",
                "min": "0",
                "name": "W1",
                "type": "float",
                "unit": "rad",
                "value": 0
            },
            {
                "desc": "magnet_1 position",
                "max": "",
                "min": "0",
                "name": "W2",
                "type": "float",
                "unit": "m",
                "value": 0.01
            },
            {
                "desc": "magnet_1 width",
                "max": "",
                "min": "0",
                "name": "W3",
                "type": "float",
                "unit": "m",
                "value": 0
            },
            {
                "desc": "magnet_2 position",
                "max": "",
                "min": "0",
                "name": "W4",
                "type": "float",
                "unit": "m",
                "value": 0.01
            },
            {
                "desc": "magnet_2 width",
                "max": "",
                "min": "0",
                "name": "W5",
                "type": "float",
                "unit": "m",
                "value": 0.01
            },
            {
                "desc": "magnet_0 position",
                "max": "",
                "min": "0",
                "name": "W6",
                "type": "float",
                "unit": "m",
                "value": 0
            },
            {
                "desc": "magnet_0 width",
                "max": "",
                "min": "0",
                "name": "W7",
                "type": "float",
                "unit": "m",
                "value": 0
            },
            {
                "desc": "First Magnet",
                "max": "",
                "min": "",
                "name": "magnet_0",
                "type": "Magnet",
                "unit": "-",
                "value": ""
            },
            {
                "desc": "Second Magnet",
                "max": "",
                "min": "",
                "name": "magnet_1",
                "type": "Magnet",
                "unit": "-",
                "value": ""
            },
            {
                "desc": "Third Magnet",
                "max": "",
                "min": "",
                "name": "magnet_2",
                "type": "Magnet",
                "unit": "-",
                "value": ""
            }
        ]
    },
    "HoleM52": {
        "constants": [
            {
                "name": "VERSION",
                "value": "1"
            },
            {
                "name": "IS_SYMMETRICAL",
                "value": "1"
            }
        ],
        "daughters": [],
        "desc": "V shape slot for buried magnet",
        "is_internal": false,
        "methods": [
            "build_geometry",
            "check",
            "comp_alpha",
            "comp_mass_magnets",
            "comp_radius",
            "comp_surface",
            "comp_surface_magnets",
            "comp_volume_magnets",
            "comp_W1",
            "get_height_magnet",
            "remove_magnet",
            "has_magnet"
        ],
        "mother": "HoleMag",
        "name": "HoleM52",
        "package": "Slot",
        "path": "pyleecan/pyleecan/Generator/ClassesRef/Slot/HoleM52.csv",
        "properties": [
            {
                "desc": "Slot depth",
                "max": "",
                "min": "0",
                "name": "H0",
                "type": "float",
                "unit": "m",
                "value": 0.003
            },
            {
                "desc": "Magnet width",
                "max": "",
                "min": "0",
                "name": "W0",
                "type": "float",
                "unit": "m",
                "value": 0.003
            },
            {
                "desc": "Magnet height",
                "max": "",
                "min": "0",
                "name": "H1",
                "type": "float",
                "unit": "m",
                "value": 0
            },
            {
                "desc": "Tooth width",
                "max": "",
                "min": "0",
                "name": "W3",
                "type": "float",
                "unit": "m",
                "value": 0.013
            },
            {
                "desc": "Additional depth for the magnet",
                "max": "",
                "min": "0",
                "name": "H2",
                "type": "float",
                "unit": "m",
                "value": 0.02
            },
            {
                "desc": "Magnet of the hole",
                "max": "",
                "min": "",
                "name": "magnet_0",
                "type": "Magnet",
                "unit": "-",
                "value": ""
            }
        ]
    },
    "HoleM53": {
        "constants": [
            {
                "name": "VERSION",
                "value": "1"
            },
            {
                "name": "IS_SYMMETRICAL",
                "value": "1"
            }
        ],
        "daughters": [],
        "desc": "V shape slot for buried magnet",
        "is_internal": false,
        "methods": [
            "build_geometry",
            "check",
            "comp_alpha",
            "comp_mass_magnets",
            "comp_radius",
            "comp_surface_magnets",
            "comp_volume_magnets",
            "comp_W5",
            "get_height_magnet",
            "remove_magnet",
            "has_magnet"
        ],
        "mother": "HoleMag",
        "name": "HoleM53",
        "package": "Slot",
        "path": "pyleecan/pyleecan/Generator/ClassesRef/Slot/HoleM53.csv",
        "properties": [
            {
                "desc": "Slot depth",
                "max": "",
                "min": "0",
                "name": "H0",
                "type": "float",
                "unit": "m",
                "value": 0.003
            },
            {
                "desc": "Distance from the lamination Bore",
                "max": "",
                "min": "0",
                "name": "H1",
                "type": "float",
                "unit": "m",
                "value": 0
            },
            {
                "desc": "Tooth width (at V bottom)",
                "max": "",
                "min": "0",
                "name": "W1",
                "type": "float",
                "unit": "m",
                "value": 0.013
            },
            {
                "desc": "Magnet Height",
                "max": "",
                "min": "0",
                "name": "H2",
                "type": "float",
                "unit": "m",
                "value": 0.02
            },
            {
                "desc": "Distance Magnet to bottom of the V",
                "max": "",
                "min": "0",
                "name": "W2",
                "type": "float",
                "unit": "m",
                "value": 0.01
            },
            {
                "desc": "Additional depth for the magnet",
                "max": "",
                "min": "0",
                "name": "H3",
                "type": "float",
                "unit": "m",
                "value": 0.01
            },
            {
                "desc": "Magnet Width",
                "max": "",
                "min": "0",
                "name": "W3",
                "type": "float",
                "unit": "m",
                "value": 0.01
            },
            {
                "desc": "Slot angle",
                "max": "",
                "min": "0",
                "name": "W4",
                "type": "float",
                "unit": "rad",
                "value": 0.01
            },
            {
                "desc": "First Magnet",
                "max": "",
                "min": "",
                "name": "magnet_0",
                "type": "Magnet",
                "unit": "-",
                "value": ""
            },
            {
                "desc": "Second Magnet",
                "max": "",
                "min": "",
                "name": "magnet_1",
                "type": "Magnet",
                "unit": "-",
                "value": ""
            }
        ]
    },
    "HoleM54": {
        "constants": [
            {
                "name": "VERSION",
                "value": "1"
            },
            {
                "name": "IS_SYMMETRICAL",
                "value": "1"
            }
        ],
        "daughters": [],
        "desc": "Arc Hole for SyRM",
        "is_internal": false,
        "methods": [
            "build_geometry",
            "check",
            "comp_radius",
            "comp_surface",
            "get_height_magnet"
        ],
        "mother": "Hole",
        "name": "HoleM54",
        "package": "Slot",
        "path": "pyleecan/pyleecan/Generator/ClassesRef/Slot/HoleM54.csv",
        "properties": [
            {
                "desc": "Hole depth",
                "max": "",
                "min": "0",
                "name": "H0",
                "type": "float",
                "unit": "m",
                "value": 0.003
            },
            {
                "desc": "Hole width",
                "max": "",
                "min": "0",
                "name": "H1",
                "type": "float",
                "unit": "m",
                "value": 0
            },
            {
                "desc": "Hole angular width",
                "max": "",
                "min": "0",
                "name": "W0",
                "type": "float",
                "unit": "rad",
                "value": 0.013
            },
            {
                "desc": "Hole radius",
                "max": "",
                "min": "0",
                "name": "R1",
                "type": "float",
                "unit": "m",
                "value": 0.02
            }
        ]
    },
    "HoleM57": {
        "constants": [
            {
                "name": "VERSION",
                "value": "1"
            },
            {
                "name": "IS_SYMMETRICAL",
                "value": "1"
            }
        ],
        "daughters": [],
        "desc": "V shape slot for buried magnet",
        "is_internal": false,
        "methods": [
            "build_geometry",
            "check",
            "comp_mass_magnets",
            "comp_radius",
            "comp_surface_magnets",
            "comp_volume_magnets",
            "remove_magnet",
            "get_height_magnet",
            "has_magnet"
        ],
        "mother": "HoleMag",
        "name": "HoleM57",
        "package": "Slot",
        "path": "pyleecan/pyleecan/Generator/ClassesRef/Slot/HoleM57.csv",
        "properties": [
            {
                "desc": "V angle",
                "max": "3.15",
                "min": "0",
                "name": "W0",
                "type": "float",
                "unit": "rad",
                "value": 0.2
            },
            {
                "desc": "Distance from the lamination Bore",
                "max": "",
                "min": "0",
                "name": "H1",
                "type": "float",
                "unit": "m",
                "value": 0
            },
            {
                "desc": "Tooth width (at V bottom)",
                "max": "",
                "min": "0",
                "name": "W1",
                "type": "float",
                "unit": "m",
                "value": 0.013
            },
            {
                "desc": "Magnet height",
                "max": "",
                "min": "0",
                "name": "H2",
                "type": "float",
                "unit": "m",
                "value": 0.02
            },
            {
                "desc": "Distance Magnet to top of the V",
                "max": "",
                "min": "0",
                "name": "W2",
                "type": "float",
                "unit": "m",
                "value": 0.01
            },
            {
                "desc": "Tooth width (at V top)",
                "max": "",
                "min": "0",
                "name": "W3",
                "type": "float",
                "unit": "m",
                "value": 0.01
            },
            {
                "desc": "Magnet Width",
                "max": "",
                "min": "0",
                "name": "W4",
                "type": "float",
                "unit": "m",
                "value": 0.01
            },
            {
                "desc": "First Magnet",
                "max": "",
                "min": "",
                "name": "magnet_0",
                "type": "Magnet",
                "unit": "-",
                "value": ""
            },
            {
                "desc": "Second Magnet",
                "max": "",
                "min": "",
                "name": "magnet_1",
                "type": "Magnet",
                "unit": "-",
                "value": ""
            }
        ]
    },
    "HoleM58": {
        "constants": [
            {
                "name": "VERSION",
                "value": "1"
            },
            {
                "name": "IS_SYMMETRICAL",
                "value": "1"
            }
        ],
        "daughters": [],
        "desc": "One magnet with circular notches",
        "is_internal": false,
        "methods": [
            "build_geometry",
            "check",
            "comp_mass_magnets",
            "comp_radius",
            "comp_surface_magnets",
            "comp_volume_magnets",
            "get_height_magnet",
            "remove_magnet",
            "has_magnet"
        ],
        "mother": "HoleMag",
        "name": "HoleM58",
        "package": "Slot",
        "path": "pyleecan/pyleecan/Generator/ClassesRef/Slot/HoleM58.csv",
        "properties": [
            {
                "desc": "Slot depth",
                "max": "",
                "min": "0",
                "name": "H0",
                "type": "float",
                "unit": "m",
                "value": 0.003
            },
            {
                "desc": "Slot width",
                "max": "",
                "min": "0",
                "name": "W0",
                "type": "float",
                "unit": "m",
                "value": 0.003
            },
            {
                "desc": "Distance from the lamination Bore",
                "max": "",
                "min": "0",
                "name": "H1",
                "type": "float",
                "unit": "m",
                "value": 0
            },
            {
                "desc": "Magnet width",
                "max": "",
                "min": "0",
                "name": "W1",
                "type": "float",
                "unit": "m",
                "value": 0.013
            },
            {
                "desc": "Magnet Height",
                "max": "",
                "min": "0",
                "name": "H2",
                "type": "float",
                "unit": "m",
                "value": 0.02
            },
            {
                "desc": "Distance Magnet to side of the notch",
                "max": "",
                "min": "0",
                "name": "W2",
                "type": "float",
                "unit": "m",
                "value": 0.01
            },
            {
                "desc": "Tooth angular opening width",
                "max": "",
                "min": "0",
                "name": "W3",
                "type": "float",
                "unit": "rad",
                "value": 0.01
            },
            {
                "desc": "Notch radius",
                "max": "",
                "min": "0",
                "name": "R0",
                "type": "float",
                "unit": "m",
                "value": 0.01
            },
            {
                "desc": "Magnet",
                "max": "",
                "min": "",
                "name": "magnet_0",
                "type": "Magnet",
                "unit": "-",
                "value": ""
            }
        ]
    },
    "HoleMag": {
        "constants": [
            {
                "name": "VERSION",
                "value": "1"
            }
        ],
        "daughters": [
            "HoleM50",
            "HoleM51",
            "HoleM52",
            "HoleM53",
            "HoleM57",
            "HoleM58"
        ],
        "desc": "Hole with magnets for lamination (abstract)",
        "is_internal": false,
        "methods": [
            "has_magnet"
        ],
        "mother": "Hole",
        "name": "HoleMag",
        "package": "Slot",
        "path": "pyleecan/pyleecan/Generator/ClassesRef/Slot/HoleMag.csv",
        "properties": []
    },
    "Import": {
        "constants": [
            {
                "name": "VERSION",
                "value": "1"
            }
        ],
        "daughters": [
            "Import",
            "ImportGenMatrixSin",
            "ImportGenToothSaw",
            "ImportGenVectLin",
            "ImportGenVectSin",
            "ImportMatlab",
            "ImportMatrix",
            "ImportMatrixVal",
            "ImportMatrixXls"
        ],
        "desc": "Abstract class for Data Import/Generation",
        "is_internal": false,
        "methods": [],
        "mother": "",
        "name": "Import",
        "package": "Import",
        "path": "pyleecan/pyleecan/Generator/ClassesRef/Import/Import.csv",
        "properties": []
    },
    "ImportData": {
        "constants": [
            {
                "name": "VERSION",
                "value": "1"
            }
        ],
        "daughters": [],
        "desc": "Abstract class for Data Import/Generation",
        "is_internal": false,
        "methods": [
            "get_data"
        ],
        "mother": "",
        "name": "ImportData",
        "package": "Import",
        "path": "pyleecan/pyleecan/Generator/ClassesRef/Import/ImportData.csv",
        "properties": [
            {
                "desc": "List of axes of the data",
                "max": "",
                "min": "",
                "name": "axes",
                "type": "[ImportData]",
                "unit": "-",
                "value": []
            },
            {
                "desc": "Field (Import object)",
                "max": "",
                "min": "",
                "name": "field",
                "type": "Import",
                "unit": "-",
                "value": null
            },
            {
                "desc": "Unit of the field",
                "max": "",
                "min": "",
                "name": "unit",
                "type": "str",
                "unit": "-",
                "value": "SI"
            },
            {
                "desc": "Name of the field",
                "max": "",
                "min": "",
                "name": "name",
                "type": "str",
                "unit": "-",
                "value": ""
            },
            {
                "desc": "Symbol of the field",
                "max": "",
                "min": "",
                "name": "symbol",
                "type": "str",
                "unit": "-",
                "value": ""
            },
            {
                "desc": "Dict of normalizations",
                "max": "",
                "min": "",
                "name": "normalizations",
                "type": "dict",
                "unit": "-",
                "value": {}
            },
            {
                "desc": "Dict of symmetries",
                "max": "",
                "min": "",
                "name": "symmetries",
                "type": "dict",
                "unit": "-",
                "value": {}
            }
        ]
    },
    "ImportGenMatrixSin": {
        "constants": [
            {
                "name": "VERSION",
                "value": "1"
            }
        ],
        "daughters": [],
        "desc": "To generate a Sinus matrix",
        "is_internal": false,
        "methods": [
            "get_data",
            "init_vector"
        ],
        "mother": "ImportMatrix",
        "name": "ImportGenMatrixSin",
        "package": "Import",
        "path": "pyleecan/pyleecan/Generator/ClassesRef/Import/ImportGenMatrixSin.csv",
        "properties": [
            {
                "desc": "List of sinus vector to generate the matrix lines",
                "max": "",
                "min": "",
                "name": "sin_list",
                "type": "[ImportGenVectSin]",
                "unit": "-",
                "value": ""
            }
        ]
    },
    "ImportGenToothSaw": {
        "constants": [
            {
                "name": "VERSION",
                "value": "1"
            }
        ],
        "daughters": [],
        "desc": "To generate a toothsaw vector",
        "is_internal": false,
        "methods": [
            "get_data"
        ],
        "mother": "ImportMatrix",
        "name": "ImportGenToothSaw",
        "package": "Import",
        "path": "pyleecan/pyleecan/Generator/ClassesRef/Import/ImportGenToothSaw.csv",
        "properties": [
            {
                "desc": "0: Forward toothsaw, 1: Backwards toothsaw, 2: symmetrical toothsaw",
                "max": "2",
                "min": "0",
                "name": "type_signal",
                "type": "int",
                "unit": "-",
                "value": 0
            },
            {
                "desc": "Frequency of the signal to generate",
                "max": "",
                "min": "0",
                "name": "f",
                "type": "float",
                "unit": "Hz",
                "value": 100
            },
            {
                "desc": "Amplitude of the signal to generate",
                "max": "",
                "min": "",
                "name": "A",
                "type": "float",
                "unit": "-",
                "value": 1
            },
            {
                "desc": "Length of the signal to generate",
                "max": "",
                "min": "0",
                "name": "N",
                "type": "int",
                "unit": "-",
                "value": 1024
            },
            {
                "desc": "End time of the signal generation",
                "max": "",
                "min": "0",
                "name": "Tf",
                "type": "float",
                "unit": "s",
                "value": 1
            },
            {
                "desc": "Time offset",
                "max": "",
                "min": "",
                "name": "Dt",
                "type": "float",
                "unit": "s",
                "value": 0
            }
        ]
    },
    "ImportGenVectLin": {
        "constants": [
            {
                "name": "VERSION",
                "value": "1"
            }
        ],
        "daughters": [],
        "desc": "To generate a Linspace vector",
        "is_internal": false,
        "methods": [
            "check",
            "comp_step",
            "get_data"
        ],
        "mother": "ImportMatrix",
        "name": "ImportGenVectLin",
        "package": "Import",
        "path": "pyleecan/pyleecan/Generator/ClassesRef/Import/ImportGenVectLin.csv",
        "properties": [
            {
                "desc": "Begin point of the linspace",
                "max": "",
                "min": "",
                "name": "start",
                "type": "float",
                "unit": "-",
                "value": 0
            },
            {
                "desc": "End point of the linspace",
                "max": "",
                "min": "",
                "name": "stop",
                "type": "float",
                "unit": "-",
                "value": 1
            },
            {
                "desc": "Number of value in the linspace",
                "max": "",
                "min": "",
                "name": "num",
                "type": "float",
                "unit": "-",
                "value": 100
            },
            {
                "desc": "If True, stop is the last sample. Otherwise, it is not included",
                "max": "",
                "min": "",
                "name": "endpoint",
                "type": "bool",
                "unit": "-",
                "value": 1
            }
        ]
    },
    "ImportGenVectSin": {
        "constants": [
            {
                "name": "VERSION",
                "value": "1"
            }
        ],
        "daughters": [],
        "desc": "To generate a Sinus vector",
        "is_internal": false,
        "methods": [
            "get_data"
        ],
        "mother": "ImportMatrix",
        "name": "ImportGenVectSin",
        "package": "Import",
        "path": "pyleecan/pyleecan/Generator/ClassesRef/Import/ImportGenVectSin.csv",
        "properties": [
            {
                "desc": "Frequency of the sinus to generate",
                "max": "",
                "min": "0",
                "name": "f",
                "type": "float",
                "unit": "Hz",
                "value": 100
            },
            {
                "desc": "Amplitude of the sinus to generate",
                "max": "",
                "min": "",
                "name": "A",
                "type": "float",
                "unit": "-",
                "value": 1
            },
            {
                "desc": "Phase of the sinus to generate",
                "max": "6.29",
                "min": "-6.29",
                "name": "Phi",
                "type": "float",
                "unit": "-",
                "value": 0
            },
            {
                "desc": "Length of the vector to generate",
                "max": "",
                "min": "0",
                "name": "N",
                "type": "int",
                "unit": "-",
                "value": 1024
            },
            {
                "desc": "End time of the sinus generation",
                "max": "",
                "min": "0",
                "name": "Tf",
                "type": "float",
                "unit": "s",
                "value": 1
            }
        ]
    },
    "ImportMatlab": {
        "constants": [
            {
                "name": "VERSION",
                "value": "1"
            }
        ],
        "daughters": [],
        "desc": "Import the data from a mat file",
        "is_internal": false,
        "methods": [
            "get_data"
        ],
        "mother": "Import",
        "name": "ImportMatlab",
        "package": "Import",
        "path": "pyleecan/pyleecan/Generator/ClassesRef/Import/ImportMatlab.csv",
        "properties": [
            {
                "desc": "Path of the file to load",
                "max": "",
                "min": "",
                "name": "file_path",
                "type": "str",
                "unit": "-",
                "value": ""
            },
            {
                "desc": "Name of the variable to load",
                "max": "",
                "min": "",
                "name": "var_name",
                "type": "str",
                "unit": "-",
                "value": ""
            }
        ]
    },
    "ImportMatrix": {
        "constants": [
            {
                "name": "VERSION",
                "value": "1"
            }
        ],
        "daughters": [
            "ImportMatrix",
            "ImportGenMatrixSin",
            "ImportGenToothSaw",
            "ImportGenVectLin",
            "ImportGenVectSin",
            "ImportMatrixVal",
            "ImportMatrixXls"
        ],
        "desc": "Abstract class to Import/Generate 1D or D matrix",
        "is_internal": false,
        "methods": [
            "edit_matrix"
        ],
        "mother": "Import",
        "name": "ImportMatrix",
        "package": "Import",
        "path": "pyleecan/pyleecan/Generator/ClassesRef/Import/ImportMatrix.csv",
        "properties": [
            {
                "desc": "1 to transpose the Imported/Generated matrix",
                "max": "",
                "min": "",
                "name": "is_transpose",
                "type": "bool",
                "unit": "-",
                "value": 0
            }
        ]
    },
    "ImportMatrixVal": {
        "constants": [
            {
                "name": "VERSION",
                "value": "1"
            }
        ],
        "daughters": [],
        "desc": "Import directly the value from the object",
        "is_internal": false,
        "methods": [
            "get_data"
        ],
        "mother": "ImportMatrix",
        "name": "ImportMatrixVal",
        "package": "Import",
        "path": "pyleecan/pyleecan/Generator/ClassesRef/Import/ImportMatrixVal.csv",
        "properties": [
            {
                "desc": "The matrix to return",
                "max": "",
                "min": "",
                "name": "value",
                "type": "ndarray",
                "unit": "-",
                "value": ""
            }
        ]
    },
    "ImportMatrixXls": {
        "constants": [
            {
                "name": "VERSION",
                "value": "1"
            }
        ],
        "daughters": [],
        "desc": "Import the data from an xls file",
        "is_internal": false,
        "methods": [
            "get_data"
        ],
        "mother": "ImportMatrix",
        "name": "ImportMatrixXls",
        "package": "Import",
        "path": "pyleecan/pyleecan/Generator/ClassesRef/Import/ImportMatrixXls.csv",
        "properties": [
            {
                "desc": "Path of the file to load",
                "max": "",
                "min": "",
                "name": "file_path",
                "type": "str",
                "unit": "-",
                "value": ""
            },
            {
                "desc": "Name of the sheet to load",
                "max": "",
                "min": "",
                "name": "sheet",
                "type": "str",
                "unit": "-",
                "value": ""
            },
            {
                "desc": "To skip some rows in the file (header)",
                "max": "",
                "min": "0",
                "name": "skiprows",
                "type": "int",
                "unit": "-",
                "value": 0
            },
            {
                "desc": "To select the range of column to use",
                "max": "",
                "min": "",
                "name": "usecols",
                "type": "str",
                "unit": "-",
                "value": "None"
            }
        ]
    },
    "ImportVectorField": {
        "constants": [
            {
                "name": "VERSION",
                "value": "1"
            }
        ],
        "daughters": [],
        "desc": "Abstract class for Data Import/Generation",
        "is_internal": false,
        "methods": [
            "get_data"
        ],
        "mother": "",
        "name": "ImportVectorField",
        "package": "Import",
        "path": "pyleecan/pyleecan/Generator/ClassesRef/Import/ImportVectorField.csv",
        "properties": [
            {
                "desc": "Dict of components (e.g. {\"radial\": ImportData})",
                "max": "",
                "min": "",
                "name": "components",
                "type": "{ImportData}",
                "unit": "-",
                "value": {}
            },
            {
                "desc": "Name of the vector field",
                "max": "",
                "min": "",
                "name": "name",
                "type": "str",
                "unit": "-",
                "value": ""
            },
            {
                "desc": "Symbol of the vector field",
                "max": "",
                "min": "",
                "name": "symbol",
                "type": "str",
                "unit": "-",
                "value": ""
            }
        ]
    },
    "IndMag": {
        "constants": [
            {
                "name": "VERSION",
                "value": "1"
            }
        ],
        "daughters": [
            "IndMag",
            "IndMagFEMM"
        ],
        "desc": "Electric module: Magnetic Inductance",
        "is_internal": false,
        "methods": [],
        "mother": "",
        "name": "IndMag",
        "package": "Simulation",
        "path": "pyleecan/pyleecan/Generator/ClassesRef/Simulation/IndMag.csv",
        "properties": []
    },
    "IndMagFEMM": {
        "constants": [
            {
                "name": "VERSION",
                "value": "1"
            }
        ],
        "daughters": [],
        "desc": "Electric module: Magnetic Inductance with FEMM",
        "is_internal": false,
        "methods": [
            "comp_inductance",
            "solve_FEMM"
        ],
        "mother": "IndMag",
        "name": "IndMagFEMM",
        "package": "Simulation",
        "path": "pyleecan/pyleecan/Generator/ClassesRef/Simulation/IndMagFEMM.csv",
        "properties": [
            {
                "desc": "To enforce user-defined values for FEMM main parameters ",
                "max": "",
                "min": "",
                "name": "FEMM_dict",
                "type": "dict",
                "unit": "",
                "value": ""
            },
            {
                "desc": "0 no leakage calculation /  1 calculation using single slot ",
                "max": "1",
                "min": "0",
                "name": "type_calc_leakage",
                "type": "int",
                "unit": "",
                "value": 0
            },
            {
                "desc": "0 to desactivate the sliding band",
                "max": "",
                "min": "",
                "name": "is_sliding_band",
                "type": "bool",
                "unit": "",
                "value": 1
            },
            {
                "desc": "0 Compute on the complete machine, 1 compute according to sym_a and is_antiper_a",
                "max": "",
                "min": "",
                "name": "is_symmetry_a",
                "type": "bool",
                "unit": "",
                "value": 0
            },
            {
                "desc": "Number of symmetry for the angle vector",
                "max": "",
                "min": "1",
                "name": "sym_a",
                "type": "int",
                "unit": "-",
                "value": 1
            },
            {
                "desc": "To add an antiperiodicity to the angle vector",
                "max": "",
                "min": "",
                "name": "is_antiper_a",
                "type": "bool",
                "unit": "-",
                "value": 0
            },
            {
                "desc": "Number of time steps for the FEMM simulation",
                "max": "",
                "min": "",
                "name": "Nt_tot",
                "type": "int",
                "unit": "-",
                "value": 5
            }
        ]
    },
    "Input": {
        "constants": [
            {
                "name": "VERSION",
                "value": "1"
            }
        ],
        "daughters": [
            "Input",
            "InputCurrent",
            "InputFlux",
            "InputForce"
        ],
        "desc": "Starting data of the simulation",
        "is_internal": false,
        "methods": [
            "gen_input",
            "comp_time"
        ],
        "mother": "",
        "name": "Input",
        "package": "Simulation",
        "path": "pyleecan/pyleecan/Generator/ClassesRef/Simulation/Input.csv",
        "properties": [
            {
                "desc": "Electrical time vector (no symmetry) to import",
                "max": "",
                "min": "",
                "name": "time",
                "type": "Import",
                "unit": "s",
                "value": null
            },
            {
                "desc": "Electrical position vector (no symmetry) to import",
                "max": "",
                "min": "",
                "name": "angle",
                "type": "Import",
                "unit": "rad",
                "value": null
            },
            {
                "desc": "Time discretization",
                "max": "",
                "min": "1",
                "name": "Nt_tot",
                "type": "int",
                "unit": "-",
                "value": 2048
            },
            {
                "desc": "Number of rotor revolution (to compute the final time)",
                "max": "",
                "min": "0",
                "name": "Nrev",
                "type": "float",
                "unit": "-",
                "value": 1
            },
            {
                "desc": "Angular discretization",
                "max": "",
                "min": "1",
                "name": "Na_tot",
                "type": "int",
                "unit": "-",
                "value": 2048
            }
        ]
    },
    "InputCurrent": {
        "constants": [
            {
                "name": "VERSION",
                "value": "1"
            }
        ],
        "daughters": [],
        "desc": "Input to skip the electrical module and start with the magnetic one",
        "is_internal": false,
        "methods": [
            "gen_input",
            "set_Id_Iq",
            "comp_felec"
        ],
        "mother": "Input",
        "name": "InputCurrent",
        "package": "Simulation",
        "path": "pyleecan/pyleecan/Generator/ClassesRef/Simulation/InputCurrent.csv",
        "properties": [
            {
                "desc": "Stator currents as a function of time (each column correspond to one phase) to import",
                "max": "",
                "min": "",
                "name": "Is",
                "type": "Import",
                "unit": "A",
                "value": null
            },
            {
                "desc": "Rotor currents as a function of time (each column correspond to one phase) to import",
                "max": "",
                "min": "",
                "name": "Ir",
                "type": "Import",
                "unit": "A",
                "value": null
            },
            {
                "desc": "Rotor angular position as a function of time (if None computed according to Nr) to import",
                "max": "",
                "min": "",
                "name": "angle_rotor",
                "type": "Import",
                "unit": "rad",
                "value": null
            },
            {
                "desc": "Rotor speed",
                "max": "",
                "min": "",
                "name": "N0",
                "type": "float",
                "unit": "rpm",
                "value": null
            },
            {
                "desc": "Rotation direction of the rotor 1 trigo, -1 clockwise",
                "max": "1",
                "min": "-1",
                "name": "rot_dir",
                "type": "float",
                "unit": "-",
                "value": -1
            },
            {
                "desc": "Initial angular position of the rotor at t=0",
                "max": "",
                "min": "",
                "name": "angle_rotor_initial",
                "type": "float",
                "unit": "",
                "value": 0
            },
            {
                "desc": "Theorical Average Electromagnetic torque",
                "max": "",
                "min": "",
                "name": "Tem_av_ref",
                "type": "float",
                "unit": "N.m",
                "value": null
            },
            {
                "desc": "d-axis current magnitude",
                "max": "",
                "min": "",
                "name": "Id_ref",
                "type": "float",
                "unit": "A",
                "value": null
            },
            {
                "desc": "q-axis current magnitude",
                "max": "",
                "min": "",
                "name": "Iq_ref",
                "type": "float",
                "unit": "A",
                "value": null
            }
        ]
    },
    "InputFlux": {
        "constants": [
            {
                "name": "VERSION",
                "value": "1"
            }
        ],
        "daughters": [],
        "desc": "Input to skip the magnetic module and start with the structural one",
        "is_internal": false,
        "methods": [
            "gen_input"
        ],
        "mother": "Input",
        "name": "InputFlux",
        "package": "Simulation",
        "path": "pyleecan/pyleecan/Generator/ClassesRef/Simulation/InputFlux.csv",
        "properties": [
            {
                "desc": "Airgap flux density",
                "max": "",
                "min": "",
                "name": "B",
                "type": "ImportVectorField",
                "unit": "T",
                "value": null
            },
            {
                "desc": "InputCurrent to define Operating Point (not mandatory)",
                "max": "",
                "min": "",
                "name": "OP",
                "type": "Input",
                "unit": "-",
                "value": null
            }
        ]
    },
    "InputForce": {
        "constants": [
            {
                "name": "VERSION",
                "value": "1"
            }
        ],
        "daughters": [],
        "desc": "Input to start with the structural one ",
        "is_internal": false,
        "methods": [
            "gen_input"
        ],
        "mother": "Input",
        "name": "InputForce",
        "package": "Simulation",
        "path": "pyleecan/pyleecan/Generator/ClassesRef/Simulation/InputForce.csv",
        "properties": [
            {
                "desc": "Magnetic air-gap surface force",
                "max": "",
                "min": "",
                "name": "P",
                "type": "ImportVectorField",
                "unit": "N.m^2",
                "value": null
            }
        ]
    },
    "LamHole": {
        "constants": [
            {
                "name": "VERSION",
                "value": "1"
            }
        ],
        "daughters": [],
        "desc": "Lamination with Hole with or without magnet or winding",
        "is_internal": false,
        "methods": [
            "build_geometry",
            "comp_height_yoke",
            "comp_masses",
            "comp_surfaces",
            "comp_volumes",
            "get_pole_pair_number",
            "plot",
            "comp_radius_mid_yoke",
            "has_magnet",
            "comp_angle_d_axis",
            "comp_sym"
        ],
        "mother": "Lamination",
        "name": "LamHole",
        "package": "Machine",
        "path": "pyleecan/pyleecan/Generator/ClassesRef/Machine/LamHole.csv",
        "properties": [
            {
                "desc": "lamination Hole",
                "max": "",
                "min": "",
                "name": "hole",
                "type": "[Hole]",
                "unit": "",
                "value": ""
            },
            {
                "desc": "Bore Shape",
                "max": "",
                "min": "",
                "name": "bore",
                "type": "Bore",
                "unit": "",
                "value": null
            }
        ]
    },
    "LamSlot": {
        "constants": [
            {
                "name": "VERSION",
                "value": "1"
            }
        ],
        "daughters": [
            "LamSlot",
            "LamSlotMag",
            "LamSlotWind",
            "LamSquirrelCage"
        ],
        "desc": "Lamination with empty Slot",
        "is_internal": false,
        "methods": [
            "build_geometry",
            "check",
            "comp_radius_mec",
            "comp_surfaces",
            "get_pole_pair_number",
            "plot",
            "comp_height_yoke",
            "get_Zs",
            "get_bore_desc",
            "comp_radius_mid_yoke",
            "comp_sym"
        ],
        "mother": "Lamination",
        "name": "LamSlot",
        "package": "Machine",
        "path": "pyleecan/pyleecan/Generator/ClassesRef/Machine/LamSlot.csv",
        "properties": [
            {
                "desc": "lamination Slot",
                "max": "",
                "min": "",
                "name": "slot",
                "type": "Slot",
                "unit": "",
                "value": ""
            }
        ]
    },
    "LamSlotMag": {
        "constants": [
            {
                "name": "VERSION",
                "value": "1"
            }
        ],
        "daughters": [],
        "desc": "Lamination with Slot for Magnets",
        "is_internal": false,
        "methods": [
            "build_geometry",
            "check",
            "comp_masses",
            "comp_radius_mec",
            "comp_surfaces",
            "comp_volumes",
            "plot",
            "comp_angle_d_axis",
            "comp_sym"
        ],
        "mother": "LamSlot",
        "name": "LamSlotMag",
        "package": "Machine",
        "path": "pyleecan/pyleecan/Generator/ClassesRef/Machine/LamSlotMag.csv",
        "properties": []
    },
    "LamSlotMulti": {
        "constants": [
            {
                "name": "VERSION",
                "value": "1"
            }
        ],
        "daughters": [],
        "desc": "Lamination with list of Slot",
        "is_internal": false,
        "methods": [
            "build_geometry",
            "check",
            "comp_radius_mec",
            "comp_surfaces",
            "get_pole_pair_number",
            "plot",
            "comp_height_yoke",
            "get_Zs",
            "get_bore_desc"
        ],
        "mother": "Lamination",
        "name": "LamSlotMulti",
        "package": "Machine",
        "path": "pyleecan/pyleecan/Generator/ClassesRef/Machine/LamSlotMulti.csv",
        "properties": [
            {
                "desc": "List of lamination Slot",
                "max": "",
                "min": "",
                "name": "slot_list",
                "type": "[Slot]",
                "unit": "",
                "value": ""
            },
            {
                "desc": "Angular position of the Slots",
                "max": "",
                "min": "",
                "name": "alpha",
                "type": "ndarray",
                "unit": "[rad]",
                "value": ""
            }
        ]
    },
    "LamSlotWind": {
        "constants": [
            {
                "name": "VERSION",
                "value": "1"
            }
        ],
        "daughters": [
            "LamSlotWind",
            "LamSquirrelCage"
        ],
        "desc": "Lamination with Slot filled with winding",
        "is_internal": false,
        "methods": [
            "build_geometry",
            "check",
            "comp_masses",
            "comp_surfaces",
            "comp_volumes",
            "get_pole_pair_number",
            "get_name_phase",
            "plot",
            "plot_winding",
            "comp_fill_factor",
            "comp_output_geo",
            "get_polar_eq",
            "comp_wind_function",
            "plot_mmf_unit",
            "comp_resistance_wind",
            "comp_angle_d_axis",
            "comp_mmf_unit",
            "comp_rot_dir",
            "comp_lengths_winding",
            "comp_number_phase_eq",
            "comp_sym"
        ],
        "mother": "LamSlot",
        "name": "LamSlotWind",
        "package": "Machine",
        "path": "pyleecan/pyleecan/Generator/ClassesRef/Machine/LamSlotWind.csv",
        "properties": [
            {
                "desc": "Imposed Slot Fill factor (if None, will be computed according to the winding and the slot)",
                "max": "1",
                "min": "0",
                "name": "Ksfill",
                "type": "float",
                "unit": "-",
                "value": null
            },
            {
                "desc": "Lamination's Winding",
                "max": "",
                "min": "",
                "name": "winding",
                "type": "Winding",
                "unit": "",
                "value": ""
            }
        ]
    },
    "LamSquirrelCage": {
        "constants": [
            {
                "name": "VERSION",
                "value": "1"
            }
        ],
        "daughters": [],
        "desc": "squirrel cages lamination",
        "is_internal": false,
        "methods": [
            "build_geometry",
            "check",
            "comp_length_ring",
            "plot",
            "comp_number_phase_eq",
            "comp_sym"
        ],
        "mother": "LamSlotWind",
        "name": "LamSquirrelCage",
        "package": "Machine",
        "path": "pyleecan/pyleecan/Generator/ClassesRef/Machine/LamSquirrelCage.csv",
        "properties": [
            {
                "desc": "short circuit ring section radial height [m]",
                "max": "",
                "min": "0",
                "name": "Hscr",
                "type": "float",
                "unit": "m",
                "value": 0.03
            },
            {
                "desc": "short circuit ring section axial length",
                "max": "",
                "min": "0",
                "name": "Lscr",
                "type": "float",
                "unit": "m",
                "value": 0.015
            },
            {
                "desc": "Material of the Rotor short circuit ring",
                "max": "",
                "min": "",
                "name": "ring_mat",
                "type": "Material",
                "unit": "",
                "value": ""
            }
        ]
    },
    "Lamination": {
        "constants": [
            {
                "name": "VERSION",
                "value": "1"
            }
        ],
        "daughters": [
            "Lamination",
            "LamHole",
            "LamSlot",
            "LamSlotMag",
            "LamSlotMulti",
            "LamSlotWind",
            "LamSquirrelCage"
        ],
        "desc": "abstract class for lamination",
        "is_internal": false,
        "methods": [
            "build_geometry",
            "check",
            "comp_length",
            "comp_masses",
            "comp_radius_mec",
            "comp_surface_axial_vent",
            "comp_surfaces",
            "comp_volumes",
            "get_bore_line",
            "get_Rbo",
            "get_Ryoke",
            "get_name_phase",
            "plot",
            "comp_output_geo",
            "get_polar_eq",
            "is_outwards",
            "comp_height_yoke",
            "get_notch_list",
            "comp_angle_q_axis",
            "comp_radius_mid_yoke"
        ],
        "mother": "",
        "name": "Lamination",
        "package": "Machine",
        "path": "pyleecan/pyleecan/Generator/ClassesRef/Machine/Lamination.csv",
        "properties": [
            {
                "desc": "Lamination stack active length [m] without radial ventilation airducts but including insulation layers between lamination sheets",
                "max": "100",
                "min": "0",
                "name": "L1",
                "type": "float",
                "unit": "m",
                "value": 0.35
            },
            {
                "desc": "Lamination's material",
                "max": "",
                "min": "",
                "name": "mat_type",
                "type": "Material",
                "unit": "",
                "value": ""
            },
            {
                "desc": "number of radial air ventilation ducts in lamination",
                "max": "",
                "min": "0",
                "name": "Nrvd",
                "type": "int",
                "unit": "-",
                "value": 0
            },
            {
                "desc": "axial width of ventilation ducts in lamination",
                "max": "",
                "min": "0",
                "name": "Wrvd",
                "type": "float",
                "unit": "m",
                "value": 0
            },
            {
                "desc": "lamination stacking / packing factor",
                "max": "1",
                "min": "0",
                "name": "Kf1",
                "type": "float",
                "unit": "-",
                "value": 0.95
            },
            {
                "desc": "1 for internal lamination topology, 0 for external lamination",
                "max": "",
                "min": "",
                "name": "is_internal",
                "type": "bool",
                "unit": "-",
                "value": 1
            },
            {
                "desc": "To fill",
                "max": "",
                "min": "0",
                "name": "Rint",
                "type": "float",
                "unit": "m",
                "value": 0
            },
            {
                "desc": "To fill",
                "max": "",
                "min": "0",
                "name": "Rext",
                "type": "float",
                "unit": "m",
                "value": 1
            },
            {
                "desc": "To fill",
                "max": "",
                "min": "",
                "name": "is_stator",
                "type": "bool",
                "unit": "-",
                "value": 1
            },
            {
                "desc": "Axial ventilation ducts",
                "max": "",
                "min": "",
                "name": "axial_vent",
                "type": "[Hole]",
                "unit": "-",
                "value": ""
            },
            {
                "desc": "Lamination bore notches",
                "max": "",
                "min": "",
                "name": "notch",
                "type": "[Notch]",
                "unit": "-",
                "value": ""
            }
        ]
    },
    "Line": {
        "constants": [
            {
                "name": "VERSION",
                "value": "1"
            }
        ],
        "daughters": [
            "Line",
            "Arc",
            "Arc1",
            "Arc2",
            "Arc3",
            "Segment"
        ],
        "desc": "Abstract geometry class (A line between two points)",
        "is_internal": false,
        "methods": [],
        "mother": "",
        "name": "Line",
        "package": "Geometry",
        "path": "pyleecan/pyleecan/Generator/ClassesRef/Geometry/Line.csv",
        "properties": [
            {
                "desc": "the label of the Line (EX: Yoke_side)",
                "max": "",
                "min": "",
                "name": "label",
                "type": "str",
                "unit": "-",
                "value": ""
            }
        ]
    },
    "Machine": {
        "constants": [
            {
                "name": "VERSION",
                "value": "1"
            }
        ],
        "daughters": [
            "Machine",
            "MachineAsync",
            "MachineDFIM",
            "MachineIPMSM",
            "MachineSCIM",
            "MachineSIPMSM",
            "MachineSRM",
            "MachineSyRM",
            "MachineSync",
            "MachineUD",
            "MachineWRSM"
        ],
        "desc": "Abstract class for machines",
        "is_internal": false,
        "methods": [
            "build_geometry",
            "check",
            "comp_angle_offset_initial",
            "comp_desc_dict",
            "comp_length_airgap_active",
            "comp_masses",
            "comp_output_geo",
            "comp_Rgap_mec",
            "comp_sym",
            "comp_width_airgap_mag",
            "comp_width_airgap_mec",
            "get_material_list",
            "get_polar_eq",
            "plot",
            "plot_anim_rotor"
        ],
        "mother": "",
        "name": "Machine",
        "package": "Machine",
        "path": "pyleecan/pyleecan/Generator/ClassesRef/Machine/Machine.csv",
        "properties": [
            {
                "desc": "Machine's Frame",
                "max": "",
                "min": "",
                "name": "frame",
                "type": "Frame",
                "unit": "",
                "value": ""
            },
            {
                "desc": "Machine's Shaft",
                "max": "",
                "min": "",
                "name": "shaft",
                "type": "Shaft",
                "unit": "",
                "value": ""
            },
            {
                "desc": "Name of the machine",
                "max": "",
                "min": "",
                "name": "name",
                "type": "str",
                "unit": "",
                "value": "default_machine"
            },
            {
                "desc": "Machine description",
                "max": "",
                "min": "",
                "name": "desc",
                "type": "str",
                "unit": "",
                "value": ""
            },
            {
                "desc": "Integer to store the machine type (for the GUI, should be replaced by a test of the object type)",
                "max": "",
                "min": "",
                "name": "type_machine",
                "type": "int",
                "unit": "",
                "value": 1
            },
            {
                "desc": "Name of the logger to use",
                "max": "",
                "min": "",
                "name": "logger_name",
                "type": "str",
                "unit": "-",
                "value": "Pyleecan.Machine"
            }
        ]
    },
    "MachineAsync": {
        "constants": [
            {
                "name": "VERSION",
                "value": "1"
            }
        ],
        "daughters": [
            "MachineDFIM",
            "MachineSCIM"
        ],
        "desc": "Abstract class for asynchronous machines",
        "is_internal": false,
        "methods": [
            "is_synchronous",
            "comp_desc_dict"
        ],
        "mother": "Machine",
        "name": "MachineAsync",
        "package": "Machine",
        "path": "pyleecan/pyleecan/Generator/ClassesRef/Machine/MachineAsync.csv",
        "properties": []
    },
    "MachineDFIM": {
        "constants": [
            {
                "name": "VERSION",
                "value": "1"
            }
        ],
        "daughters": [
            "MachineSCIM"
        ],
        "desc": "Doubly Fed Induction Machine",
        "is_internal": false,
        "methods": [
            "check",
            "get_machine_type",
            "get_lam_list"
        ],
        "mother": "MachineAsync",
        "name": "MachineDFIM",
        "package": "Machine",
        "path": "pyleecan/pyleecan/Generator/ClassesRef/Machine/MachineDFIM.csv",
        "properties": [
            {
                "desc": "Machine's Rotor",
                "max": "",
                "min": "",
                "name": "rotor",
                "type": "LamSlotWind",
                "unit": "",
                "value": ""
            },
            {
                "desc": "Machine's Stator",
                "max": "",
                "min": "",
                "name": "stator",
                "type": "LamSlotWind",
                "unit": "",
                "value": ""
            }
        ]
    },
    "MachineIPMSM": {
        "constants": [
            {
                "name": "VERSION",
                "value": "1"
            }
        ],
        "daughters": [],
        "desc": "Interior Permanent Magnet Synchronous Machine",
        "is_internal": false,
        "methods": [
            "check",
            "get_machine_type",
            "get_lam_list"
        ],
        "mother": "MachineSync",
        "name": "MachineIPMSM",
        "package": "Machine",
        "path": "pyleecan/pyleecan/Generator/ClassesRef/Machine/MachineIPMSM.csv",
        "properties": [
            {
                "desc": "Machine's Rotor",
                "max": "",
                "min": "",
                "name": "rotor",
                "type": "LamHole",
                "unit": "",
                "value": ""
            },
            {
                "desc": "Machine's Stator",
                "max": "",
                "min": "",
                "name": "stator",
                "type": "LamSlotWind",
                "unit": "",
                "value": ""
            }
        ]
    },
    "MachineSCIM": {
        "constants": [
            {
                "name": "VERSION",
                "value": "1"
            }
        ],
        "daughters": [],
        "desc": "Squirrel Cage Induction Machine",
        "is_internal": false,
        "methods": [
            "check",
            "get_machine_type"
        ],
        "mother": "MachineDFIM",
        "name": "MachineSCIM",
        "package": "Machine",
        "path": "pyleecan/pyleecan/Generator/ClassesRef/Machine/MachineSCIM.csv",
        "properties": []
    },
    "MachineSIPMSM": {
        "constants": [
            {
                "name": "VERSION",
                "value": "1"
            }
        ],
        "daughters": [],
        "desc": "Inset and Surface Permanent Magnet Synchronous Machine",
        "is_internal": false,
        "methods": [
            "check",
            "get_lam_list",
            "get_machine_type"
        ],
        "mother": "MachineSync",
        "name": "MachineSIPMSM",
        "package": "Machine",
        "path": "pyleecan/pyleecan/Generator/ClassesRef/Machine/MachineSIPMSM.csv",
        "properties": [
            {
                "desc": "Machine's Rotor",
                "max": "",
                "min": "",
                "name": "rotor",
                "type": "LamSlotMag",
                "unit": "",
                "value": ""
            },
            {
                "desc": "Machine's Stator",
                "max": "",
                "min": "",
                "name": "stator",
                "type": "LamSlotWind",
                "unit": "",
                "value": ""
            }
        ]
    },
    "MachineSRM": {
        "constants": [
            {
                "name": "VERSION",
                "value": "1"
            }
        ],
        "daughters": [],
        "desc": "Switched Reluctance Machine",
        "is_internal": false,
        "methods": [
            "check",
            "get_lam_list",
            "get_machine_type"
        ],
        "mother": "MachineSync",
        "name": "MachineSRM",
        "package": "Machine",
        "path": "pyleecan/pyleecan/Generator/ClassesRef/Machine/MachineSRM.csv",
        "properties": [
            {
                "desc": "Machine's Rotor",
                "max": "",
                "min": "",
                "name": "rotor",
                "type": "LamSlot",
                "unit": "",
                "value": ""
            },
            {
                "desc": "Machine's Stator",
                "max": "",
                "min": "",
                "name": "stator",
                "type": "LamSlotWind",
                "unit": "",
                "value": ""
            }
        ]
    },
    "MachineSyRM": {
        "constants": [
            {
                "name": "VERSION",
                "value": "1"
            }
        ],
        "daughters": [],
        "desc": "Synchronous Reluctance Machine",
        "is_internal": false,
        "methods": [
            "check",
            "get_lam_list",
            "get_machine_type"
        ],
        "mother": "MachineSync",
        "name": "MachineSyRM",
        "package": "Machine",
        "path": "pyleecan/pyleecan/Generator/ClassesRef/Machine/MachineSyRM.csv",
        "properties": [
            {
                "desc": "Machine's Rotor",
                "max": "",
                "min": "",
                "name": "rotor",
                "type": "LamHole",
                "unit": "",
                "value": ""
            },
            {
                "desc": "Machine's Stator",
                "max": "",
                "min": "",
                "name": "stator",
                "type": "LamSlotWind",
                "unit": "",
                "value": ""
            }
        ]
    },
    "MachineSync": {
        "constants": [
            {
                "name": "VERSION",
                "value": "1"
            }
        ],
        "daughters": [
            "MachineIPMSM",
            "MachineSIPMSM",
            "MachineSRM",
            "MachineSyRM",
            "MachineWRSM"
        ],
        "desc": "Abstract class for synchronous machine",
        "is_internal": false,
        "methods": [
            "is_synchronous"
        ],
        "mother": "Machine",
        "name": "MachineSync",
        "package": "Machine",
        "path": "pyleecan/pyleecan/Generator/ClassesRef/Machine/MachineSync.csv",
        "properties": []
    },
    "MachineUD": {
        "constants": [
            {
                "name": "VERSION",
                "value": "1"
            }
        ],
        "daughters": [],
        "desc": "User defined Machine with multiple Laminations",
        "is_internal": false,
        "methods": [
            "build_geometry",
            "get_lam_list",
            "plot",
            "is_synchronous"
        ],
        "mother": "Machine",
        "name": "MachineUD",
        "package": "Machine",
        "path": "pyleecan/pyleecan/Generator/ClassesRef/Machine/MachineUD.csv",
        "properties": [
            {
                "desc": "List of Lamination",
                "max": "",
                "min": "",
                "name": "lam_list",
                "type": "[Lamination]",
                "unit": "",
                "value": ""
            },
            {
                "desc": "True if the machine should be handled as a Synchronous machine",
                "max": "",
                "min": "",
                "name": "is_sync",
                "type": "bool",
                "unit": "",
                "value": true
            }
        ]
    },
    "MachineWRSM": {
        "constants": [
            {
                "name": "VERSION",
                "value": "1"
            }
        ],
        "daughters": [],
        "desc": "Wound Rotor Synchronous Machine",
        "is_internal": false,
        "methods": [
            "check",
            "get_lam_list",
            "get_machine_type"
        ],
        "mother": "MachineSync",
        "name": "MachineWRSM",
        "package": "Machine",
        "path": "pyleecan/pyleecan/Generator/ClassesRef/Machine/MachineWRSM.csv",
        "properties": [
            {
                "desc": "Machine's Rotor",
                "max": "",
                "min": "",
                "name": "rotor",
                "type": "LamSlotWind",
                "unit": "",
                "value": ""
            },
            {
                "desc": "Machine's Stator",
                "max": "",
                "min": "",
                "name": "stator",
                "type": "LamSlotWind",
                "unit": "",
                "value": ""
            }
        ]
    },
    "MagFEMM": {
        "constants": [
            {
                "name": "VERSION",
                "value": "1"
            }
        ],
        "daughters": [],
        "desc": "Magnetic module: Finite Element model with FEMM",
        "is_internal": false,
        "methods": [
            "comp_flux_airgap",
            "get_path_save",
            "solve_FEMM",
            "get_meshsolution",
            "get_path_save_fem",
            "build_meshsolution"
        ],
        "mother": "Magnetics",
        "name": "MagFEMM",
        "package": "Simulation",
        "path": "pyleecan/pyleecan/Generator/ClassesRef/Simulation/MagFEMM.csv",
        "properties": [
            {
                "desc": "global coefficient to adjust mesh fineness in FEMM (1 : default , > 1 : finner , < 1 : less fine)",
                "max": "",
                "min": "",
                "name": "Kmesh_fineness",
                "type": "float",
                "unit": "",
                "value": 1
            },
            {
                "desc": "global coefficient to adjust geometry fineness in FEMM (1 : default , > 1 : finner , < 1 : less fine)",
                "max": "",
                "min": "",
                "name": "Kgeo_fineness",
                "type": "float",
                "unit": "",
                "value": 1
            },
            {
                "desc": "0 no leakage calculation /  1 calculation using single slot ",
                "max": "1",
                "min": "0",
                "name": "type_calc_leakage",
                "type": "int",
                "unit": "",
                "value": 0
            },
            {
                "desc": "Name of the file to save the FEMM model",
                "max": "",
                "min": "",
                "name": "file_name",
                "type": "str",
                "unit": "",
                "value": ""
            },
            {
                "desc": "To enforce user-defined values for FEMM main parameters ",
                "max": "",
                "min": "",
                "name": "FEMM_dict",
                "type": "dict",
                "unit": "",
                "value": ""
            },
            {
                "desc": "Angular position shift of the stator",
                "max": "",
                "min": "",
                "name": "angle_stator",
                "type": "float",
                "unit": "rad",
                "value": 0
            },
            {
                "desc": "To save FEA mesh for latter post-procesing ",
                "max": "",
                "min": "",
                "name": "is_get_mesh",
                "type": "bool",
                "unit": "",
                "value": 0
            },
            {
                "desc": "To save FEA mesh and solution in .dat file",
                "max": "",
                "min": "",
                "name": "is_save_FEA",
                "type": "bool",
                "unit": "",
                "value": 0
            },
            {
                "desc": "0 to desactivate the sliding band",
                "max": "",
                "min": "",
                "name": "is_sliding_band",
                "type": "bool",
                "unit": "",
                "value": 1
            },
            {
                "desc": "List of dictionnary to apply transformation on the machine surfaces. Key: label (to select the surface), type (rotate or translate), value (alpha or delta)",
                "max": "",
                "min": "",
                "name": "transform_list",
                "type": "list",
                "unit": "",
                "value": []
            },
            {
                "desc": "To use a dxf version of the rotor instead of build_geometry",
                "max": "",
                "min": "",
                "name": "rotor_dxf",
                "type": "DXFImport",
                "unit": "",
                "value": null
            },
            {
                "desc": "To use a dxf version of the rotor instead of build_geometry",
                "max": "",
                "min": "",
                "name": "stator_dxf",
                "type": "DXFImport",
                "unit": "",
                "value": null
            }
        ]
    },
    "Magnet": {
        "constants": [
            {
                "name": "VERSION",
                "value": "1"
            }
        ],
        "daughters": [
            "Magnet",
            "MagnetFlat",
            "MagnetPolar",
            "MagnetType10",
            "MagnetType11",
            "MagnetType12",
            "MagnetType13",
            "MagnetType14"
        ],
        "desc": "abstract class of magnets",
        "is_internal": false,
        "methods": [
            "comp_angle_opening",
            "comp_height",
            "comp_mass",
            "comp_ratio_opening",
            "comp_surface",
            "comp_volume",
            "is_outwards",
            "plot"
        ],
        "mother": "",
        "name": "Magnet",
        "package": "Machine",
        "path": "pyleecan/pyleecan/Generator/ClassesRef/Machine/Magnet.csv",
        "properties": [
            {
                "desc": "The Magnet material",
                "max": "",
                "min": "",
                "name": "mat_type",
                "type": "Material",
                "unit": "",
                "value": ""
            },
            {
                "desc": "Permanent magnet magnetization type: 0 for radial, 1 for parallel, 2 for Hallbach",
                "max": "5",
                "min": "0",
                "name": "type_magnetization",
                "type": "int",
                "unit": "-",
                "value": 0
            },
            {
                "desc": "Magnet axial length",
                "max": "",
                "min": "0",
                "name": "Lmag",
                "type": "float",
                "unit": "-",
                "value": 0.95
            }
        ]
    },
    "MagnetFlat": {
        "constants": [
            {
                "name": "VERSION",
                "value": "1"
            }
        ],
        "daughters": [
            "MagnetFlat",
            "MagnetType10",
            "MagnetType12",
            "MagnetType13"
        ],
        "desc": "abstract class of magnets with rectangular base",
        "is_internal": false,
        "methods": [],
        "mother": "Magnet",
        "name": "MagnetFlat",
        "package": "Machine",
        "path": "pyleecan/pyleecan/Generator/ClassesRef/Machine/MagnetFlat.csv",
        "properties": []
    },
    "MagnetPolar": {
        "constants": [
            {
                "name": "VERSION",
                "value": "1"
            }
        ],
        "daughters": [
            "MagnetPolar",
            "MagnetType11",
            "MagnetType14"
        ],
        "desc": "abstract class of magnets with polar base",
        "is_internal": false,
        "methods": [],
        "mother": "Magnet",
        "name": "MagnetPolar",
        "package": "Machine",
        "path": "pyleecan/pyleecan/Generator/ClassesRef/Machine/MagnetPolar.csv",
        "properties": []
    },
    "MagnetType10": {
        "constants": [
            {
                "name": "VERSION",
                "value": "1"
            },
            {
                "name": "IS_FLAT_BOT",
                "value": "1"
            },
            {
                "name": "IS_FLAT_TOP",
                "value": "1"
            }
        ],
        "daughters": [],
        "desc": "single magnet with rectangular shape",
        "is_internal": false,
        "methods": [
            "build_geometry",
            "comp_height",
            "comp_surface"
        ],
        "mother": "MagnetFlat",
        "name": "MagnetType10",
        "package": "Machine",
        "path": "pyleecan/pyleecan/Generator/ClassesRef/Machine/MagnetType10.csv",
        "properties": [
            {
                "desc": "magnet bottom width [m]",
                "max": "",
                "min": "0",
                "name": "Wmag",
                "type": "float",
                "unit": "m",
                "value": 0.002
            },
            {
                "desc": "magnet radial height [m]",
                "max": "",
                "min": "0",
                "name": "Hmag",
                "type": "float",
                "unit": "m",
                "value": 0.001
            }
        ]
    },
    "MagnetType11": {
        "constants": [
            {
                "name": "VERSION",
                "value": "1"
            },
            {
                "name": "IS_FLAT_BOT",
                "value": "0"
            },
            {
                "name": "IS_FLAT_TOP",
                "value": "0"
            }
        ],
        "daughters": [],
        "desc": "single magnet with polar shape",
        "is_internal": false,
        "methods": [
            "_comp_point_coordinate",
            "build_geometry",
            "comp_height",
            "comp_surface"
        ],
        "mother": "MagnetPolar",
        "name": "MagnetType11",
        "package": "Machine",
        "path": "pyleecan/pyleecan/Generator/ClassesRef/Machine/MagnetType11.csv",
        "properties": [
            {
                "desc": "magnet bottom width [rad]",
                "max": "",
                "min": "0",
                "name": "Wmag",
                "type": "float",
                "unit": "rad",
                "value": 0.002
            },
            {
                "desc": "magnet radial height [m]",
                "max": "",
                "min": "0",
                "name": "Hmag",
                "type": "float",
                "unit": "m",
                "value": 0.001
            }
        ]
    },
    "MagnetType12": {
        "constants": [
            {
                "name": "VERSION",
                "value": "1"
            },
            {
                "name": "IS_FLAT_BOT",
                "value": "1"
            },
            {
                "name": "IS_FLAT_TOP",
                "value": "0"
            }
        ],
        "daughters": [],
        "desc": "single magnet with rectangular base and polar top",
        "is_internal": false,
        "methods": [
            "build_geometry",
            "comp_height",
            "comp_surface"
        ],
        "mother": "MagnetFlat",
        "name": "MagnetType12",
        "package": "Machine",
        "path": "pyleecan/pyleecan/Generator/ClassesRef/Machine/MagnetType12.csv",
        "properties": [
            {
                "desc": "magnet bottom width [m]",
                "max": "",
                "min": "0",
                "name": "Wmag",
                "type": "float",
                "unit": "m",
                "value": 0.002
            },
            {
                "desc": "magnet radial height [m]",
                "max": "",
                "min": "0",
                "name": "Hmag",
                "type": "float",
                "unit": "m",
                "value": 0.001
            }
        ]
    },
    "MagnetType13": {
        "constants": [
            {
                "name": "VERSION",
                "value": "1"
            },
            {
                "name": "IS_FLAT_BOT",
                "value": "1"
            },
            {
                "name": "IS_FLAT_TOP",
                "value": "0"
            }
        ],
        "daughters": [],
        "desc": "single magnet with rectangular base and curved-top shape",
        "is_internal": false,
        "methods": [
            "build_geometry",
            "comp_height",
            "comp_surface"
        ],
        "mother": "MagnetFlat",
        "name": "MagnetType13",
        "package": "Machine",
        "path": "pyleecan/pyleecan/Generator/ClassesRef/Machine/MagnetType13.csv",
        "properties": [
            {
                "desc": "magnet bottom width [m]",
                "max": "",
                "min": "0",
                "name": "Wmag",
                "type": "float",
                "unit": "m",
                "value": 0.002
            },
            {
                "desc": "magnet radial height [m]",
                "max": "",
                "min": "0",
                "name": "Hmag",
                "type": "float",
                "unit": "m",
                "value": 0.001
            },
            {
                "desc": "radius of the circular top shape [m]",
                "max": "",
                "min": "0",
                "name": "Rtop",
                "type": "float",
                "unit": "m",
                "value": 0.05
            }
        ]
    },
    "MagnetType14": {
        "constants": [
            {
                "name": "VERSION",
                "value": "1"
            },
            {
                "name": "IS_FLAT_BOT",
                "value": "0"
            },
            {
                "name": "IS_FLAT_TOP",
                "value": "0"
            }
        ],
        "daughters": [],
        "desc": "single magnet with polar base and curved-top shape ",
        "is_internal": false,
        "methods": [
            "build_geometry",
            "comp_height"
        ],
        "mother": "MagnetPolar",
        "name": "MagnetType14",
        "package": "Machine",
        "path": "pyleecan/pyleecan/Generator/ClassesRef/Machine/MagnetType14.csv",
        "properties": [
            {
                "desc": "magnet bottom width [rad]",
                "max": "",
                "min": "0",
                "name": "Wmag",
                "type": "float",
                "unit": "rad",
                "value": 0.002
            },
            {
                "desc": "magnet radial height [m]",
                "max": "",
                "min": "0",
                "name": "Hmag",
                "type": "float",
                "unit": "m",
                "value": 0.001
            },
            {
                "desc": "radius of the circular top shape [m]",
                "max": "",
                "min": "0",
                "name": "Rtop",
                "type": "float",
                "unit": "m",
                "value": 0.05
            }
        ]
    },
    "Magnetics": {
        "constants": [
            {
                "name": "VERSION",
                "value": "1"
            }
        ],
        "daughters": [
            "Magnetics",
            "MagFEMM"
        ],
        "desc": "Magnetic module abstract object",
        "is_internal": false,
        "methods": [
            "run",
            "comp_time_angle",
            "comp_emf"
        ],
        "mother": "",
        "name": "Magnetics",
        "package": "Simulation",
        "path": "pyleecan/pyleecan/Generator/ClassesRef/Simulation/Magnetics.csv",
        "properties": [
            {
                "desc": "1 to artificially remove stator slotting effects in permeance mmf calculations",
                "max": "",
                "min": "",
                "name": "is_remove_slotS",
                "type": "bool",
                "unit": "-",
                "value": 0
            },
            {
                "desc": "1 to artificially remove rotor slotting effects in permeance mmf calculations",
                "max": "",
                "min": "",
                "name": "is_remove_slotR",
                "type": "bool",
                "unit": "-",
                "value": 0
            },
            {
                "desc": "1 to artificially remove the ventilations duct",
                "max": "",
                "min": "",
                "name": "is_remove_vent",
                "type": "bool",
                "unit": "-",
                "value": 0
            },
            {
                "desc": "1 to compute the stator magnetomotive force / stator armature magnetic field",
                "max": "",
                "min": "",
                "name": "is_mmfs",
                "type": "bool",
                "unit": "-",
                "value": 1
            },
            {
                "desc": "1 to compute the rotor magnetomotive force / rotor magnetic field",
                "max": "",
                "min": "",
                "name": "is_mmfr",
                "type": "bool",
                "unit": "-",
                "value": 1
            },
            {
                "desc": "0 to use the B(H) curve, 1 to use linear B(H) curve according to mur_lin, 2 to enforce infinite permeability (mur_lin =100000)",
                "max": "2",
                "min": "0",
                "name": "type_BH_stator",
                "type": "int",
                "unit": "-",
                "value": 0
            },
            {
                "desc": "0 to use the B(H) curve, 1 to use linear B(H) curve according to mur_lin, 2 to enforce infinite permeability (mur_lin =100000)",
                "max": "2",
                "min": "0",
                "name": "type_BH_rotor",
                "type": "int",
                "unit": "-",
                "value": 0
            },
            {
                "desc": "0 Compute on the complete time vector, 1 compute according to sym_t and is_antiper_t",
                "max": "",
                "min": "",
                "name": "is_symmetry_t",
                "type": "bool",
                "unit": "-",
                "value": 0
            },
            {
                "desc": "Number of symmetry for the time vector",
                "max": "",
                "min": "1",
                "name": "sym_t",
                "type": "int",
                "unit": "-",
                "value": 1
            },
            {
                "desc": "To add an antiperiodicity to the time vector",
                "max": "",
                "min": "",
                "name": "is_antiper_t",
                "type": "bool",
                "unit": "-",
                "value": 0
            },
            {
                "desc": "0 Compute on the complete machine, 1 compute according to sym_a and is_antiper_a",
                "max": "",
                "min": "",
                "name": "is_symmetry_a",
                "type": "bool",
                "unit": "",
                "value": 0
            },
            {
                "desc": "Number of symmetry for the angle vector",
                "max": "",
                "min": "1",
                "name": "sym_a",
                "type": "int",
                "unit": "-",
                "value": 1
            },
            {
                "desc": "To add an antiperiodicity to the angle vector",
                "max": "",
                "min": "",
                "name": "is_antiper_a",
                "type": "bool",
                "unit": "-",
                "value": 0
            }
        ]
    },
    "MatEconomical": {
        "constants": [
            {
                "name": "VERSION",
                "value": "1"
            }
        ],
        "daughters": [],
        "desc": "material ecomomical properties",
        "is_internal": false,
        "methods": [],
        "mother": "",
        "name": "MatEconomical",
        "package": "Material",
        "path": "pyleecan/pyleecan/Generator/ClassesRef/Material/MatEconomical.csv",
        "properties": [
            {
                "desc": "Cost of one kilo of material",
                "max": "",
                "min": "0",
                "name": "cost_unit",
                "type": "float",
                "unit": "unit/kg",
                "value": 0.127
            },
            {
                "desc": "Name of the unit",
                "max": "",
                "min": "",
                "name": "unit_name",
                "type": "str",
                "unit": "-",
                "value": "$"
            }
        ]
    },
    "MatElectrical": {
        "constants": [
            {
                "name": "VERSION",
                "value": "1"
            }
        ],
        "daughters": [],
        "desc": "material electrical properties",
        "is_internal": false,
        "methods": [],
        "mother": "",
        "name": "MatElectrical",
        "package": "Material",
        "path": "pyleecan/pyleecan/Generator/ClassesRef/Material/MatElectrical.csv",
        "properties": [
            {
                "desc": "Resistivity at 20 deg C",
                "max": "",
                "min": "0",
                "name": "rho",
                "type": "float",
                "unit": "ohm.m",
                "value": 1
            },
            {
                "desc": "Relative dielectric constant",
                "max": "",
                "min": "0",
                "name": "epsr",
                "type": "float",
                "unit": "-",
                "value": 1
            },
            {
                "desc": "Thermal Coefficient",
                "max": "",
                "min": "0",
                "name": "alpha",
                "type": "float",
                "unit": "1/K",
                "value": 1
            }
        ]
    },
    "MatHT": {
        "constants": [
            {
                "name": "VERSION",
                "value": "1"
            }
        ],
        "daughters": [],
        "desc": "Material Heat Transfer properties",
        "is_internal": false,
        "methods": [],
        "mother": "",
        "name": "MatHT",
        "package": "Material",
        "path": "pyleecan/pyleecan/Generator/ClassesRef/Material/MatHT.csv",
        "properties": [
            {
                "desc": "thermal conductivity (XY is lamination plane, Z is rotation axis)",
                "max": "",
                "min": "0",
                "name": "lambda_x",
                "type": "float",
                "unit": "W/K",
                "value": 1
            },
            {
                "desc": "thermal conductivity (XY is lamination plane, Z is rotation axis)",
                "max": "",
                "min": "0",
                "name": "lambda_y",
                "type": "float",
                "unit": "W/K",
                "value": 1
            },
            {
                "desc": "thermal conductivity (XY is lamination plane, Z is rotation axis)",
                "max": "",
                "min": "0",
                "name": "lambda_z",
                "type": "float",
                "unit": "W/K",
                "value": 1
            },
            {
                "desc": "specific heat capacity",
                "max": "",
                "min": "0",
                "name": "Cp",
                "type": "float",
                "unit": "W/kg/K",
                "value": 1
            },
            {
                "desc": "thermal expansion coefficient",
                "max": "",
                "min": "0",
                "name": "alpha",
                "type": "float",
                "unit": "-",
                "value": 0.00393
            }
        ]
    },
    "MatMagnetics": {
        "constants": [
            {
                "name": "VERSION",
                "value": "1"
            }
        ],
        "daughters": [],
        "desc": "magnetic material properties",
        "is_internal": false,
        "methods": [
            "get_BH",
            "plot_BH"
        ],
        "mother": "",
        "name": "MatMagnetics",
        "package": "Material",
        "path": "pyleecan/pyleecan/Generator/ClassesRef/Material/MatMagnetics.csv",
        "properties": [
            {
                "desc": "Relative magnetic permeability",
                "max": "",
                "min": "0",
                "name": "mur_lin",
                "type": "float",
                "unit": "-",
                "value": 1
            },
            {
                "desc": "Coercitivity field",
                "max": "",
                "min": "0",
                "name": "Hc",
                "type": "float",
                "unit": "A/m",
                "value": 0
            },
            {
                "desc": "magnet remanence induction at 20degC",
                "max": "",
                "min": "",
                "name": "Brm20",
                "type": "float",
                "unit": "T",
                "value": 0
            },
            {
                "desc": "temperature coefficient for remanent flux density /degC compared to 20degC",
                "max": "",
                "min": "",
                "name": "alpha_Br",
                "type": "float",
                "unit": "-",
                "value": 0
            },
            {
                "desc": "lamination sheet width without insulation [m] (0 == not laminated)",
                "max": "",
                "min": "0",
                "name": "Wlam",
                "type": "float",
                "unit": "m",
                "value": 0
            },
            {
                "desc": "nonlinear B(H) curve (two columns matrix, H and B(H))",
                "max": "",
                "min": "",
                "name": "BH_curve",
                "type": "ImportMatrix",
                "unit": "-",
                "value": ""
            }
        ]
    },
    "MatStructural": {
        "constants": [
            {
                "name": "VERSION",
                "value": "1"
            }
        ],
        "daughters": [],
        "desc": "Material Structural properties",
        "is_internal": false,
        "methods": [],
        "mother": "",
        "name": "MatStructural",
        "package": "Material",
        "path": "pyleecan/pyleecan/Generator/ClassesRef/Material/MatStructural.csv",
        "properties": [
            {
                "desc": "mass per unit volume [kg/m3]",
                "max": "",
                "min": "0",
                "name": "rho",
                "type": "float",
                "unit": "kg/m^3",
                "value": 7650
            },
            {
                "desc": "equivalent Young modulus (XY is lamination plane, Z is rotation axis)",
                "max": "",
                "min": "0",
                "name": "Ex",
                "type": "float",
                "unit": "Pa",
                "value": 215000000000.0
            },
            {
                "desc": "equivalent Young modulus (XY is lamination plane, Z is rotation axis)",
                "max": "",
                "min": "0",
                "name": "Ey",
                "type": "float",
                "unit": "Pa",
                "value": 215000000000.0
            },
            {
                "desc": "equivalent Young modulus (XY is lamination plane, Z is rotation axis)",
                "max": "",
                "min": "0",
                "name": "Ez",
                "type": "float",
                "unit": "Pa",
                "value": 80000000000
            },
            {
                "desc": "equivalent Poisson ratio in the XY plane (XY is lamination plane, Z is rotation axis)",
                "max": "",
                "min": "0",
                "name": "nu_xy",
                "type": "float",
                "unit": "-",
                "value": 0.3
            },
            {
                "desc": "equivalent Poisson ratio in the XZ plane (XY is lamination plane, Z is rotation axis)",
                "max": "",
                "min": "0",
                "name": "nu_xz",
                "type": "float",
                "unit": "-",
                "value": 0.03
            },
            {
                "desc": "equivalent Poisson ratio in the YZ plane (XY is lamination plane, Z is rotation axis)",
                "max": "",
                "min": "0",
                "name": "nu_yz",
                "type": "float",
                "unit": "-",
                "value": 0.03
            },
            {
                "desc": "shear modulus in XY plane (XY is lamination plane, Z is rotation axis)",
                "max": "",
                "min": "0",
                "name": "Gxz",
                "type": "float",
                "unit": "Pa",
                "value": 2000000000
            },
            {
                "desc": "shear modulus in XZ plane (XY is lamination plane, Z is rotation axis)",
                "max": "",
                "min": "0",
                "name": "Gxy",
                "type": "float",
                "unit": "Pa",
                "value": 0
            },
            {
                "desc": "shear modulus in YZ plane (XY is lamination plane, Z is rotation axis)",
                "max": "",
                "min": "0",
                "name": "Gyz",
                "type": "float",
                "unit": "Pa",
                "value": 2000000000
            }
        ]
    },
    "Material": {
        "constants": [
            {
                "name": "VERSION",
                "value": "1"
            }
        ],
        "daughters": [],
        "desc": "",
        "is_internal": false,
        "methods": [],
        "mother": "",
        "name": "Material",
        "package": "Material",
        "path": "pyleecan/pyleecan/Generator/ClassesRef/Material/Material.csv",
        "properties": [
            {
                "desc": "name of the material",
                "max": "",
                "min": "",
                "name": "name",
                "type": "str",
                "unit": "",
                "value": "Material"
            },
            {
                "desc": "If True, uniformity in all orientations",
                "max": "",
                "min": "",
                "name": "is_isotropic",
                "type": "bool",
                "unit": "-",
                "value": 0
            },
            {
                "desc": "Electrical properties of the material",
                "max": "",
                "min": "",
                "name": "elec",
                "type": "MatElectrical",
                "unit": "",
                "value": ""
            },
            {
                "desc": "Magnetic properties of the material",
                "max": "",
                "min": "",
                "name": "mag",
                "type": "MatMagnetics",
                "unit": "",
                "value": ""
            },
            {
                "desc": "Structural properties of the material",
                "max": "",
                "min": "",
                "name": "struct",
                "type": "MatStructural",
                "unit": "",
                "value": ""
            },
            {
                "desc": "Heat Transfer properties of the material",
                "max": "",
                "min": "",
                "name": "HT",
                "type": "MatHT",
                "unit": "",
                "value": ""
            },
            {
                "desc": "Economical properties of the material",
                "max": "",
                "min": "",
                "name": "eco",
                "type": "MatEconomical",
                "unit": "",
                "value": ""
            },
            {
                "desc": "material description",
                "max": "",
                "min": "",
                "name": "desc",
                "type": "str",
                "unit": "",
                "value": "Material description"
            },
            {
                "desc": "Path to the material file",
                "max": "",
                "min": "",
                "name": "path",
                "type": "str",
                "unit": "",
                "value": ""
            }
        ]
    },
    "Mesh": {
        "constants": [
            {
                "name": "VERSION",
                "value": "1"
            }
        ],
        "daughters": [
            "Mesh",
            "MeshMat",
            "MeshVTK"
        ],
        "desc": "Abstract Class for mesh related classes",
        "is_internal": false,
        "methods": [],
        "mother": "",
        "name": "Mesh",
        "package": "Mesh",
        "path": "pyleecan/pyleecan/Generator/ClassesRef/Mesh/Mesh.csv",
        "properties": [
            {
                "desc": "Description of the mesh",
                "max": "",
                "min": "",
                "name": "label",
                "type": "str",
                "unit": "-",
                "value": "None"
            }
        ]
    },
    "MeshMat": {
        "constants": [
            {
                "name": "VERSION",
                "value": "1"
            }
        ],
        "daughters": [],
        "desc": "Gather the mesh storage format",
        "is_internal": false,
        "methods": [
            "get_point",
            "get_cell",
            "get_mesh_pv",
<<<<<<< HEAD
=======
            "get_normal",
            "get_surf",
>>>>>>> a8d5d04c
            "get_cell_area",
            "add_cell",
            "interface",
            "get_vertice",
<<<<<<< HEAD
            "get_point2cell"
=======
            "plot_mesh"
>>>>>>> a8d5d04c
        ],
        "mother": "Mesh",
        "name": "MeshMat",
        "package": "Mesh",
        "path": "pyleecan/pyleecan/Generator/ClassesRef/Mesh/MeshMat.csv",
        "properties": [
            {
                "desc": "Storing connectivity",
                "max": "",
                "min": "",
                "name": "cell",
                "type": "{CellMat}",
                "unit": "",
                "value": ""
            },
            {
                "desc": "Storing nodes",
                "max": "",
                "min": "",
                "name": "point",
                "type": "PointMat",
                "unit": "",
                "value": ""
            }
        ]
    },
    "MeshSolution": {
        "constants": [
            {
                "name": "VERSION",
                "value": "1"
            }
        ],
        "daughters": [],
        "desc": "Abstract class to associate a mesh with one or several solutions",
        "is_internal": false,
        "methods": [
            "get_mesh",
            "get_solution",
<<<<<<< HEAD
=======
            "save_to_file",
>>>>>>> a8d5d04c
            "get_field",
            "plot_mesh",
            "plot_contour",
            "plot_deflection",
            "plot_deflection_animated",
            "plot_glyph",
            "get_group"
        ],
        "mother": "",
        "name": "MeshSolution",
        "package": "Mesh",
        "path": "pyleecan/pyleecan/Generator/ClassesRef/Mesh/MeshSolution.csv",
        "properties": [
            {
                "desc": "(Optional) Descriptive name of the mesh",
                "max": "",
                "min": "",
                "name": "label",
                "type": "str",
                "unit": "",
                "value": "None"
            },
            {
                "desc": "A list of Mesh objects. ",
                "max": "",
                "min": "",
                "name": "mesh",
                "type": "[Mesh]",
                "unit": "",
<<<<<<< HEAD
                "value": []
=======
                "value": null
>>>>>>> a8d5d04c
            },
            {
                "desc": "1 if the mesh is the same at each step (time, mode etc.)",
                "max": "",
                "min": "",
                "name": "is_same_mesh",
                "type": "bool",
                "unit": "",
                "value": 1
            },
            {
                "desc": "A list of Solution objects",
                "max": "",
                "min": "",
                "name": "solution",
                "type": "[Solution]",
                "unit": "",
<<<<<<< HEAD
                "value": []
=======
                "value": null
>>>>>>> a8d5d04c
            },
            {
                "desc": "Dimension of the physical problem",
                "max": "3",
                "min": "1",
                "name": "dimension",
                "type": "int",
                "unit": "",
                "value": 3
            },
            {
                "desc": "Dict sorted by groups name with cells indices. ",
                "max": "",
                "min": "",
                "name": "group",
                "type": "{ndarray}",
                "unit": "",
<<<<<<< HEAD
                "value": {}
=======
                "value": null
>>>>>>> a8d5d04c
            }
        ]
    },
    "MeshVTK": {
        "constants": [
            {
                "name": "VERSION",
                "value": "1"
            }
        ],
        "daughters": [],
        "desc": "Gather the mesh storage format",
        "is_internal": false,
        "methods": [
            "get_mesh_pv",
            "get_points",
            "get_cells",
            "get_normals",
            "get_surf",
            "get_cell_area"
        ],
        "mother": "Mesh",
        "name": "MeshVTK",
        "package": "Mesh",
        "path": "pyleecan/pyleecan/Generator/ClassesRef/Mesh/MeshVTK.csv",
        "properties": [
            {
                "desc": "Pyvista object of the mesh (optional)",
                "max": "",
                "min": "",
                "name": "mesh",
                "type": "pyvista.core.pointset.UnstructuredGrid",
                "unit": "",
                "value": "None"
            },
            {
                "desc": "Store the pyvista object",
                "max": "",
                "min": "",
                "name": "is_pyvista_mesh",
                "type": "bool",
                "unit": "",
                "value": false
            },
            {
                "desc": "Format in which the mesh is stored",
                "max": "",
                "min": "",
                "name": "format",
                "type": "str",
                "unit": "",
                "value": "vtk"
            },
            {
                "desc": "Path where the mesh is stored",
                "max": "",
                "min": "",
                "name": "path",
                "type": "str",
                "unit": "",
                "value": ""
            },
            {
                "desc": "Name of the mesh file",
                "max": "",
                "min": "",
                "name": "name",
                "type": "str",
                "unit": "",
                "value": "mesh"
            },
            {
                "desc": "Contain all possible group numbers",
                "max": "",
                "min": "",
                "name": "group",
                "type": "ndarray",
                "unit": "",
                "value": ""
            },
            {
                "desc": "Pyvista object of the outer surface",
                "max": "",
                "min": "",
                "name": "surf",
                "type": "pyvista.core.pointset.PolyData",
                "unit": "",
                "value": "None"
            },
            {
                "desc": "Save the surface mesh in a vtk file",
                "max": "",
                "min": "",
                "name": "is_vtk_surf",
                "type": "bool",
                "unit": "",
                "value": false
            },
            {
                "desc": "Path where the outer surface is stored",
                "max": "",
                "min": "",
                "name": "surf_path",
                "type": "str",
                "unit": "",
                "value": ""
            },
            {
                "desc": "Name of the outer surface file",
                "max": "",
                "min": "",
                "name": "surf_name",
                "type": "str",
                "unit": "",
                "value": "surf"
            }
        ]
    },
    "Mode": {
        "constants": [
            {
                "name": "VERSION",
                "value": "1"
            }
        ],
        "daughters": [],
        "desc": "Structural module: Mode object",
        "is_internal": false,
        "methods": [
            "plot",
            "plot_animated",
            "get_shape_xyz",
            "get_shape_pol"
        ],
        "mother": "SolutionMat",
        "name": "Mode",
        "package": "Simulation",
        "path": "pyleecan/pyleecan/Generator/ClassesRef/Simulation/Mode.csv",
        "properties": [
            {
                "desc": "Natural frequency of the mode",
                "max": "",
                "min": "",
                "name": "nat_freq",
                "type": "float",
                "unit": "Hz",
                "value": null
            },
            {
                "desc": "Circumferential order",
                "max": "",
                "min": "0",
                "name": "order_circ",
                "type": "int",
                "unit": "-",
                "value": null
            },
            {
                "desc": "Longitudinal order",
                "max": "",
                "min": "0",
                "name": "order_long",
                "type": "int",
                "unit": "-",
                "value": null
            }
        ]
    },
    "Notch": {
        "constants": [
            {
                "name": "VERSION",
                "value": "1"
            }
        ],
        "daughters": [
            "Notch",
            "NotchEvenDist"
        ],
        "desc": "Abstract class for notches",
        "is_internal": false,
        "methods": [
            "get_Rbo",
            "is_outwards"
        ],
        "mother": "",
        "name": "Notch",
        "package": "Machine",
        "path": "pyleecan/pyleecan/Generator/ClassesRef/Machine/Notch.csv",
        "properties": []
    },
    "NotchEvenDist": {
        "constants": [
            {
                "name": "VERSION",
                "value": "1"
            }
        ],
        "daughters": [],
        "desc": "Class for evenly distributed notches (according to Zs)",
        "is_internal": false,
        "methods": [
            "get_notch_list"
        ],
        "mother": "Notch",
        "name": "NotchEvenDist",
        "package": "Machine",
        "path": "pyleecan/pyleecan/Generator/ClassesRef/Machine/NotchEvenDist.csv",
        "properties": [
            {
                "desc": "angular positon of the first notch",
                "max": "",
                "min": "",
                "name": "alpha",
                "type": "float",
                "unit": "rad",
                "value": 0
            },
            {
                "desc": "Shape of the Notch",
                "max": "",
                "min": "",
                "name": "notch_shape",
                "type": "Slot",
                "unit": "-",
                "value": ""
            }
        ]
    },
    "OptiConstraint": {
        "constants": [
            {
                "name": "VERSION",
                "value": "1"
            }
        ],
        "daughters": [],
        "desc": "Constraint of the optimization problem",
        "is_internal": false,
        "methods": [],
        "mother": "",
        "name": "OptiConstraint",
        "package": "Optimization",
        "path": "pyleecan/pyleecan/Generator/ClassesRef/Optimization/OptiConstraint.csv",
        "properties": [
            {
                "desc": "name of the design variable",
                "max": "",
                "min": "",
                "name": "name",
                "type": "str",
                "unit": "",
                "value": ""
            },
            {
                "desc": "Type of comparison ( \"==\", \"<=\", \">=\", \"<\",\">\")",
                "max": "",
                "min": "",
                "name": "type_const",
                "type": "str",
                "unit": "",
                "value": "<="
            },
            {
                "desc": "Value to compare",
                "max": "",
                "min": "",
                "name": "value",
                "type": "float",
                "unit": "",
                "value": 0
            },
            {
                "desc": "Function to get the variable to compare",
                "max": "",
                "min": "",
                "name": "get_variable",
                "type": "function",
                "unit": "",
                "value": null
            }
        ]
    },
    "OptiDesignVar": {
        "constants": [
            {
                "name": "VERSION",
                "value": "1"
            }
        ],
        "daughters": [],
        "desc": "Optimization",
        "is_internal": false,
        "methods": [],
        "mother": "",
        "name": "OptiDesignVar",
        "package": "Optimization",
        "path": "pyleecan/pyleecan/Generator/ClassesRef/Optimization/OptiDesignVar.csv",
        "properties": [
            {
                "desc": "name of the design variable",
                "max": "",
                "min": "",
                "name": "name",
                "type": "str",
                "unit": "",
                "value": ""
            },
            {
                "desc": "Type of the variable interval or set.",
                "max": "",
                "min": "",
                "name": "type_var",
                "type": "str",
                "unit": "",
                "value": "interval"
            },
            {
                "desc": "Space of the variable",
                "max": "",
                "min": "",
                "name": "space",
                "type": "list",
                "unit": "",
                "value": [
                    0,
                    1
                ]
            },
            {
                "desc": "Function of the space to initiate the variable",
                "max": "",
                "min": "",
                "name": "function",
                "type": "function",
                "unit": "",
                "value": null
            }
        ]
    },
    "OptiGenAlg": {
        "constants": [
            {
                "name": "VERSION",
                "value": "1"
            }
        ],
        "daughters": [
            "OptiGenAlgNsga2Deap"
        ],
        "desc": "Genetic algorithm class",
        "is_internal": false,
        "methods": [],
        "mother": "OptiSolver",
        "name": "OptiGenAlg",
        "package": "Optimization",
        "path": "pyleecan/pyleecan/Generator/ClassesRef/Optimization/OptiGenAlg.csv",
        "properties": [
            {
                "desc": "Selector of the genetic algorithm",
                "max": "",
                "min": "",
                "name": "selector",
                "type": "function",
                "unit": "-",
                "value": null
            },
            {
                "desc": "Crossover of the genetic algorithm",
                "max": "",
                "min": "",
                "name": "crossover",
                "type": "function",
                "unit": "-",
                "value": null
            },
            {
                "desc": "Mutator of the genetic algorithm",
                "max": "",
                "min": "",
                "name": "mutator",
                "type": "function",
                "unit": "-",
                "value": null
            },
            {
                "desc": "Probability of crossover",
                "max": "1",
                "min": "0",
                "name": "p_cross",
                "type": "float",
                "unit": "-",
                "value": 0.9
            },
            {
                "desc": "Probability of mutation ",
                "max": "1",
                "min": "0",
                "name": "p_mutate",
                "type": "float",
                "unit": "-",
                "value": 0.1
            },
            {
                "desc": "Size of the population",
                "max": "",
                "min": "1",
                "name": "size_pop",
                "type": "int",
                "unit": "-",
                "value": 40
            },
            {
                "desc": "Number of generations",
                "max": "",
                "min": "1",
                "name": "nb_gen",
                "type": "int",
                "unit": "-",
                "value": 100
            }
        ]
    },
    "OptiGenAlgNsga2Deap": {
        "constants": [
            {
                "name": "VERSION",
                "value": "1"
            }
        ],
        "daughters": [],
        "desc": "Multi-objectives optimization problem with some constraints",
        "is_internal": false,
        "methods": [
            "solve",
            "mutate",
            "cross",
            "create_toolbox",
            "check_optimization_input"
        ],
        "mother": "OptiGenAlg",
        "name": "OptiGenAlgNsga2Deap",
        "package": "Optimization",
        "path": "pyleecan/pyleecan/Generator/ClassesRef/Optimization/OptiGenAlgNsga2Deap.csv",
        "properties": [
            {
                "desc": "DEAP toolbox",
                "max": "",
                "min": "",
                "name": "toolbox",
                "type": "deap.base.Toolbox",
                "unit": "",
                "value": "None"
            }
        ]
    },
    "OptiObjFunc": {
        "constants": [
            {
                "name": "VERSION",
                "value": "1"
            }
        ],
        "daughters": [],
        "desc": "Optimization",
        "is_internal": false,
        "methods": [],
        "mother": "",
        "name": "OptiObjFunc",
        "package": "Optimization",
        "path": "pyleecan/pyleecan/Generator/ClassesRef/Optimization/OptiObjFunc.csv",
        "properties": [
            {
                "desc": "Description of the objective",
                "max": "",
                "min": "",
                "name": "description",
                "type": "str",
                "unit": "",
                "value": "'"
            },
            {
                "desc": "Function to minimize",
                "max": "",
                "min": "",
                "name": "func",
                "type": "function",
                "unit": "",
                "value": null
            }
        ]
    },
    "OptiProblem": {
        "constants": [
            {
                "name": "VERSION",
                "value": "1"
            }
        ],
        "daughters": [],
        "desc": "Multi-objectives optimization problem with some constraints",
        "is_internal": false,
        "methods": [],
        "mother": "",
        "name": "OptiProblem",
        "package": "Optimization",
        "path": "pyleecan/pyleecan/Generator/ClassesRef/Optimization/OptiProblem.csv",
        "properties": [
            {
                "desc": "Default output to define the default simulation. ",
                "max": "",
                "min": "",
                "name": "output",
                "type": "Output",
                "unit": "",
                "value": ""
            },
            {
                "desc": "Dict of design variables",
                "max": "",
                "min": "",
                "name": "design_var",
                "type": "{OptiDesignVar}",
                "unit": "",
                "value": {}
            },
            {
                "desc": "Dict of objective functions",
                "max": "",
                "min": "",
                "name": "obj_func",
                "type": "{OptiObjFunc}",
                "unit": "",
                "value": {}
            },
            {
                "desc": "Function to evaluate before computing obj function and constraints",
                "max": "",
                "min": "",
                "name": "eval_func",
                "type": "function",
                "unit": "",
                "value": null
            },
            {
                "desc": "Dict containing the constraints ",
                "max": "",
                "min": "",
                "name": "constraint",
                "type": "{OptiConstraint}",
                "unit": "",
                "value": {}
            }
        ]
    },
    "OptiSolver": {
        "constants": [
            {
                "name": "VERSION",
                "value": "1"
            }
        ],
        "daughters": [
            "OptiGenAlg",
            "OptiGenAlgNsga2Deap"
        ],
        "desc": "Optimization solver class",
        "is_internal": false,
        "methods": [],
        "mother": "",
        "name": "OptiSolver",
        "package": "Optimization",
        "path": "pyleecan/pyleecan/Generator/ClassesRef/Optimization/OptiSolver.csv",
        "properties": [
            {
                "desc": "Problem to solve",
                "max": "",
                "min": "",
                "name": "problem",
                "type": "OptiProblem",
                "unit": "-",
                "value": ""
            },
            {
                "desc": "Optimization results containing every output",
                "max": "",
                "min": "",
                "name": "xoutput",
                "type": "XOutput",
                "unit": "-",
                "value": ""
            },
            {
                "desc": "Name of the logger to use",
                "max": "",
                "min": "",
                "name": "logger_name",
                "type": "str",
                "unit": "-",
                "value": "Pyleecan.OptiSolver"
            },
            {
                "desc": "Boolean to keep every output",
                "max": "",
                "min": "",
                "name": "is_keep_all_output",
                "type": "bool",
                "unit": "-",
                "value": false
            }
        ]
    },
    "OutElec": {
        "constants": [
            {
                "name": "VERSION",
                "value": "1"
            }
        ],
        "daughters": [],
        "desc": "Gather the electric module outputs",
        "is_internal": false,
        "methods": [
            "get_Nr",
            "get_Is"
        ],
        "mother": "",
        "name": "OutElec",
        "package": "Output",
        "path": "pyleecan/pyleecan/Generator/ClassesRef/Output/OutElec.csv",
        "properties": [
            {
                "desc": "Electrical time vector (no symmetry)",
                "max": "",
                "min": "",
                "name": "time",
                "type": "ndarray",
                "unit": "s",
                "value": null
            },
            {
                "desc": "Electrical position vector (no symmetry)",
                "max": "",
                "min": "",
                "name": "angle",
                "type": "ndarray",
                "unit": "rad",
                "value": null
            },
            {
                "desc": "Stator currents as a function of time (each column correspond to one phase)",
                "max": "",
                "min": "",
                "name": "Is",
                "type": "SciDataTool.Classes.DataND.DataND",
                "unit": "A",
                "value": "None"
            },
            {
                "desc": "Rotor currents as a function of time (each column correspond to one phase)",
                "max": "",
                "min": "",
                "name": "Ir",
                "type": "SciDataTool.Classes.DataND.DataND",
                "unit": "A",
                "value": "None"
            },
            {
                "desc": "Rotor angular position as a function of time (if None computed according to Nr)",
                "max": "",
                "min": "",
                "name": "angle_rotor",
                "type": "ndarray",
                "unit": "rad",
                "value": null
            },
            {
                "desc": "Rotor speed",
                "max": "",
                "min": "",
                "name": "N0",
                "type": "float",
                "unit": "rpm",
                "value": null
            },
            {
                "desc": "Rotation direction of the rotor 1 trigo, -1 clockwise",
                "max": "1",
                "min": "-1",
                "name": "rot_dir",
                "type": "float",
                "unit": "-",
                "value": -1
            },
            {
                "desc": "Initial angular position of the rotor at t=0",
                "max": "",
                "min": "",
                "name": "angle_rotor_initial",
                "type": "float",
                "unit": "",
                "value": 0
            },
            {
                "desc": "Name of the logger to use",
                "max": "",
                "min": "",
                "name": "logger_name",
                "type": "str",
                "unit": "-",
                "value": "Pyleecan.OutElec"
            },
            {
                "desc": "Unit magnetomotive force",
                "max": "",
                "min": "",
                "name": "mmf_unit",
                "type": "SciDataTool.Classes.DataND.DataND",
                "unit": "-",
                "value": "None"
            },
            {
                "desc": "Theorical Average Electromagnetic torque",
                "max": "",
                "min": "",
                "name": "Tem_av_ref",
                "type": "float",
                "unit": "N.m",
                "value": null
            },
            {
                "desc": "d-axis current magnitude",
                "max": "",
                "min": "",
                "name": "Id_ref",
                "type": "float",
                "unit": "A",
                "value": null
            },
            {
                "desc": "q-axis current magnitude",
                "max": "",
                "min": "",
                "name": "Iq_ref",
                "type": "float",
                "unit": "A",
                "value": null
            },
            {
                "desc": "Electrical Frequency",
                "max": "",
                "min": "",
                "name": "felec",
                "type": "float",
                "unit": "Hz",
                "value": null
            }
        ]
    },
    "OutForce": {
        "constants": [
            {
                "name": "VERSION",
                "value": "1"
            }
        ],
        "daughters": [],
        "desc": "Gather the structural module outputs",
        "is_internal": false,
        "methods": [],
        "mother": "",
        "name": "OutForce",
        "package": "Output",
        "path": "pyleecan/pyleecan/Generator/ClassesRef/Output/OutForce.csv",
        "properties": [
            {
                "desc": "Structural time vector (no symmetry)",
                "max": "",
                "min": "",
                "name": "time",
                "type": "ndarray",
                "unit": "s",
                "value": null
            },
            {
                "desc": "Structural position vector (no symmetry)",
                "max": "",
                "min": "",
                "name": "angle",
                "type": "ndarray",
                "unit": "rad",
                "value": null
            },
            {
                "desc": "Length of the time vector",
                "max": "",
                "min": "",
                "name": "Nt_tot",
                "type": "int",
                "unit": "-",
                "value": null
            },
            {
                "desc": "Length of the angle vector",
                "max": "",
                "min": "",
                "name": "Na_tot",
                "type": "int",
                "unit": "-",
                "value": null
            },
            {
                "desc": "Air-gap surface force",
                "max": "",
                "min": "",
                "name": "P",
                "type": "SciDataTool.Classes.VectorField.VectorField",
                "unit": "N.m^2",
                "value": "None"
            },
            {
                "desc": "Name of the logger to use",
                "max": "",
                "min": "",
                "name": "logger_name",
                "type": "str",
                "unit": "-",
                "value": "Pyleecan.OutStruct"
            }
        ]
    },
    "OutGeo": {
        "constants": [
            {
                "name": "VERSION",
                "value": "1"
            }
        ],
        "daughters": [],
        "desc": "Gather the geometrical and the global outputs",
        "is_internal": false,
        "methods": [],
        "mother": "",
        "name": "OutGeo",
        "package": "Output",
        "path": "pyleecan/pyleecan/Generator/ClassesRef/Output/OutGeo.csv",
        "properties": [
            {
                "desc": "Geometry output of the stator",
                "max": "",
                "min": "",
                "name": "stator",
                "type": "OutGeoLam",
                "unit": "-",
                "value": null
            },
            {
                "desc": "Geometry output of the rotor",
                "max": "",
                "min": "",
                "name": "rotor",
                "type": "OutGeoLam",
                "unit": "-",
                "value": null
            },
            {
                "desc": "mechanical airgap width (minimal distance between the lamination including magnet)",
                "max": "",
                "min": "",
                "name": "Wgap_mec",
                "type": "float",
                "unit": "m",
                "value": null
            },
            {
                "desc": "the magnetic airgap width (distance beetween the two Laminations bore radius)",
                "max": "",
                "min": "",
                "name": "Wgap_mag",
                "type": "float",
                "unit": "m",
                "value": null
            },
            {
                "desc": "radius of the center of the mecanical airgap",
                "max": "",
                "min": "",
                "name": "Rgap_mec",
                "type": "float",
                "unit": "m",
                "value": null
            },
            {
                "desc": "Airgap active length",
                "max": "",
                "min": "",
                "name": "Lgap",
                "type": "float",
                "unit": "m",
                "value": null
            },
            {
                "desc": "Name of the logger to use",
                "max": "",
                "min": "",
                "name": "logger_name",
                "type": "str",
                "unit": "-",
                "value": "Pyleecan.OutGeo"
            },
            {
                "desc": "Difference between the d axis angle of the stator and the rotor",
                "max": "",
                "min": "",
                "name": "angle_offset_initial",
                "type": "float",
                "unit": "rad",
                "value": null
            },
            {
                "desc": "Rotation direction",
                "max": "1",
                "min": "-1",
                "name": "rot_dir",
                "type": "int",
                "unit": "-",
                "value": null
            }
        ]
    },
    "OutGeoLam": {
        "constants": [
            {
                "name": "VERSION",
                "value": "1"
            }
        ],
        "daughters": [],
        "desc": "Gather the geometrical and the global outputs of a lamination",
        "is_internal": false,
        "methods": [],
        "mother": "",
        "name": "OutGeoLam",
        "package": "Output",
        "path": "pyleecan/pyleecan/Generator/ClassesRef/Output/OutGeoLam.csv",
        "properties": [
            {
                "desc": "Name of the phases of the winding (if any)",
                "max": "",
                "min": "",
                "name": "name_phase",
                "type": "list",
                "unit": "-",
                "value": null
            },
            {
                "desc": "B(H) curve (two columns matrix, H and B(H))",
                "max": "",
                "min": "",
                "name": "BH_curve",
                "type": "ndarray",
                "unit": "-",
                "value": null
            },
            {
                "desc": "Slot fill factor",
                "max": "",
                "min": "",
                "name": "Ksfill",
                "type": "float",
                "unit": "-",
                "value": null
            },
            {
                "desc": "Slot surface",
                "max": "",
                "min": "",
                "name": "S_slot",
                "type": "float",
                "unit": "m^2",
                "value": null
            },
            {
                "desc": "Slot winding surface",
                "max": "",
                "min": "",
                "name": "S_slot_wind",
                "type": "float",
                "unit": "m^2",
                "value": null
            },
            {
                "desc": "Conductor active surface",
                "max": "",
                "min": "",
                "name": "S_wind_act",
                "type": "float",
                "unit": "m^2",
                "value": null
            },
            {
                "desc": "Symmetry factor of the lamination (1=full machine; 2 = half;...)",
                "max": "",
                "min": "",
                "name": "sym",
                "type": "int",
                "unit": "-",
                "value": null
            },
            {
                "desc": "True if the winding has a asymmetry",
                "max": "",
                "min": "",
                "name": "is_asym_wind",
                "type": "bool",
                "unit": "",
                "value": null
            }
        ]
    },
    "OutMag": {
        "constants": [
            {
                "name": "VERSION",
                "value": "1"
            }
        ],
        "daughters": [],
        "desc": "Gather the magnetic module outputs",
        "is_internal": false,
        "methods": [],
        "mother": "",
        "name": "OutMag",
        "package": "Output",
        "path": "pyleecan/pyleecan/Generator/ClassesRef/Output/OutMag.csv",
        "properties": [
            {
                "desc": "Magnetic time vector (no symmetry)",
                "max": "",
                "min": "",
                "name": "time",
                "type": "ndarray",
                "unit": "s",
                "value": null
            },
            {
                "desc": "Magnetic position vector (no symmetry)",
                "max": "",
                "min": "",
                "name": "angle",
                "type": "ndarray",
                "unit": "rad",
                "value": null
            },
            {
                "desc": "Length of the time vector",
                "max": "",
                "min": "",
                "name": "Nt_tot",
                "type": "int",
                "unit": "-",
                "value": null
            },
            {
                "desc": "Length of the angle vector",
                "max": "",
                "min": "",
                "name": "Na_tot",
                "type": "int",
                "unit": "-",
                "value": null
            },
            {
                "desc": "Airgap flux density components",
                "max": "",
                "min": "",
                "name": "B",
                "type": "SciDataTool.Classes.VectorField.VectorField",
                "unit": "H",
                "value": "None"
            },
            {
                "desc": "Electromagnetic torque",
                "max": "",
                "min": "",
                "name": "Tem",
                "type": "SciDataTool.Classes.DataND.DataND",
                "unit": "N.m",
                "value": "None"
            },
            {
                "desc": "Average Electromagnetic torque",
                "max": "",
                "min": "",
                "name": "Tem_av",
                "type": "float",
                "unit": "N.m",
                "value": null
            },
            {
                "desc": "Peak to Peak Torque ripple normalized according to average torque (None if average torque=0)",
                "max": "",
                "min": "",
                "name": "Tem_rip_norm",
                "type": "float",
                "unit": "-",
                "value": null
            },
            {
                "desc": "Peak to Peak Torque ripple",
                "max": "",
                "min": "",
                "name": "Tem_rip_pp",
                "type": "float",
                "unit": "N.m",
                "value": null
            },
            {
                "desc": "Stator winding flux",
                "max": "",
                "min": "",
                "name": "Phi_wind_stator",
                "type": "ndarray",
                "unit": "Wb",
                "value": null
            },
            {
                "desc": "Electromotive force",
                "max": "",
                "min": "",
                "name": "emf",
                "type": "ndarray",
                "unit": "V",
                "value": null
            },
            {
                "desc": "FEA software mesh and solution",
                "max": "",
                "min": "",
                "name": "meshsolution",
                "type": "MeshSolution",
                "unit": "",
                "value": ""
            },
            {
                "desc": "Dictionnary containing the main FEMM parameter",
                "max": "",
                "min": "",
                "name": "FEMM_dict",
                "type": "dict",
                "unit": "",
                "value": null
            },
            {
                "desc": "Name of the logger to use",
                "max": "",
                "min": "",
                "name": "logger_name",
                "type": "str",
                "unit": "-",
                "value": "Pyleecan.OutMag"
            }
        ]
    },
    "OutPost": {
        "constants": [
            {
                "name": "VERSION",
                "value": "1"
            }
        ],
        "daughters": [],
        "desc": "Gather the parameters for the post-processings",
        "is_internal": false,
        "methods": [],
        "mother": "",
        "name": "OutPost",
        "package": "Output",
        "path": "pyleecan/pyleecan/Generator/ClassesRef/Output/OutPost.csv",
        "properties": [
            {
                "desc": "Name to use in the legend in case of comparison",
                "max": "",
                "min": "",
                "name": "legend_name",
                "type": "str",
                "unit": "-",
                "value": ""
            },
            {
                "desc": "Color to use in case of comparison",
                "max": "",
                "min": "",
                "name": "line_color",
                "type": "str",
                "unit": "-",
                "value": ""
            }
        ]
    },
    "OutStruct": {
        "constants": [
            {
                "name": "VERSION",
                "value": "1"
            }
        ],
        "daughters": [],
        "desc": "Gather the structural module outputs",
        "is_internal": false,
        "methods": [],
        "mother": "",
        "name": "OutStruct",
        "package": "Output",
        "path": "pyleecan/pyleecan/Generator/ClassesRef/Output/OutStruct.csv",
        "properties": [
            {
                "desc": "Structural time vector (no symmetry)",
                "max": "",
                "min": "",
                "name": "time",
                "type": "ndarray",
                "unit": "s",
                "value": null
            },
            {
                "desc": "Structural position vector (no symmetry)",
                "max": "",
                "min": "",
                "name": "angle",
                "type": "ndarray",
                "unit": "rad",
                "value": null
            },
            {
                "desc": "Length of the time vector",
                "max": "",
                "min": "",
                "name": "Nt_tot",
                "type": "int",
                "unit": "-",
                "value": null
            },
            {
                "desc": "Length of the angle vector",
                "max": "",
                "min": "",
                "name": "Na_tot",
                "type": "int",
                "unit": "-",
                "value": null
            },
            {
                "desc": "Name of the logger to use",
                "max": "",
                "min": "",
                "name": "logger_name",
                "type": "str",
                "unit": "-",
                "value": "Pyleecan.OutStruct"
            },
            {
                "desc": "Displacement output",
                "max": "",
                "min": "",
                "name": "Yr",
                "type": "SciDataTool.Classes.DataND.DataND",
                "unit": "m",
                "value": "None"
            },
            {
                "desc": "Velocity output",
                "max": "",
                "min": "",
                "name": "Vr",
                "type": "SciDataTool.Classes.DataND.DataND",
                "unit": "m/s",
                "value": "None"
            },
            {
                "desc": "Acceleration output",
                "max": "",
                "min": "",
                "name": "Ar",
                "type": "SciDataTool.Classes.DataND.DataND",
                "unit": "m/s^2",
                "value": "None"
            }
        ]
    },
    "Output": {
        "constants": [
            {
                "name": "VERSION",
                "value": "1"
            }
        ],
        "daughters": [
            "Output",
            "XOutput"
        ],
        "desc": "Main Output object: gather all the outputs of all the modules",
        "is_internal": false,
        "methods": [
            "getter.get_angle_rotor",
            "getter.get_BH_rotor",
            "getter.get_BH_stator",
            "getter.get_path_result",
            "plot.Magnetic.plot_B_space",
            "plot.plot_A_cfft2",
            "plot.plot_A_fft2",
            "plot.plot_A_space",
            "plot.plot_A_surf",
            "plot.plot_A_time",
            "plot.plot_A_time_space",
            "plot.Structural.plot_force_space",
            "plot.plot_A_quiver_2D",
            "getter.get_rot_dir",
            "getter.get_angle_offset_initial",
            "plot.plot_A_fft_space",
            "plot.plot_A_fft_time"
        ],
        "mother": "",
        "name": "Output",
        "package": "Output",
        "path": "pyleecan/pyleecan/Generator/ClassesRef/Output/Output.csv",
        "properties": [
            {
                "desc": "Simulation object that generated the Output",
                "max": "",
                "min": "",
                "name": "simu",
                "type": "Simulation",
                "unit": "-",
                "value": ""
            },
            {
                "desc": "Path to the folder to same the results",
                "max": "",
                "min": "",
                "name": "path_res",
                "type": "str",
                "unit": "-",
                "value": ""
            },
            {
                "desc": "Geometry output",
                "max": "",
                "min": "",
                "name": "geo",
                "type": "OutGeo",
                "unit": "-",
                "value": ""
            },
            {
                "desc": "Electrical module output",
                "max": "",
                "min": "",
                "name": "elec",
                "type": "OutElec",
                "unit": "-",
                "value": ""
            },
            {
                "desc": "Magnetic module output",
                "max": "",
                "min": "",
                "name": "mag",
                "type": "OutMag",
                "unit": "-",
                "value": ""
            },
            {
                "desc": "Structural module output",
                "max": "",
                "min": "",
                "name": "struct",
                "type": "OutStruct",
                "unit": "-",
                "value": ""
            },
            {
                "desc": "Post-Processing settings",
                "max": "",
                "min": "",
                "name": "post",
                "type": "OutPost",
                "unit": "-",
                "value": ""
            },
            {
                "desc": "Name of the logger to use",
                "max": "",
                "min": "",
                "name": "logger_name",
                "type": "str",
                "unit": "-",
                "value": "Pyleecan.Output"
            },
            {
                "desc": "Force module output",
                "max": "",
                "min": "",
                "name": "force",
                "type": "OutForce",
                "unit": "-",
                "value": ""
            }
        ]
    },
    "OutputMulti": {
        "constants": [],
        "daughters": [
            "OutputMultiOpti"
        ],
        "desc": "",
        "is_internal": false,
        "methods": [
            "add_output"
        ],
        "mother": "",
        "name": "OutputMulti",
        "package": "Output",
        "path": "pyleecan/pyleecan/Generator/ClassesRef/Output/OutputMulti.csv",
        "properties": [
            {
                "desc": "Reference output of the multi simulation",
                "max": "",
                "min": "",
                "name": "output_ref",
                "type": "Output",
                "unit": "",
                "value": ""
            },
            {
                "desc": "list of output from the multi-simulation",
                "max": "",
                "min": "",
                "name": "outputs",
                "type": "[Output]",
                "unit": "-",
                "value": []
            },
            {
                "desc": "list to indicate if the corresponding output is valid",
                "max": "",
                "min": "",
                "name": "is_valid",
                "type": "list",
                "unit": "-",
                "value": []
            },
            {
                "desc": "list of design variables corresponding to the output",
                "max": "",
                "min": "",
                "name": "design_var",
                "type": "list",
                "unit": "",
                "value": []
            },
            {
                "desc": "list of str containing the design variables names sorted alphabetically",
                "max": "",
                "min": "",
                "name": "design_var_names",
                "type": "list",
                "unit": "-",
                "value": []
            }
        ]
    },
    "OutputMultiOpti": {
        "constants": [],
        "daughters": [],
        "desc": "Optimization results",
        "is_internal": false,
        "methods": [
            "add_evaluation",
            "plot_pareto",
            "plot_generation",
            "get_pareto",
            "plot_pareto_design_space",
            "plot_generation_design_space"
        ],
        "mother": "OutputMulti",
        "name": "OutputMultiOpti",
        "package": "Output",
        "path": "pyleecan/pyleecan/Generator/ClassesRef/Output/OutputMultiOpti.csv",
        "properties": [
            {
                "desc": "List of the corresponding output objective values",
                "max": "",
                "min": "",
                "name": "fitness",
                "type": "list",
                "unit": "-",
                "value": []
            },
            {
                "desc": "List of the corresponding output constraint values",
                "max": "",
                "min": "",
                "name": "constraint",
                "type": "list",
                "unit": "-",
                "value": []
            },
            {
                "desc": "Number of generation of the indiv",
                "max": "",
                "min": "",
                "name": "ngen",
                "type": "list",
                "unit": "-",
                "value": []
            },
            {
                "desc": "Names of the objectives functions",
                "max": "",
                "min": "",
                "name": "fitness_names",
                "type": "list",
                "unit": "-",
                "value": []
            }
        ]
    },
    "ParamExplorer": {
        "constants": [
            {
                "name": "VERSION",
                "value": "1"
            }
        ],
        "daughters": [
            "ParamExplorer",
            "ParamExplorerSet"
        ],
        "desc": "Abstract class for the multi-simulation",
        "is_internal": false,
        "methods": [
            "_set_setter"
        ],
        "mother": "",
        "name": "ParamExplorer",
        "package": "Simulation",
        "path": "pyleecan/pyleecan/Generator/ClassesRef/Simulation/ParamExplorer.csv",
        "properties": [
            {
                "desc": "Parameter name",
                "max": "",
                "min": "",
                "name": "name",
                "type": "str",
                "unit": "-",
                "value": ""
            },
            {
                "desc": "Parameter symbol",
                "max": "",
                "min": "",
                "name": "symbol",
                "type": "str",
                "unit": "-",
                "value": ""
            },
            {
                "desc": "Parameter unit",
                "max": "",
                "min": "",
                "name": "unit",
                "type": "str",
                "unit": "-",
                "value": ""
            },
            {
                "desc": "Function that takes a Simulation and a value in argument and modifiers the simulation",
                "max": "",
                "min": "",
                "name": "setter",
                "type": "function",
                "unit": "-",
                "value": null
            }
        ]
    },
    "ParamExplorerSet": {
        "constants": [
            {
                "name": "VERSION",
                "value": "1"
            }
        ],
        "daughters": [],
        "desc": "Abstract class for the multi-simulation",
        "is_internal": false,
        "methods": [
            "get_value"
        ],
        "mother": "ParamExplorer",
        "name": "ParamExplorerSet",
        "package": "Simulation",
        "path": "pyleecan/pyleecan/Generator/ClassesRef/Simulation/ParamExplorerSet.csv",
        "properties": [
            {
                "desc": "List containing the different parameter values to explore",
                "max": "",
                "min": "",
                "name": "value",
                "type": "list",
                "unit": "-",
                "value": []
            }
        ]
    },
    "PointMat": {
        "constants": [
            {
                "name": "VERSION",
                "value": "1"
            }
        ],
        "daughters": [],
        "desc": "Class to define nodes coordinates and getter.",
        "is_internal": false,
        "methods": [
            "add_node",
            "get_coord",
            "get_group",
            "is_exist"
        ],
        "mother": "",
        "name": "PointMat",
        "package": "Mesh",
        "path": "pyleecan/pyleecan/Generator/ClassesRef/Mesh/PointMat.csv",
        "properties": [
            {
                "desc": "Nodes coordinates",
                "max": "",
                "min": "",
                "name": "coordinate",
                "type": "ndarray",
                "unit": "",
                "value": null
            },
            {
                "desc": "Total number of nodes",
                "max": "",
                "min": "",
                "name": "nb_pt",
                "type": "int",
                "unit": "",
                "value": 0
            },
            {
                "desc": "Node indices",
                "max": "",
                "min": "",
                "name": "indice",
                "type": "ndarray",
                "unit": "",
                "value": null
            },
            {
                "desc": "Sensibility for node searching",
                "max": "",
                "min": "",
                "name": "delta",
                "type": "float",
                "unit": "",
                "value": 1e-10
            }
        ]
    },
    "PolarArc": {
        "constants": [
            {
                "name": "VERSION",
                "value": "1"
            }
        ],
        "daughters": [],
        "desc": "PolarArc defined by  the center of object(point_ref), the label, the angle and the height",
        "is_internal": false,
        "methods": [
            "get_lines",
            "rotate",
            "translate",
            "check",
            "comp_length",
            "discretize",
            "get_patches",
            "comp_surface",
            "comp_point_ref"
        ],
        "mother": "Surface",
        "name": "PolarArc",
        "package": "Geometry",
        "path": "pyleecan/pyleecan/Generator/ClassesRef/Geometry/PolarArc.csv",
        "properties": [
            {
                "desc": "Polar angle",
                "max": "",
                "min": "0",
                "name": "angle",
                "type": "float",
                "unit": "-",
                "value": 1
            },
            {
                "desc": "The Heigth of the PolarAngle",
                "max": "",
                "min": "0",
                "name": "height",
                "type": "float",
                "unit": "m",
                "value": 1
            }
        ]
    },
    "Segment": {
        "constants": [
            {
                "name": "VERSION",
                "value": "1"
            }
        ],
        "daughters": [],
        "desc": "A segment between two points",
        "is_internal": false,
        "methods": [
            "check",
            "comp_length",
            "discretize",
            "draw_FEMM",
            "get_begin",
            "get_end",
            "get_middle",
            "intersect_line",
            "reverse",
            "rotate",
            "split_half",
            "split_line",
            "translate",
            "is_on_line",
            "comp_distance"
        ],
        "mother": "Line",
        "name": "Segment",
        "package": "Geometry",
        "path": "pyleecan/pyleecan/Generator/ClassesRef/Geometry/Segment.csv",
        "properties": [
            {
                "desc": "begin point of the line",
                "max": "",
                "min": "",
                "name": "begin",
                "type": "complex",
                "unit": "-",
                "value": 0
            },
            {
                "desc": "end point of the line",
                "max": "",
                "min": "",
                "name": "end",
                "type": "complex",
                "unit": "-",
                "value": 0
            }
        ]
    },
    "Shaft": {
        "constants": [
            {
                "name": "VERSION",
                "value": "1"
            }
        ],
        "daughters": [],
        "desc": "machine shaft",
        "is_internal": false,
        "methods": [
            "build_geometry",
            "comp_mass",
            "plot"
        ],
        "mother": "",
        "name": "Shaft",
        "package": "Machine",
        "path": "pyleecan/pyleecan/Generator/ClassesRef/Machine/Shaft.csv",
        "properties": [
            {
                "desc": "length of the rotor shaft [m] (used for weight & cost estimation only)",
                "max": "100",
                "min": "0",
                "name": "Lshaft",
                "type": "float",
                "unit": "m",
                "value": 0.442
            },
            {
                "desc": "Shaft's Material",
                "max": "",
                "min": "",
                "name": "mat_type",
                "type": "Material",
                "unit": "",
                "value": ""
            },
            {
                "desc": "diameter of the rotor shaft [m], used to estimate bearing diameter for friction losses",
                "max": "8",
                "min": "0",
                "name": "Drsh",
                "type": "float",
                "unit": "m",
                "value": 0.045
            }
        ]
    },
    "Simu1": {
        "constants": [
            {
                "name": "VERSION",
                "value": "1"
            }
        ],
        "daughters": [],
        "desc": "Five sequential weak coupling multi physics simulation",
        "is_internal": false,
        "methods": [
            "run_single"
        ],
        "mother": "Simulation",
        "name": "Simu1",
        "package": "Simulation",
        "path": "pyleecan/pyleecan/Generator/ClassesRef/Simulation/Simu1.csv",
        "properties": [
            {
                "desc": "Electrical module",
                "max": "",
                "min": "",
                "name": "elec",
                "type": "Electrical",
                "unit": "-",
                "value": null
            },
            {
                "desc": "Magnetic module",
                "max": "",
                "min": "",
                "name": "mag",
                "type": "Magnetics",
                "unit": "-",
                "value": null
            },
            {
                "desc": "Structural module",
                "max": "",
                "min": "",
                "name": "struct",
                "type": "Structural",
                "unit": "-",
                "value": null
            },
            {
                "desc": "Force moduale",
                "max": "",
                "min": "",
                "name": "force",
                "type": "Force",
                "unit": "-",
                "value": null
            }
        ]
    },
    "Simulation": {
        "constants": [
            {
                "name": "VERSION",
                "value": "1"
            }
        ],
        "daughters": [
            "Simulation",
            "Simu1"
        ],
        "desc": "Abstract class for the simulation",
        "is_internal": false,
        "methods": [
            "run"
        ],
        "mother": "",
        "name": "Simulation",
        "package": "Simulation",
        "path": "pyleecan/pyleecan/Generator/ClassesRef/Simulation/Simulation.csv",
        "properties": [
            {
                "desc": "Name of the simulation",
                "max": "",
                "min": "",
                "name": "name",
                "type": "str",
                "unit": "-",
                "value": ""
            },
            {
                "desc": "Simulation description",
                "max": "",
                "min": "",
                "name": "desc",
                "type": "str",
                "unit": "-",
                "value": ""
            },
            {
                "desc": "Machine to simulate",
                "max": "",
                "min": "",
                "name": "machine",
                "type": "Machine",
                "unit": "-",
                "value": ""
            },
            {
                "desc": "Input of the simulation",
                "max": "",
                "min": "",
                "name": "input",
                "type": "Input",
                "unit": "-",
                "value": ""
            },
            {
                "desc": "Name of the logger to use",
                "max": "",
                "min": "",
                "name": "logger_name",
                "type": "str",
                "unit": "-",
                "value": "Pyleecan.Simulation"
            },
            {
                "desc": "Multi-simulation definition",
                "max": "",
                "min": "",
                "name": "var_simu",
                "type": "VarSimu",
                "unit": "-",
                "value": null
            }
        ]
    },
    "Slot": {
        "constants": [
            {
                "name": "VERSION",
                "value": "1"
            }
        ],
        "daughters": [
            "Slot",
            "Slot19",
            "SlotCirc",
            "SlotMFlat",
            "SlotMPolar",
            "SlotMag",
            "SlotUD",
            "SlotW10",
            "SlotW11",
            "SlotW12",
            "SlotW13",
            "SlotW14",
            "SlotW15",
            "SlotW16",
            "SlotW21",
            "SlotW22",
            "SlotW23",
            "SlotW24",
            "SlotW25",
            "SlotW26",
            "SlotW27",
            "SlotW28",
            "SlotW29",
            "SlotW60",
            "SlotW61",
            "SlotWind"
        ],
        "desc": "Generic class for slot (abstract)",
        "is_internal": false,
        "methods": [
            "build_geometry_half_tooth",
            "check",
            "comp_angle_opening",
            "comp_height",
            "comp_surface",
            "get_is_stator",
            "get_Rbo",
            "get_surface",
            "get_surface_tooth",
            "is_outwards",
            "plot",
            "comp_width_opening"
        ],
        "mother": "",
        "name": "Slot",
        "package": "Slot",
        "path": "pyleecan/pyleecan/Generator/ClassesRef/Slot/Slot.csv",
        "properties": [
            {
                "desc": "slot number",
                "max": "1000",
                "min": "0",
                "name": "Zs",
                "type": "int",
                "unit": "-",
                "value": 36
            }
        ]
    },
    "Slot19": {
        "constants": [
            {
                "name": "VERSION",
                "value": "1"
            },
            {
                "name": "IS_SYMMETRICAL",
                "value": "1"
            }
        ],
        "daughters": [],
        "desc": "trapezoidal slot with rounded bottom",
        "is_internal": false,
        "methods": [
            "_comp_point_coordinate",
            "build_geometry",
            "check",
            "comp_angle_opening",
            "comp_angle_bottom",
            "comp_height",
            "comp_surface"
        ],
        "mother": "Slot",
        "name": "Slot19",
        "package": "Slot",
        "path": "pyleecan/pyleecan/Generator/ClassesRef/Slot/Slot19.csv",
        "properties": [
            {
                "desc": "Slot top width",
                "max": "",
                "min": "0",
                "name": "W0",
                "type": "float",
                "unit": "m",
                "value": 0.013
            },
            {
                "desc": "Slot height",
                "max": "",
                "min": "0",
                "name": "H0",
                "type": "float",
                "unit": "m",
                "value": 0.02
            },
            {
                "desc": "Slot bottom width.",
                "max": "",
                "min": "0",
                "name": "W1",
                "type": "float",
                "unit": "m",
                "value": 0.01
            },
            {
                "desc": "Wx unit, 0 for m, 1 for rad",
                "max": "",
                "min": "",
                "name": "Wx_is_rad",
                "type": "bool",
                "unit": "-",
                "value": 0
            }
        ]
    },
    "SlotCirc": {
        "constants": [
            {
                "name": "VERSION",
                "value": "1"
            },
            {
                "name": "IS_SYMMETRICAL",
                "value": "1"
            }
        ],
        "daughters": [],
        "desc": "Circular slot (for notches)",
        "is_internal": false,
        "methods": [
            "build_geometry",
            "build_geometry_wind",
            "check",
            "comp_angle_opening",
            "comp_height",
            "comp_height_wind",
            "comp_surface",
            "comp_surface_wind"
        ],
        "mother": "SlotWind",
        "name": "SlotCirc",
        "package": "Slot",
        "path": "pyleecan/pyleecan/Generator/ClassesRef/Slot/SlotCirc.csv",
        "properties": [
            {
                "desc": "Slot isthmus width.",
                "max": "",
                "min": "0",
                "name": "W0",
                "type": "float",
                "unit": "m",
                "value": 0.01
            },
            {
                "desc": "Slot height",
                "max": "",
                "min": "0",
                "name": "H0",
                "type": "float",
                "unit": "m",
                "value": 0.03
            }
        ]
    },
    "SlotMFlat": {
        "constants": [
            {
                "name": "VERSION",
                "value": "1"
            },
            {
                "name": "IS_SYMMETRICAL",
                "value": "1"
            },
            {
                "name": "IS_INSET",
                "value": "1"
            }
        ],
        "daughters": [],
        "desc": "Flat bottomed SlotMag",
        "is_internal": false,
        "methods": [
            "build_geometry",
            "comp_angle_opening",
            "comp_angle_opening_magnet",
            "comp_height",
            "comp_surface",
            "comp_W0m",
            "get_point_bottom"
        ],
        "mother": "SlotMag",
        "name": "SlotMFlat",
        "package": "Slot",
        "path": "pyleecan/pyleecan/Generator/ClassesRef/Slot/SlotMFlat.csv",
        "properties": [
            {
                "desc": "Slot isthmus height",
                "max": "",
                "min": "0",
                "name": "H0",
                "type": "float",
                "unit": "m",
                "value": 0
            },
            {
                "desc": "Slot isthmus width.",
                "max": "",
                "min": "0",
                "name": "W0",
                "type": "float",
                "unit": "m/rad",
                "value": 0.0122
            },
            {
                "desc": "W0 unit, 0 for m, 1 for rad",
                "max": "",
                "min": "",
                "name": "W0_is_rad",
                "type": "bool",
                "unit": "",
                "value": 0
            },
            {
                "desc": "List of magnet",
                "max": "",
                "min": "",
                "name": "magnet",
                "type": "[MagnetFlat]",
                "unit": "",
                "value": ""
            }
        ]
    },
    "SlotMPolar": {
        "constants": [
            {
                "name": "VERSION",
                "value": "1"
            },
            {
                "name": "IS_SYMMETRICAL",
                "value": "1"
            },
            {
                "name": "IS_INSET",
                "value": "1"
            }
        ],
        "daughters": [],
        "desc": "Polar bottomed SlotMag",
        "is_internal": false,
        "methods": [
            "build_geometry",
            "comp_angle_opening",
            "comp_angle_opening_magnet",
            "comp_height",
            "comp_surface",
            "get_point_bottom"
        ],
        "mother": "SlotMag",
        "name": "SlotMPolar",
        "package": "Slot",
        "path": "pyleecan/pyleecan/Generator/ClassesRef/Slot/SlotMPolar.csv",
        "properties": [
            {
                "desc": "Slot isthmus width.",
                "max": "",
                "min": "0",
                "name": "W0",
                "type": "float",
                "unit": "rad",
                "value": 0.314
            },
            {
                "desc": "Slot isthmus height",
                "max": "",
                "min": "0",
                "name": "H0",
                "type": "float",
                "unit": "m",
                "value": 0
            },
            {
                "desc": "List of magnet",
                "max": "",
                "min": "",
                "name": "magnet",
                "type": "[MagnetPolar]",
                "unit": "",
                "value": ""
            }
        ]
    },
    "SlotMag": {
        "constants": [
            {
                "name": "VERSION",
                "value": "1"
            }
        ],
        "daughters": [
            "SlotMFlat",
            "SlotMPolar"
        ],
        "desc": "Slot for inset and surface magnet (abstract)",
        "is_internal": false,
        "methods": [],
        "mother": "Slot",
        "name": "SlotMag",
        "package": "Slot",
        "path": "pyleecan/pyleecan/Generator/ClassesRef/Slot/SlotMag.csv",
        "properties": [
            {
                "desc": "Angle between magnet in the slot",
                "max": "",
                "min": "",
                "name": "W3",
                "type": "float",
                "unit": "rad",
                "value": 0
            }
        ]
    },
    "SlotUD": {
        "constants": [
            {
                "name": "VERSION",
                "value": "1"
            }
        ],
        "daughters": [],
        "desc": "\"User defined\" Slot from a point list. ",
        "is_internal": false,
        "methods": [
            "build_geometry"
        ],
        "mother": "Slot",
        "name": "SlotUD",
        "package": "Slot",
        "path": "pyleecan/pyleecan/Generator/ClassesRef/Slot/SlotUD.csv",
        "properties": [
            {
                "desc": "Coordinates of the slot points (will be connected in order with Segments)",
                "max": "",
                "min": "",
                "name": "point_list",
                "type": "list",
                "unit": "-",
                "value": []
            },
            {
                "desc": "True to enter only half of the point coordinates",
                "max": "",
                "min": "",
                "name": "is_sym",
                "type": "bool",
                "unit": "-",
                "value": 0
            }
        ]
    },
    "SlotW10": {
        "constants": [
            {
                "name": "VERSION",
                "value": "1"
            },
            {
                "name": "IS_SYMMETRICAL",
                "value": "1"
            }
        ],
        "daughters": [],
        "desc": "Open Rectangular or trapezoidal slot with wedge",
        "is_internal": false,
        "methods": [
            "_comp_point_coordinate",
            "build_geometry",
            "build_geometry_wind",
            "check",
            "comp_angle_opening",
            "comp_height",
            "comp_height_wind",
            "comp_surface",
            "comp_surface_wind"
        ],
        "mother": "SlotWind",
        "name": "SlotW10",
        "package": "Slot",
        "path": "pyleecan/pyleecan/Generator/ClassesRef/Slot/SlotW10.csv",
        "properties": [
            {
                "desc": "Slot isthmus width.",
                "max": "",
                "min": "0",
                "name": "W0",
                "type": "float",
                "unit": "m",
                "value": 0.0122
            },
            {
                "desc": "Slot isthmus height.",
                "max": "",
                "min": "0",
                "name": "H0",
                "type": "float",
                "unit": "m",
                "value": 0.001
            },
            {
                "desc": "Slot wedge radial height or wedge angle .",
                "max": "",
                "min": "0",
                "name": "H1",
                "type": "float",
                "unit": "m/rad",
                "value": 0.0015
            },
            {
                "desc": "Slot wedge width.",
                "max": "",
                "min": "0",
                "name": "W1",
                "type": "float",
                "unit": "m",
                "value": 0.014
            },
            {
                "desc": "Slot height below wedge ",
                "max": "",
                "min": "0",
                "name": "H2",
                "type": "float",
                "unit": "m",
                "value": 0.0325
            },
            {
                "desc": "Slot bottom width.",
                "max": "",
                "min": "0",
                "name": "W2",
                "type": "float",
                "unit": "m",
                "value": 0.0122
            },
            {
                "desc": "H1 unit, 0 for m, 1 for rad",
                "max": "",
                "min": "",
                "name": "H1_is_rad",
                "type": "bool",
                "unit": "",
                "value": 0
            }
        ]
    },
    "SlotW11": {
        "constants": [
            {
                "name": "VERSION",
                "value": "1"
            },
            {
                "name": "IS_SYMMETRICAL",
                "value": "1"
            }
        ],
        "daughters": [],
        "desc": "",
        "is_internal": false,
        "methods": [
            "_comp_point_coordinate",
            "build_geometry",
            "build_geometry_wind",
            "check",
            "comp_angle_opening",
            "comp_height",
            "comp_height_wind",
            "comp_surface",
            "comp_surface_wind"
        ],
        "mother": "SlotWind",
        "name": "SlotW11",
        "package": "Slot",
        "path": "pyleecan/pyleecan/Generator/ClassesRef/Slot/SlotW11.csv",
        "properties": [
            {
                "desc": "Slot isthmus width.",
                "max": "",
                "min": "0",
                "name": "W0",
                "type": "float",
                "unit": "m",
                "value": 0.003
            },
            {
                "desc": "Slot isthmus height.",
                "max": "",
                "min": "0",
                "name": "H0",
                "type": "float",
                "unit": "m",
                "value": 0.003
            },
            {
                "desc": "height or angle  (See Schematics)",
                "max": "",
                "min": "0",
                "name": "H1",
                "type": "float",
                "unit": "m/rad",
                "value": 0
            },
            {
                "desc": "H1 unit, 0 for m, 1 for rad",
                "max": "",
                "min": "",
                "name": "H1_is_rad",
                "type": "bool",
                "unit": "",
                "value": 0
            },
            {
                "desc": "Slot top width.",
                "max": "",
                "min": "0",
                "name": "W1",
                "type": "float",
                "unit": "m",
                "value": 0.013
            },
            {
                "desc": "Slot height below wedge ",
                "max": "",
                "min": "0",
                "name": "H2",
                "type": "float",
                "unit": "m",
                "value": 0.02
            },
            {
                "desc": "Slot bottom width.",
                "max": "",
                "min": "0",
                "name": "W2",
                "type": "float",
                "unit": "m",
                "value": 0.01
            },
            {
                "desc": "Slot bottom radius",
                "max": "",
                "min": "0",
                "name": "R1",
                "type": "float",
                "unit": "m",
                "value": 0.001
            }
        ]
    },
    "SlotW12": {
        "constants": [
            {
                "name": "VERSION",
                "value": "1"
            },
            {
                "name": "IS_SYMMETRICAL",
                "value": "1"
            }
        ],
        "daughters": [],
        "desc": "",
        "is_internal": false,
        "methods": [
            "build_geometry",
            "build_geometry_wind",
            "check",
            "comp_angle_opening",
            "comp_height",
            "comp_height_wind",
            "comp_surface",
            "comp_surface_wind"
        ],
        "mother": "SlotWind",
        "name": "SlotW12",
        "package": "Slot",
        "path": "pyleecan/pyleecan/Generator/ClassesRef/Slot/SlotW12.csv",
        "properties": [
            {
                "desc": "Slot isthmus height.",
                "max": "",
                "min": "0",
                "name": "H0",
                "type": "float",
                "unit": "m",
                "value": 0.003
            },
            {
                "desc": "Slot middle height",
                "max": "",
                "min": "0",
                "name": "H1",
                "type": "float",
                "unit": "m/rad",
                "value": 0
            },
            {
                "desc": "Wedges radius",
                "max": "",
                "min": "0",
                "name": "R1",
                "type": "float",
                "unit": "m",
                "value": 0.001
            },
            {
                "desc": "Slot bottom radius",
                "max": "",
                "min": "0",
                "name": "R2",
                "type": "float",
                "unit": "m",
                "value": 0.001
            }
        ]
    },
    "SlotW13": {
        "constants": [
            {
                "name": "VERSION",
                "value": "1"
            },
            {
                "name": "IS_SYMMETRICAL",
                "value": "1"
            }
        ],
        "daughters": [],
        "desc": "Open Rectangular or trapezoidal slot with wedge",
        "is_internal": false,
        "methods": [
            "_comp_point_coordinate",
            "build_geometry",
            "build_geometry_wind",
            "check",
            "comp_angle_opening",
            "comp_height",
            "comp_height_wind",
            "comp_surface",
            "comp_surface_wind"
        ],
        "mother": "SlotWind",
        "name": "SlotW13",
        "package": "Slot",
        "path": "pyleecan/pyleecan/Generator/ClassesRef/Slot/SlotW13.csv",
        "properties": [
            {
                "desc": "Slot isthmus width.",
                "max": "",
                "min": "0",
                "name": "W0",
                "type": "float",
                "unit": "m",
                "value": 0.0122
            },
            {
                "desc": "Slot isthmus height.",
                "max": "",
                "min": "0",
                "name": "H0",
                "type": "float",
                "unit": "m",
                "value": 0.001
            },
            {
                "desc": "Slot wedge radial height or wedge angle .",
                "max": "",
                "min": "0",
                "name": "H1",
                "type": "float",
                "unit": "m/rad",
                "value": 0.0015
            },
            {
                "desc": "Slot wedge width.",
                "max": "",
                "min": "0",
                "name": "W1",
                "type": "float",
                "unit": "m",
                "value": 0.014
            },
            {
                "desc": "Slot height below wedge ",
                "max": "",
                "min": "0",
                "name": "H2",
                "type": "float",
                "unit": "m",
                "value": 0.0325
            },
            {
                "desc": "Slot width below wedge ",
                "max": "",
                "min": "0",
                "name": "W2",
                "type": "float",
                "unit": "m",
                "value": 0.0122
            },
            {
                "desc": "Slot bottom width.",
                "max": "",
                "min": "0",
                "name": "W3",
                "type": "float",
                "unit": "m",
                "value": 0.0122
            },
            {
                "desc": "H1 unit, 0 for m, 1 for rad",
                "max": "",
                "min": "",
                "name": "H1_is_rad",
                "type": "bool",
                "unit": "",
                "value": 0
            }
        ]
    },
    "SlotW14": {
        "constants": [
            {
                "name": "VERSION",
                "value": "1"
            },
            {
                "name": "IS_SYMMETRICAL",
                "value": "1"
            }
        ],
        "daughters": [],
        "desc": "",
        "is_internal": false,
        "methods": [
            "_comp_point_coordinate",
            "build_geometry",
            "build_geometry_wind",
            "check",
            "comp_angle_opening",
            "comp_height",
            "comp_height_wind",
            "comp_surface",
            "comp_surface_wind"
        ],
        "mother": "SlotWind",
        "name": "SlotW14",
        "package": "Slot",
        "path": "pyleecan/pyleecan/Generator/ClassesRef/Slot/SlotW14.csv",
        "properties": [
            {
                "desc": "Slot isthmus width.",
                "max": "",
                "min": "0",
                "name": "W0",
                "type": "float",
                "unit": "m",
                "value": 0.0122
            },
            {
                "desc": "Slot isthmus height.",
                "max": "",
                "min": "0",
                "name": "H0",
                "type": "float",
                "unit": "m",
                "value": 0.001
            },
            {
                "desc": "Slot intermediate height.",
                "max": "",
                "min": "0",
                "name": "H1",
                "type": "float",
                "unit": "m",
                "value": 0.0015
            },
            {
                "desc": "Tooth height",
                "max": "",
                "min": "0",
                "name": "H3",
                "type": "float",
                "unit": "m",
                "value": 0.0122
            },
            {
                "desc": "Tooth width",
                "max": "",
                "min": "0",
                "name": "W3",
                "type": "float",
                "unit": "m",
                "value": 0.0122
            }
        ]
    },
    "SlotW15": {
        "constants": [
            {
                "name": "VERSION",
                "value": "1"
            },
            {
                "name": "IS_SYMMETRICAL",
                "value": "1"
            }
        ],
        "daughters": [],
        "desc": "",
        "is_internal": false,
        "methods": [
            "_comp_point_coordinate",
            "build_geometry",
            "build_geometry_wind",
            "check",
            "comp_angle_opening",
            "comp_height",
            "comp_height_wind",
            "comp_surface"
        ],
        "mother": "SlotWind",
        "name": "SlotW15",
        "package": "Slot",
        "path": "pyleecan/pyleecan/Generator/ClassesRef/Slot/SlotW15.csv",
        "properties": [
            {
                "desc": "Slot isthmus width.",
                "max": "",
                "min": "0",
                "name": "W0",
                "type": "float",
                "unit": "m",
                "value": 0.0122
            },
            {
                "desc": "Tooth width",
                "max": "",
                "min": "0",
                "name": "W3",
                "type": "float",
                "unit": "m",
                "value": 0.0122
            },
            {
                "desc": "Slot isthmus height.",
                "max": "",
                "min": "0",
                "name": "H0",
                "type": "float",
                "unit": "m",
                "value": 0.001
            },
            {
                "desc": "Slot intermediate height.",
                "max": "",
                "min": "0",
                "name": "H1",
                "type": "float",
                "unit": "m",
                "value": 0.0015
            },
            {
                "desc": "Slot height",
                "max": "",
                "min": "0",
                "name": "H2",
                "type": "float",
                "unit": "m",
                "value": 0.0122
            },
            {
                "desc": "Top radius",
                "max": "",
                "min": "0",
                "name": "R1",
                "type": "float",
                "unit": "m",
                "value": 0.001
            },
            {
                "desc": "Bottom radius",
                "max": "",
                "min": "0",
                "name": "R2",
                "type": "float",
                "unit": "m",
                "value": 0.001
            }
        ]
    },
    "SlotW16": {
        "constants": [
            {
                "name": "VERSION",
                "value": "1"
            },
            {
                "name": "IS_SYMMETRICAL",
                "value": "1"
            }
        ],
        "daughters": [],
        "desc": "",
        "is_internal": false,
        "methods": [
            "_comp_point_coordinate",
            "build_geometry",
            "build_geometry_wind",
            "check",
            "comp_angle_opening",
            "comp_height",
            "comp_height_wind",
            "comp_surface"
        ],
        "mother": "SlotWind",
        "name": "SlotW16",
        "package": "Slot",
        "path": "pyleecan/pyleecan/Generator/ClassesRef/Slot/SlotW16.csv",
        "properties": [
            {
                "desc": "Slot isthmus angular width.",
                "max": "",
                "min": "0",
                "name": "W0",
                "type": "float",
                "unit": "rad",
                "value": 0.0122
            },
            {
                "desc": "Tooth width",
                "max": "",
                "min": "0",
                "name": "W3",
                "type": "float",
                "unit": "m",
                "value": 0.0122
            },
            {
                "desc": "Slot isthmus height.",
                "max": "",
                "min": "0",
                "name": "H0",
                "type": "float",
                "unit": "m",
                "value": 0.001
            },
            {
                "desc": "Slot height",
                "max": "",
                "min": "0",
                "name": "H2",
                "type": "float",
                "unit": "m",
                "value": 0.0122
            },
            {
                "desc": "Top radius",
                "max": "",
                "min": "0",
                "name": "R1",
                "type": "float",
                "unit": "m",
                "value": 0.001
            }
        ]
    },
    "SlotW21": {
        "constants": [
            {
                "name": "VERSION",
                "value": "1"
            },
            {
                "name": "IS_SYMMETRICAL",
                "value": "1"
            }
        ],
        "daughters": [],
        "desc": "semi-closed trapezoidal without fillet without wedge (flat bottom)",
        "is_internal": false,
        "methods": [
            "_comp_point_coordinate",
            "build_geometry",
            "build_geometry_wind",
            "check",
            "comp_angle_opening",
            "comp_height",
            "comp_height_wind",
            "comp_surface",
            "comp_surface_wind"
        ],
        "mother": "SlotWind",
        "name": "SlotW21",
        "package": "Slot",
        "path": "pyleecan/pyleecan/Generator/ClassesRef/Slot/SlotW21.csv",
        "properties": [
            {
                "desc": "Slot isthmus width.",
                "max": "",
                "min": "0",
                "name": "W0",
                "type": "float",
                "unit": "m",
                "value": 0.003
            },
            {
                "desc": "Slot isthmus height.",
                "max": "",
                "min": "0",
                "name": "H0",
                "type": "float",
                "unit": "m",
                "value": 0.003
            },
            {
                "desc": "height or angle  (See Schematics)",
                "max": "",
                "min": "0",
                "name": "H1",
                "type": "float",
                "unit": "m/rad",
                "value": 0
            },
            {
                "desc": "H1 unit, 0 for m, 1 for rad",
                "max": "",
                "min": "",
                "name": "H1_is_rad",
                "type": "bool",
                "unit": "",
                "value": 0
            },
            {
                "desc": "Slot top width.",
                "max": "",
                "min": "0",
                "name": "W1",
                "type": "float",
                "unit": "m",
                "value": 0.013
            },
            {
                "desc": "Slot height below wedge ",
                "max": "",
                "min": "0",
                "name": "H2",
                "type": "float",
                "unit": "m",
                "value": 0.02
            },
            {
                "desc": "Slot bottom width.",
                "max": "",
                "min": "0",
                "name": "W2",
                "type": "float",
                "unit": "m",
                "value": 0.01
            }
        ]
    },
    "SlotW22": {
        "constants": [
            {
                "name": "VERSION",
                "value": "1"
            },
            {
                "name": "IS_SYMMETRICAL",
                "value": "1"
            }
        ],
        "daughters": [],
        "desc": "semi-closed orthoradial without fillet without wedge",
        "is_internal": false,
        "methods": [
            "build_geometry",
            "build_geometry_wind",
            "check",
            "comp_angle_opening",
            "comp_height",
            "comp_height_wind",
            "comp_surface",
            "comp_surface_wind"
        ],
        "mother": "SlotWind",
        "name": "SlotW22",
        "package": "Slot",
        "path": "pyleecan/pyleecan/Generator/ClassesRef/Slot/SlotW22.csv",
        "properties": [
            {
                "desc": "Slot isthmus orthoradial angular width.",
                "max": "",
                "min": "0",
                "name": "W0",
                "type": "float",
                "unit": "rad",
                "value": 0.043633
            },
            {
                "desc": "Slot isthmus radial height.",
                "max": "",
                "min": "0",
                "name": "H0",
                "type": "float",
                "unit": "m",
                "value": 0.006
            },
            {
                "desc": "Slot radial height below wedge ",
                "max": "",
                "min": "0",
                "name": "H2",
                "type": "float",
                "unit": "m",
                "value": 0.04
            },
            {
                "desc": "Angle between slot edges",
                "max": "",
                "min": "0",
                "name": "W2",
                "type": "float",
                "unit": "rad",
                "value": 0.08725
            }
        ]
    },
    "SlotW23": {
        "constants": [
            {
                "name": "VERSION",
                "value": "1"
            },
            {
                "name": "IS_SYMMETRICAL",
                "value": "1"
            }
        ],
        "daughters": [],
        "desc": "semi-closed trapezoidal without fillet without wedge (rounded bottom)",
        "is_internal": false,
        "methods": [
            "_comp_W",
            "_comp_point_coordinate",
            "build_geometry",
            "build_geometry_wind",
            "check",
            "comp_angle_opening",
            "comp_height",
            "comp_height_wind",
            "comp_surface",
            "comp_surface_wind"
        ],
        "mother": "SlotWind",
        "name": "SlotW23",
        "package": "Slot",
        "path": "pyleecan/pyleecan/Generator/ClassesRef/Slot/SlotW23.csv",
        "properties": [
            {
                "desc": "Slot isthmus width.",
                "max": "",
                "min": "0",
                "name": "W0",
                "type": "float",
                "unit": "m",
                "value": 0.003
            },
            {
                "desc": "Slot isthmus height.",
                "max": "",
                "min": "0",
                "name": "H0",
                "type": "float",
                "unit": "m",
                "value": 0.003
            },
            {
                "desc": "height or angle  (See Schematics)",
                "max": "",
                "min": "0",
                "name": "H1",
                "type": "float",
                "unit": "m/rad",
                "value": 0
            },
            {
                "desc": "Slot top width.",
                "max": "",
                "min": "0",
                "name": "W1",
                "type": "float",
                "unit": "m",
                "value": 0.013
            },
            {
                "desc": "Slot height below wedge ",
                "max": "",
                "min": "0",
                "name": "H2",
                "type": "float",
                "unit": "m",
                "value": 0.02
            },
            {
                "desc": "Slot bottom width.",
                "max": "",
                "min": "0",
                "name": "W2",
                "type": "float",
                "unit": "m",
                "value": 0.01
            },
            {
                "desc": "Tooth width",
                "max": "",
                "min": "0",
                "name": "W3",
                "type": "float",
                "unit": "m",
                "value": 0.01
            },
            {
                "desc": "H1 unit, 0 for m, 1 for rad",
                "max": "",
                "min": "",
                "name": "H1_is_rad",
                "type": "bool",
                "unit": "-",
                "value": 0
            },
            {
                "desc": "True: use W3 to define the slot, False: use W2 and W1",
                "max": "",
                "min": "",
                "name": "is_cstt_tooth",
                "type": "bool",
                "unit": "-",
                "value": 0
            }
        ]
    },
    "SlotW24": {
        "constants": [
            {
                "name": "VERSION",
                "value": "1"
            },
            {
                "name": "IS_SYMMETRICAL",
                "value": "1"
            }
        ],
        "daughters": [],
        "desc": "",
        "is_internal": false,
        "methods": [
            "_comp_point_coordinate",
            "build_geometry",
            "build_geometry_wind",
            "check",
            "comp_alphas",
            "comp_angle_opening",
            "comp_height",
            "comp_height_wind",
            "comp_surface",
            "comp_surface_wind"
        ],
        "mother": "SlotWind",
        "name": "SlotW24",
        "package": "Slot",
        "path": "pyleecan/pyleecan/Generator/ClassesRef/Slot/SlotW24.csv",
        "properties": [
            {
                "desc": "Teeth width",
                "max": "",
                "min": "0",
                "name": "W3",
                "type": "float",
                "unit": "m",
                "value": 0.003
            },
            {
                "desc": "Slot height",
                "max": "",
                "min": "0",
                "name": "H2",
                "type": "float",
                "unit": "m",
                "value": 0.003
            }
        ]
    },
    "SlotW25": {
        "constants": [
            {
                "name": "VERSION",
                "value": "1"
            },
            {
                "name": "IS_SYMMETRICAL",
                "value": "1"
            }
        ],
        "daughters": [],
        "desc": "",
        "is_internal": false,
        "methods": [
            "_comp_point_coordinate",
            "build_geometry",
            "build_geometry_wind",
            "check",
            "comp_angle_opening",
            "comp_height",
            "comp_height_wind",
            "comp_surface",
            "comp_surface_wind"
        ],
        "mother": "SlotWind",
        "name": "SlotW25",
        "package": "Slot",
        "path": "pyleecan/pyleecan/Generator/ClassesRef/Slot/SlotW25.csv",
        "properties": [
            {
                "desc": "Teeth bottom width",
                "max": "",
                "min": "0",
                "name": "W3",
                "type": "float",
                "unit": "m",
                "value": 0.003
            },
            {
                "desc": "Slot bottom height",
                "max": "",
                "min": "0",
                "name": "H2",
                "type": "float",
                "unit": "m",
                "value": 0.003
            },
            {
                "desc": "Teeth top width",
                "max": "",
                "min": "0",
                "name": "W4",
                "type": "float",
                "unit": "m",
                "value": 0.003
            },
            {
                "desc": "Slot top height",
                "max": "",
                "min": "0",
                "name": "H1",
                "type": "float",
                "unit": "m",
                "value": 0.003
            }
        ]
    },
    "SlotW26": {
        "constants": [
            {
                "name": "VERSION",
                "value": "1"
            },
            {
                "name": "IS_SYMMETRICAL",
                "value": "1"
            }
        ],
        "daughters": [],
        "desc": "",
        "is_internal": false,
        "methods": [
            "_comp_point_coordinate",
            "build_geometry",
            "build_geometry_wind",
            "check",
            "comp_angle_opening",
            "comp_height",
            "comp_height_wind",
            "comp_surface",
            "comp_surface_wind"
        ],
        "mother": "SlotWind",
        "name": "SlotW26",
        "package": "Slot",
        "path": "pyleecan/pyleecan/Generator/ClassesRef/Slot/SlotW26.csv",
        "properties": [
            {
                "desc": "Slot isthmus width.",
                "max": "",
                "min": "0",
                "name": "W0",
                "type": "float",
                "unit": "m",
                "value": 0.0122
            },
            {
                "desc": "Slot isthmus height.",
                "max": "",
                "min": "0",
                "name": "H0",
                "type": "float",
                "unit": "m",
                "value": 0.001
            },
            {
                "desc": "Slot depth ",
                "max": "",
                "min": "0",
                "name": "H1",
                "type": "float",
                "unit": "m",
                "value": 0.003
            },
            {
                "desc": "Slot edge radius",
                "max": "",
                "min": "0",
                "name": "R1",
                "type": "float",
                "unit": "m",
                "value": 0.003
            },
            {
                "desc": "Slot top radius",
                "max": "",
                "min": "0",
                "name": "R2",
                "type": "float",
                "unit": "m",
                "value": 0.003
            }
        ]
    },
    "SlotW27": {
        "constants": [
            {
                "name": "VERSION",
                "value": "1"
            },
            {
                "name": "IS_SYMMETRICAL",
                "value": "1"
            }
        ],
        "daughters": [],
        "desc": "semi-closed trapezoidal without fillet without wedge (flat bottom)",
        "is_internal": false,
        "methods": [
            "_comp_point_coordinate",
            "build_geometry",
            "build_geometry_wind",
            "check",
            "comp_angle_opening",
            "comp_height",
            "comp_height_wind",
            "comp_surface",
            "comp_surface_wind"
        ],
        "mother": "SlotWind",
        "name": "SlotW27",
        "package": "Slot",
        "path": "pyleecan/pyleecan/Generator/ClassesRef/Slot/SlotW27.csv",
        "properties": [
            {
                "desc": "Slot isthmus height.",
                "max": "",
                "min": "0",
                "name": "H0",
                "type": "float",
                "unit": "m",
                "value": 0.003
            },
            {
                "desc": "Slot first part height",
                "max": "",
                "min": "0",
                "name": "H1",
                "type": "float",
                "unit": "m",
                "value": 0
            },
            {
                "desc": "Slot second part height",
                "max": "",
                "min": "0",
                "name": "H2",
                "type": "float",
                "unit": "m",
                "value": 0.02
            },
            {
                "desc": "Slot isthmus width.",
                "max": "",
                "min": "0",
                "name": "W0",
                "type": "float",
                "unit": "m",
                "value": 0.003
            },
            {
                "desc": "Slot top width.",
                "max": "",
                "min": "0",
                "name": "W1",
                "type": "float",
                "unit": "m",
                "value": 0.013
            },
            {
                "desc": "Slot middle width",
                "max": "",
                "min": "0",
                "name": "W2",
                "type": "float",
                "unit": "m",
                "value": 0.01
            },
            {
                "desc": "Slot bottom width.",
                "max": "",
                "min": "0",
                "name": "W3",
                "type": "float",
                "unit": "m",
                "value": 0.003
            },
            {
                "desc": "If True, split the winding on the  trapezium bases. Else split at the middle height as usual",
                "max": "",
                "min": "",
                "name": "is_trap_wind",
                "type": "bool",
                "unit": "-",
                "value": 0
            }
        ]
    },
    "SlotW28": {
        "constants": [
            {
                "name": "VERSION",
                "value": "1"
            },
            {
                "name": "IS_SYMMETRICAL",
                "value": "1"
            }
        ],
        "daughters": [],
        "desc": "",
        "is_internal": false,
        "methods": [
            "_comp_point_coordinate",
            "build_geometry",
            "build_geometry_wind",
            "check",
            "comp_angle_opening",
            "comp_height",
            "comp_height_wind",
            "comp_surface"
        ],
        "mother": "SlotWind",
        "name": "SlotW28",
        "package": "Slot",
        "path": "pyleecan/pyleecan/Generator/ClassesRef/Slot/SlotW28.csv",
        "properties": [
            {
                "desc": "Slot isthmus width.",
                "max": "",
                "min": "0",
                "name": "W0",
                "type": "float",
                "unit": "m",
                "value": 0.0122
            },
            {
                "desc": "Slot isthmus height.",
                "max": "",
                "min": "0",
                "name": "H0",
                "type": "float",
                "unit": "m",
                "value": 0.001
            },
            {
                "desc": "Slot edge radius",
                "max": "",
                "min": "0",
                "name": "R1",
                "type": "float",
                "unit": "m",
                "value": 0.003
            },
            {
                "desc": "Tooth width",
                "max": "",
                "min": "0",
                "name": "W3",
                "type": "float",
                "unit": "m",
                "value": 0.005
            },
            {
                "desc": "Tooth height",
                "max": "",
                "min": "0",
                "name": "H3",
                "type": "float",
                "unit": "m",
                "value": 0.003
            }
        ]
    },
    "SlotW29": {
        "constants": [
            {
                "name": "VERSION",
                "value": "1"
            },
            {
                "name": "IS_SYMMETRICAL",
                "value": "1"
            }
        ],
        "daughters": [],
        "desc": "",
        "is_internal": false,
        "methods": [
            "_comp_point_coordinate",
            "build_geometry",
            "build_geometry_wind",
            "check",
            "comp_angle_opening",
            "comp_height",
            "comp_height_wind",
            "comp_surface",
            "comp_surface_wind"
        ],
        "mother": "SlotWind",
        "name": "SlotW29",
        "package": "Slot",
        "path": "pyleecan/pyleecan/Generator/ClassesRef/Slot/SlotW29.csv",
        "properties": [
            {
                "desc": "Slot isthmus width.",
                "max": "",
                "min": "0",
                "name": "W0",
                "type": "float",
                "unit": "m",
                "value": 0.05
            },
            {
                "desc": "Slot isthmus height.",
                "max": "",
                "min": "0",
                "name": "H0",
                "type": "float",
                "unit": "m",
                "value": 0.001
            },
            {
                "desc": "Slot middle height",
                "max": "",
                "min": "0",
                "name": "H1",
                "type": "float",
                "unit": "m",
                "value": 0.0015
            },
            {
                "desc": "Slot middle width.",
                "max": "",
                "min": "0",
                "name": "W1",
                "type": "float",
                "unit": "m",
                "value": 0.015
            },
            {
                "desc": "Slot bottom height",
                "max": "",
                "min": "0",
                "name": "H2",
                "type": "float",
                "unit": "m",
                "value": 0.03
            },
            {
                "desc": "Slot bottom width.",
                "max": "",
                "min": "0",
                "name": "W2",
                "type": "float",
                "unit": "m",
                "value": 0.2
            }
        ]
    },
    "SlotW60": {
        "constants": [
            {
                "name": "VERSION",
                "value": "1"
            },
            {
                "name": "IS_SYMMETRICAL",
                "value": "0"
            }
        ],
        "daughters": [],
        "desc": "",
        "is_internal": false,
        "methods": [
            "_comp_point_coordinate",
            "build_geometry",
            "build_geometry_wind",
            "check",
            "comp_angle_opening",
            "comp_height",
            "comp_height_wind",
            "comp_surface",
            "comp_surface_wind"
        ],
        "mother": "SlotWind",
        "name": "SlotW60",
        "package": "Slot",
        "path": "pyleecan/pyleecan/Generator/ClassesRef/Slot/SlotW60.csv",
        "properties": [
            {
                "desc": "Pole top width",
                "max": "",
                "min": "0",
                "name": "W1",
                "type": "float",
                "unit": "m",
                "value": 0.02
            },
            {
                "desc": "Pole bottom width",
                "max": "",
                "min": "0",
                "name": "W2",
                "type": "float",
                "unit": "m",
                "value": 0.03
            },
            {
                "desc": "Pole top height",
                "max": "",
                "min": "0",
                "name": "H1",
                "type": "float",
                "unit": "m",
                "value": 0.05
            },
            {
                "desc": "Pole bottom height",
                "max": "",
                "min": "0",
                "name": "H2",
                "type": "float",
                "unit": "m",
                "value": 0.15
            },
            {
                "desc": "Pole top radius",
                "max": "",
                "min": "0",
                "name": "R1",
                "type": "float",
                "unit": "m",
                "value": 0.03
            },
            {
                "desc": "Top Distance Ploe-coil ",
                "max": "",
                "min": "0",
                "name": "H3",
                "type": "float",
                "unit": "m",
                "value": 0
            },
            {
                "desc": "Bottom Distance Ploe-coil ",
                "max": "",
                "min": "0",
                "name": "H4",
                "type": "float",
                "unit": "m",
                "value": 0
            },
            {
                "desc": "Edge Distance Ploe-coil ",
                "max": "",
                "min": "0",
                "name": "W3",
                "type": "float",
                "unit": "m",
                "value": 0
            }
        ]
    },
    "SlotW61": {
        "constants": [
            {
                "name": "VERSION",
                "value": "1"
            },
            {
                "name": "IS_SYMMETRICAL",
                "value": "0"
            }
        ],
        "daughters": [],
        "desc": "",
        "is_internal": false,
        "methods": [
            "_comp_point_coordinate",
            "build_geometry",
            "build_geometry_wind",
            "check",
            "comp_angle_opening",
            "comp_height",
            "comp_height_wind",
            "comp_surface",
            "comp_surface_wind"
        ],
        "mother": "SlotWind",
        "name": "SlotW61",
        "package": "Slot",
        "path": "pyleecan/pyleecan/Generator/ClassesRef/Slot/SlotW61.csv",
        "properties": [
            {
                "desc": "Pole top width",
                "max": "",
                "min": "0",
                "name": "W0",
                "type": "float",
                "unit": "m",
                "value": 0.314
            },
            {
                "desc": "Pole top width",
                "max": "",
                "min": "0",
                "name": "W1",
                "type": "float",
                "unit": "m",
                "value": 0.02
            },
            {
                "desc": "Pole bottom width",
                "max": "",
                "min": "0",
                "name": "W2",
                "type": "float",
                "unit": "m",
                "value": 0.03
            },
            {
                "desc": "Pole top height",
                "max": "",
                "min": "0",
                "name": "H0",
                "type": "float",
                "unit": "m",
                "value": 0.003
            },
            {
                "desc": "Pole intermediate height",
                "max": "",
                "min": "0",
                "name": "H1",
                "type": "float",
                "unit": "m",
                "value": 0.05
            },
            {
                "desc": "Pole bottom height",
                "max": "",
                "min": "0",
                "name": "H2",
                "type": "float",
                "unit": "m",
                "value": 0.15
            },
            {
                "desc": "Top Distance Ploe-coil ",
                "max": "",
                "min": "0",
                "name": "H3",
                "type": "float",
                "unit": "m",
                "value": 0
            },
            {
                "desc": "Bottom Distance Ploe-coil ",
                "max": "",
                "min": "0",
                "name": "H4",
                "type": "float",
                "unit": "m",
                "value": 0
            },
            {
                "desc": "Edge Distance Ploe-coil ",
                "max": "",
                "min": "0",
                "name": "W3",
                "type": "float",
                "unit": "m",
                "value": 0
            }
        ]
    },
    "SlotWind": {
        "constants": [
            {
                "name": "VERSION",
                "value": "1"
            }
        ],
        "daughters": [
            "SlotCirc",
            "SlotW10",
            "SlotW11",
            "SlotW12",
            "SlotW13",
            "SlotW14",
            "SlotW15",
            "SlotW16",
            "SlotW21",
            "SlotW22",
            "SlotW23",
            "SlotW24",
            "SlotW25",
            "SlotW26",
            "SlotW27",
            "SlotW28",
            "SlotW29",
            "SlotW60",
            "SlotW61"
        ],
        "desc": "Slot for winding (abstract)",
        "is_internal": false,
        "methods": [
            "comp_angle_wind_eq",
            "comp_height_wind",
            "comp_radius_mid_wind",
            "comp_surface_wind",
            "plot_wind"
        ],
        "mother": "Slot",
        "name": "SlotWind",
        "package": "Slot",
        "path": "pyleecan/pyleecan/Generator/ClassesRef/Slot/SlotWind.csv",
        "properties": []
    },
    "Solution": {
        "constants": [
            {
                "name": "VERSION",
                "value": "1"
            }
        ],
        "daughters": [
            "Solution",
            "Mode",
            "SolutionData",
            "SolutionMat",
            "SolutionVector"
        ],
        "desc": "Abstract class for solution related classes.",
        "is_internal": false,
        "methods": [],
        "mother": "",
        "name": "Solution",
        "package": "Mesh",
        "path": "pyleecan/pyleecan/Generator/ClassesRef/Mesh/Solution.csv",
        "properties": [
            {
                "desc": "Type of cell (Point, Segment2, Triangle3, etc.)",
                "max": "",
                "min": "",
                "name": "type_cell",
                "type": "str",
                "unit": "-",
                "value": "triangle"
            },
            {
                "desc": "Label to identify the solution",
                "max": "",
                "min": "",
                "name": "label",
                "type": "str",
                "unit": "-",
                "value": "None"
            }
        ]
    },
    "SolutionData": {
        "constants": [
            {
                "name": "VERSION",
                "value": "1"
            }
        ],
        "daughters": [],
        "desc": "Define a Solution with SciDataTool objects.",
        "is_internal": false,
        "methods": [
            "get_field",
            "get_axis",
            "set_field"
        ],
        "mother": "Solution",
        "name": "SolutionData",
        "package": "Mesh",
        "path": "pyleecan/pyleecan/Generator/ClassesRef/Mesh/SolutionData.csv",
        "properties": [
            {
                "desc": "Data object containing the numerical values of a solution. One of the axis must be \"Indices\", a list of indices. If the solution is a vector, one of the axis must be \"Direction\", values ['x','y'] for example.",
                "max": "",
                "min": "",
                "name": "field",
                "type": "SciDataTool.Classes.DataND.DataND",
                "unit": "-",
                "value": "None"
            }
        ]
    },
    "SolutionMat": {
        "constants": [
            {
                "name": "VERSION",
                "value": "1"
            }
        ],
        "daughters": [
            "Mode"
        ],
        "desc": "Define a Solution with ndarray object.",
        "is_internal": false,
        "methods": [
            "get_field",
            "get_axis",
            "set_field"
        ],
        "mother": "Solution",
        "name": "SolutionMat",
        "package": "Mesh",
        "path": "pyleecan/pyleecan/Generator/ClassesRef/Mesh/SolutionMat.csv",
        "properties": [
            {
                "desc": "Matrix/Vector of the numerical values of the solutions.",
                "max": "",
                "min": "",
                "name": "field",
                "type": "ndarray",
                "unit": "-",
                "value": null
            },
            {
                "desc": "Indices of loaded cells. Set to None if all cells are loaded",
                "max": "",
                "min": "",
                "name": "indice",
                "type": "ndarray",
                "unit": "-",
                "value": null
            },
            {
                "desc": "Dict of axis names storing axis sizes (e.g. time, direction )",
                "max": "",
                "min": "",
                "name": "axis",
                "type": "dict",
                "unit": "-",
                "value": null
            }
        ]
    },
    "SolutionVector": {
        "constants": [
            {
                "name": "VERSION",
                "value": "1"
            }
        ],
        "daughters": [],
        "desc": "Define a Solution with SciDataTool objects.",
        "is_internal": false,
        "methods": [
            "get_field",
            "get_axis"
        ],
        "mother": "Solution",
        "name": "SolutionVector",
        "package": "Mesh",
        "path": "pyleecan/pyleecan/Generator/ClassesRef/Mesh/SolutionVector.csv",
        "properties": [
            {
                "desc": "Data object containing the numerical values of a solution. One of the axis must be \"Indices\", a list of indices. If the solution is a vector, one of the axis must be \"Direction\", values ['x','y'] for example.",
                "max": "",
                "min": "",
                "name": "field",
                "type": "SciDataTool.Classes.VectorField.VectorField",
                "unit": "-",
                "value": "None"
            }
        ]
    },
    "Structural": {
        "constants": [
            {
                "name": "VERSION",
                "value": "1"
            }
        ],
        "daughters": [],
        "desc": "Structural module abstract object",
        "is_internal": false,
        "methods": [
            "run",
            "comp_time_angle"
        ],
        "mother": "",
        "name": "Structural",
        "package": "Simulation",
        "path": "pyleecan/pyleecan/Generator/ClassesRef/Simulation/Structural.csv",
        "properties": [
            {
                "desc": "Force module",
                "max": "",
                "min": "",
                "name": "force",
                "type": "Force",
                "unit": "-",
                "value": ""
            }
        ]
    },
    "SurfLine": {
        "constants": [
            {
                "name": "VERSION",
                "value": "1"
            }
        ],
        "daughters": [],
        "desc": "SurfLine defined by list of lines that delimit it, label and point reference.",
        "is_internal": false,
        "methods": [
            "get_lines",
            "rotate",
            "translate",
            "check",
            "comp_length",
            "get_patches",
            "discretize",
            "comp_surface",
            "plot_lines",
            "comp_point_ref"
        ],
        "mother": "Surface",
        "name": "SurfLine",
        "package": "Geometry",
        "path": "pyleecan/pyleecan/Generator/ClassesRef/Geometry/SurfLine.csv",
        "properties": [
            {
                "desc": "List of Lines ",
                "max": "",
                "min": "",
                "name": "line_list",
                "type": "[Line]",
                "unit": "-",
                "value": []
            }
        ]
    },
    "SurfRing": {
        "constants": [
            {
                "name": "VERSION",
                "value": "1"
            }
        ],
        "daughters": [],
        "desc": "SurfRing is a surface between two closed surfaces (lamination surfaces for instance)",
        "is_internal": false,
        "methods": [
            "get_lines",
            "rotate",
            "translate",
            "check",
            "comp_length",
            "get_patches",
            "discretize",
            "comp_surface",
            "plot_lines",
            "comp_point_ref"
        ],
        "mother": "Surface",
        "name": "SurfRing",
        "package": "Geometry",
        "path": "pyleecan/pyleecan/Generator/ClassesRef/Geometry/SurfRing.csv",
        "properties": [
            {
                "desc": "Outter surface",
                "max": "",
                "min": "",
                "name": "out_surf",
                "type": "Surface",
                "unit": "-",
                "value": ""
            },
            {
                "desc": "Inner surface",
                "max": "",
                "min": "",
                "name": "in_surf",
                "type": "Surface",
                "unit": "-",
                "value": ""
            }
        ]
    },
    "Surface": {
        "constants": [
            {
                "name": "VERSION",
                "value": "1"
            }
        ],
        "daughters": [
            "Surface",
            "Circle",
            "PolarArc",
            "SurfLine",
            "SurfRing",
            "Trapeze"
        ],
        "desc": "SurfLine define by list of lines that delimit it, label and point reference.",
        "is_internal": false,
        "methods": [
            "comp_mesh_dict",
            "draw_FEMM",
            "plot",
            "split_line"
        ],
        "mother": "",
        "name": "Surface",
        "package": "Geometry",
        "path": "pyleecan/pyleecan/Generator/ClassesRef/Geometry/Surface.csv",
        "properties": [
            {
                "desc": "Center of symmetry",
                "max": "",
                "min": "",
                "name": "point_ref",
                "type": "complex",
                "unit": "-",
                "value": 0
            },
            {
                "desc": "Label of the surface",
                "max": "",
                "min": "",
                "name": "label",
                "type": "str",
                "unit": "-",
                "value": ""
            }
        ]
    },
    "Trapeze": {
        "constants": [
            {
                "name": "VERSION",
                "value": "1"
            }
        ],
        "daughters": [],
        "desc": "Trapeze defined by  the center of symmetry(point_ref), the label, the polar angle, the height and the big and small weight",
        "is_internal": false,
        "methods": [
            "check",
            "comp_length",
            "comp_surface",
            "discretize",
            "get_lines",
            "get_patches",
            "rotate",
            "translate",
            "comp_point_ref"
        ],
        "mother": "Surface",
        "name": "Trapeze",
        "package": "Geometry",
        "path": "pyleecan/pyleecan/Generator/ClassesRef/Geometry/Trapeze.csv",
        "properties": [
            {
                "desc": "the height of the Trapeze",
                "max": "",
                "min": "0",
                "name": "height",
                "type": "float",
                "unit": "m",
                "value": 1
            },
            {
                "desc": "the big base of Trapeze",
                "max": "",
                "min": "0",
                "name": "W2",
                "type": "float",
                "unit": "m",
                "value": 1
            },
            {
                "desc": "the small base of the Trapeze",
                "max": "",
                "min": "0",
                "name": "W1",
                "type": "float",
                "unit": "m",
                "value": 1
            }
        ]
    },
    "Unit": {
        "constants": [
            {
                "name": "VERSION",
                "value": "1"
            }
        ],
        "daughters": [],
        "desc": "",
        "is_internal": false,
        "methods": [
            "get_m",
            "get_m2",
            "get_m_name",
            "get_m2_name",
            "set_m",
            "set_m2"
        ],
        "mother": "",
        "name": "Unit",
        "package": "GUI_Option",
        "path": "pyleecan/pyleecan/Generator/ClassesRef/GUI_Option/Unit.csv",
        "properties": [
            {
                "desc": "0: use m, 1: use mm",
                "max": "1",
                "min": "0",
                "name": "unit_m",
                "type": "int",
                "unit": "-",
                "value": 0
            },
            {
                "desc": "0: use rad, 1: use deg",
                "max": "1",
                "min": "0",
                "name": "unit_rad",
                "type": "int",
                "unit": "-",
                "value": 0
            },
            {
                "desc": "0: use m^2, 1: use mm^2",
                "max": "1",
                "min": "0",
                "name": "unit_m2",
                "type": "int",
                "unit": "-",
                "value": 0
            }
        ]
    },
    "VarLoad": {
        "constants": [
            {
                "name": "VERSION",
                "value": "1"
            }
        ],
        "daughters": [
            "VarLoadCurrent"
        ],
        "desc": "Abstract class to generate multi-simulation by changing the operating point",
        "is_internal": false,
        "methods": [
            "get_elec_datakeeper",
            "get_mag_datakeeper",
            "get_force_datakeeper"
        ],
        "mother": "VarSimu",
        "name": "VarLoad",
        "package": "Simulation",
        "path": "pyleecan/pyleecan/Generator/ClassesRef/Simulation/VarLoad.csv",
        "properties": []
    },
    "VarLoadCurrent": {
        "constants": [
            {
                "name": "VERSION",
                "value": "1"
            }
        ],
        "daughters": [],
        "desc": "Generate a multisimulation with InputCurrent at variable operating point",
        "is_internal": false,
        "methods": [
            "get_input_list",
            "get_simulations",
            "gen_datakeeper_list",
            "check_param",
            "get_elec_datakeeper"
        ],
        "mother": "VarLoad",
        "name": "VarLoadCurrent",
        "package": "Simulation",
        "path": "pyleecan/pyleecan/Generator/ClassesRef/Simulation/VarLoadCurrent.csv",
        "properties": [
            {
                "desc": "Operating point matrix (N0,I0,Phi0,T,P) or (N0,Id,Iq,T,P) ",
                "max": "",
                "min": "",
                "name": "OP_matrix",
                "type": "ndarray",
                "unit": "-",
                "value": null
            },
            {
                "desc": "Select with kind of OP_matrix is used 0: (N0,I0,Phi0,T,P), 1:(N0,Id,Iq,T,P) ",
                "max": "1",
                "min": "0",
                "name": "type_OP_matrix",
                "type": "int",
                "unit": "-",
                "value": 0
            },
            {
                "desc": "True if the Torque is defined in OP_matrix",
                "max": "",
                "min": "",
                "name": "is_torque",
                "type": "bool",
                "unit": "-",
                "value": false
            },
            {
                "desc": "True if the Power is defined in OP_matrix",
                "max": "",
                "min": "",
                "name": "is_power",
                "type": "bool",
                "unit": "",
                "value": false
            }
        ]
    },
    "VarParam": {
        "constants": [
            {
                "name": "VERSION",
                "value": "1"
            }
        ],
        "daughters": [],
        "desc": "Handle multisimulation by varying parameters",
        "is_internal": false,
        "methods": [
            "check_param",
            "get_simulations"
        ],
        "mother": "VarSimu",
        "name": "VarParam",
        "package": "Simulation",
        "path": "pyleecan/pyleecan/Generator/ClassesRef/Simulation/VarParam.csv",
        "properties": [
            {
                "desc": "List containing ParamSetter to define every simulation",
                "max": "",
                "min": "",
                "name": "paramexplorer_list",
                "type": "[ParamExplorer]",
                "unit": "-",
                "value": []
            }
        ]
    },
    "VarSimu": {
        "constants": [
            {
                "name": "VERSION",
                "value": "1"
            }
        ],
        "daughters": [
            "VarSimu",
            "VarLoad",
            "VarLoadCurrent",
            "VarParam"
        ],
        "desc": "Abstract class for the multi-simulation",
        "is_internal": false,
        "methods": [
            "run"
        ],
        "mother": "",
        "name": "VarSimu",
        "package": "Simulation",
        "path": "pyleecan/pyleecan/Generator/ClassesRef/Simulation/VarSimu.csv",
        "properties": [
            {
                "desc": "Name of the multi-simulation",
                "max": "",
                "min": "",
                "name": "name",
                "type": "str",
                "unit": "-",
                "value": ""
            },
            {
                "desc": "Multi-simulation description",
                "max": "",
                "min": "",
                "name": "desc",
                "type": "str",
                "unit": "-",
                "value": ""
            },
            {
                "desc": "List containing DataKeepers to extract VarSimu results ",
                "max": "",
                "min": "",
                "name": "datakeeper_list",
                "type": "[DataKeeper]",
                "unit": "-",
                "value": []
            },
            {
                "desc": "Number of processors used to run the simulations",
                "max": "",
                "min": "1",
                "name": "nb_proc",
                "type": "int",
                "unit": "-",
                "value": 1
            },
            {
                "desc": "True to store every output in a list",
                "max": "",
                "min": "",
                "name": "is_keep_all_output",
                "type": "bool",
                "unit": "-",
                "value": false
            },
            {
                "desc": "Stop the multi-simulation if a simulation fails ",
                "max": "",
                "min": "",
                "name": "stop_if_error",
                "type": "bool",
                "unit": "-",
                "value": false
            },
            {
                "desc": "Index of the reference simulation, if None the reference simulation is not in the multi-simulation",
                "max": "",
                "min": "0",
                "name": "ref_simu_index",
                "type": "int",
                "unit": "-",
                "value": null
            },
            {
                "desc": "Number of simulations",
                "max": "",
                "min": "",
                "name": "nb_simu",
                "type": "int",
                "unit": "-",
                "value": 0
            }
        ]
    },
    "VentilationCirc": {
        "constants": [
            {
                "name": "VERSION",
                "value": "1"
            }
        ],
        "daughters": [],
        "desc": "Circular axial ventilation duct",
        "is_internal": false,
        "methods": [
            "build_geometry",
            "check",
            "comp_radius",
            "comp_surface",
            "get_center"
        ],
        "mother": "Hole",
        "name": "VentilationCirc",
        "package": "Slot",
        "path": "pyleecan/pyleecan/Generator/ClassesRef/Slot/VentilationCirc.csv",
        "properties": [
            {
                "desc": "Shift angle of the holes around circumference",
                "max": "6.29",
                "min": "0",
                "name": "Alpha0",
                "type": "float",
                "unit": "rad",
                "value": 0
            },
            {
                "desc": "Hole diameters",
                "max": "",
                "min": "0",
                "name": "D0",
                "type": "float",
                "unit": "m",
                "value": 1
            },
            {
                "desc": "Diameter of the hole centers",
                "max": "",
                "min": "0",
                "name": "H0",
                "type": "float",
                "unit": "m",
                "value": 1
            }
        ]
    },
    "VentilationPolar": {
        "constants": [
            {
                "name": "VERSION",
                "value": "1"
            }
        ],
        "daughters": [],
        "desc": "Polar axial ventilation duct",
        "is_internal": false,
        "methods": [
            "build_geometry",
            "check",
            "comp_radius",
            "comp_surface",
            "get_center"
        ],
        "mother": "Hole",
        "name": "VentilationPolar",
        "package": "Slot",
        "path": "pyleecan/pyleecan/Generator/ClassesRef/Slot/VentilationPolar.csv",
        "properties": [
            {
                "desc": "Shift angle of the hole around circumference",
                "max": "6.29",
                "min": "0",
                "name": "Alpha0",
                "type": "float",
                "unit": "rad",
                "value": 0
            },
            {
                "desc": "Height of the hole",
                "max": "",
                "min": "0",
                "name": "D0",
                "type": "float",
                "unit": "m",
                "value": 1
            },
            {
                "desc": "Radius of the bottom of Hole",
                "max": "",
                "min": "0",
                "name": "H0",
                "type": "float",
                "unit": "m",
                "value": 1
            },
            {
                "desc": "Hole angular width",
                "max": "6.29",
                "min": "0",
                "name": "W1",
                "type": "float",
                "unit": "rad",
                "value": 1
            }
        ]
    },
    "VentilationTrap": {
        "constants": [
            {
                "name": "VERSION",
                "value": "1"
            }
        ],
        "daughters": [],
        "desc": "Trapezoidal axial ventilation ducts",
        "is_internal": false,
        "methods": [
            "build_geometry",
            "check",
            "comp_radius",
            "comp_surface",
            "get_center"
        ],
        "mother": "Hole",
        "name": "VentilationTrap",
        "package": "Slot",
        "path": "pyleecan/pyleecan/Generator/ClassesRef/Slot/VentilationTrap.csv",
        "properties": [
            {
                "desc": "Shift angle of the hole around circumference",
                "max": "6.29",
                "min": "0",
                "name": "Alpha0",
                "type": "float",
                "unit": "rad",
                "value": 0
            },
            {
                "desc": "Hole height",
                "max": "",
                "min": "0",
                "name": "D0",
                "type": "float",
                "unit": "m",
                "value": 1
            },
            {
                "desc": "Radius of the hole bottom",
                "max": "",
                "min": "0",
                "name": "H0",
                "type": "float",
                "unit": "m",
                "value": 1
            },
            {
                "desc": "Hole small basis",
                "max": "",
                "min": "0",
                "name": "W1",
                "type": "float",
                "unit": "m",
                "value": 1
            },
            {
                "desc": "Hole large basis",
                "max": "",
                "min": "0",
                "name": "W2",
                "type": "float",
                "unit": "m",
                "value": 1
            }
        ]
    },
    "Winding": {
        "constants": [
            {
                "name": "VERSION",
                "value": "1"
            },
            {
                "name": "NAME",
                "value": "\"Abstract Winding\""
            }
        ],
        "daughters": [
            "Winding",
            "WindingCW1L",
            "WindingCW2LR",
            "WindingCW2LT",
            "WindingDW1L",
            "WindingDW2L",
            "WindingSC",
            "WindingUD"
        ],
        "desc": "Winding abstract class",
        "is_internal": false,
        "methods": [
            "comp_Ncspc",
            "comp_Ntspc",
            "comp_phasor_angle",
            "comp_resistance_norm",
            "comp_winding_factor",
            "comp_length_endwinding"
        ],
        "mother": "",
        "name": "Winding",
        "package": "Machine",
        "path": "pyleecan/pyleecan/Generator/ClassesRef/Machine/Winding.csv",
        "properties": [
            {
                "desc": "1 to reverse the default winding algorithm along the airgap (c, b, a instead of a, b, c along the trigonometric direction)",
                "max": "",
                "min": "",
                "name": "is_reverse_wind",
                "type": "bool",
                "unit": "-",
                "value": 0
            },
            {
                "desc": "0 not to change the stator winding connection matrix built by pyleecan number of slots to shift the coils obtained with pyleecan winding algorithm (a, b, c becomes b, c, a with Nslot_shift_wind1=1)",
                "max": "",
                "min": "",
                "name": "Nslot_shift_wind",
                "type": "int",
                "unit": "-",
                "value": 0
            },
            {
                "desc": "number of phases ",
                "max": "100",
                "min": "1",
                "name": "qs",
                "type": "int",
                "unit": "-",
                "value": 3
            },
            {
                "desc": "number of turns per coil",
                "max": "1000",
                "min": "1",
                "name": "Ntcoil",
                "type": "int",
                "unit": "-",
                "value": 7
            },
            {
                "desc": "number of parallel circuits per phase (maximum 2p)",
                "max": "1000",
                "min": "1",
                "name": "Npcpp",
                "type": "int",
                "unit": "-",
                "value": 2
            },
            {
                "desc": "Winding connection : 0 star (Y), 1 triangle (delta)",
                "max": "1",
                "min": "0",
                "name": "type_connection",
                "type": "int",
                "unit": "-",
                "value": 0
            },
            {
                "desc": "pole pairs number",
                "max": "100",
                "min": "1",
                "name": "p",
                "type": "int",
                "unit": "-",
                "value": 3
            },
            {
                "desc": "straight length of the conductors outside the lamination before the curved part of winding overhang [m] - can be negative to tune the average turn length ",
                "max": "100",
                "min": "0",
                "name": "Lewout",
                "type": "float",
                "unit": "m",
                "value": 0.015
            },
            {
                "desc": "Winding's conductor",
                "max": "",
                "min": "",
                "name": "conductor",
                "type": "Conductor",
                "unit": "-",
                "value": ""
            }
        ]
    },
    "WindingCW1L": {
        "constants": [
            {
                "name": "VERSION",
                "value": "1"
            },
            {
                "name": "NAME",
                "value": "\"single layer concentrated\""
            }
        ],
        "daughters": [],
        "desc": "single layer non-overlapping 'concentrated' tooth winding 'alternate teeth wound'",
        "is_internal": false,
        "methods": [
            "comp_connection_mat",
            "get_dim_wind"
        ],
        "mother": "Winding",
        "name": "WindingCW1L",
        "package": "Machine",
        "path": "pyleecan/pyleecan/Generator/ClassesRef/Machine/WindingCW1L.csv",
        "properties": []
    },
    "WindingCW2LR": {
        "constants": [
            {
                "name": "VERSION",
                "value": "1"
            },
            {
                "name": "NAME",
                "value": "\"double layer concentrated (radial)\""
            }
        ],
        "daughters": [],
        "desc": "double layer non-overlapping \"concentrated\" tooth winding \"all teeth wound\", radial coil superposition",
        "is_internal": false,
        "methods": [
            "comp_connection_mat",
            "get_dim_wind"
        ],
        "mother": "Winding",
        "name": "WindingCW2LR",
        "package": "Machine",
        "path": "pyleecan/pyleecan/Generator/ClassesRef/Machine/WindingCW2LR.csv",
        "properties": []
    },
    "WindingCW2LT": {
        "constants": [
            {
                "name": "VERSION",
                "value": "1"
            },
            {
                "name": "NAME",
                "value": "\"double layer concentrated (orthoradial)\""
            }
        ],
        "daughters": [],
        "desc": "double layer non-overlapping \"concentrated\" tooth winding \"all teeth wound\", orthoradial coil superposition",
        "is_internal": false,
        "methods": [
            "comp_connection_mat",
            "get_dim_wind"
        ],
        "mother": "Winding",
        "name": "WindingCW2LT",
        "package": "Machine",
        "path": "pyleecan/pyleecan/Generator/ClassesRef/Machine/WindingCW2LT.csv",
        "properties": []
    },
    "WindingDW1L": {
        "constants": [
            {
                "name": "VERSION",
                "value": "1"
            },
            {
                "name": "NAME",
                "value": "\"single layer distributed\""
            }
        ],
        "daughters": [
            "WindingDW2L"
        ],
        "desc": "single layer overlapping integral distributed winding",
        "is_internal": false,
        "methods": [
            "comp_connection_mat",
            "get_dim_wind"
        ],
        "mother": "Winding",
        "name": "WindingDW1L",
        "package": "Machine",
        "path": "pyleecan/pyleecan/Generator/ClassesRef/Machine/WindingDW1L.csv",
        "properties": [
            {
                "desc": "winding coil pitch or coil span expressed in slots (coil_pitch1=Zs/(2p)->full-pitch distributed winding, coil_pitch1<Zs/(2p)->chorded/shorted-pitch distributed winding, coil_pitch1=1->tooth-winding). Coil pitch is sometimes written 1/9 means Input.Magnetics.coil_pitch1=9-1=8",
                "max": "1000",
                "min": "0",
                "name": "coil_pitch",
                "type": "int",
                "unit": "-",
                "value": 5
            }
        ]
    },
    "WindingDW2L": {
        "constants": [
            {
                "name": "VERSION",
                "value": "1"
            },
            {
                "name": "NAME",
                "value": "\"double layer distributed\""
            }
        ],
        "daughters": [],
        "desc": "double layer overlapping integral distributed winding, radial coil superposition",
        "is_internal": false,
        "methods": [
            "get_dim_wind"
        ],
        "mother": "WindingDW1L",
        "name": "WindingDW2L",
        "package": "Machine",
        "path": "pyleecan/pyleecan/Generator/ClassesRef/Machine/WindingDW2L.csv",
        "properties": []
    },
    "WindingSC": {
        "constants": [
            {
                "name": "VERSION",
                "value": "1"
            },
            {
                "name": "NAME",
                "value": "\"short-circuit\""
            }
        ],
        "daughters": [],
        "desc": "short-circuit winding (e.g. squirrel cage type)",
        "is_internal": false,
        "methods": [
            "comp_connection_mat",
            "get_dim_wind"
        ],
        "mother": "Winding",
        "name": "WindingSC",
        "package": "Machine",
        "path": "pyleecan/pyleecan/Generator/ClassesRef/Machine/WindingSC.csv",
        "properties": []
    },
    "WindingUD": {
        "constants": [
            {
                "name": "VERSION",
                "value": "1"
            },
            {
                "name": "NAME",
                "value": "\"User defined\""
            }
        ],
        "daughters": [],
        "desc": "User defined winding",
        "is_internal": false,
        "methods": [
            "comp_connection_mat",
            "get_dim_wind"
        ],
        "mother": "Winding",
        "name": "WindingUD",
        "package": "Machine",
        "path": "pyleecan/pyleecan/Generator/ClassesRef/Machine/WindingUD.csv",
        "properties": [
            {
                "desc": "user defined Winding matrix",
                "max": "",
                "min": "",
                "name": "user_wind_mat",
                "type": "ndarray",
                "unit": "-",
                "value": ""
            }
        ]
    },
    "XOutput": {
        "constants": [
            {
                "name": "VERSION",
                "value": "1"
            }
        ],
        "daughters": [],
        "desc": "XOutput object: gather all the outputs of all the modules for multiple simulations",
        "is_internal": false,
        "methods": [
            "__delitem__",
            "__getitem__",
            "__iter__",
            "__len__",
            "__missing__",
            "__next__",
            "__reversed__",
            "__setitem__",
            "count",
            "insert",
            "pop",
            "remove",
            "append",
            "get_simu",
            "keys",
            "items",
            "get_param_simu",
            "get_paramexplorer",
            "plot_multi"
        ],
        "mother": "Output",
        "name": "XOutput",
        "package": "Output",
        "path": "pyleecan/pyleecan/Generator/ClassesRef/Output/XOutput.csv",
        "properties": [
            {
                "desc": "List containing ParamExplorer",
                "max": "",
                "min": "",
                "name": "paramexplorer_list",
                "type": "list",
                "unit": "-",
                "value": []
            },
            {
                "desc": "List containing Output for each simulation",
                "max": "",
                "min": "",
                "name": "output_list",
                "type": "list",
                "unit": "-",
                "value": []
            },
            {
                "desc": "Dictionnary containing VarParam DataKeeper results in ndarray",
                "max": "",
                "min": "",
                "name": "xoutput_dict",
                "type": "dict",
                "unit": "-",
                "value": {}
            },
            {
                "desc": "Number of simulations excluding reference simulation",
                "max": "",
                "min": "0",
                "name": "nb_simu",
                "type": "int",
                "unit": "-",
                "value": 0
            }
        ]
    }
}<|MERGE_RESOLUTION|>--- conflicted
+++ resolved
@@ -5028,20 +5028,11 @@
             "get_point",
             "get_cell",
             "get_mesh_pv",
-<<<<<<< HEAD
-=======
-            "get_normal",
-            "get_surf",
->>>>>>> a8d5d04c
             "get_cell_area",
             "add_cell",
             "interface",
             "get_vertice",
-<<<<<<< HEAD
             "get_point2cell"
-=======
-            "plot_mesh"
->>>>>>> a8d5d04c
         ],
         "mother": "Mesh",
         "name": "MeshMat",
@@ -5081,10 +5072,6 @@
         "methods": [
             "get_mesh",
             "get_solution",
-<<<<<<< HEAD
-=======
-            "save_to_file",
->>>>>>> a8d5d04c
             "get_field",
             "plot_mesh",
             "plot_contour",
@@ -5114,11 +5101,7 @@
                 "name": "mesh",
                 "type": "[Mesh]",
                 "unit": "",
-<<<<<<< HEAD
                 "value": []
-=======
-                "value": null
->>>>>>> a8d5d04c
             },
             {
                 "desc": "1 if the mesh is the same at each step (time, mode etc.)",
@@ -5136,11 +5119,7 @@
                 "name": "solution",
                 "type": "[Solution]",
                 "unit": "",
-<<<<<<< HEAD
                 "value": []
-=======
-                "value": null
->>>>>>> a8d5d04c
             },
             {
                 "desc": "Dimension of the physical problem",
@@ -5158,11 +5137,7 @@
                 "name": "group",
                 "type": "{ndarray}",
                 "unit": "",
-<<<<<<< HEAD
                 "value": {}
-=======
-                "value": null
->>>>>>> a8d5d04c
             }
         ]
     },
