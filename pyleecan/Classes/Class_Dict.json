--- conflicted
+++ resolved
@@ -1418,7 +1418,15 @@
                 "value": null
             },
             {
-<<<<<<< HEAD
+                "desc": "To enforce the value of the radius for AGSF transfer",
+                "max": "",
+                "min": "",
+                "name": "Rsbo_enforced_transfer",
+                "type": "float",
+                "unit": "-",
+                "value": null
+            },
+            {
                 "desc": "Name of the logger to use",
                 "max": "",
                 "min": "",
@@ -1426,15 +1434,6 @@
                 "type": "str",
                 "unit": "-",
                 "value": "Pyleecan.Force"
-=======
-                "desc": "To enforce the value of the radius for AGSF transfer",
-                "max": "",
-                "min": "",
-                "name": "Rsbo_enforced_transfer",
-                "type": "float",
-                "unit": "-",
-                "value": null
->>>>>>> 66ef5255
             }
         ]
     },
