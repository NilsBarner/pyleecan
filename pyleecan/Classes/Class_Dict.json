{
    "Arc": {
        "constants": [
            {
                "name": "VERSION",
                "value": "1"
            }
        ],
        "daughters": [
            "Arc1",
            "Arc2",
            "Arc3"
        ],
        "desc": "Abstract class for arc",
        "is_internal": false,
        "methods": [
            "draw_FEMM",
            "intersect_line",
            "is_on_arc",
            "split_line"
        ],
        "mother": "Line",
        "name": "Arc",
        "package": "Geometry",
        "path": "pyleecan/Generator/ClassesRef/Geometry/Arc.csv",
        "properties": []
    },
    "Arc1": {
        "constants": [
            {
                "name": "VERSION",
                "value": "1"
            }
        ],
        "daughters": [],
        "desc": "An arc between two points (defined by a radius)",
        "is_internal": false,
        "methods": [
            "check",
            "comp_length",
            "comp_radius",
            "discretize",
            "get_angle",
            "get_begin",
            "get_center",
            "get_end",
            "get_middle",
            "reverse",
            "rotate",
            "split_half",
            "translate"
        ],
        "mother": "Arc",
        "name": "Arc1",
        "package": "Geometry",
        "path": "pyleecan/Generator/ClassesRef/Geometry/Arc1.csv",
        "properties": [
            {
                "desc": "begin point of the arc",
                "max": "",
                "min": "",
                "name": "begin",
                "type": "complex",
                "unit": "",
                "value": 0
            },
            {
                "desc": "end point of the arc",
                "max": "",
                "min": "",
                "name": "end",
                "type": "complex",
                "unit": "",
                "value": 0
            },
            {
                "desc": "Radius of the arc (can be + or -)",
                "max": "",
                "min": "",
                "name": "radius",
                "type": "float",
                "unit": "",
                "value": 0
            },
            {
                "desc": "Rotation direction of the arc",
                "max": "",
                "min": "",
                "name": "is_trigo_direction",
                "type": "bool",
                "unit": "-",
                "value": 1
            }
        ]
    },
    "Arc2": {
        "constants": [
            {
                "name": "VERSION",
                "value": "1"
            }
        ],
        "daughters": [],
        "desc": "An arc between two points (defined by the begin  point and a center and angle)",
        "is_internal": false,
        "methods": [
            "check",
            "comp_length",
            "comp_radius",
            "discretize",
            "get_angle",
            "get_begin",
            "get_center",
            "get_end",
            "get_middle",
            "reverse",
            "rotate",
            "split_half",
            "translate"
        ],
        "mother": "Arc",
        "name": "Arc2",
        "package": "Geometry",
        "path": "pyleecan/Generator/ClassesRef/Geometry/Arc2.csv",
        "properties": [
            {
                "desc": "begin point of the arc",
                "max": "",
                "min": "",
                "name": "begin",
                "type": "complex",
                "unit": "-",
                "value": 0
            },
            {
                "desc": "center of the arc",
                "max": "",
                "min": "",
                "name": "center",
                "type": "complex",
                "unit": "-",
                "value": 0
            },
            {
                "desc": "opening angle of the arc",
                "max": "6.2831853071796",
                "min": "-6.2831853071796",
                "name": "angle",
                "type": "float",
                "unit": "rad",
                "value": 1.57079633
            }
        ]
    },
    "Arc3": {
        "constants": [
            {
                "name": "VERSION",
                "value": "1"
            }
        ],
        "daughters": [],
        "desc": "Half circle define by two points",
        "is_internal": false,
        "methods": [
            "check",
            "comp_length",
            "comp_radius",
            "discretize",
            "get_angle",
            "get_begin",
            "get_center",
            "get_end",
            "get_middle",
            "reverse",
            "rotate",
            "split_half",
            "translate"
        ],
        "mother": "Arc",
        "name": "Arc3",
        "package": "Geometry",
        "path": "pyleecan/Generator/ClassesRef/Geometry/Arc3.csv",
        "properties": [
            {
                "desc": "begin point of the arc",
                "max": "",
                "min": "",
                "name": "begin",
                "type": "complex",
                "unit": "-",
                "value": 0
            },
            {
                "desc": "end of the arc",
                "max": "",
                "min": "",
                "name": "end",
                "type": "complex",
                "unit": "-",
                "value": 0
            },
            {
                "desc": "Rotation direction of the arc",
                "max": "",
                "min": "",
                "name": "is_trigo_direction",
                "type": "bool",
                "unit": "-",
                "value": 0
            }
        ]
    },
    "Bore": {
        "constants": [
            {
                "name": "VERSION",
                "value": "1"
            }
        ],
        "daughters": [
            "Bore",
            "BoreFlower"
        ],
        "desc": "Abstract class for Bore shape",
        "is_internal": false,
        "methods": [],
        "mother": "",
        "name": "Bore",
        "package": "Machine",
        "path": "pyleecan/Generator/ClassesRef/Machine/Bore.csv",
        "properties": []
    },
    "BoreFlower": {
        "constants": [
            {
                "name": "VERSION",
                "value": "1"
            }
        ],
        "daughters": [],
        "desc": "Class for Bore flower shape",
        "is_internal": false,
        "methods": [
            "get_bore_line"
        ],
        "mother": "Bore",
        "name": "BoreFlower",
        "package": "Machine",
        "path": "pyleecan/Generator/ClassesRef/Machine/BoreFlower.csv",
        "properties": [
            {
                "desc": "Number of flower arc",
                "max": "",
                "min": "0",
                "name": "N",
                "type": "int",
                "unit": "-",
                "value": 8
            },
            {
                "desc": "Radius of the flower arc",
                "max": "",
                "min": "0",
                "name": "Rarc",
                "type": "float",
                "unit": "m",
                "value": 0.01
            },
            {
                "desc": "Angular offset for the arc",
                "max": "",
                "min": "",
                "name": "alpha",
                "type": "float",
                "unit": "rad",
                "value": 0
            }
        ]
    },
    "Circle": {
        "constants": [
            {
                "name": "VERSION",
                "value": "1"
            }
        ],
        "daughters": [],
        "desc": "Circle define by  the center of circle(point_ref), the label and the radius",
        "is_internal": false,
        "methods": [
            "check",
            "comp_length",
            "comp_surface",
            "discretize",
            "get_lines",
            "get_patches",
            "rotate",
            "translate",
            "comp_point_ref"
        ],
        "mother": "Surface",
        "name": "Circle",
        "package": "Geometry",
        "path": "pyleecan/Generator/ClassesRef/Geometry/Circle.csv",
        "properties": [
            {
                "desc": "Radius of the circle",
                "max": "",
                "min": "0",
                "name": "radius",
                "type": "float",
                "unit": "",
                "value": 1
            },
            {
                "desc": "center of the Circle",
                "max": "",
                "min": "",
                "name": "center",
                "type": "complex",
                "unit": "",
                "value": 0
            },
            {
                "desc": "Label to set to the lines",
                "max": "",
                "min": "",
                "name": "line_label",
                "type": "str",
                "unit": "",
                "value": ""
            }
        ]
    },
    "CondType11": {
        "constants": [
            {
                "name": "VERSION",
                "value": "1"
            }
        ],
        "daughters": [],
        "desc": "parallel stranded conductor consisting of at least a single rectangular wire",
        "is_internal": false,
        "methods": [
            "comp_surface_active",
            "comp_height",
            "comp_surface",
            "comp_width",
            "plot"
        ],
        "mother": "Conductor",
        "name": "CondType11",
        "package": "Machine",
        "path": "pyleecan/Generator/ClassesRef/Machine/CondType11.csv",
        "properties": [
            {
                "desc": "cf schematics, single wire height without insulation [m]",
                "max": "",
                "min": "0",
                "name": "Hwire",
                "type": "float",
                "unit": "m",
                "value": 0.01
            },
            {
                "desc": "cf schematics, single wire width without insulation [m]",
                "max": "",
                "min": "0",
                "name": "Wwire",
                "type": "float",
                "unit": "m",
                "value": 0.01
            },
            {
                "desc": "cf schematics, stator winding number of preformed wires (strands) in parallel per coil along radial (vertical) direction",
                "max": "",
                "min": "1",
                "name": "Nwppc_rad",
                "type": "int",
                "unit": "-",
                "value": 1
            },
            {
                "desc": "cf schematics, stator winding number of preformed wires (strands) in parallel per coil along tangential (horizontal) direction",
                "max": "",
                "min": "1",
                "name": "Nwppc_tan",
                "type": "int",
                "unit": "-",
                "value": 1
            },
            {
                "desc": "(advanced) cf schematics, winding strand insulation thickness [m]",
                "max": "",
                "min": "0",
                "name": "Wins_wire",
                "type": "float",
                "unit": "m",
                "value": 0
            },
            {
                "desc": "(advanced) cf schematics, winding coil insulation  thickness [m]",
                "max": "",
                "min": "0",
                "name": "Wins_coil",
                "type": "float",
                "unit": "m",
                "value": 0
            },
            {
                "desc": "type of winding shape for end winding length calculation\\n0 for hairpin windings\\n1 for normal windings",
                "max": "1",
                "min": "0",
                "name": "type_winding_shape",
                "type": "int",
                "unit": "-",
                "value": 0
            },
            {
                "desc": "angle of winding overhang hairpin coils [deg]",
                "max": "180",
                "min": "0",
                "name": "alpha_ew",
                "type": "float",
                "unit": "deg",
                "value": 58
            }
        ]
    },
    "CondType12": {
        "constants": [
            {
                "name": "VERSION",
                "value": "1"
            }
        ],
        "daughters": [],
        "desc": "parallel stranded conductor consisting of at least a single round wire",
        "is_internal": false,
        "methods": [
            "check",
            "comp_surface_active",
            "comp_height",
            "comp_surface",
            "comp_width",
            "plot"
        ],
        "mother": "Conductor",
        "name": "CondType12",
        "package": "Machine",
        "path": "pyleecan/Generator/ClassesRef/Machine/CondType12.csv",
        "properties": [
            {
                "desc": "cf schematics, single wire diameter without insulation [m]",
                "max": "",
                "min": "0",
                "name": "Wwire",
                "type": "float",
                "unit": "m",
                "value": 0.015
            },
            {
                "desc": "(advanced) cf schematics, winding coil insulation diameter [m]",
                "max": "",
                "min": "0",
                "name": "Wins_cond",
                "type": "float",
                "unit": "m",
                "value": 0.015
            },
            {
                "desc": "cf schematics, winding number of random wires (strands) in parallel per coil",
                "max": "",
                "min": "1",
                "name": "Nwppc",
                "type": "int",
                "unit": "-",
                "value": 1
            },
            {
                "desc": "(advanced) cf schematics, winding strand insulation thickness [m]",
                "max": "",
                "min": "0",
                "name": "Wins_wire",
                "type": "float",
                "unit": "m",
                "value": 0
            },
            {
                "desc": "winding overhang factor which describes the fact that random round wire end-windings can be more or less compressed (0.5 for small motors, 0.8 for large motors) - can be used to tune the average turn length (relevant if type_cond==1)",
                "max": "",
                "min": "0",
                "name": "Kwoh",
                "type": "float",
                "unit": "-",
                "value": 0.5
            }
        ]
    },
    "CondType21": {
        "constants": [
            {
                "name": "VERSION",
                "value": "1"
            }
        ],
        "daughters": [],
        "desc": "single rectangular conductor \\nhas to be used for LamSquirrelCages's conductor",
        "is_internal": false,
        "methods": [
            "comp_surface_active",
            "comp_height",
            "comp_surface",
            "comp_width",
            "plot"
        ],
        "mother": "Conductor",
        "name": "CondType21",
        "package": "Machine",
        "path": "pyleecan/Generator/ClassesRef/Machine/CondType21.csv",
        "properties": [
            {
                "desc": "Bar height",
                "max": "",
                "min": "0",
                "name": "Hbar",
                "type": "float",
                "unit": "m",
                "value": 0.01
            },
            {
                "desc": "Bar width",
                "max": "",
                "min": "0",
                "name": "Wbar",
                "type": "float",
                "unit": "m",
                "value": 0.01
            },
            {
                "desc": "Width of insulation",
                "max": "",
                "min": "0",
                "name": "Wins",
                "type": "float",
                "unit": "m",
                "value": 0
            }
        ]
    },
    "CondType22": {
        "constants": [
            {
                "name": "VERSION",
                "value": "1"
            }
        ],
        "daughters": [],
        "desc": "conductor with only surface definition without specifc shape nor isolation",
        "is_internal": false,
        "methods": [
            "comp_surface_active",
            "comp_surface"
        ],
        "mother": "Conductor",
        "name": "CondType22",
        "package": "Machine",
        "path": "pyleecan/Generator/ClassesRef/Machine/CondType22.csv",
        "properties": [
            {
                "desc": "Surface of the Slot",
                "max": "",
                "min": "0",
                "name": "Sbar",
                "type": "float",
                "unit": "m",
                "value": 0.01
            }
        ]
    },
    "Conductor": {
        "constants": [
            {
                "name": "VERSION",
                "value": "1"
            }
        ],
        "daughters": [
            "Conductor",
            "CondType11",
            "CondType12",
            "CondType21",
            "CondType22"
        ],
        "desc": "abstact class for conductors",
        "is_internal": false,
        "methods": [
            "check"
        ],
        "mother": "",
        "name": "Conductor",
        "package": "Machine",
        "path": "pyleecan/Generator/ClassesRef/Machine/Conductor.csv",
        "properties": [
            {
                "desc": "Material of the conductor",
                "max": "",
                "min": "",
                "name": "cond_mat",
                "type": "Material",
                "unit": "-",
                "value": ""
            },
            {
                "desc": "Material of the insulation",
                "max": "",
                "min": "",
                "name": "ins_mat",
                "type": "Material",
                "unit": "-",
                "value": ""
            }
        ]
    },
    "Drive": {
        "constants": [
            {
                "name": "VERSION",
                "value": "1"
            }
        ],
        "daughters": [
            "Drive",
            "DriveWave"
        ],
        "desc": "Abstract Drive class",
        "is_internal": false,
        "methods": [],
        "mother": "",
        "name": "Drive",
        "package": "Simulation",
        "path": "pyleecan/Generator/ClassesRef/Simulation/Drive.csv",
        "properties": [
            {
                "desc": "Maximum RMS voltage of the Drive",
                "max": "",
                "min": "0",
                "name": "Umax",
                "type": "float",
                "unit": "V",
                "value": 800
            },
            {
                "desc": "Maximum RMS current of the Drive",
                "max": "",
                "min": "0",
                "name": "Imax",
                "type": "float",
                "unit": "A",
                "value": 800
            },
            {
                "desc": "True to generate current waveform, False for voltage",
                "max": "",
                "min": "",
                "name": "is_current",
                "type": "bool",
                "unit": "-",
                "value": 0
            }
        ]
    },
    "DriveWave": {
        "constants": [
            {
                "name": "VERSION",
                "value": "1"
            }
        ],
        "daughters": [],
        "desc": "Drive to generate a wave according to an Import object",
        "is_internal": false,
        "methods": [
            "get_wave"
        ],
        "mother": "Drive",
        "name": "DriveWave",
        "package": "Simulation",
        "path": "pyleecan/Generator/ClassesRef/Simulation/DriveWave.csv",
        "properties": [
            {
                "desc": "Wave generator",
                "max": "",
                "min": "",
                "name": "wave",
                "type": "Import",
                "unit": "",
                "value": ""
            }
        ]
    },
    "EEC": {
        "constants": [
            {
                "name": "VERSION",
                "value": "1"
            }
        ],
        "daughters": [
            "EEC",
            "EEC_PMSM"
        ],
        "desc": "Electric module: Equivalent Electrical Circuit abstract class",
        "is_internal": false,
        "methods": [],
        "mother": "",
        "name": "EEC",
        "package": "Simulation",
        "path": "pyleecan/Generator/ClassesRef/Simulation/EEC.csv",
        "properties": []
    },
    "EEC_PMSM": {
        "constants": [
            {
                "name": "VERSION",
                "value": "1"
            }
        ],
        "daughters": [],
        "desc": "Electric module: Electrical Equivalent Circuit",
        "is_internal": false,
        "methods": [
            "comp_parameters",
            "solve_EEC",
            "comp_losses",
            "comp_torque",
            "gen_drive"
        ],
        "mother": "EEC",
        "name": "EEC_PMSM",
        "package": "Simulation",
        "path": "pyleecan/Generator/ClassesRef/Simulation/EEC_PMSM.csv",
        "properties": [
            {
                "desc": "Magnetic inductance",
                "max": "",
                "min": "",
                "name": "indmag",
                "type": "IndMag",
                "unit": "-",
                "value": null
            },
            {
                "desc": "Flux Linkage",
                "max": "",
                "min": "",
                "name": "fluxlink",
                "type": "FluxLink",
                "unit": "-",
                "value": null
            },
            {
                "desc": "Parameters of the EEC",
                "max": "",
                "min": "",
                "name": "parameters",
                "type": "dict",
                "unit": "-",
                "value": {}
            },
            {
                "desc": "",
                "max": "",
                "min": "",
                "name": "freq0",
                "type": "float",
                "unit": "Hz",
                "value": null
            },
            {
                "desc": "Drive",
                "max": "",
                "min": "",
                "name": "drive",
                "type": "Drive",
                "unit": "-",
                "value": null
            }
        ]
    },
    "Electrical": {
        "constants": [
            {
                "name": "VERSION",
                "value": "1"
            }
        ],
        "daughters": [],
        "desc": "Electric module abstract object",
        "is_internal": false,
        "methods": [
            "run"
        ],
        "mother": "",
        "name": "Electrical",
        "package": "Simulation",
        "path": "pyleecan/Generator/ClassesRef/Simulation/Electrical.csv",
        "properties": [
            {
                "desc": "Electrical Equivalent Circuit",
                "max": "",
                "min": "",
                "name": "eec",
                "type": "EEC",
                "unit": "-",
                "value": null
            }
        ]
    },
    "Element": {
        "constants": [
            {
                "name": "VERSION",
                "value": "1"
            }
        ],
        "daughters": [
            "Element",
            "ElementMat"
        ],
        "desc": "Abstract class to define connectivity and getter.",
        "is_internal": false,
        "methods": [],
        "mother": "",
        "name": "Element",
        "package": "Mesh",
        "path": "pyleecan/Generator/ClassesRef/Mesh/Element.csv",
        "properties": []
    },
    "ElementMat": {
        "constants": [
            {
                "name": "VERSION",
                "value": "1"
            }
        ],
        "daughters": [],
        "desc": "Define the connectivity under matricial format containing one type of element (example: only triangles with 3 nodes). ",
        "is_internal": false,
        "methods": [
            "add_element",
            "get_all_connectivity",
            "get_all_node_tags",
            "get_connectivity",
            "get_group",
            "get_node2element",
            "is_exist"
        ],
        "mother": "Element",
        "name": "ElementMat",
        "package": "Mesh",
        "path": "pyleecan/Generator/ClassesRef/Mesh/ElementMat.csv",
        "properties": [
            {
                "desc": "Matrix of connectivity for one element type",
                "max": "",
                "min": "",
                "name": "connectivity",
                "type": "ndarray",
                "unit": "",
                "value": ""
            },
            {
                "desc": "Total number of elements",
                "max": "",
                "min": "",
                "name": "nb_elem",
                "type": "int",
                "unit": "",
                "value": 0
            },
            {
                "desc": "Define the number of node per element",
                "max": "",
                "min": "",
                "name": "nb_node_per_element",
                "type": "int",
                "unit": "",
                "value": 0
            },
            {
                "desc": "Attribute a group number (int) to each element . This group number should correspond to a subpart of the machine.",
                "max": "",
                "min": "",
                "name": "group",
                "type": "ndarray",
                "unit": "",
                "value": ""
            },
            {
                "desc": "Element tags",
                "max": "",
                "min": "",
                "name": "tag",
                "type": "ndarray",
                "unit": "",
                "value": ""
            }
        ]
    },
    "FluxLink": {
        "constants": [
            {
                "name": "VERSION",
                "value": "1"
            }
        ],
        "daughters": [
            "FluxLink",
            "FluxLinkFEMM"
        ],
        "desc": "Electric module: Flux Linkage",
        "is_internal": false,
        "methods": [
            "comp_fluxlinkage"
        ],
        "mother": "",
        "name": "FluxLink",
        "package": "Simulation",
        "path": "pyleecan/Generator/ClassesRef/Simulation/FluxLink.csv",
        "properties": [
            {
                "desc": "a",
                "max": "",
                "min": "",
                "name": "a",
                "type": "int",
                "unit": "-",
                "value": 0
            }
        ]
    },
    "FluxLinkFEMM": {
        "constants": [
            {
                "name": "VERSION",
                "value": "1"
            }
        ],
        "daughters": [],
        "desc": "Electric module: Flux Linkage with FEMM",
        "is_internal": false,
        "methods": [
            "comp_fluxlinkage",
            "solve_FEMM"
        ],
        "mother": "FluxLink",
        "name": "FluxLinkFEMM",
        "package": "Simulation",
        "path": "pyleecan/Generator/ClassesRef/Simulation/FluxLinkFEMM.csv",
        "properties": [
            {
                "desc": "To enforce user-defined values for FEMM main parameters ",
                "max": "",
                "min": "",
                "name": "FEMM_dict",
                "type": "dict",
                "unit": "",
                "value": ""
            },
            {
                "desc": "0 no leakage calculation /  1 calculation using single slot ",
                "max": "1",
                "min": "0",
                "name": "type_calc_leakage",
                "type": "int",
                "unit": "",
                "value": 0
            },
            {
                "desc": "0 to desactivate the sliding band",
                "max": "",
                "min": "",
                "name": "is_sliding_band",
                "type": "bool",
                "unit": "",
                "value": 1
            },
            {
                "desc": "0 Compute on the complete machine, 1 compute according to sym_a and is_antiper_a",
                "max": "",
                "min": "",
                "name": "is_symmetry_a",
                "type": "bool",
                "unit": "",
                "value": 0
            },
            {
                "desc": "Number of symmetry for the angle vector",
                "max": "",
                "min": "1",
                "name": "sym_a",
                "type": "int",
                "unit": "-",
                "value": 1
            },
            {
                "desc": "To add an antiperiodicity to the angle vector",
                "max": "",
                "min": "",
                "name": "is_antiper_a",
                "type": "bool",
                "unit": "-",
                "value": 0
            },
            {
                "desc": "1 to compute the stator magnetomotive force / stator armature magnetic field",
                "max": "",
                "min": "",
                "name": "is_mmfs",
                "type": "bool",
                "unit": "-",
                "value": 1
            },
            {
                "desc": "1 to compute the rotor magnetomotive force / rotor magnetic field",
                "max": "",
                "min": "",
                "name": "is_mmfr",
                "type": "bool",
                "unit": "-",
                "value": 1
            },
            {
                "desc": "Number of time steps for the FEMM simulation",
                "max": "",
                "min": "",
                "name": "Nt_tot",
                "type": "int",
                "unit": "-",
                "value": 20
            }
        ]
    },
    "Force": {
        "constants": [
            {
                "name": "VERSION",
                "value": "1"
            }
        ],
        "daughters": [
            "Force",
            "ForceMT"
        ],
        "desc": "Forces module abstract object",
        "is_internal": false,
        "methods": [
            "comp_time_angle",
            "run"
        ],
        "mother": "",
        "name": "Force",
        "package": "Simulation",
        "path": "pyleecan/Generator/ClassesRef/Simulation/Force.csv",
        "properties": [
            {
                "desc": "1 to compute lumped tooth forces",
                "max": "",
                "min": "",
                "name": "is_comp_nodal_force",
                "type": "bool",
                "unit": "-",
                "value": 0
            }
        ]
    },
    "ForceMT": {
        "constants": [
            {
                "name": "VERSION",
                "value": "1"
            }
        ],
        "daughters": [],
        "desc": "Force Maxwell tensor model",
        "is_internal": false,
        "methods": [
            "comp_force",
            "comp_force_nodal"
        ],
        "mother": "Force",
        "name": "ForceMT",
        "package": "Simulation",
        "path": "pyleecan/Generator/ClassesRef/Simulation/ForceMT.csv",
        "properties": []
    },
    "Frame": {
        "constants": [
            {
                "name": "VERSION",
                "value": "1"
            }
        ],
        "daughters": [],
        "desc": "machine frame",
        "is_internal": false,
        "methods": [
            "build_geometry",
            "comp_height_eq",
            "comp_mass",
            "comp_surface",
            "comp_volume",
            "get_length",
            "plot"
        ],
        "mother": "",
        "name": "Frame",
        "package": "Machine",
        "path": "pyleecan/Generator/ClassesRef/Machine/Frame.csv",
        "properties": [
            {
                "desc": "frame length [m]",
                "max": "",
                "min": "0",
                "name": "Lfra",
                "type": "float",
                "unit": "m",
                "value": 0.35
            },
            {
                "desc": "frame internal radius",
                "max": "",
                "min": "0",
                "name": "Rint",
                "type": "float",
                "unit": "m",
                "value": 0.2
            },
            {
                "desc": "Frame external radius",
                "max": "",
                "min": "0",
                "name": "Rext",
                "type": "float",
                "unit": "m",
                "value": 0.2
            },
            {
                "desc": "Frame material",
                "max": "",
                "min": "",
                "name": "mat_type",
                "type": "Material",
                "unit": "",
                "value": ""
            }
        ]
    },
    "GUIOption": {
        "constants": [
            {
                "name": "VERSION",
                "value": "1"
            }
        ],
        "daughters": [],
        "desc": "",
        "is_internal": false,
        "methods": [],
        "mother": "",
        "name": "GUIOption",
        "package": "GUIOption",
        "path": "pyleecan/Generator/ClassesRef/GUI_Option/GUIOption.csv",
        "properties": [
            {
                "desc": "Unit options",
                "max": "",
                "min": "",
                "name": "unit",
                "type": "Unit",
                "unit": "-",
                "value": ""
            }
        ]
    },
    "Hole": {
        "constants": [
            {
                "name": "VERSION",
                "value": "1"
            }
        ],
        "daughters": [
            "Hole",
            "HoleM50",
            "HoleM51",
            "HoleM52",
            "HoleM53",
            "HoleM54",
            "HoleM57",
            "HoleM58",
            "HoleMag",
            "VentilationCirc",
            "VentilationPolar",
            "VentilationTrap"
        ],
        "desc": "Holes for lamination (abstract)",
        "is_internal": false,
        "methods": [
            "comp_radius",
            "comp_surface",
            "get_is_stator",
            "get_Rbo",
            "has_magnet",
            "plot"
        ],
        "mother": "",
        "name": "Hole",
        "package": "Slot",
        "path": "pyleecan/Generator/ClassesRef/Slot/Hole.csv",
        "properties": [
            {
                "desc": "Number of Hole around the circumference",
                "max": "1000",
                "min": "0",
                "name": "Zh",
                "type": "int",
                "unit": "-",
                "value": 36
            },
            {
                "desc": "Material of the void part of the hole (Air in general)",
                "max": "",
                "min": "",
                "name": "mat_void",
                "type": "Material",
                "unit": "-",
                "value": ""
            }
        ]
    },
    "HoleM50": {
        "constants": [
            {
                "name": "VERSION",
                "value": "1"
            },
            {
                "name": "IS_SYMMETRICAL",
                "value": "1"
            }
        ],
        "daughters": [],
        "desc": "V shape slot for buried magnet",
        "is_internal": false,
        "methods": [
            "build_geometry",
            "check",
            "comp_alpha",
            "comp_mass_magnets",
            "comp_radius",
            "comp_surface_magnets",
            "comp_volume_magnets",
            "comp_W5",
            "get_height_magnet",
            "remove_magnet",
            "has_magnet"
        ],
        "mother": "HoleMag",
        "name": "HoleM50",
        "package": "Slot",
        "path": "pyleecan/Generator/ClassesRef/Slot/HoleM50.csv",
        "properties": [
            {
                "desc": "Slot depth",
                "max": "",
                "min": "0",
                "name": "H0",
                "type": "float",
                "unit": "m",
                "value": 0.003
            },
            {
                "desc": "Slot opening",
                "max": "",
                "min": "0",
                "name": "W0",
                "type": "float",
                "unit": "m",
                "value": 0.003
            },
            {
                "desc": "Distance from the lamination Bore",
                "max": "",
                "min": "0",
                "name": "H1",
                "type": "float",
                "unit": "m",
                "value": 0
            },
            {
                "desc": "Tooth width (at V bottom)",
                "max": "",
                "min": "0",
                "name": "W1",
                "type": "float",
                "unit": "m",
                "value": 0.013
            },
            {
                "desc": "Additional depth for the magnet",
                "max": "",
                "min": "0",
                "name": "H2",
                "type": "float",
                "unit": "m",
                "value": 0.02
            },
            {
                "desc": "Distance Magnet to bottom of the V",
                "max": "",
                "min": "0",
                "name": "W2",
                "type": "float",
                "unit": "m",
                "value": 0.01
            },
            {
                "desc": "Magnet Height",
                "max": "",
                "min": "0",
                "name": "H3",
                "type": "float",
                "unit": "m",
                "value": 0.01
            },
            {
                "desc": "Tooth width (at V top)",
                "max": "",
                "min": "0",
                "name": "W3",
                "type": "float",
                "unit": "m",
                "value": 0.01
            },
            {
                "desc": "Slot top height",
                "max": "",
                "min": "0",
                "name": "H4",
                "type": "float",
                "unit": "m",
                "value": 0
            },
            {
                "desc": "Magnet Width",
                "max": "",
                "min": "0",
                "name": "W4",
                "type": "float",
                "unit": "m",
                "value": 0.01
            },
            {
                "desc": "First Magnet",
                "max": "",
                "min": "",
                "name": "magnet_0",
                "type": "Magnet",
                "unit": "-",
                "value": ""
            },
            {
                "desc": "Second Magnet",
                "max": "",
                "min": "",
                "name": "magnet_1",
                "type": "Magnet",
                "unit": "-",
                "value": ""
            }
        ]
    },
    "HoleM51": {
        "constants": [
            {
                "name": "VERSION",
                "value": "1"
            },
            {
                "name": "IS_SYMMETRICAL",
                "value": "1"
            }
        ],
        "daughters": [],
        "desc": "3 magnets V hole",
        "is_internal": false,
        "methods": [
            "build_geometry",
            "check",
            "comp_alpha",
            "comp_mass_magnets",
            "comp_radius",
            "comp_surface_magnets",
            "comp_volume_magnets",
            "comp_width",
            "get_height_magnet",
            "remove_magnet",
            "has_magnet"
        ],
        "mother": "HoleMag",
        "name": "HoleM51",
        "package": "Slot",
        "path": "pyleecan/Generator/ClassesRef/Slot/HoleM51.csv",
        "properties": [
            {
                "desc": "Hole depth",
                "max": "",
                "min": "0",
                "name": "H0",
                "type": "float",
                "unit": "m",
                "value": 0.003
            },
            {
                "desc": "Distance from the lamination Bore",
                "max": "",
                "min": "0",
                "name": "H1",
                "type": "float",
                "unit": "m",
                "value": 0
            },
            {
                "desc": "Hole width",
                "max": "",
                "min": "0",
                "name": "H2",
                "type": "float",
                "unit": "m",
                "value": 0.02
            },
            {
                "desc": "Hole bottom width",
                "max": "",
                "min": "0",
                "name": "W0",
                "type": "float",
                "unit": "m",
                "value": 0.01
            },
            {
                "desc": "Hole angular width",
                "max": "",
                "min": "0",
                "name": "W1",
                "type": "float",
                "unit": "rad",
                "value": 0
            },
            {
                "desc": "magnet_1 position",
                "max": "",
                "min": "0",
                "name": "W2",
                "type": "float",
                "unit": "m",
                "value": 0.01
            },
            {
                "desc": "magnet_1 width",
                "max": "",
                "min": "0",
                "name": "W3",
                "type": "float",
                "unit": "m",
                "value": 0
            },
            {
                "desc": "magnet_2 position",
                "max": "",
                "min": "0",
                "name": "W4",
                "type": "float",
                "unit": "m",
                "value": 0.01
            },
            {
                "desc": "magnet_2 width",
                "max": "",
                "min": "0",
                "name": "W5",
                "type": "float",
                "unit": "m",
                "value": 0.01
            },
            {
                "desc": "magnet_0 position",
                "max": "",
                "min": "0",
                "name": "W6",
                "type": "float",
                "unit": "m",
                "value": 0
            },
            {
                "desc": "magnet_0 width",
                "max": "",
                "min": "0",
                "name": "W7",
                "type": "float",
                "unit": "m",
                "value": 0
            },
            {
                "desc": "First Magnet",
                "max": "",
                "min": "",
                "name": "magnet_0",
                "type": "Magnet",
                "unit": "-",
                "value": ""
            },
            {
                "desc": "Second Magnet",
                "max": "",
                "min": "",
                "name": "magnet_1",
                "type": "Magnet",
                "unit": "-",
                "value": ""
            },
            {
                "desc": "Third Magnet",
                "max": "",
                "min": "",
                "name": "magnet_2",
                "type": "Magnet",
                "unit": "-",
                "value": ""
            }
        ]
    },
    "HoleM52": {
        "constants": [
            {
                "name": "VERSION",
                "value": "1"
            },
            {
                "name": "IS_SYMMETRICAL",
                "value": "1"
            }
        ],
        "daughters": [],
        "desc": "V shape slot for buried magnet",
        "is_internal": false,
        "methods": [
            "build_geometry",
            "check",
            "comp_alpha",
            "comp_mass_magnets",
            "comp_radius",
            "comp_surface",
            "comp_surface_magnets",
            "comp_volume_magnets",
            "comp_W1",
            "get_height_magnet",
            "remove_magnet",
            "has_magnet"
        ],
        "mother": "HoleMag",
        "name": "HoleM52",
        "package": "Slot",
        "path": "pyleecan/Generator/ClassesRef/Slot/HoleM52.csv",
        "properties": [
            {
                "desc": "Slot depth",
                "max": "",
                "min": "0",
                "name": "H0",
                "type": "float",
                "unit": "m",
                "value": 0.003
            },
            {
                "desc": "Magnet width",
                "max": "",
                "min": "0",
                "name": "W0",
                "type": "float",
                "unit": "m",
                "value": 0.003
            },
            {
                "desc": "Magnet height",
                "max": "",
                "min": "0",
                "name": "H1",
                "type": "float",
                "unit": "m",
                "value": 0
            },
            {
                "desc": "Tooth width",
                "max": "",
                "min": "0",
                "name": "W3",
                "type": "float",
                "unit": "m",
                "value": 0.013
            },
            {
                "desc": "Additional depth for the magnet",
                "max": "",
                "min": "0",
                "name": "H2",
                "type": "float",
                "unit": "m",
                "value": 0.02
            },
            {
                "desc": "Magnet of the hole",
                "max": "",
                "min": "",
                "name": "magnet_0",
                "type": "Magnet",
                "unit": "-",
                "value": ""
            }
        ]
    },
    "HoleM53": {
        "constants": [
            {
                "name": "VERSION",
                "value": "1"
            },
            {
                "name": "IS_SYMMETRICAL",
                "value": "1"
            }
        ],
        "daughters": [],
        "desc": "V shape slot for buried magnet",
        "is_internal": false,
        "methods": [
            "build_geometry",
            "check",
            "comp_alpha",
            "comp_mass_magnets",
            "comp_radius",
            "comp_surface_magnets",
            "comp_volume_magnets",
            "comp_W5",
            "get_height_magnet",
            "remove_magnet",
            "has_magnet"
        ],
        "mother": "HoleMag",
        "name": "HoleM53",
        "package": "Slot",
        "path": "pyleecan/Generator/ClassesRef/Slot/HoleM53.csv",
        "properties": [
            {
                "desc": "Slot depth",
                "max": "",
                "min": "0",
                "name": "H0",
                "type": "float",
                "unit": "m",
                "value": 0.003
            },
            {
                "desc": "Distance from the lamination Bore",
                "max": "",
                "min": "0",
                "name": "H1",
                "type": "float",
                "unit": "m",
                "value": 0
            },
            {
                "desc": "Tooth width (at V bottom)",
                "max": "",
                "min": "0",
                "name": "W1",
                "type": "float",
                "unit": "m",
                "value": 0.013
            },
            {
                "desc": "Magnet Height",
                "max": "",
                "min": "0",
                "name": "H2",
                "type": "float",
                "unit": "m",
                "value": 0.02
            },
            {
                "desc": "Distance Magnet to bottom of the V",
                "max": "",
                "min": "0",
                "name": "W2",
                "type": "float",
                "unit": "m",
                "value": 0.01
            },
            {
                "desc": "Additional depth for the magnet",
                "max": "",
                "min": "0",
                "name": "H3",
                "type": "float",
                "unit": "m",
                "value": 0.01
            },
            {
                "desc": "Magnet Width",
                "max": "",
                "min": "0",
                "name": "W3",
                "type": "float",
                "unit": "m",
                "value": 0.01
            },
            {
                "desc": "Slot angle",
                "max": "",
                "min": "0",
                "name": "W4",
                "type": "float",
                "unit": "rad",
                "value": 0.01
            },
            {
                "desc": "First Magnet",
                "max": "",
                "min": "",
                "name": "magnet_0",
                "type": "Magnet",
                "unit": "-",
                "value": ""
            },
            {
                "desc": "Second Magnet",
                "max": "",
                "min": "",
                "name": "magnet_1",
                "type": "Magnet",
                "unit": "-",
                "value": ""
            }
        ]
    },
    "HoleM54": {
        "constants": [
            {
                "name": "VERSION",
                "value": "1"
            },
            {
                "name": "IS_SYMMETRICAL",
                "value": "1"
            }
        ],
        "daughters": [],
        "desc": "Arc Hole for SyRM",
        "is_internal": false,
        "methods": [
            "build_geometry",
            "check",
            "comp_radius",
            "comp_surface",
            "get_height_magnet"
        ],
        "mother": "Hole",
        "name": "HoleM54",
        "package": "Slot",
        "path": "pyleecan/Generator/ClassesRef/Slot/HoleM54.csv",
        "properties": [
            {
                "desc": "Hole depth",
                "max": "",
                "min": "0",
                "name": "H0",
                "type": "float",
                "unit": "m",
                "value": 0.003
            },
            {
                "desc": "Hole width",
                "max": "",
                "min": "0",
                "name": "H1",
                "type": "float",
                "unit": "m",
                "value": 0
            },
            {
                "desc": "Hole angular width",
                "max": "",
                "min": "0",
                "name": "W0",
                "type": "float",
                "unit": "rad",
                "value": 0.013
            },
            {
                "desc": "Hole radius",
                "max": "",
                "min": "0",
                "name": "R1",
                "type": "float",
                "unit": "m",
                "value": 0.02
            }
        ]
    },
    "HoleM57": {
        "constants": [
            {
                "name": "VERSION",
                "value": "1"
            },
            {
                "name": "IS_SYMMETRICAL",
                "value": "1"
            }
        ],
        "daughters": [],
        "desc": "V shape slot for buried magnet",
        "is_internal": false,
        "methods": [
            "build_geometry",
            "check",
            "comp_mass_magnets",
            "comp_radius",
            "comp_surface_magnets",
            "comp_volume_magnets",
            "remove_magnet",
            "get_height_magnet",
            "has_magnet"
        ],
        "mother": "HoleMag",
        "name": "HoleM57",
        "package": "Slot",
        "path": "pyleecan/Generator/ClassesRef/Slot/HoleM57.csv",
        "properties": [
            {
                "desc": "V angle",
                "max": "3.15",
                "min": "0",
                "name": "W0",
                "type": "float",
                "unit": "rad",
                "value": 0.2
            },
            {
                "desc": "Distance from the lamination Bore",
                "max": "",
                "min": "0",
                "name": "H1",
                "type": "float",
                "unit": "m",
                "value": 0
            },
            {
                "desc": "Tooth width (at V bottom)",
                "max": "",
                "min": "0",
                "name": "W1",
                "type": "float",
                "unit": "m",
                "value": 0.013
            },
            {
                "desc": "Magnet height",
                "max": "",
                "min": "0",
                "name": "H2",
                "type": "float",
                "unit": "m",
                "value": 0.02
            },
            {
                "desc": "Distance Magnet to top of the V",
                "max": "",
                "min": "0",
                "name": "W2",
                "type": "float",
                "unit": "m",
                "value": 0.01
            },
            {
                "desc": "Tooth width (at V top)",
                "max": "",
                "min": "0",
                "name": "W3",
                "type": "float",
                "unit": "m",
                "value": 0.01
            },
            {
                "desc": "Magnet Width",
                "max": "",
                "min": "0",
                "name": "W4",
                "type": "float",
                "unit": "m",
                "value": 0.01
            },
            {
                "desc": "First Magnet",
                "max": "",
                "min": "",
                "name": "magnet_0",
                "type": "Magnet",
                "unit": "-",
                "value": ""
            },
            {
                "desc": "Second Magnet",
                "max": "",
                "min": "",
                "name": "magnet_1",
                "type": "Magnet",
                "unit": "-",
                "value": ""
            }
        ]
    },
    "HoleM58": {
        "constants": [
            {
                "name": "VERSION",
                "value": "1"
            },
            {
                "name": "IS_SYMMETRICAL",
                "value": "1"
            }
        ],
        "daughters": [],
        "desc": "One magnet with circular notches",
        "is_internal": false,
        "methods": [
            "build_geometry",
            "check",
            "comp_mass_magnets",
            "comp_radius",
            "comp_surface_magnets",
            "comp_volume_magnets",
            "get_height_magnet",
            "remove_magnet",
            "has_magnet"
        ],
        "mother": "HoleMag",
        "name": "HoleM58",
        "package": "Slot",
        "path": "pyleecan/Generator/ClassesRef/Slot/HoleM58.csv",
        "properties": [
            {
                "desc": "Slot depth",
                "max": "",
                "min": "0",
                "name": "H0",
                "type": "float",
                "unit": "m",
                "value": 0.003
            },
            {
                "desc": "Slot width",
                "max": "",
                "min": "0",
                "name": "W0",
                "type": "float",
                "unit": "m",
                "value": 0.003
            },
            {
                "desc": "Distance from the lamination Bore",
                "max": "",
                "min": "0",
                "name": "H1",
                "type": "float",
                "unit": "m",
                "value": 0
            },
            {
                "desc": "Magnet width",
                "max": "",
                "min": "0",
                "name": "W1",
                "type": "float",
                "unit": "m",
                "value": 0.013
            },
            {
                "desc": "Magnet Height",
                "max": "",
                "min": "0",
                "name": "H2",
                "type": "float",
                "unit": "m",
                "value": 0.02
            },
            {
                "desc": "Distance Magnet to side of the notch",
                "max": "",
                "min": "0",
                "name": "W2",
                "type": "float",
                "unit": "m",
                "value": 0.01
            },
            {
                "desc": "Tooth angular opening width",
                "max": "",
                "min": "0",
                "name": "W3",
                "type": "float",
                "unit": "rad",
                "value": 0.01
            },
            {
                "desc": "Notch radius",
                "max": "",
                "min": "0",
                "name": "R0",
                "type": "float",
                "unit": "m",
                "value": 0.01
            },
            {
                "desc": "Magnet",
                "max": "",
                "min": "",
                "name": "magnet_0",
                "type": "Magnet",
                "unit": "-",
                "value": ""
            }
        ]
    },
    "HoleMag": {
        "constants": [
            {
                "name": "VERSION",
                "value": "1"
            }
        ],
        "daughters": [
            "HoleM50",
            "HoleM51",
            "HoleM52",
            "HoleM53",
            "HoleM57",
            "HoleM58"
        ],
        "desc": "Hole with magnets for lamination (abstract)",
        "is_internal": false,
        "methods": [
            "has_magnet"
        ],
        "mother": "Hole",
        "name": "HoleMag",
        "package": "Slot",
        "path": "pyleecan/Generator/ClassesRef/Slot/HoleMag.csv",
        "properties": []
    },
    "Import": {
        "constants": [
            {
                "name": "VERSION",
                "value": "1"
            }
        ],
        "daughters": [
            "Import",
            "ImportGenMatrixSin",
            "ImportGenToothSaw",
            "ImportGenVectLin",
            "ImportGenVectSin",
            "ImportMatlab",
            "ImportMatrix",
            "ImportMatrixVal",
            "ImportMatrixXls"
        ],
        "desc": "Abstract class for Data Import/Generation",
        "is_internal": false,
        "methods": [],
        "mother": "",
        "name": "Import",
        "package": "Import",
        "path": "pyleecan/Generator/ClassesRef/Import/Import.csv",
        "properties": []
    },
    "ImportGenMatrixSin": {
        "constants": [
            {
                "name": "VERSION",
                "value": "1"
            }
        ],
        "daughters": [],
        "desc": "To generate a Sinus matrix",
        "is_internal": false,
        "methods": [
            "get_data",
            "init_vector"
        ],
        "mother": "ImportMatrix",
        "name": "ImportGenMatrixSin",
        "package": "Import",
        "path": "pyleecan/Generator/ClassesRef/Import/ImportGenMatrixSin.csv",
        "properties": [
            {
                "desc": "List of sinus vector to generate the matrix lines",
                "max": "",
                "min": "",
                "name": "sin_list",
                "type": "[ImportGenVectSin]",
                "unit": "-",
                "value": ""
            }
        ]
    },
    "ImportGenToothSaw": {
        "constants": [
            {
                "name": "VERSION",
                "value": "1"
            }
        ],
        "daughters": [],
        "desc": "To generate a toothsaw vector",
        "is_internal": false,
        "methods": [
            "get_data"
        ],
        "mother": "ImportMatrix",
        "name": "ImportGenToothSaw",
        "package": "Import",
        "path": "pyleecan/Generator/ClassesRef/Import/ImportGenToothSaw.csv",
        "properties": [
            {
                "desc": "0: Forward toothsaw, 1: Backwards toothsaw, 2: symmetrical toothsaw",
                "max": "2",
                "min": "0",
                "name": "type_signal",
                "type": "int",
                "unit": "-",
                "value": 0
            },
            {
                "desc": "Frequency of the signal to generate",
                "max": "",
                "min": "0",
                "name": "f",
                "type": "float",
                "unit": "Hz",
                "value": 100
            },
            {
                "desc": "Amplitude of the signal to generate",
                "max": "",
                "min": "",
                "name": "A",
                "type": "float",
                "unit": "-",
                "value": 1
            },
            {
                "desc": "Length of the signal to generate",
                "max": "",
                "min": "0",
                "name": "N",
                "type": "int",
                "unit": "-",
                "value": 1024
            },
            {
                "desc": "End time of the signal generation",
                "max": "",
                "min": "0",
                "name": "Tf",
                "type": "float",
                "unit": "s",
                "value": 1
            },
            {
                "desc": "Time offset",
                "max": "",
                "min": "",
                "name": "Dt",
                "type": "float",
                "unit": "s",
                "value": 0
            }
        ]
    },
    "ImportGenVectLin": {
        "constants": [
            {
                "name": "VERSION",
                "value": "1"
            }
        ],
        "daughters": [],
        "desc": "To generate a Linspace vector",
        "is_internal": false,
        "methods": [
            "get_data"
        ],
        "mother": "ImportMatrix",
        "name": "ImportGenVectLin",
        "package": "Import",
        "path": "pyleecan/Generator/ClassesRef/Import/ImportGenVectLin.csv",
        "properties": [
            {
                "desc": "Begin point of the linspace",
                "max": "",
                "min": "",
                "name": "start",
                "type": "float",
                "unit": "-",
                "value": 0
            },
            {
                "desc": "End point of the linspace",
                "max": "",
                "min": "",
                "name": "stop",
                "type": "float",
                "unit": "-",
                "value": 1
            },
            {
                "desc": "Number of value in the linspace",
                "max": "",
                "min": "",
                "name": "num",
                "type": "float",
                "unit": "-",
                "value": 100
            },
            {
                "desc": "If True, stop is the last sample. Otherwise, it is not included",
                "max": "",
                "min": "",
                "name": "endpoint",
                "type": "bool",
                "unit": "-",
                "value": 1
            }
        ]
    },
    "ImportGenVectSin": {
        "constants": [
            {
                "name": "VERSION",
                "value": "1"
            }
        ],
        "daughters": [],
        "desc": "To generate a Sinus vector",
        "is_internal": false,
        "methods": [
            "get_data"
        ],
        "mother": "ImportMatrix",
        "name": "ImportGenVectSin",
        "package": "Import",
        "path": "pyleecan/Generator/ClassesRef/Import/ImportGenVectSin.csv",
        "properties": [
            {
                "desc": "Frequency of the sinus to generate",
                "max": "",
                "min": "0",
                "name": "f",
                "type": "float",
                "unit": "Hz",
                "value": 100
            },
            {
                "desc": "Amplitude of the sinus to generate",
                "max": "",
                "min": "",
                "name": "A",
                "type": "float",
                "unit": "-",
                "value": 1
            },
            {
                "desc": "Phase of the sinus to generate",
                "max": "6.29",
                "min": "-6.29",
                "name": "Phi",
                "type": "float",
                "unit": "-",
                "value": 0
            },
            {
                "desc": "Length of the vector to generate",
                "max": "",
                "min": "0",
                "name": "N",
                "type": "int",
                "unit": "-",
                "value": 1024
            },
            {
                "desc": "End time of the sinus generation",
                "max": "",
                "min": "0",
                "name": "Tf",
                "type": "float",
                "unit": "s",
                "value": 1
            }
        ]
    },
    "ImportMatlab": {
        "constants": [
            {
                "name": "VERSION",
                "value": "1"
            }
        ],
        "daughters": [],
        "desc": "Import the data from a mat file",
        "is_internal": false,
        "methods": [
            "get_data"
        ],
        "mother": "Import",
        "name": "ImportMatlab",
        "package": "Import",
        "path": "pyleecan/Generator/ClassesRef/Import/ImportMatlab.csv",
        "properties": [
            {
                "desc": "Path of the file to load",
                "max": "",
                "min": "",
                "name": "file_path",
                "type": "str",
                "unit": "-",
                "value": ""
            },
            {
                "desc": "Name of the variable to load",
                "max": "",
                "min": "",
                "name": "var_name",
                "type": "str",
                "unit": "-",
                "value": ""
            }
        ]
    },
    "ImportMatrix": {
        "constants": [
            {
                "name": "VERSION",
                "value": "1"
            }
        ],
        "daughters": [
            "ImportMatrix",
            "ImportGenMatrixSin",
            "ImportGenToothSaw",
            "ImportGenVectLin",
            "ImportGenVectSin",
            "ImportMatrixVal",
            "ImportMatrixXls"
        ],
        "desc": "Abstract class to Import/Generate 1D or D matrix",
        "is_internal": false,
        "methods": [
            "edit_matrix"
        ],
        "mother": "Import",
        "name": "ImportMatrix",
        "package": "Import",
        "path": "pyleecan/Generator/ClassesRef/Import/ImportMatrix.csv",
        "properties": [
            {
                "desc": "1 to transpose the Imported/Generated matrix",
                "max": "",
                "min": "",
                "name": "is_transpose",
                "type": "bool",
                "unit": "-",
                "value": 0
            }
        ]
    },
    "ImportMatrixVal": {
        "constants": [
            {
                "name": "VERSION",
                "value": "1"
            }
        ],
        "daughters": [],
        "desc": "Import directly the value from the object",
        "is_internal": false,
        "methods": [
            "get_data"
        ],
        "mother": "ImportMatrix",
        "name": "ImportMatrixVal",
        "package": "Import",
        "path": "pyleecan/Generator/ClassesRef/Import/ImportMatrixVal.csv",
        "properties": [
            {
                "desc": "The matrix to return",
                "max": "",
                "min": "",
                "name": "value",
                "type": "ndarray",
                "unit": "-",
                "value": ""
            }
        ]
    },
    "ImportMatrixXls": {
        "constants": [
            {
                "name": "VERSION",
                "value": "1"
            }
        ],
        "daughters": [],
        "desc": "Import the data from an xls file",
        "is_internal": false,
        "methods": [
            "get_data"
        ],
        "mother": "ImportMatrix",
        "name": "ImportMatrixXls",
        "package": "Import",
        "path": "pyleecan/Generator/ClassesRef/Import/ImportMatrixXls.csv",
        "properties": [
            {
                "desc": "Path of the file to load",
                "max": "",
                "min": "",
                "name": "file_path",
                "type": "str",
                "unit": "-",
                "value": ""
            },
            {
                "desc": "Name of the sheet to load",
                "max": "",
                "min": "",
                "name": "sheet",
                "type": "str",
                "unit": "-",
                "value": ""
            },
            {
                "desc": "To skip some rows in the file (header)",
                "max": "",
                "min": "0",
                "name": "skiprows",
                "type": "int",
                "unit": "-",
                "value": 0
            },
            {
                "desc": "To select the range of column to use",
                "max": "",
                "min": "",
                "name": "usecols",
                "type": "str",
                "unit": "-",
                "value": "None"
            }
        ]
    },
    "IndMag": {
        "constants": [
            {
                "name": "VERSION",
                "value": "1"
            }
        ],
        "daughters": [
            "IndMag",
            "IndMagFEMM"
        ],
        "desc": "Electric module: Magnetic Inductance",
        "is_internal": false,
        "methods": [
            "comp_inductance"
        ],
        "mother": "",
        "name": "IndMag",
        "package": "Simulation",
        "path": "pyleecan/Generator/ClassesRef/Simulation/IndMag.csv",
        "properties": [
            {
                "desc": "a",
                "max": "",
                "min": "",
                "name": "a",
                "type": "int",
                "unit": "-",
                "value": 0
            }
        ]
    },
    "IndMagFEMM": {
        "constants": [
            {
                "name": "VERSION",
                "value": "1"
            }
        ],
        "daughters": [],
        "desc": "Electric module: Magnetic Inductance with FEMM",
        "is_internal": false,
        "methods": [
            "comp_inductance",
            "solve_FEMM"
        ],
        "mother": "IndMag",
        "name": "IndMagFEMM",
        "package": "Simulation",
        "path": "pyleecan/Generator/ClassesRef/Simulation/IndMagFEMM.csv",
        "properties": [
            {
                "desc": "To enforce user-defined values for FEMM main parameters ",
                "max": "",
                "min": "",
                "name": "FEMM_dict",
                "type": "dict",
                "unit": "",
                "value": ""
            },
            {
                "desc": "0 no leakage calculation /  1 calculation using single slot ",
                "max": "1",
                "min": "0",
                "name": "type_calc_leakage",
                "type": "int",
                "unit": "",
                "value": 0
            },
            {
                "desc": "0 to desactivate the sliding band",
                "max": "",
                "min": "",
                "name": "is_sliding_band",
                "type": "bool",
                "unit": "",
                "value": 1
            },
            {
                "desc": "0 Compute on the complete machine, 1 compute according to sym_a and is_antiper_a",
                "max": "",
                "min": "",
                "name": "is_symmetry_a",
                "type": "bool",
                "unit": "",
                "value": 0
            },
            {
                "desc": "Number of symmetry for the angle vector",
                "max": "",
                "min": "1",
                "name": "sym_a",
                "type": "int",
                "unit": "-",
                "value": 1
            },
            {
                "desc": "To add an antiperiodicity to the angle vector",
                "max": "",
                "min": "",
                "name": "is_antiper_a",
                "type": "bool",
                "unit": "-",
                "value": 0
            },
            {
                "desc": "1 to compute the stator magnetomotive force / stator armature magnetic field",
                "max": "",
                "min": "",
                "name": "is_mmfs",
                "type": "bool",
                "unit": "-",
                "value": 1
            },
            {
                "desc": "1 to compute the rotor magnetomotive force / rotor magnetic field",
                "max": "",
                "min": "",
                "name": "is_mmfr",
                "type": "bool",
                "unit": "-",
                "value": 1
            },
            {
                "desc": "Number of time steps for the FEMM simulation",
                "max": "",
                "min": "",
                "name": "Nt_tot",
                "type": "int",
                "unit": "-",
                "value": 20
            }
        ]
    },
    "Input": {
        "constants": [
            {
                "name": "VERSION",
                "value": "1"
            }
        ],
        "daughters": [
            "Input",
            "InputCurrent",
            "InputCurrentDQ",
            "InputFlux",
            "InputForce"
        ],
        "desc": "Starting data of the simulation",
        "is_internal": false,
        "methods": [
            "gen_input"
        ],
        "mother": "",
        "name": "Input",
        "package": "Simulation",
        "path": "pyleecan/Generator/ClassesRef/Simulation/Input.csv",
        "properties": [
            {
                "desc": "Electrical time vector (no symmetry) to import",
                "max": "",
                "min": "",
                "name": "time",
                "type": "Import",
                "unit": "s",
                "value": "ImportMatrixVal()"
            },
            {
                "desc": "Electrical position vector (no symmetry) to import",
                "max": "",
                "min": "",
                "name": "angle",
                "type": "Import",
                "unit": "rad",
                "value": "ImportMatrixVal()"
            }
        ]
    },
    "InputCurrent": {
        "constants": [
            {
                "name": "VERSION",
                "value": "1"
            }
        ],
        "daughters": [],
        "desc": "Input to skip the electrical module and start with the magnetic one",
        "is_internal": false,
        "methods": [
            "gen_input",
            "set_Nr"
        ],
        "mother": "Input",
        "name": "InputCurrent",
        "package": "Simulation",
        "path": "pyleecan/Generator/ClassesRef/Simulation/InputCurrent.csv",
        "properties": [
            {
                "desc": "Stator currents as a function of time (each column correspond to one phase) to import",
                "max": "",
                "min": "",
                "name": "Is",
                "type": "Import",
                "unit": "A",
                "value": "ImportMatrixVal()"
            },
            {
                "desc": "Rotor currents as a function of time (each column correspond to one phase) to import",
                "max": "",
                "min": "",
                "name": "Ir",
                "type": "Import",
                "unit": "A",
                "value": "ImportMatrixVal()"
            },
            {
                "desc": "Rotor angular position as a function of time (if None computed according to Nr) to import",
                "max": "",
                "min": "",
                "name": "angle_rotor",
                "type": "Import",
                "unit": "rad",
                "value": null
            },
            {
                "desc": "Rotor speed as a function of time to import",
                "max": "",
                "min": "",
                "name": "Nr",
                "type": "Import",
                "unit": "rpm",
                "value": "ImportMatrixVal()"
            },
            {
                "desc": "Rotation direction of the rotor 1 trigo, -1 clockwise",
                "max": "1",
                "min": "-1",
                "name": "rot_dir",
                "type": "float",
                "unit": "-",
                "value": -1
            },
            {
                "desc": "Initial angular position of the rotor at t=0",
                "max": "",
                "min": "",
                "name": "angle_rotor_initial",
                "type": "float",
                "unit": "",
                "value": 0
            }
        ]
    },
    "InputCurrentDQ": {
        "constants": [
            {
                "name": "VERSION",
                "value": "1"
            }
        ],
        "daughters": [],
        "desc": "Input to set the electrical module output",
        "is_internal": false,
        "methods": [
            "gen_input"
        ],
        "mother": "Input",
        "name": "InputCurrentDQ",
        "package": "Simulation",
        "path": "pyleecan/Generator/ClassesRef/Simulation/InputCurrentDQ.csv",
        "properties": [
            {
                "desc": "Stator dq-currents as a function of time to import",
                "max": "",
                "min": "",
                "name": "Is",
                "type": "Import",
                "unit": "A",
                "value": null
            },
            {
                "desc": "Rotor currents as a function of time to import",
                "max": "",
                "min": "",
                "name": "Ir",
                "type": "Import",
                "unit": "A",
                "value": null
            },
            {
                "desc": "Rotor angular position as a function of time (if None computed according to Nr) to import",
                "max": "",
                "min": "",
                "name": "angle_rotor",
                "type": "Import",
                "unit": "rad",
                "value": null
            },
            {
                "desc": "Rotor speed as a function of time to import",
                "max": "",
                "min": "",
                "name": "Nr",
                "type": "Import",
                "unit": "rpm",
                "value": null
            },
            {
                "desc": "Rotation direction of the rotor 1 trigo, -1 clockwise",
                "max": "1",
                "min": "-1",
                "name": "rot_dir",
                "type": "float",
                "unit": "-",
                "value": -1
            },
            {
                "desc": "Initial angular position of the rotor at t=0",
                "max": "",
                "min": "",
                "name": "angle_rotor_initial",
                "type": "float",
                "unit": "",
                "value": 0
            }
        ]
    },
    "InputFlux": {
        "constants": [
            {
                "name": "VERSION",
                "value": "1"
            }
        ],
        "daughters": [],
        "desc": "Input to skip the magnetic module and start with the structural one",
        "is_internal": false,
        "methods": [
            "gen_input"
        ],
        "mother": "Input",
        "name": "InputFlux",
        "package": "Simulation",
        "path": "pyleecan/Generator/ClassesRef/Simulation/InputFlux.csv",
        "properties": [
            {
                "desc": "Radial airgap flux density",
                "max": "",
                "min": "",
                "name": "Br",
                "type": "Import",
                "unit": "T",
                "value": null
            },
            {
                "desc": "Tangential airgap flux density",
                "max": "",
                "min": "",
                "name": "Bt",
                "type": "Import",
                "unit": "T",
                "value": null
            }
        ]
    },
    "InputForce": {
        "constants": [
            {
                "name": "VERSION",
                "value": "1"
            }
        ],
        "daughters": [],
        "desc": "Input to start with the structural one ",
        "is_internal": false,
        "methods": [
            "gen_input"
        ],
        "mother": "Input",
        "name": "InputForce",
        "package": "Simulation",
        "path": "pyleecan/Generator/ClassesRef/Simulation/InputForce.csv",
        "properties": [
            {
                "desc": "Radial magnetic air-gap surface force",
                "max": "",
                "min": "",
                "name": "Prad",
                "type": "Import",
                "unit": "N.m^2",
                "value": null
            },
            {
                "desc": "Tangential magnetic air-gap surface force",
                "max": "",
                "min": "",
                "name": "Ptan",
                "type": "Import",
                "unit": "N.m^2",
                "value": null
            }
        ]
    },
    "LamHole": {
        "constants": [
            {
                "name": "VERSION",
                "value": "1"
            }
        ],
        "daughters": [],
        "desc": "Lamination with Hole with or without magnet or winding",
        "is_internal": false,
        "methods": [
            "build_geometry",
            "comp_height_yoke",
            "comp_masses",
            "comp_surfaces",
            "comp_volumes",
            "get_pole_pair_number",
            "plot",
            "comp_radius_mid_yoke",
            "has_magnet",
            "comp_angle_d_axis"
        ],
        "mother": "Lamination",
        "name": "LamHole",
        "package": "Machine",
        "path": "pyleecan/Generator/ClassesRef/Machine/LamHole.csv",
        "properties": [
            {
                "desc": "lamination Hole",
                "max": "",
                "min": "",
                "name": "hole",
                "type": "[Hole]",
                "unit": "",
                "value": ""
            },
            {
                "desc": "Bore Shape",
                "max": "",
                "min": "",
                "name": "bore",
                "type": "Bore",
                "unit": "",
                "value": null
            }
        ]
    },
    "LamSlot": {
        "constants": [
            {
                "name": "VERSION",
                "value": "1"
            }
        ],
        "daughters": [
            "LamSlot",
            "LamSlotMag",
            "LamSlotWind",
            "LamSquirrelCage"
        ],
        "desc": "Lamination with empty Slot",
        "is_internal": false,
        "methods": [
            "build_geometry",
            "check",
            "comp_radius_mec",
            "comp_surfaces",
            "get_pole_pair_number",
            "plot",
            "comp_height_yoke",
            "get_Zs",
            "get_bore_desc",
            "comp_radius_mid_yoke"
        ],
        "mother": "Lamination",
        "name": "LamSlot",
        "package": "Machine",
        "path": "pyleecan/Generator/ClassesRef/Machine/LamSlot.csv",
        "properties": [
            {
                "desc": "lamination Slot",
                "max": "",
                "min": "",
                "name": "slot",
                "type": "Slot",
                "unit": "",
                "value": ""
            }
        ]
    },
    "LamSlotMag": {
        "constants": [
            {
                "name": "VERSION",
                "value": "1"
            }
        ],
        "daughters": [],
        "desc": "Lamination with Slot for Magnets",
        "is_internal": false,
        "methods": [
            "build_geometry",
            "check",
            "comp_masses",
            "comp_radius_mec",
            "comp_surfaces",
            "comp_volumes",
            "plot",
            "comp_angle_d_axis"
        ],
        "mother": "LamSlot",
        "name": "LamSlotMag",
        "package": "Machine",
        "path": "pyleecan/Generator/ClassesRef/Machine/LamSlotMag.csv",
        "properties": []
    },
    "LamSlotMulti": {
        "constants": [
            {
                "name": "VERSION",
                "value": "1"
            }
        ],
        "daughters": [],
        "desc": "Lamination with list of Slot",
        "is_internal": false,
        "methods": [
            "build_geometry",
            "check",
            "comp_radius_mec",
            "comp_surfaces",
            "get_pole_pair_number",
            "plot",
            "comp_height_yoke",
            "get_Zs",
            "get_bore_desc"
        ],
        "mother": "Lamination",
        "name": "LamSlotMulti",
        "package": "Machine",
        "path": "pyleecan/Generator/ClassesRef/Machine/LamSlotMulti.csv",
        "properties": [
            {
                "desc": "List of lamination Slot",
                "max": "",
                "min": "",
                "name": "slot_list",
                "type": "[Slot]",
                "unit": "",
                "value": ""
            },
            {
                "desc": "Angular position of the Slots",
                "max": "",
                "min": "",
                "name": "alpha",
                "type": "ndarray",
                "unit": "[rad]",
                "value": ""
            }
        ]
    },
    "LamSlotWind": {
        "constants": [
            {
                "name": "VERSION",
                "value": "1"
            }
        ],
        "daughters": [
            "LamSlotWind",
            "LamSquirrelCage"
        ],
        "desc": "Lamination with Slot filled with winding",
        "is_internal": false,
        "methods": [
            "build_geometry",
            "check",
            "comp_masses",
            "comp_surfaces",
            "comp_volumes",
            "get_pole_pair_number",
            "get_name_phase",
            "plot",
            "plot_winding",
            "comp_fill_factor",
            "comp_output_geo",
            "get_polar_eq",
            "comp_wind_function",
            "plot_mmf_unit",
            "comp_resistance_wind",
            "comp_angle_d_axis",
            "comp_mmf_unit",
            "comp_rot_dir"
        ],
        "mother": "LamSlot",
        "name": "LamSlotWind",
        "package": "Machine",
        "path": "pyleecan/Generator/ClassesRef/Machine/LamSlotWind.csv",
        "properties": [
            {
                "desc": "Imposed Slot Fill factor (if None, will be computed according to the winding and the slot)",
                "max": "1",
                "min": "0",
                "name": "Ksfill",
                "type": "float",
                "unit": "-",
                "value": null
            },
            {
                "desc": "Lamination's Winding",
                "max": "",
                "min": "",
                "name": "winding",
                "type": "Winding",
                "unit": "",
                "value": ""
            }
        ]
    },
    "LamSquirrelCage": {
        "constants": [
            {
                "name": "VERSION",
                "value": "1"
            }
        ],
        "daughters": [],
        "desc": "squirrel cages lamination",
        "is_internal": false,
        "methods": [
            "build_geometry",
            "check",
            "comp_length_ring",
            "plot"
        ],
        "mother": "LamSlotWind",
        "name": "LamSquirrelCage",
        "package": "Machine",
        "path": "pyleecan/Generator/ClassesRef/Machine/LamSquirrelCage.csv",
        "properties": [
            {
                "desc": "short circuit ring section radial height [m]",
                "max": "",
                "min": "0",
                "name": "Hscr",
                "type": "float",
                "unit": "m",
                "value": 0.03
            },
            {
                "desc": "short circuit ring section axial length",
                "max": "",
                "min": "0",
                "name": "Lscr",
                "type": "float",
                "unit": "m",
                "value": 0.015
            },
            {
                "desc": "Material of the Rotor short circuit ring",
                "max": "",
                "min": "",
                "name": "ring_mat",
                "type": "Material",
                "unit": "",
                "value": ""
            }
        ]
    },
    "Lamination": {
        "constants": [
            {
                "name": "VERSION",
                "value": "1"
            }
        ],
        "daughters": [
            "Lamination",
            "LamHole",
            "LamSlot",
            "LamSlotMag",
            "LamSlotMulti",
            "LamSlotWind",
            "LamSquirrelCage"
        ],
        "desc": "abstract class for lamination",
        "is_internal": false,
        "methods": [
            "build_geometry",
            "check",
            "comp_length",
            "comp_masses",
            "comp_radius_mec",
            "comp_surface_axial_vent",
            "comp_surfaces",
            "comp_volumes",
            "get_bore_line",
            "get_Rbo",
            "get_Ryoke",
            "get_name_phase",
            "plot",
            "comp_output_geo",
            "get_polar_eq",
            "is_outwards",
            "comp_height_yoke",
            "get_notch_list",
            "comp_angle_q_axis",
            "comp_radius_mid_yoke"
        ],
        "mother": "",
        "name": "Lamination",
        "package": "Machine",
        "path": "pyleecan/Generator/ClassesRef/Machine/Lamination.csv",
        "properties": [
            {
                "desc": "Lamination stack active length [m] without radial ventilation airducts but including insulation layers between lamination sheets",
                "max": "100",
                "min": "0",
                "name": "L1",
                "type": "float",
                "unit": "m",
                "value": 0.35
            },
            {
                "desc": "Lamination's material",
                "max": "",
                "min": "",
                "name": "mat_type",
                "type": "Material",
                "unit": "",
                "value": ""
            },
            {
                "desc": "number of radial air ventilation ducts in lamination",
                "max": "",
                "min": "0",
                "name": "Nrvd",
                "type": "int",
                "unit": "-",
                "value": 0
            },
            {
                "desc": "axial width of ventilation ducts in lamination",
                "max": "",
                "min": "0",
                "name": "Wrvd",
                "type": "float",
                "unit": "m",
                "value": 0
            },
            {
                "desc": "lamination stacking / packing factor",
                "max": "1",
                "min": "0",
                "name": "Kf1",
                "type": "float",
                "unit": "-",
                "value": 0.95
            },
            {
                "desc": "1 for internal lamination topology, 0 for external lamination",
                "max": "",
                "min": "",
                "name": "is_internal",
                "type": "bool",
                "unit": "-",
                "value": 1
            },
            {
                "desc": "To fill",
                "max": "",
                "min": "0",
                "name": "Rint",
                "type": "float",
                "unit": "m",
                "value": 0
            },
            {
                "desc": "To fill",
                "max": "",
                "min": "0",
                "name": "Rext",
                "type": "float",
                "unit": "m",
                "value": 1
            },
            {
                "desc": "To fill",
                "max": "",
                "min": "",
                "name": "is_stator",
                "type": "bool",
                "unit": "-",
                "value": 1
            },
            {
                "desc": "Axial ventilation ducts",
                "max": "",
                "min": "",
                "name": "axial_vent",
                "type": "[Hole]",
                "unit": "-",
                "value": ""
            },
            {
                "desc": "Lamination bore notches",
                "max": "",
                "min": "",
                "name": "notch",
                "type": "[Notch]",
                "unit": "-",
                "value": ""
            }
        ]
    },
    "Line": {
        "constants": [
            {
                "name": "VERSION",
                "value": "1"
            }
        ],
        "daughters": [
            "Line",
            "Arc",
            "Arc1",
            "Arc2",
            "Arc3",
            "Segment"
        ],
        "desc": "Abstract geometry class (A line between two points)",
        "is_internal": false,
        "methods": [],
        "mother": "",
        "name": "Line",
        "package": "Geometry",
        "path": "pyleecan/Generator/ClassesRef/Geometry/Line.csv",
        "properties": [
            {
                "desc": "the label of the Line (EX: Yoke_side)",
                "max": "",
                "min": "",
                "name": "label",
                "type": "str",
                "unit": "-",
                "value": ""
            }
        ]
    },
    "Machine": {
        "constants": [
            {
                "name": "VERSION",
                "value": "1"
            }
        ],
        "daughters": [
            "Machine",
            "MachineAsync",
            "MachineDFIM",
            "MachineIPMSM",
            "MachineSCIM",
            "MachineSIPMSM",
            "MachineSRM",
            "MachineSyRM",
            "MachineSync",
            "MachineUD",
            "MachineWRSM"
        ],
        "desc": "Abstract class for machines",
        "is_internal": false,
        "methods": [
            "build_geometry",
            "check",
            "comp_masses",
            "comp_width_airgap_mag",
            "comp_width_airgap_mec",
            "get_lamination",
            "comp_Rgap_mec",
            "plot",
            "comp_output_geo",
            "comp_length_airgap_active",
            "get_polar_eq",
            "plot_anim_rotor",
            "get_material_list"
        ],
        "mother": "",
        "name": "Machine",
        "package": "Machine",
        "path": "pyleecan/Generator/ClassesRef/Machine/Machine.csv",
        "properties": [
            {
                "desc": "Machine's Frame",
                "max": "",
                "min": "",
                "name": "frame",
                "type": "Frame",
                "unit": "",
                "value": ""
            },
            {
                "desc": "Machine's Shaft",
                "max": "",
                "min": "",
                "name": "shaft",
                "type": "Shaft",
                "unit": "",
                "value": ""
            },
            {
                "desc": "Name of the machine",
                "max": "",
                "min": "",
                "name": "name",
                "type": "str",
                "unit": "",
                "value": "default_machine"
            },
            {
                "desc": "Machine description",
                "max": "",
                "min": "",
                "name": "desc",
                "type": "str",
                "unit": "",
                "value": ""
            },
            {
                "desc": "Integer to store the machine type (for the GUI, should be replaced by a test of the object type)",
                "max": "",
                "min": "",
                "name": "type_machine",
                "type": "int",
                "unit": "",
                "value": 1
            },
            {
                "desc": "Name of the logger to use",
                "max": "",
                "min": "",
                "name": "logger_name",
                "type": "str",
                "unit": "-",
                "value": "Pyleecan.Machine"
            }
        ]
    },
    "MachineAsync": {
        "constants": [
            {
                "name": "VERSION",
                "value": "1"
            }
        ],
        "daughters": [
            "MachineDFIM",
            "MachineSCIM"
        ],
        "desc": "Abstract class for asynchronous machines",
        "is_internal": false,
        "methods": [
            "is_synchronous"
        ],
        "mother": "Machine",
        "name": "MachineAsync",
        "package": "Machine",
        "path": "pyleecan/Generator/ClassesRef/Machine/MachineAsync.csv",
        "properties": []
    },
    "MachineDFIM": {
        "constants": [
            {
                "name": "VERSION",
                "value": "1"
            }
        ],
        "daughters": [
            "MachineSCIM"
        ],
        "desc": "Doubly Fed Induction Machine",
        "is_internal": false,
        "methods": [
            "check",
            "get_machine_type"
        ],
        "mother": "MachineAsync",
        "name": "MachineDFIM",
        "package": "Machine",
        "path": "pyleecan/Generator/ClassesRef/Machine/MachineDFIM.csv",
        "properties": [
            {
                "desc": "Machine's Rotor",
                "max": "",
                "min": "",
                "name": "rotor",
                "type": "LamSlotWind",
                "unit": "",
                "value": ""
            },
            {
                "desc": "Machine's Stator",
                "max": "",
                "min": "",
                "name": "stator",
                "type": "LamSlotWind",
                "unit": "",
                "value": ""
            }
        ]
    },
    "MachineIPMSM": {
        "constants": [
            {
                "name": "VERSION",
                "value": "1"
            }
        ],
        "daughters": [],
        "desc": "Interior Permanent Magnet Synchronous Machine",
        "is_internal": false,
        "methods": [
            "check",
            "get_machine_type"
        ],
        "mother": "MachineSync",
        "name": "MachineIPMSM",
        "package": "Machine",
        "path": "pyleecan/Generator/ClassesRef/Machine/MachineIPMSM.csv",
        "properties": [
            {
                "desc": "Machine's Rotor",
                "max": "",
                "min": "",
                "name": "rotor",
                "type": "LamHole",
                "unit": "",
                "value": ""
            },
            {
                "desc": "Machine's Stator",
                "max": "",
                "min": "",
                "name": "stator",
                "type": "LamSlotWind",
                "unit": "",
                "value": ""
            }
        ]
    },
    "MachineSCIM": {
        "constants": [
            {
                "name": "VERSION",
                "value": "1"
            }
        ],
        "daughters": [],
        "desc": "Squirrel Cage Induction Machine",
        "is_internal": false,
        "methods": [
            "check",
            "get_machine_type"
        ],
        "mother": "MachineDFIM",
        "name": "MachineSCIM",
        "package": "Machine",
        "path": "pyleecan/Generator/ClassesRef/Machine/MachineSCIM.csv",
        "properties": []
    },
    "MachineSIPMSM": {
        "constants": [
            {
                "name": "VERSION",
                "value": "1"
            }
        ],
        "daughters": [],
        "desc": "Inset and Surface Permanent Magnet Synchronous Machine",
        "is_internal": false,
        "methods": [
            "check",
            "get_machine_type"
        ],
        "mother": "MachineSync",
        "name": "MachineSIPMSM",
        "package": "Machine",
        "path": "pyleecan/Generator/ClassesRef/Machine/MachineSIPMSM.csv",
        "properties": [
            {
                "desc": "Machine's Rotor",
                "max": "",
                "min": "",
                "name": "rotor",
                "type": "LamSlotMag",
                "unit": "",
                "value": ""
            },
            {
                "desc": "Machine's Stator",
                "max": "",
                "min": "",
                "name": "stator",
                "type": "LamSlotWind",
                "unit": "",
                "value": ""
            }
        ]
    },
    "MachineSRM": {
        "constants": [
            {
                "name": "VERSION",
                "value": "1"
            }
        ],
        "daughters": [],
        "desc": "Switched Reluctance Machine",
        "is_internal": false,
        "methods": [
            "check",
            "get_machine_type"
        ],
        "mother": "MachineSync",
        "name": "MachineSRM",
        "package": "Machine",
        "path": "pyleecan/Generator/ClassesRef/Machine/MachineSRM.csv",
        "properties": [
            {
                "desc": "Machine's Rotor",
                "max": "",
                "min": "",
                "name": "rotor",
                "type": "LamSlot",
                "unit": "",
                "value": ""
            },
            {
                "desc": "Machine's Stator",
                "max": "",
                "min": "",
                "name": "stator",
                "type": "LamSlotWind",
                "unit": "",
                "value": ""
            }
        ]
    },
    "MachineSyRM": {
        "constants": [
            {
                "name": "VERSION",
                "value": "1"
            }
        ],
        "daughters": [],
        "desc": "Synchronous Reluctance Machine",
        "is_internal": false,
        "methods": [
            "check",
            "get_machine_type"
        ],
        "mother": "MachineSync",
        "name": "MachineSyRM",
        "package": "Machine",
        "path": "pyleecan/Generator/ClassesRef/Machine/MachineSyRM.csv",
        "properties": [
            {
                "desc": "Machine's Rotor",
                "max": "",
                "min": "",
                "name": "rotor",
                "type": "LamHole",
                "unit": "",
                "value": ""
            },
            {
                "desc": "Machine's Stator",
                "max": "",
                "min": "",
                "name": "stator",
                "type": "LamSlotWind",
                "unit": "",
                "value": ""
            }
        ]
    },
    "MachineSync": {
        "constants": [
            {
                "name": "VERSION",
                "value": "1"
            }
        ],
        "daughters": [
            "MachineIPMSM",
            "MachineSIPMSM",
            "MachineSRM",
            "MachineSyRM",
            "MachineWRSM"
        ],
        "desc": "Abstract class for synchronous machine",
        "is_internal": false,
        "methods": [
            "is_synchronous",
            "comp_initial_angle"
        ],
        "mother": "Machine",
        "name": "MachineSync",
        "package": "Machine",
        "path": "pyleecan/Generator/ClassesRef/Machine/MachineSync.csv",
        "properties": []
    },
    "MachineUD": {
        "constants": [
            {
                "name": "VERSION",
                "value": "1"
            }
        ],
        "daughters": [],
        "desc": "Doubly Fed Induction Machine",
        "is_internal": false,
        "methods": [
            "build_geometry",
            "plot"
        ],
        "mother": "Machine",
        "name": "MachineUD",
        "package": "Machine",
        "path": "pyleecan/Generator/ClassesRef/Machine/MachineUD.csv",
        "properties": [
            {
                "desc": "List of Lamination",
                "max": "",
                "min": "",
                "name": "lam_list",
                "type": "[Lamination]",
                "unit": "",
                "value": ""
            }
        ]
    },
    "MachineWRSM": {
        "constants": [
            {
                "name": "VERSION",
                "value": "1"
            }
        ],
        "daughters": [],
        "desc": "Wound Rotor Synchronous Machine",
        "is_internal": false,
        "methods": [
            "check",
            "get_machine_type"
        ],
        "mother": "MachineSync",
        "name": "MachineWRSM",
        "package": "Machine",
        "path": "pyleecan/Generator/ClassesRef/Machine/MachineWRSM.csv",
        "properties": [
            {
                "desc": "Machine's Rotor",
                "max": "",
                "min": "",
                "name": "rotor",
                "type": "LamSlotWind",
                "unit": "",
                "value": ""
            },
            {
                "desc": "Machine's Stator",
                "max": "",
                "min": "",
                "name": "stator",
                "type": "LamSlotWind",
                "unit": "",
                "value": ""
            }
        ]
    },
    "MagFEMM": {
        "constants": [
            {
                "name": "VERSION",
                "value": "1"
            }
        ],
        "daughters": [],
        "desc": "Magnetic module: Finite Element model with FEMM",
        "is_internal": false,
        "methods": [
            "comp_flux_airgap",
            "get_path_save",
            "solve_FEMM",
            "get_meshsolution",
            "get_path_save_fem"
        ],
        "mother": "Magnetics",
        "name": "MagFEMM",
        "package": "Simulation",
        "path": "pyleecan/Generator/ClassesRef/Simulation/MagFEMM.csv",
        "properties": [
            {
                "desc": "global coefficient to adjust mesh fineness in FEMM (1 : default , > 1 : finner , < 1 : less fine)",
                "max": "",
                "min": "",
                "name": "Kmesh_fineness",
                "type": "float",
                "unit": "",
                "value": 1
            },
            {
                "desc": "global coefficient to adjust geometry fineness in FEMM (1 : default , > 1 : finner , < 1 : less fine)",
                "max": "",
                "min": "",
                "name": "Kgeo_fineness",
                "type": "float",
                "unit": "",
                "value": 1
            },
            {
                "desc": "0 no leakage calculation /  1 calculation using single slot ",
                "max": "1",
                "min": "0",
                "name": "type_calc_leakage",
                "type": "int",
                "unit": "",
                "value": 0
            },
            {
                "desc": "Name of the file to save the FEMM model",
                "max": "",
                "min": "",
                "name": "file_name",
                "type": "str",
                "unit": "",
                "value": ""
            },
            {
                "desc": "To enforce user-defined values for FEMM main parameters ",
                "max": "",
                "min": "",
                "name": "FEMM_dict",
                "type": "dict",
                "unit": "",
                "value": ""
            },
            {
                "desc": "Angular position shift of the stator",
                "max": "",
                "min": "",
                "name": "angle_stator",
                "type": "float",
                "unit": "rad",
                "value": 0
            },
            {
                "desc": "To save FEA mesh for latter post-procesing ",
                "max": "",
                "min": "",
                "name": "is_get_mesh",
                "type": "bool",
                "unit": "",
                "value": 0
            },
            {
                "desc": "To save FEA mesh and solution in .dat file",
                "max": "",
                "min": "",
                "name": "is_save_FEA",
                "type": "bool",
                "unit": "",
                "value": 0
            },
            {
                "desc": "0 to desactivate the sliding band",
                "max": "",
                "min": "",
                "name": "is_sliding_band",
                "type": "bool",
                "unit": "",
                "value": 1
            },
            {
                "desc": "List of dictionnary to apply transformation on the machine surfaces. Key: label (to select the surface), type (rotate or translate), value (alpha or delta)",
                "max": "",
                "min": "",
                "name": "transform_list",
                "type": "list",
                "unit": "",
                "value": []
            }
        ]
    },
    "Magnet": {
        "constants": [
            {
                "name": "VERSION",
                "value": "1"
            }
        ],
        "daughters": [
            "Magnet",
            "MagnetFlat",
            "MagnetPolar",
            "MagnetType10",
            "MagnetType11",
            "MagnetType12",
            "MagnetType13",
            "MagnetType14"
        ],
        "desc": "abstract class of magnets",
        "is_internal": false,
        "methods": [
            "comp_angle_opening",
            "comp_height",
            "comp_mass",
            "comp_ratio_opening",
            "comp_surface",
            "comp_volume",
            "is_outwards",
            "plot"
        ],
        "mother": "",
        "name": "Magnet",
        "package": "Machine",
        "path": "pyleecan/Generator/ClassesRef/Machine/Magnet.csv",
        "properties": [
            {
                "desc": "The Magnet material",
                "max": "",
                "min": "",
                "name": "mat_type",
                "type": "Material",
                "unit": "",
                "value": ""
            },
            {
                "desc": "Permanent magnet magnetization type: 0 for radial, 1 for parallel, 2 for Hallbach",
                "max": "5",
                "min": "0",
                "name": "type_magnetization",
                "type": "int",
                "unit": "-",
                "value": 0
            },
            {
                "desc": "Magnet axial length",
                "max": "",
                "min": "0",
                "name": "Lmag",
                "type": "float",
                "unit": "-",
                "value": 0.95
            }
        ]
    },
    "MagnetFlat": {
        "constants": [
            {
                "name": "VERSION",
                "value": "1"
            }
        ],
        "daughters": [
            "MagnetFlat",
            "MagnetType10",
            "MagnetType12",
            "MagnetType13"
        ],
        "desc": "abstract class of magnets with rectangular base",
        "is_internal": false,
        "methods": [],
        "mother": "Magnet",
        "name": "MagnetFlat",
        "package": "Machine",
        "path": "pyleecan/Generator/ClassesRef/Machine/MagnetFlat.csv",
        "properties": []
    },
    "MagnetPolar": {
        "constants": [
            {
                "name": "VERSION",
                "value": "1"
            }
        ],
        "daughters": [
            "MagnetPolar",
            "MagnetType11",
            "MagnetType14"
        ],
        "desc": "abstract class of magnets with polar base",
        "is_internal": false,
        "methods": [],
        "mother": "Magnet",
        "name": "MagnetPolar",
        "package": "Machine",
        "path": "pyleecan/Generator/ClassesRef/Machine/MagnetPolar.csv",
        "properties": []
    },
    "MagnetType10": {
        "constants": [
            {
                "name": "VERSION",
                "value": "1"
            },
            {
                "name": "IS_FLAT_BOT",
                "value": "1"
            },
            {
                "name": "IS_FLAT_TOP",
                "value": "1"
            }
        ],
        "daughters": [],
        "desc": "single magnet with rectangular shape",
        "is_internal": false,
        "methods": [
            "build_geometry",
            "comp_height",
            "comp_surface"
        ],
        "mother": "MagnetFlat",
        "name": "MagnetType10",
        "package": "Machine",
        "path": "pyleecan/Generator/ClassesRef/Machine/MagnetType10.csv",
        "properties": [
            {
                "desc": "magnet bottom width [m]",
                "max": "",
                "min": "0",
                "name": "Wmag",
                "type": "float",
                "unit": "m",
                "value": 0.002
            },
            {
                "desc": "magnet radial height [m]",
                "max": "",
                "min": "0",
                "name": "Hmag",
                "type": "float",
                "unit": "m",
                "value": 0.001
            }
        ]
    },
    "MagnetType11": {
        "constants": [
            {
                "name": "VERSION",
                "value": "1"
            },
            {
                "name": "IS_FLAT_BOT",
                "value": "0"
            },
            {
                "name": "IS_FLAT_TOP",
                "value": "0"
            }
        ],
        "daughters": [],
        "desc": "single magnet with polar shape",
        "is_internal": false,
        "methods": [
            "_comp_point_coordinate",
            "build_geometry",
            "comp_height",
            "comp_surface"
        ],
        "mother": "MagnetPolar",
        "name": "MagnetType11",
        "package": "Machine",
        "path": "pyleecan/Generator/ClassesRef/Machine/MagnetType11.csv",
        "properties": [
            {
                "desc": "magnet bottom width [rad]",
                "max": "",
                "min": "0",
                "name": "Wmag",
                "type": "float",
                "unit": "rad",
                "value": 0.002
            },
            {
                "desc": "magnet radial height [m]",
                "max": "",
                "min": "0",
                "name": "Hmag",
                "type": "float",
                "unit": "m",
                "value": 0.001
            }
        ]
    },
    "MagnetType12": {
        "constants": [
            {
                "name": "VERSION",
                "value": "1"
            },
            {
                "name": "IS_FLAT_BOT",
                "value": "1"
            },
            {
                "name": "IS_FLAT_TOP",
                "value": "0"
            }
        ],
        "daughters": [],
        "desc": "single magnet with rectangular base and polar top",
        "is_internal": false,
        "methods": [
            "build_geometry",
            "comp_height",
            "comp_surface"
        ],
        "mother": "MagnetFlat",
        "name": "MagnetType12",
        "package": "Machine",
        "path": "pyleecan/Generator/ClassesRef/Machine/MagnetType12.csv",
        "properties": [
            {
                "desc": "magnet bottom width [m]",
                "max": "",
                "min": "0",
                "name": "Wmag",
                "type": "float",
                "unit": "m",
                "value": 0.002
            },
            {
                "desc": "magnet radial height [m]",
                "max": "",
                "min": "0",
                "name": "Hmag",
                "type": "float",
                "unit": "m",
                "value": 0.001
            }
        ]
    },
    "MagnetType13": {
        "constants": [
            {
                "name": "VERSION",
                "value": "1"
            },
            {
                "name": "IS_FLAT_BOT",
                "value": "1"
            },
            {
                "name": "IS_FLAT_TOP",
                "value": "0"
            }
        ],
        "daughters": [],
        "desc": "single magnet with rectangular base and curved-top shape",
        "is_internal": false,
        "methods": [
            "build_geometry",
            "comp_height",
            "comp_surface"
        ],
        "mother": "MagnetFlat",
        "name": "MagnetType13",
        "package": "Machine",
        "path": "pyleecan/Generator/ClassesRef/Machine/MagnetType13.csv",
        "properties": [
            {
                "desc": "magnet bottom width [m]",
                "max": "",
                "min": "0",
                "name": "Wmag",
                "type": "float",
                "unit": "m",
                "value": 0.002
            },
            {
                "desc": "magnet radial height [m]",
                "max": "",
                "min": "0",
                "name": "Hmag",
                "type": "float",
                "unit": "m",
                "value": 0.001
            },
            {
                "desc": "radius of the circular top shape [m]",
                "max": "",
                "min": "0",
                "name": "Rtop",
                "type": "float",
                "unit": "m",
                "value": 0.05
            }
        ]
    },
    "MagnetType14": {
        "constants": [
            {
                "name": "VERSION",
                "value": "1"
            },
            {
                "name": "IS_FLAT_BOT",
                "value": "0"
            },
            {
                "name": "IS_FLAT_TOP",
                "value": "0"
            }
        ],
        "daughters": [],
        "desc": "single magnet with polar base and curved-top shape ",
        "is_internal": false,
        "methods": [
            "build_geometry",
            "comp_height"
        ],
        "mother": "MagnetPolar",
        "name": "MagnetType14",
        "package": "Machine",
        "path": "pyleecan/Generator/ClassesRef/Machine/MagnetType14.csv",
        "properties": [
            {
                "desc": "magnet bottom width [rad]",
                "max": "",
                "min": "0",
                "name": "Wmag",
                "type": "float",
                "unit": "rad",
                "value": 0.002
            },
            {
                "desc": "magnet radial height [m]",
                "max": "",
                "min": "0",
                "name": "Hmag",
                "type": "float",
                "unit": "m",
                "value": 0.001
            },
            {
                "desc": "radius of the circular top shape [m]",
                "max": "",
                "min": "0",
                "name": "Rtop",
                "type": "float",
                "unit": "m",
                "value": 0.05
            }
        ]
    },
    "Magnetics": {
        "constants": [
            {
                "name": "VERSION",
                "value": "1"
            }
        ],
        "daughters": [
            "Magnetics",
            "MagFEMM"
        ],
        "desc": "Magnetic module abstract object",
        "is_internal": false,
        "methods": [
            "run",
            "comp_time_angle",
            "comp_emf"
        ],
        "mother": "",
        "name": "Magnetics",
        "package": "Simulation",
        "path": "pyleecan/Generator/ClassesRef/Simulation/Magnetics.csv",
        "properties": [
            {
                "desc": "1 to artificially remove stator slotting effects in permeance mmf calculations",
                "max": "",
                "min": "",
                "name": "is_remove_slotS",
                "type": "bool",
                "unit": "-",
                "value": 0
            },
            {
                "desc": "1 to artificially remove rotor slotting effects in permeance mmf calculations",
                "max": "",
                "min": "",
                "name": "is_remove_slotR",
                "type": "bool",
                "unit": "-",
                "value": 0
            },
            {
                "desc": "1 to artificially remove the ventilations duct",
                "max": "",
                "min": "",
                "name": "is_remove_vent",
                "type": "bool",
                "unit": "-",
                "value": 0
            },
            {
                "desc": "1 to compute the stator magnetomotive force / stator armature magnetic field",
                "max": "",
                "min": "",
                "name": "is_mmfs",
                "type": "bool",
                "unit": "-",
                "value": 1
            },
            {
                "desc": "1 to compute the rotor magnetomotive force / rotor magnetic field",
                "max": "",
                "min": "",
                "name": "is_mmfr",
                "type": "bool",
                "unit": "-",
                "value": 1
            },
            {
                "desc": "0 to use the B(H) curve, 1 to use linear B(H) curve according to mur_lin, 2 to enforce infinite permeability (mur_lin =100000)",
                "max": "2",
                "min": "0",
                "name": "type_BH_stator",
                "type": "int",
                "unit": "-",
                "value": 0
            },
            {
                "desc": "0 to use the B(H) curve, 1 to use linear B(H) curve according to mur_lin, 2 to enforce infinite permeability (mur_lin =100000)",
                "max": "2",
                "min": "0",
                "name": "type_BH_rotor",
                "type": "int",
                "unit": "-",
                "value": 0
            },
            {
                "desc": "0 Compute on the complete time vector, 1 compute according to sym_t and is_antiper_t",
                "max": "",
                "min": "",
                "name": "is_symmetry_t",
                "type": "bool",
                "unit": "-",
                "value": 0
            },
            {
                "desc": "Number of symmetry for the time vector",
                "max": "",
                "min": "1",
                "name": "sym_t",
                "type": "int",
                "unit": "-",
                "value": 1
            },
            {
                "desc": "To add an antiperiodicity to the time vector",
                "max": "",
                "min": "",
                "name": "is_antiper_t",
                "type": "bool",
                "unit": "-",
                "value": 0
            },
            {
                "desc": "0 Compute on the complete machine, 1 compute according to sym_a and is_antiper_a",
                "max": "",
                "min": "",
                "name": "is_symmetry_a",
                "type": "bool",
                "unit": "",
                "value": 0
            },
            {
                "desc": "Number of symmetry for the angle vector",
                "max": "",
                "min": "1",
                "name": "sym_a",
                "type": "int",
                "unit": "-",
                "value": 1
            },
            {
                "desc": "To add an antiperiodicity to the angle vector",
                "max": "",
                "min": "",
                "name": "is_antiper_a",
                "type": "bool",
                "unit": "-",
                "value": 0
            }
        ]
    },
    "MatEconomical": {
        "constants": [
            {
                "name": "VERSION",
                "value": "1"
            }
        ],
        "daughters": [],
        "desc": "material ecomomical properties",
        "is_internal": false,
        "methods": [],
        "mother": "",
        "name": "MatEconomical",
        "package": "Material",
        "path": "pyleecan/Generator/ClassesRef/Material/MatEconomical.csv",
        "properties": [
            {
                "desc": "Cost of one kilo of material",
                "max": "",
                "min": "0",
                "name": "cost_unit",
                "type": "float",
                "unit": "unit/kg",
                "value": 0.127
            },
            {
                "desc": "Name of the unit",
                "max": "",
                "min": "",
                "name": "unit_name",
                "type": "str",
                "unit": "-",
                "value": "$"
            }
        ]
    },
    "MatElectrical": {
        "constants": [
            {
                "name": "VERSION",
                "value": "1"
            }
        ],
        "daughters": [],
        "desc": "material electrical properties",
        "is_internal": false,
        "methods": [],
        "mother": "",
        "name": "MatElectrical",
        "package": "Material",
        "path": "pyleecan/Generator/ClassesRef/Material/MatElectrical.csv",
        "properties": [
            {
                "desc": "Resistivity at 20 deg C",
                "max": "",
                "min": "0",
                "name": "rho",
                "type": "float",
                "unit": "ohm.m",
                "value": 1
            },
            {
                "desc": "Relative dielectric constant",
                "max": "",
                "min": "0",
                "name": "epsr",
                "type": "float",
                "unit": "-",
                "value": 1
            },
            {
                "desc": "Thermal Coefficient",
                "max": "",
                "min": "0",
                "name": "alpha",
                "type": "float",
                "unit": "1/K",
                "value": 1
            }
        ]
    },
    "MatHT": {
        "constants": [
            {
                "name": "VERSION",
                "value": "1"
            }
        ],
        "daughters": [],
        "desc": "Material Heat Transfer properties",
        "is_internal": false,
        "methods": [],
        "mother": "",
        "name": "MatHT",
        "package": "Material",
        "path": "pyleecan/Generator/ClassesRef/Material/MatHT.csv",
        "properties": [
            {
                "desc": "thermal conductivity (XY is lamination plane, Z is rotation axis)",
                "max": "",
                "min": "0",
                "name": "lambda_x",
                "type": "float",
                "unit": "W/K",
                "value": 1
            },
            {
                "desc": "thermal conductivity (XY is lamination plane, Z is rotation axis)",
                "max": "",
                "min": "0",
                "name": "lambda_y",
                "type": "float",
                "unit": "W/K",
                "value": 1
            },
            {
                "desc": "thermal conductivity (XY is lamination plane, Z is rotation axis)",
                "max": "",
                "min": "0",
                "name": "lambda_z",
                "type": "float",
                "unit": "W/K",
                "value": 1
            },
            {
                "desc": "specific heat capacity",
                "max": "",
                "min": "0",
                "name": "Cp",
                "type": "float",
                "unit": "W/kg/K",
                "value": 1
            },
            {
                "desc": "thermal expansion coefficient",
                "max": "",
                "min": "0",
                "name": "alpha",
                "type": "float",
                "unit": "-",
                "value": 0.00393
            }
        ]
    },
    "MatMagnetics": {
        "constants": [
            {
                "name": "VERSION",
                "value": "1"
            }
        ],
        "daughters": [],
        "desc": "magnetic material properties",
        "is_internal": false,
        "methods": [
            "get_BH",
            "plot_BH"
        ],
        "mother": "",
        "name": "MatMagnetics",
        "package": "Material",
        "path": "pyleecan/Generator/ClassesRef/Material/MatMagnetics.csv",
        "properties": [
            {
                "desc": "Relative magnetic permeability",
                "max": "",
                "min": "0",
                "name": "mur_lin",
                "type": "float",
                "unit": "-",
                "value": 1
            },
            {
                "desc": "Coercitivity field",
                "max": "",
                "min": "0",
                "name": "Hc",
                "type": "float",
                "unit": "A/m",
                "value": 0
            },
            {
                "desc": "magnet remanence induction at 20degC",
                "max": "",
                "min": "",
                "name": "Brm20",
                "type": "float",
                "unit": "T",
                "value": 0
            },
            {
                "desc": "temperature coefficient for remanent flux density /degC compared to 20degC",
                "max": "",
                "min": "",
                "name": "alpha_Br",
                "type": "float",
                "unit": "-",
                "value": 0
            },
            {
                "desc": "lamination sheet width without insulation [m] (0 == not laminated)",
                "max": "",
                "min": "0",
                "name": "Wlam",
                "type": "float",
                "unit": "m",
                "value": 0
            },
            {
                "desc": "nonlinear B(H) curve (two columns matrix, H and B(H))",
                "max": "",
                "min": "",
                "name": "BH_curve",
                "type": "ImportMatrix",
                "unit": "-",
                "value": ""
            }
        ]
    },
    "MatStructural": {
        "constants": [
            {
                "name": "VERSION",
                "value": "1"
            }
        ],
        "daughters": [],
        "desc": "Material Structural properties",
        "is_internal": false,
        "methods": [],
        "mother": "",
        "name": "MatStructural",
        "package": "Material",
        "path": "pyleecan/Generator/ClassesRef/Material/MatStructural.csv",
        "properties": [
            {
                "desc": "mass per unit volume [kg/m3]",
                "max": "",
                "min": "0",
                "name": "rho",
                "type": "float",
                "unit": "kg/m^3",
                "value": 7650
            },
            {
                "desc": "equivalent Young modulus (XY is lamination plane, Z is rotation axis)",
                "max": "",
                "min": "0",
                "name": "Ex",
                "type": "float",
                "unit": "Pa",
                "value": 215000000000.0
            },
            {
                "desc": "equivalent Young modulus (XY is lamination plane, Z is rotation axis)",
                "max": "",
                "min": "0",
                "name": "Ey",
                "type": "float",
                "unit": "Pa",
                "value": 215000000000.0
            },
            {
                "desc": "equivalent Young modulus (XY is lamination plane, Z is rotation axis)",
                "max": "",
                "min": "0",
                "name": "Ez",
                "type": "float",
                "unit": "Pa",
                "value": 80000000000
            },
            {
                "desc": "equivalent Poisson ratio in the XY plane (XY is lamination plane, Z is rotation axis)",
                "max": "",
                "min": "0",
                "name": "nu_xy",
                "type": "float",
                "unit": "-",
                "value": 0.3
            },
            {
                "desc": "equivalent Poisson ratio in the XZ plane (XY is lamination plane, Z is rotation axis)",
                "max": "",
                "min": "0",
                "name": "nu_xz",
                "type": "float",
                "unit": "-",
                "value": 0.03
            },
            {
                "desc": "equivalent Poisson ratio in the YZ plane (XY is lamination plane, Z is rotation axis)",
                "max": "",
                "min": "0",
                "name": "nu_yz",
                "type": "float",
                "unit": "-",
                "value": 0.03
            },
            {
                "desc": "shear modulus in XY plane (XY is lamination plane, Z is rotation axis)",
                "max": "",
                "min": "0",
                "name": "Gxz",
                "type": "float",
                "unit": "Pa",
                "value": 2000000000
            },
            {
                "desc": "shear modulus in XZ plane (XY is lamination plane, Z is rotation axis)",
                "max": "",
                "min": "0",
                "name": "Gxy",
                "type": "float",
                "unit": "Pa",
                "value": 0
            },
            {
                "desc": "shear modulus in YZ plane (XY is lamination plane, Z is rotation axis)",
                "max": "",
                "min": "0",
                "name": "Gyz",
                "type": "float",
                "unit": "Pa",
                "value": 2000000000
            }
        ]
    },
    "Material": {
        "constants": [
            {
                "name": "VERSION",
                "value": "1"
            }
        ],
        "daughters": [],
        "desc": "",
        "is_internal": false,
        "methods": [],
        "mother": "",
        "name": "Material",
        "package": "Material",
        "path": "pyleecan/Generator/ClassesRef/Material/Material.csv",
        "properties": [
            {
                "desc": "name of the material",
                "max": "",
                "min": "",
                "name": "name",
                "type": "str",
                "unit": "",
                "value": "Material"
            },
            {
                "desc": "If True, uniformity in all orientations",
                "max": "",
                "min": "",
                "name": "is_isotropic",
                "type": "bool",
                "unit": "-",
                "value": 0
            },
            {
                "desc": "Electrical properties of the material",
                "max": "",
                "min": "",
                "name": "elec",
                "type": "MatElectrical",
                "unit": "",
                "value": ""
            },
            {
                "desc": "Magnetic properties of the material",
                "max": "",
                "min": "",
                "name": "mag",
                "type": "MatMagnetics",
                "unit": "",
                "value": ""
            },
            {
                "desc": "Structural properties of the material",
                "max": "",
                "min": "",
                "name": "struct",
                "type": "MatStructural",
                "unit": "",
                "value": ""
            },
            {
                "desc": "Heat Transfer properties of the material",
                "max": "",
                "min": "",
                "name": "HT",
                "type": "MatHT",
                "unit": "",
                "value": ""
            },
            {
                "desc": "Economical properties of the material",
                "max": "",
                "min": "",
                "name": "eco",
                "type": "MatEconomical",
                "unit": "",
                "value": ""
            },
            {
                "desc": "material description",
                "max": "",
                "min": "",
                "name": "desc",
                "type": "str",
                "unit": "",
                "value": "Material description"
            },
            {
                "desc": "Path to the material file",
                "max": "",
                "min": "",
                "name": "path",
                "type": "str",
                "unit": "",
                "value": ""
            }
        ]
    },
    "Mesh": {
        "constants": [
            {
                "name": "VERSION",
                "value": "1"
            }
        ],
        "daughters": [],
        "desc": "Gather the mesh storage format",
        "is_internal": false,
        "methods": [
            "set_submesh",
            "get_all_node_coord",
            "add_element",
            "get_all_connectivity",
            "get_connectivity",
            "get_new_tag",
            "interface",
            "get_node_tags",
            "get_vertice"
        ],
        "mother": "",
        "name": "Mesh",
        "package": "Mesh",
        "path": "pyleecan/Generator/ClassesRef/Mesh/Mesh.csv",
        "properties": [
            {
                "desc": "Storing connectivity",
                "max": "",
                "min": "",
                "name": "element",
                "type": "{Element}",
                "unit": "",
                "value": ""
            },
            {
                "desc": "Storing nodes",
                "max": "",
                "min": "",
                "name": "node",
                "type": "Node",
                "unit": "",
                "value": ""
            },
            {
                "desc": "Storing submeshes. Node and element numbers/tags or group must be the same.",
                "max": "",
                "min": "",
                "name": "submesh",
                "type": "[Mesh]",
                "unit": "",
                "value": ""
            },
            {
                "desc": "Contain all possible group numbers",
                "max": "",
                "min": "",
                "name": "group",
                "type": "ndarray",
                "unit": "",
                "value": ""
            }
        ]
    },
    "MeshSolution": {
        "constants": [
            {
                "name": "VERSION",
                "value": "1"
            }
        ],
        "daughters": [],
        "desc": "To associate a Mesh with one or several solutions",
        "is_internal": false,
        "methods": [
            "get_mesh",
            "get_solution"
        ],
        "mother": "",
        "name": "MeshSolution",
        "package": "Mesh",
        "path": "pyleecan/Generator/ClassesRef/Mesh/MeshSolution.csv",
        "properties": [
            {
                "desc": "(Optional) Descriptive name of the mesh",
                "max": "",
                "min": "",
                "name": "name",
                "type": "str",
                "unit": "",
                "value": ""
            },
            {
                "desc": "A Mesh object. ",
                "max": "",
                "min": "",
                "name": "mesh",
                "type": "[Mesh]",
                "unit": "",
                "value": ""
            },
            {
                "desc": "A Solution object which are defined with respect to the mesh attribute.",
                "max": "",
                "min": "",
                "name": "solution",
                "type": "[Solution]",
                "unit": "",
                "value": ""
            },
            {
                "desc": "1 if the mesh is the same at each time step",
                "max": "",
                "min": "",
                "name": "is_same_mesh",
                "type": "bool",
                "unit": "",
                "value": 1
            }
        ]
    },
    "MeshVTK": {
        "constants": [
            {
                "name": "VERSION",
                "value": "1"
            }
        ],
        "daughters": [],
        "desc": "Gather the mesh storage format",
        "is_internal": false,
        "methods": [
            "get_mesh",
            "get_points",
            "get_cells",
            "get_normals",
            "get_surf",
            "get_cell_area",
            "plot_mesh",
            "plot_contour",
            "plot_glyph",
            "plot_deformation",
            "plot_deformation_animated"
        ],
        "mother": "",
        "name": "MeshVTK",
        "package": "Mesh",
        "path": "pyleecan/Generator/ClassesRef/Mesh/MeshVTK.csv",
        "properties": [
            {
                "desc": "Pyvista object of the mesh (optional)",
                "max": "",
                "min": "",
                "name": "mesh",
                "type": "pyvista.core.pointset.UnstructuredGrid",
                "unit": "",
                "value": "None"
            },
            {
                "desc": "Store the pyvista object",
                "max": "",
                "min": "",
                "name": "is_pyvista_mesh",
                "type": "bool",
                "unit": "",
                "value": false
            },
            {
                "desc": "Format in which the mesh is stored",
                "max": "",
                "min": "",
                "name": "format",
                "type": "str",
                "unit": "",
                "value": "vtk"
            },
            {
                "desc": "Path where the mesh is stored",
                "max": "",
                "min": "",
                "name": "path",
                "type": "str",
                "unit": "",
                "value": ""
            },
            {
                "desc": "Name of the mesh file",
                "max": "",
                "min": "",
                "name": "name",
                "type": "str",
                "unit": "",
                "value": "mesh"
            },
            {
                "desc": "Contain all possible group numbers",
                "max": "",
                "min": "",
                "name": "group",
                "type": "ndarray",
                "unit": "",
                "value": ""
            },
            {
                "desc": "Pyvista object of the outer surface",
                "max": "",
                "min": "",
                "name": "surf",
                "type": "pyvista.core.pointset.PolyData",
                "unit": "",
                "value": "None"
            },
            {
                "desc": "Save the surface mesh in a vtk file",
                "max": "",
                "min": "",
                "name": "is_vtk_surf",
                "type": "bool",
                "unit": "",
                "value": false
            },
            {
                "desc": "Path where the outer surface is stored",
                "max": "",
                "min": "",
                "name": "surf_path",
                "type": "str",
                "unit": "",
                "value": ""
            },
            {
                "desc": "Name of the outer surface file",
                "max": "",
                "min": "",
                "name": "surf_name",
                "type": "str",
                "unit": "",
                "value": "surf"
            }
        ]
    },
    "ModalBasis": {
        "constants": [
            {
                "name": "VERSION",
                "value": "1"
            }
        ],
        "daughters": [],
        "desc": "Structural module: Modal Basis object",
        "is_internal": false,
        "methods": [
            "get_mesh",
            "get_natfreqs",
            "get_amplitudes",
            "plot_modal_basis_3D"
        ],
        "mother": "",
        "name": "ModalBasis",
        "package": "Simulation",
        "path": "pyleecan/Generator/ClassesRef/Simulation/ModalBasis.csv",
        "properties": [
            {
                "desc": "Cylindrical mesh",
                "max": "",
                "min": "",
                "name": "mesh",
                "type": "MeshVTK",
                "unit": "-",
                "value": null
            },
            {
                "desc": "Dict of the natural frequencies: key = (m,n) of the mode, values = natural frequencies (lists)",
                "max": "",
                "min": "",
                "name": "nat_freqs",
                "type": "dict",
                "unit": "-",
                "value": null
            },
            {
                "desc": "Dict of the amplitudes: key = (m,n) of the mode, values = amplitudes (Data objects)",
                "max": "",
                "min": "",
                "name": "amplitudes",
                "type": "dict",
                "unit": "-",
                "value": null
            }
        ]
    },
    "Node": {
        "constants": [
            {
                "name": "VERSION",
                "value": "1"
            }
        ],
        "daughters": [
            "Node",
            "NodeMat"
        ],
        "desc": "Abstract class to define nodes. It must have at least a method get_coord to get nodes coordinates for given node tags/number, and a method get_group to create a new objet Node based on a set of given elements.",
        "is_internal": false,
        "methods": [],
        "mother": "",
        "name": "Node",
        "package": "Mesh",
        "path": "pyleecan/Generator/ClassesRef/Mesh/Node.csv",
        "properties": []
    },
    "NodeMat": {
        "constants": [
            {
                "name": "VERSION",
                "value": "1"
            }
        ],
        "daughters": [],
        "desc": "Class to define nodes coordinates and getter.",
        "is_internal": false,
        "methods": [
            "add_node",
            "get_coord",
            "get_group",
            "is_exist"
        ],
        "mother": "Node",
        "name": "NodeMat",
        "package": "Mesh",
        "path": "pyleecan/Generator/ClassesRef/Mesh/NodeMat.csv",
        "properties": [
            {
                "desc": "Nodes coordinates",
                "max": "",
                "min": "",
                "name": "coordinate",
                "type": "ndarray",
                "unit": "",
                "value": null
            },
            {
                "desc": "Total number of nodes",
                "max": "",
                "min": "",
                "name": "nb_node",
                "type": "int",
                "unit": "",
                "value": 0
            },
            {
                "desc": "Node tags",
                "max": "",
                "min": "",
                "name": "tag",
                "type": "ndarray",
                "unit": "",
                "value": null
            },
            {
                "desc": "Sensibility for node searching",
                "max": "",
                "min": "",
                "name": "delta",
                "type": "float",
                "unit": "",
                "value": 1e-10
            }
        ]
    },
    "Notch": {
        "constants": [
            {
                "name": "VERSION",
                "value": "1"
            }
        ],
        "daughters": [
            "Notch",
            "NotchEvenDist"
        ],
        "desc": "Abstract class for notches",
        "is_internal": false,
        "methods": [
            "get_Rbo",
            "is_outwards"
        ],
        "mother": "",
        "name": "Notch",
        "package": "Machine",
        "path": "pyleecan/Generator/ClassesRef/Machine/Notch.csv",
        "properties": []
    },
    "NotchEvenDist": {
        "constants": [
            {
                "name": "VERSION",
                "value": "1"
            }
        ],
        "daughters": [],
        "desc": "Class for evenly distributed notches (according to Zs)",
        "is_internal": false,
        "methods": [
            "get_notch_list"
        ],
        "mother": "Notch",
        "name": "NotchEvenDist",
        "package": "Machine",
        "path": "pyleecan/Generator/ClassesRef/Machine/NotchEvenDist.csv",
        "properties": [
            {
                "desc": "angular positon of the first notch",
                "max": "",
                "min": "",
                "name": "alpha",
                "type": "float",
                "unit": "rad",
                "value": 0
            },
            {
                "desc": "Shape of the Notch",
                "max": "",
                "min": "",
                "name": "notch_shape",
                "type": "Slot",
                "unit": "-",
                "value": ""
            }
        ]
    },
    "OptiConstraint": {
        "constants": [
            {
                "name": "VERSION",
                "value": "1"
            }
        ],
        "daughters": [],
        "desc": "Constraint of the optimization problem",
        "is_internal": false,
        "methods": [],
        "mother": "",
        "name": "OptiConstraint",
        "package": "Optimization",
        "path": "pyleecan/Generator/ClassesRef/Optimization/OptiConstraint.csv",
        "properties": [
            {
                "desc": "name of the design variable",
                "max": "",
                "min": "",
                "name": "name",
                "type": "str",
                "unit": "",
                "value": ""
            },
            {
                "desc": "Type of comparison ( \"==\", \"<=\", \">=\", \"<\",\">\")",
                "max": "",
                "min": "",
                "name": "type_const",
                "type": "str",
                "unit": "",
                "value": "<="
            },
            {
                "desc": "Value to compare",
                "max": "",
                "min": "",
                "name": "value",
                "type": "float",
                "unit": "",
                "value": 0
            },
            {
                "desc": "Function to get the variable to compare",
                "max": "",
                "min": "",
                "name": "get_variable",
                "type": "function",
                "unit": "",
                "value": null
            }
        ]
    },
    "OptiDesignVar": {
        "constants": [
            {
                "name": "VERSION",
                "value": "1"
            }
        ],
        "daughters": [],
        "desc": "Optimization",
        "is_internal": false,
        "methods": [],
        "mother": "",
        "name": "OptiDesignVar",
        "package": "Optimization",
        "path": "pyleecan/Generator/ClassesRef/Optimization/OptiDesignVar.csv",
        "properties": [
            {
                "desc": "name of the design variable",
                "max": "",
                "min": "",
                "name": "name",
                "type": "str",
                "unit": "",
                "value": ""
            },
            {
                "desc": "Type of the variable interval or set.",
                "max": "",
                "min": "",
                "name": "type_var",
                "type": "str",
                "unit": "",
                "value": "interval"
            },
            {
                "desc": "Space of the variable",
                "max": "",
                "min": "",
                "name": "space",
                "type": "list",
                "unit": "",
                "value": [
                    0,
                    1
                ]
            },
            {
                "desc": "Function of the space to initiate the variable",
                "max": "",
                "min": "",
                "name": "function",
                "type": "function",
                "unit": "",
                "value": null
            }
        ]
    },
    "OptiGenAlg": {
        "constants": [
            {
                "name": "VERSION",
                "value": "1"
            }
        ],
        "daughters": [
            "OptiGenAlgNsga2Deap"
        ],
        "desc": "Genetic algorithm class",
        "is_internal": false,
        "methods": [],
        "mother": "",
        "name": "OptiGenAlg",
        "package": "Optimization",
        "path": "pyleecan/Generator/ClassesRef/Optimization/OptiGenAlg.csv",
        "properties": [
            {
                "desc": "Optimization results containing every output",
                "max": "",
                "min": "",
                "name": "multi_output",
                "type": "OutputMultiOpti",
                "unit": "-",
                "value": ""
            },
            {
                "desc": "Selector of the genetic algorithm",
                "max": "",
                "min": "",
                "name": "selector",
                "type": "function",
                "unit": "-",
                "value": null
            },
            {
                "desc": "Crossover of the genetic algorithm",
                "max": "",
                "min": "",
                "name": "crossover",
                "type": "function",
                "unit": "-",
                "value": null
            },
            {
                "desc": "Mutator of the genetic algorithm",
                "max": "",
                "min": "",
                "name": "mutator",
                "type": "function",
                "unit": "-",
                "value": null
            },
            {
                "desc": "Probability of crossover",
                "max": "1",
                "min": "0",
                "name": "p_cross",
                "type": "float",
                "unit": "-",
                "value": 0.9
            },
            {
                "desc": "Probability of mutation ",
                "max": "1",
                "min": "0",
                "name": "p_mutate",
                "type": "float",
                "unit": "-",
                "value": 0.1
            },
            {
                "desc": "Size of the population",
                "max": "",
                "min": "1",
                "name": "size_pop",
                "type": "int",
                "unit": "-",
                "value": 40
            },
            {
                "desc": "Number of generations",
                "max": "",
                "min": "1",
                "name": "nb_gen",
                "type": "int",
                "unit": "-",
                "value": 100
            },
            {
                "desc": "Problem to solve",
                "max": "",
                "min": "",
                "name": "problem",
                "type": "OptiProblem",
                "unit": "-",
                "value": ""
            },
            {
                "desc": "Name of the logger to use",
                "max": "",
                "min": "",
                "name": "logger_name",
                "type": "str",
                "unit": "-",
                "value": "Pyleecan.OptiGenAlg"
            }
        ]
    },
    "OptiGenAlgNsga2Deap": {
        "constants": [
            {
                "name": "VERSION",
                "value": "1"
            }
        ],
        "daughters": [],
        "desc": "Multi-objectives optimization problem with some constraints",
        "is_internal": false,
        "methods": [
            "solve",
            "mutate",
            "cross",
            "create_toolbox",
            "check_optimization_input"
        ],
        "mother": "OptiGenAlg",
        "name": "OptiGenAlgNsga2Deap",
        "package": "Optimization",
        "path": "pyleecan/Generator/ClassesRef/Optimization/OptiGenAlgNsga2Deap.csv",
        "properties": [
            {
                "desc": "DEAP toolbox",
                "max": "",
                "min": "",
                "name": "toolbox",
                "type": "deap.base.Toolbox",
                "unit": "",
                "value": "None"
            }
        ]
    },
    "OptiObjFunc": {
        "constants": [
            {
                "name": "VERSION",
                "value": "1"
            }
        ],
        "daughters": [],
        "desc": "Optimization",
        "is_internal": false,
        "methods": [],
        "mother": "",
        "name": "OptiObjFunc",
        "package": "Optimization",
        "path": "pyleecan/Generator/ClassesRef/Optimization/OptiObjFunc.csv",
        "properties": [
            {
                "desc": "Description of the objective",
                "max": "",
                "min": "",
                "name": "description",
                "type": "str",
                "unit": "",
                "value": "'"
            },
            {
                "desc": "Function to minimize",
                "max": "",
                "min": "",
                "name": "func",
                "type": "function",
                "unit": "",
                "value": null
            }
        ]
    },
    "OptiProblem": {
        "constants": [
            {
                "name": "VERSION",
                "value": "1"
            }
        ],
        "daughters": [],
        "desc": "Multi-objectives optimization problem with some constraints",
        "is_internal": false,
        "methods": [],
        "mother": "",
        "name": "OptiProblem",
        "package": "Optimization",
        "path": "pyleecan/Generator/ClassesRef/Optimization/OptiProblem.csv",
        "properties": [
            {
                "desc": "Default output to define the default simulation. ",
                "max": "",
                "min": "",
                "name": "output",
                "type": "Output",
                "unit": "",
                "value": ""
            },
            {
                "desc": "Dict of design variables",
                "max": "",
                "min": "",
                "name": "design_var",
                "type": "{OptiDesignVar}",
                "unit": "",
                "value": {}
            },
            {
                "desc": "Dict of objective functions",
                "max": "",
                "min": "",
                "name": "obj_func",
                "type": "{OptiObjFunc}",
                "unit": "",
                "value": {}
            },
            {
                "desc": "Function to evaluate before computing obj function and constraints",
                "max": "",
                "min": "",
                "name": "eval_func",
                "type": "function",
                "unit": "",
                "value": null
            },
            {
                "desc": "Dict containing the constraints ",
                "max": "",
                "min": "",
                "name": "constraint",
                "type": "{OptiConstraint}",
                "unit": "",
                "value": {}
            }
        ]
    },
    "OutElec": {
        "constants": [
            {
                "name": "VERSION",
                "value": "1"
            }
        ],
        "daughters": [],
        "desc": "Gather the electric module outputs",
        "is_internal": false,
        "methods": [],
        "mother": "",
        "name": "OutElec",
        "package": "Output",
        "path": "pyleecan/Generator/ClassesRef/Output/OutElec.csv",
        "properties": [
            {
                "desc": "Electrical time vector (no symmetry)",
                "max": "",
                "min": "",
                "name": "time",
                "type": "ndarray",
                "unit": "s",
                "value": null
            },
            {
                "desc": "Electrical position vector (no symmetry)",
                "max": "",
                "min": "",
                "name": "angle",
                "type": "ndarray",
                "unit": "rad",
                "value": null
            },
            {
                "desc": "Stator currents as a function of time (each column correspond to one phase)",
                "max": "",
                "min": "",
                "name": "Is",
                "type": "ndarray",
                "unit": "A",
                "value": null
            },
            {
                "desc": "Rotor currents as a function of time (each column correspond to one phase)",
                "max": "",
                "min": "",
                "name": "Ir",
                "type": "ndarray",
                "unit": "A",
                "value": null
            },
            {
                "desc": "Rotor angular position as a function of time (if None computed according to Nr)",
                "max": "",
                "min": "",
                "name": "angle_rotor",
                "type": "ndarray",
                "unit": "rad",
                "value": null
            },
            {
                "desc": "Rotor speed as a function of time",
                "max": "",
                "min": "",
                "name": "Nr",
                "type": "ndarray",
                "unit": "rpm",
                "value": null
            },
            {
                "desc": "Rotation direction of the rotor 1 trigo, -1 clockwise",
                "max": "1",
                "min": "-1",
                "name": "rot_dir",
                "type": "float",
                "unit": "-",
                "value": -1
            },
            {
                "desc": "Initial angular position of the rotor at t=0",
                "max": "",
                "min": "",
                "name": "angle_rotor_initial",
                "type": "float",
                "unit": "",
                "value": 0
            },
            {
                "desc": "Name of the logger to use",
                "max": "",
                "min": "",
                "name": "logger_name",
                "type": "str",
                "unit": "-",
                "value": "Pyleecan.OutElec"
            },
            {
                "desc": "Unit magnetomotive force",
                "max": "",
                "min": "",
                "name": "mmf_unit",
                "type": "SciDataTool.Classes.DataND.DataND",
                "unit": "-",
                "value": "None"
            },
            {
                "desc": "Currents",
                "max": "",
                "min": "",
                "name": "Currents",
                "type": "SciDataTool.Classes.DataND.DataND",
                "unit": "-",
                "value": ""
            }
        ]
    },
    "OutForce": {
        "constants": [
            {
                "name": "VERSION",
                "value": "1"
            }
        ],
        "daughters": [],
        "desc": "Gather the structural module outputs",
        "is_internal": false,
        "methods": [],
        "mother": "",
        "name": "OutForce",
        "package": "Output",
        "path": "pyleecan/Generator/ClassesRef/Output/OutForce.csv",
        "properties": [
            {
                "desc": "Structural time vector (no symmetry)",
                "max": "",
                "min": "",
                "name": "time",
                "type": "ndarray",
                "unit": "s",
                "value": null
            },
            {
                "desc": "Structural position vector (no symmetry)",
                "max": "",
                "min": "",
                "name": "angle",
                "type": "ndarray",
                "unit": "rad",
                "value": null
            },
            {
                "desc": "Length of the time vector",
                "max": "",
                "min": "",
                "name": "Nt_tot",
                "type": "int",
                "unit": "-",
                "value": null
            },
            {
                "desc": "Length of the angle vector",
                "max": "",
                "min": "",
                "name": "Na_tot",
                "type": "int",
                "unit": "-",
                "value": null
            },
            {
                "desc": "Radial magnetic air-gap surface force",
                "max": "",
                "min": "",
                "name": "Prad",
                "type": "SciDataTool.Classes.DataND.DataND",
                "unit": "N.m^2",
                "value": "None"
            },
            {
                "desc": "Tangential magnetic air-gap surface force",
                "max": "",
                "min": "",
                "name": "Ptan",
                "type": "SciDataTool.Classes.DataND.DataND",
                "unit": "N.m^2",
                "value": "None"
            },
            {
                "desc": "Name of the logger to use",
                "max": "",
                "min": "",
                "name": "logger_name",
                "type": "str",
                "unit": "-",
                "value": "Pyleecan.OutStruct"
            }
        ]
    },
    "OutGeo": {
        "constants": [
            {
                "name": "VERSION",
                "value": "1"
            }
        ],
        "daughters": [],
        "desc": "Gather the geometrical and the global outputs",
        "is_internal": false,
        "methods": [],
        "mother": "",
        "name": "OutGeo",
        "package": "Output",
        "path": "pyleecan/Generator/ClassesRef/Output/OutGeo.csv",
        "properties": [
            {
                "desc": "Geometry output of the stator",
                "max": "",
                "min": "",
                "name": "stator",
                "type": "OutGeoLam",
                "unit": "-",
                "value": null
            },
            {
                "desc": "Geometry output of the rotor",
                "max": "",
                "min": "",
                "name": "rotor",
                "type": "OutGeoLam",
                "unit": "-",
                "value": null
            },
            {
                "desc": "mechanical airgap width (minimal distance between the lamination including magnet)",
                "max": "",
                "min": "",
                "name": "Wgap_mec",
                "type": "float",
                "unit": "m",
                "value": null
            },
            {
                "desc": "the magnetic airgap width (distance beetween the two Laminations bore radius)",
                "max": "",
                "min": "",
                "name": "Wgap_mag",
                "type": "float",
                "unit": "m",
                "value": null
            },
            {
                "desc": "radius of the center of the mecanical airgap",
                "max": "",
                "min": "",
                "name": "Rgap_mec",
                "type": "float",
                "unit": "m",
                "value": null
            },
            {
                "desc": "Airgap active length",
                "max": "",
                "min": "",
                "name": "Lgap",
                "type": "float",
                "unit": "m",
                "value": null
            },
            {
                "desc": "Name of the logger to use",
                "max": "",
                "min": "",
                "name": "logger_name",
                "type": "str",
                "unit": "-",
                "value": "Pyleecan.OutGeo"
            },
            {
                "desc": "Difference between the d axis angle of the stator and the rotor",
                "max": "",
                "min": "",
                "name": "d_angle_diff",
                "type": "float",
                "unit": "rad",
                "value": null
            },
            {
                "desc": "Rotation direction",
                "max": "1",
                "min": "-1",
                "name": "rot_dir",
                "type": "int",
                "unit": "-",
                "value": null
            }
        ]
    },
    "OutGeoLam": {
        "constants": [
            {
                "name": "VERSION",
                "value": "1"
            }
        ],
        "daughters": [],
        "desc": "Gather the geometrical and the global outputs of a lamination",
        "is_internal": false,
        "methods": [],
        "mother": "",
        "name": "OutGeoLam",
        "package": "Output",
        "path": "pyleecan/Generator/ClassesRef/Output/OutGeoLam.csv",
        "properties": [
            {
                "desc": "Name of the phases of the winding (if any)",
                "max": "",
                "min": "",
                "name": "name_phase",
                "type": "list",
                "unit": "-",
                "value": null
            },
            {
                "desc": "B(H) curve (two columns matrix, H and B(H))",
                "max": "",
                "min": "",
                "name": "BH_curve",
                "type": "ndarray",
                "unit": "-",
                "value": null
            },
            {
                "desc": "Slot fill factor",
                "max": "",
                "min": "",
                "name": "Ksfill",
                "type": "float",
                "unit": "-",
                "value": null
            },
            {
                "desc": "Slot surface",
                "max": "",
                "min": "",
                "name": "S_slot",
                "type": "float",
                "unit": "m^2",
                "value": null
            },
            {
                "desc": "Slot winding surface",
                "max": "",
                "min": "",
                "name": "S_slot_wind",
                "type": "float",
                "unit": "m^2",
                "value": null
            },
            {
                "desc": "Conductor active surface",
                "max": "",
                "min": "",
                "name": "S_wind_act",
                "type": "float",
                "unit": "m^2",
                "value": null
            },
            {
                "desc": "Symmetry factor of the lamination (1=full machine; 2 = half;...)",
                "max": "",
                "min": "",
                "name": "sym",
                "type": "int",
                "unit": "-",
                "value": null
            },
            {
                "desc": "True if the winding has a asymmetry",
                "max": "",
                "min": "",
                "name": "is_asym_wind",
                "type": "bool",
                "unit": "",
                "value": null
            }
        ]
    },
    "OutMag": {
        "constants": [
            {
                "name": "VERSION",
                "value": "1"
            }
        ],
        "daughters": [],
        "desc": "Gather the magnetic module outputs",
        "is_internal": false,
        "methods": [],
        "mother": "",
        "name": "OutMag",
        "package": "Output",
        "path": "pyleecan/Generator/ClassesRef/Output/OutMag.csv",
        "properties": [
            {
                "desc": "Magnetic time vector (no symmetry)",
                "max": "",
                "min": "",
                "name": "time",
                "type": "ndarray",
                "unit": "s",
                "value": null
            },
            {
                "desc": "Magnetic position vector (no symmetry)",
                "max": "",
                "min": "",
                "name": "angle",
                "type": "ndarray",
                "unit": "rad",
                "value": null
            },
            {
                "desc": "Length of the time vector",
                "max": "",
                "min": "",
                "name": "Nt_tot",
                "type": "int",
                "unit": "-",
                "value": null
            },
            {
                "desc": "Length of the angle vector",
                "max": "",
                "min": "",
                "name": "Na_tot",
                "type": "int",
                "unit": "-",
                "value": null
            },
            {
                "desc": "Radial airgap flux density",
                "max": "",
                "min": "",
                "name": "Br",
                "type": "SciDataTool.Classes.DataND.DataND",
                "unit": "H",
                "value": "None"
            },
            {
                "desc": "Tangential airgap flux density",
                "max": "",
                "min": "",
                "name": "Bt",
                "type": "SciDataTool.Classes.DataND.DataND",
                "unit": "H",
                "value": "None"
            },
            {
                "desc": "Electromagnetic torque",
                "max": "",
                "min": "",
                "name": "Tem",
                "type": "ndarray",
                "unit": "N.m",
                "value": null
            },
            {
                "desc": "Average Electromagnetic torque",
                "max": "",
                "min": "",
                "name": "Tem_av",
                "type": "float",
                "unit": "N.m",
                "value": null
            },
            {
                "desc": "Torque ripple",
                "max": "",
                "min": "",
                "name": "Tem_rip",
                "type": "float",
                "unit": "-",
                "value": null
            },
            {
                "desc": "Stator winding flux",
                "max": "",
                "min": "",
                "name": "Phi_wind_stator",
                "type": "ndarray",
                "unit": "Wb",
                "value": null
            },
            {
                "desc": "Electromotive force",
                "max": "",
                "min": "",
                "name": "emf",
                "type": "ndarray",
                "unit": "V",
                "value": null
            },
            {
                "desc": "FEA software mesh and solution",
                "max": "",
                "min": "",
                "name": "meshsolution",
                "type": "MeshSolution",
                "unit": "",
                "value": ""
            },
            {
                "desc": "Dictionnary containing the main FEMM parameter",
                "max": "",
                "min": "",
                "name": "FEMM_dict",
                "type": "dict",
                "unit": "",
                "value": null
            },
            {
                "desc": "Name of the logger to use",
                "max": "",
                "min": "",
                "name": "logger_name",
                "type": "str",
                "unit": "-",
                "value": "Pyleecan.OutMag"
            }
        ]
    },
    "OutPost": {
        "constants": [
            {
                "name": "VERSION",
                "value": "1"
            }
        ],
        "daughters": [],
        "desc": "Gather the parameters for the post-processings",
        "is_internal": false,
        "methods": [],
        "mother": "",
        "name": "OutPost",
        "package": "Output",
        "path": "pyleecan/Generator/ClassesRef/Output/OutPost.csv",
        "properties": [
            {
                "desc": "Name to use in the legend in case of comparison",
                "max": "",
                "min": "",
                "name": "legend_name",
                "type": "str",
                "unit": "-",
                "value": ""
            },
            {
                "desc": "Color to use in case of comparison",
                "max": "",
                "min": "",
                "name": "line_color",
                "type": "str",
                "unit": "-",
                "value": ""
            }
        ]
    },
    "OutStruct": {
        "constants": [
            {
                "name": "VERSION",
                "value": "1"
            }
        ],
        "daughters": [],
        "desc": "Gather the structural module outputs",
        "is_internal": false,
        "methods": [],
        "mother": "",
        "name": "OutStruct",
        "package": "Output",
        "path": "pyleecan/Generator/ClassesRef/Output/OutStruct.csv",
        "properties": [
            {
                "desc": "Structural time vector (no symmetry)",
                "max": "",
                "min": "",
                "name": "time",
                "type": "ndarray",
                "unit": "s",
                "value": null
            },
            {
                "desc": "Structural position vector (no symmetry)",
                "max": "",
                "min": "",
                "name": "angle",
                "type": "ndarray",
                "unit": "rad",
                "value": null
            },
            {
                "desc": "Length of the time vector",
                "max": "",
                "min": "",
                "name": "Nt_tot",
                "type": "int",
                "unit": "-",
                "value": null
            },
            {
                "desc": "Length of the angle vector",
                "max": "",
                "min": "",
                "name": "Na_tot",
                "type": "int",
                "unit": "-",
                "value": null
            },
            {
                "desc": "Name of the logger to use",
                "max": "",
                "min": "",
                "name": "logger_name",
                "type": "str",
                "unit": "-",
                "value": "Pyleecan.OutStruct"
            },
            {
                "desc": "Displacement output",
                "max": "",
                "min": "",
                "name": "Yr",
                "type": "SciDataTool.Classes.DataND.DataND",
                "unit": "m",
                "value": "None"
            },
            {
                "desc": "Velocity output",
                "max": "",
                "min": "",
                "name": "Vr",
                "type": "SciDataTool.Classes.DataND.DataND",
                "unit": "m/s",
                "value": "None"
            },
            {
                "desc": "Acceleration output",
                "max": "",
                "min": "",
                "name": "Ar",
                "type": "SciDataTool.Classes.DataND.DataND",
                "unit": "m/s^2",
                "value": "None"
            }
        ]
    },
    "Output": {
        "constants": [
            {
                "name": "VERSION",
                "value": "1"
            }
        ],
        "daughters": [],
        "desc": "Main Output object: gather all the outputs of all the modules",
        "is_internal": false,
        "methods": [
            "getter.get_angle_rotor",
            "getter.get_BH_rotor",
            "getter.get_BH_stator",
            "getter.get_path_result",
<<<<<<< HEAD
            "getter.get_angle_rotor",
            "getter.get_d_angle_diff",
            "getter.get_rot_dir",
            "plot.Structural.plot_force_space",
            "plot.Magnetic.plot_mesh_field",
=======
            "plot.Magnetic.plot_B_space",
>>>>>>> c68a1850
            "plot.Magnetic.plot_mesh",
            "plot.Magnetic.plot_mesh_field",
            "plot.plot_A_cfft2",
            "plot.plot_A_fft2",
<<<<<<< HEAD
            "plot.Magnetic.plot_B_space",
            "plot.Structural.plot_force_space",
            "plot.Magnetic.plot_mesh_field",
            "plot.plot_A_quiver_2D"
=======
            "plot.plot_A_space",
            "plot.plot_A_surf",
            "plot.plot_A_time",
            "plot.plot_A_time_space",
            "plot.Structural.plot_force_space"
>>>>>>> c68a1850
        ],
        "mother": "",
        "name": "Output",
        "package": "Output",
        "path": "pyleecan/Generator/ClassesRef/Output/Output.csv",
        "properties": [
            {
                "desc": "Simulation object that generated the Output",
                "max": "",
                "min": "",
                "name": "simu",
                "type": "Simulation",
                "unit": "-",
                "value": ""
            },
            {
                "desc": "Path to the folder to same the results",
                "max": "",
                "min": "",
                "name": "path_res",
                "type": "str",
                "unit": "-",
                "value": ""
            },
            {
                "desc": "Geometry output",
                "max": "",
                "min": "",
                "name": "geo",
                "type": "OutGeo",
                "unit": "-",
                "value": ""
            },
            {
                "desc": "Electrical module output",
                "max": "",
                "min": "",
                "name": "elec",
                "type": "OutElec",
                "unit": "-",
                "value": ""
            },
            {
                "desc": "Magnetic module output",
                "max": "",
                "min": "",
                "name": "mag",
                "type": "OutMag",
                "unit": "-",
                "value": ""
            },
            {
                "desc": "Structural module output",
                "max": "",
                "min": "",
                "name": "struct",
                "type": "OutStruct",
                "unit": "-",
                "value": ""
            },
            {
                "desc": "Post-Processing settings",
                "max": "",
                "min": "",
                "name": "post",
                "type": "OutPost",
                "unit": "-",
                "value": ""
            },
            {
                "desc": "Name of the logger to use",
                "max": "",
                "min": "",
                "name": "logger_name",
                "type": "str",
                "unit": "-",
                "value": "Pyleecan.Output"
            },
            {
                "desc": "Force module output",
                "max": "",
                "min": "",
                "name": "force",
                "type": "OutForce",
                "unit": "-",
                "value": ""
            }
        ]
    },
    "OutputMulti": {
        "constants": [],
        "daughters": [
            "OutputMultiOpti"
        ],
        "desc": "",
        "is_internal": false,
        "methods": [
            "add_output"
        ],
        "mother": "",
        "name": "OutputMulti",
        "package": "Output",
        "path": "pyleecan/Generator/ClassesRef/Output/OutputMulti.csv",
        "properties": [
            {
                "desc": "Reference output of the multi simulation",
                "max": "",
                "min": "",
                "name": "output_ref",
                "type": "Output",
                "unit": "",
                "value": ""
            },
            {
                "desc": "list of output from the multi-simulation",
                "max": "",
                "min": "",
                "name": "outputs",
                "type": "[Output]",
                "unit": "-",
                "value": []
            },
            {
                "desc": "list to indicate if the corresponding output is valid",
                "max": "",
                "min": "",
                "name": "is_valid",
                "type": "list",
                "unit": "-",
                "value": []
            },
            {
                "desc": "list of design variables corresponding to the output",
                "max": "",
                "min": "",
                "name": "design_var",
                "type": "list",
                "unit": "",
                "value": []
            },
            {
                "desc": "list of str containing the design variables names sorted alphabetically",
                "max": "",
                "min": "",
                "name": "design_var_names",
                "type": "list",
                "unit": "-",
                "value": []
            }
        ]
    },
    "OutputMultiOpti": {
        "constants": [],
        "daughters": [],
        "desc": "Optimization results",
        "is_internal": false,
        "methods": [
            "add_evaluation",
            "plot_pareto",
            "plot_generation",
            "get_pareto",
            "plot_pareto_design_space",
            "plot_generation_design_space"
        ],
        "mother": "OutputMulti",
        "name": "OutputMultiOpti",
        "package": "Output",
        "path": "pyleecan/Generator/ClassesRef/Output/OutputMultiOpti.csv",
        "properties": [
            {
                "desc": "List of the corresponding output objective values",
                "max": "",
                "min": "",
                "name": "fitness",
                "type": "list",
                "unit": "-",
                "value": []
            },
            {
                "desc": "List of the corresponding output constraint values",
                "max": "",
                "min": "",
                "name": "constraint",
                "type": "list",
                "unit": "-",
                "value": []
            },
            {
                "desc": "Number of generation of the indiv",
                "max": "",
                "min": "",
                "name": "ngen",
                "type": "list",
                "unit": "-",
                "value": []
            },
            {
                "desc": "Names of the objectives functions",
                "max": "",
                "min": "",
                "name": "fitness_names",
                "type": "list",
                "unit": "-",
                "value": []
            }
        ]
    },
    "PolarArc": {
        "constants": [
            {
                "name": "VERSION",
                "value": "1"
            }
        ],
        "daughters": [],
        "desc": "PolarArc defined by  the center of object(point_ref), the label, the angle and the height",
        "is_internal": false,
        "methods": [
            "get_lines",
            "rotate",
            "translate",
            "check",
            "comp_length",
            "discretize",
            "get_patches",
            "comp_surface",
            "comp_point_ref"
        ],
        "mother": "Surface",
        "name": "PolarArc",
        "package": "Geometry",
        "path": "pyleecan/Generator/ClassesRef/Geometry/PolarArc.csv",
        "properties": [
            {
                "desc": "Polar angle",
                "max": "",
                "min": "0",
                "name": "angle",
                "type": "float",
                "unit": "-",
                "value": 1
            },
            {
                "desc": "The Heigth of the PolarAngle",
                "max": "",
                "min": "0",
                "name": "height",
                "type": "float",
                "unit": "m",
                "value": 1
            }
        ]
    },
    "Segment": {
        "constants": [
            {
                "name": "VERSION",
                "value": "1"
            }
        ],
        "daughters": [],
        "desc": "A segment between two points",
        "is_internal": false,
        "methods": [
            "check",
            "comp_length",
            "discretize",
            "draw_FEMM",
            "get_begin",
            "get_end",
            "get_middle",
            "intersect_line",
            "reverse",
            "rotate",
            "split_half",
            "split_line",
            "translate",
            "is_on_line",
            "comp_distance"
        ],
        "mother": "Line",
        "name": "Segment",
        "package": "Geometry",
        "path": "pyleecan/Generator/ClassesRef/Geometry/Segment.csv",
        "properties": [
            {
                "desc": "begin point of the line",
                "max": "",
                "min": "",
                "name": "begin",
                "type": "complex",
                "unit": "-",
                "value": 0
            },
            {
                "desc": "end point of the line",
                "max": "",
                "min": "",
                "name": "end",
                "type": "complex",
                "unit": "-",
                "value": 0
            }
        ]
    },
    "Shaft": {
        "constants": [
            {
                "name": "VERSION",
                "value": "1"
            }
        ],
        "daughters": [],
        "desc": "machine shaft",
        "is_internal": false,
        "methods": [
            "build_geometry",
            "comp_mass",
            "plot"
        ],
        "mother": "",
        "name": "Shaft",
        "package": "Machine",
        "path": "pyleecan/Generator/ClassesRef/Machine/Shaft.csv",
        "properties": [
            {
                "desc": "length of the rotor shaft [m] (used for weight & cost estimation only)",
                "max": "100",
                "min": "0",
                "name": "Lshaft",
                "type": "float",
                "unit": "m",
                "value": 0.442
            },
            {
                "desc": "Shaft's Material",
                "max": "",
                "min": "",
                "name": "mat_type",
                "type": "Material",
                "unit": "",
                "value": ""
            },
            {
                "desc": "diameter of the rotor shaft [m], used to estimate bearing diameter for friction losses",
                "max": "8",
                "min": "0",
                "name": "Drsh",
                "type": "float",
                "unit": "m",
                "value": 0.045
            }
        ]
    },
    "Simu1": {
        "constants": [
            {
                "name": "VERSION",
                "value": "1"
            }
        ],
        "daughters": [],
        "desc": "Five sequential weak coupling multi physics simulation",
        "is_internal": false,
        "methods": [
            "run"
        ],
        "mother": "Simulation",
        "name": "Simu1",
        "package": "Simulation",
        "path": "pyleecan/Generator/ClassesRef/Simulation/Simu1.csv",
        "properties": [
            {
                "desc": "Electrical module",
                "max": "",
                "min": "",
                "name": "elec",
                "type": "Electrical",
                "unit": "-",
                "value": ""
            },
            {
                "desc": "Magnetic module",
                "max": "",
                "min": "",
                "name": "mag",
                "type": "Magnetics",
                "unit": "-",
                "value": ""
            },
            {
                "desc": "Structural module",
                "max": "",
                "min": "",
                "name": "struct",
                "type": "Structural",
                "unit": "-",
                "value": ""
            },
            {
                "desc": "Force moduale",
                "max": "",
                "min": "",
                "name": "force",
                "type": "Force",
                "unit": "-",
                "value": ""
            }
        ]
    },
    "Simulation": {
        "constants": [
            {
                "name": "VERSION",
                "value": "1"
            }
        ],
        "daughters": [
            "Simulation",
            "Simu1"
        ],
        "desc": "Abstract class for the simulation",
        "is_internal": false,
        "methods": [],
        "mother": "",
        "name": "Simulation",
        "package": "Simulation",
        "path": "pyleecan/Generator/ClassesRef/Simulation/Simulation.csv",
        "properties": [
            {
                "desc": "Name of the simulation",
                "max": "",
                "min": "",
                "name": "name",
                "type": "str",
                "unit": "-",
                "value": ""
            },
            {
                "desc": "Simulation description",
                "max": "",
                "min": "",
                "name": "desc",
                "type": "str",
                "unit": "-",
                "value": ""
            },
            {
                "desc": "Machine to simulate",
                "max": "",
                "min": "",
                "name": "machine",
                "type": "Machine",
                "unit": "-",
                "value": ""
            },
            {
                "desc": "Input of the simulation",
                "max": "",
                "min": "",
                "name": "input",
                "type": "Input",
                "unit": "-",
                "value": ""
            },
            {
                "desc": "Name of the logger to use",
                "max": "",
                "min": "",
                "name": "logger_name",
                "type": "str",
                "unit": "-",
                "value": "Pyleecan.Simulation"
            }
        ]
    },
    "Slot": {
        "constants": [
            {
                "name": "VERSION",
                "value": "1"
            }
        ],
        "daughters": [
            "Slot",
            "Slot19",
            "SlotCirc",
            "SlotMFlat",
            "SlotMPolar",
            "SlotMag",
            "SlotUD",
            "SlotW10",
            "SlotW11",
            "SlotW12",
            "SlotW13",
            "SlotW14",
            "SlotW15",
            "SlotW16",
            "SlotW21",
            "SlotW22",
            "SlotW23",
            "SlotW24",
            "SlotW25",
            "SlotW26",
            "SlotW27",
            "SlotW28",
            "SlotW29",
            "SlotW60",
            "SlotW61",
            "SlotWind"
        ],
        "desc": "Generic class for slot (abstract)",
        "is_internal": false,
        "methods": [
            "build_geometry_half_tooth",
            "check",
            "comp_angle_opening",
            "comp_height",
            "comp_surface",
            "get_is_stator",
            "get_Rbo",
            "get_surface",
            "get_surface_tooth",
            "is_outwards",
            "plot"
        ],
        "mother": "",
        "name": "Slot",
        "package": "Slot",
        "path": "pyleecan/Generator/ClassesRef/Slot/Slot.csv",
        "properties": [
            {
                "desc": "slot number",
                "max": "1000",
                "min": "0",
                "name": "Zs",
                "type": "int",
                "unit": "-",
                "value": 36
            }
        ]
    },
    "Slot19": {
        "constants": [
            {
                "name": "VERSION",
                "value": "1"
            },
            {
                "name": "IS_SYMMETRICAL",
                "value": "1"
            }
        ],
        "daughters": [],
        "desc": "trapezoidal slot with rounded bottom",
        "is_internal": false,
        "methods": [
            "_comp_point_coordinate",
            "build_geometry",
            "check",
            "comp_angle_opening",
            "comp_angle_bottom",
            "comp_height",
            "comp_surface"
        ],
        "mother": "Slot",
        "name": "Slot19",
        "package": "Slot",
        "path": "pyleecan/Generator/ClassesRef/Slot/Slot19.csv",
        "properties": [
            {
                "desc": "Slot top width",
                "max": "",
                "min": "0",
                "name": "W0",
                "type": "float",
                "unit": "m",
                "value": 0.013
            },
            {
                "desc": "Slot height",
                "max": "",
                "min": "0",
                "name": "H0",
                "type": "float",
                "unit": "m",
                "value": 0.02
            },
            {
                "desc": "Slot bottom width.",
                "max": "",
                "min": "0",
                "name": "W1",
                "type": "float",
                "unit": "m",
                "value": 0.01
            },
            {
                "desc": "Wx unit, 0 for m, 1 for rad",
                "max": "",
                "min": "",
                "name": "Wx_is_rad",
                "type": "bool",
                "unit": "-",
                "value": 0
            }
        ]
    },
    "SlotCirc": {
        "constants": [
            {
                "name": "VERSION",
                "value": "1"
            },
            {
                "name": "IS_SYMMETRICAL",
                "value": "1"
            }
        ],
        "daughters": [],
        "desc": "Circular slot (for notches)",
        "is_internal": false,
        "methods": [
            "build_geometry",
            "build_geometry_wind",
            "check",
            "comp_angle_opening",
            "comp_height",
            "comp_height_wind",
            "comp_surface",
            "comp_surface_wind"
        ],
        "mother": "SlotWind",
        "name": "SlotCirc",
        "package": "Slot",
        "path": "pyleecan/Generator/ClassesRef/Slot/SlotCirc.csv",
        "properties": [
            {
                "desc": "Slot isthmus width.",
                "max": "",
                "min": "0",
                "name": "W0",
                "type": "float",
                "unit": "m",
                "value": 0.01
            },
            {
                "desc": "Slot height",
                "max": "",
                "min": "0",
                "name": "H0",
                "type": "float",
                "unit": "m",
                "value": 0.03
            }
        ]
    },
    "SlotMFlat": {
        "constants": [
            {
                "name": "VERSION",
                "value": "1"
            },
            {
                "name": "IS_SYMMETRICAL",
                "value": "1"
            },
            {
                "name": "IS_INSET",
                "value": "1"
            }
        ],
        "daughters": [],
        "desc": "Flat bottomed SlotMag",
        "is_internal": false,
        "methods": [
            "build_geometry",
            "comp_angle_opening",
            "comp_angle_opening_magnet",
            "comp_height",
            "comp_surface",
            "comp_W0m",
            "get_point_bottom"
        ],
        "mother": "SlotMag",
        "name": "SlotMFlat",
        "package": "Slot",
        "path": "pyleecan/Generator/ClassesRef/Slot/SlotMFlat.csv",
        "properties": [
            {
                "desc": "Slot isthmus height",
                "max": "",
                "min": "0",
                "name": "H0",
                "type": "float",
                "unit": "m",
                "value": 0
            },
            {
                "desc": "Slot isthmus width.",
                "max": "",
                "min": "0",
                "name": "W0",
                "type": "float",
                "unit": "m/rad",
                "value": 0.0122
            },
            {
                "desc": "W0 unit, 0 for m, 1 for rad",
                "max": "",
                "min": "",
                "name": "W0_is_rad",
                "type": "bool",
                "unit": "",
                "value": 0
            },
            {
                "desc": "List of magnet",
                "max": "",
                "min": "",
                "name": "magnet",
                "type": "[MagnetFlat]",
                "unit": "",
                "value": ""
            }
        ]
    },
    "SlotMPolar": {
        "constants": [
            {
                "name": "VERSION",
                "value": "1"
            },
            {
                "name": "IS_SYMMETRICAL",
                "value": "1"
            },
            {
                "name": "IS_INSET",
                "value": "1"
            }
        ],
        "daughters": [],
        "desc": "Polar bottomed SlotMag",
        "is_internal": false,
        "methods": [
            "build_geometry",
            "comp_angle_opening",
            "comp_angle_opening_magnet",
            "comp_height",
            "comp_surface",
            "get_point_bottom"
        ],
        "mother": "SlotMag",
        "name": "SlotMPolar",
        "package": "Slot",
        "path": "pyleecan/Generator/ClassesRef/Slot/SlotMPolar.csv",
        "properties": [
            {
                "desc": "Slot isthmus width.",
                "max": "",
                "min": "0",
                "name": "W0",
                "type": "float",
                "unit": "rad",
                "value": 0.314
            },
            {
                "desc": "Slot isthmus height",
                "max": "",
                "min": "0",
                "name": "H0",
                "type": "float",
                "unit": "m",
                "value": 0
            },
            {
                "desc": "List of magnet",
                "max": "",
                "min": "",
                "name": "magnet",
                "type": "[MagnetPolar]",
                "unit": "",
                "value": ""
            }
        ]
    },
    "SlotMag": {
        "constants": [
            {
                "name": "VERSION",
                "value": "1"
            }
        ],
        "daughters": [
            "SlotMFlat",
            "SlotMPolar"
        ],
        "desc": "Slot for inset and surface magnet (abstract)",
        "is_internal": false,
        "methods": [],
        "mother": "Slot",
        "name": "SlotMag",
        "package": "Slot",
        "path": "pyleecan/Generator/ClassesRef/Slot/SlotMag.csv",
        "properties": [
            {
                "desc": "Angle between magnet in the slot",
                "max": "",
                "min": "",
                "name": "W3",
                "type": "float",
                "unit": "rad",
                "value": 0
            }
        ]
    },
    "SlotUD": {
        "constants": [
            {
                "name": "VERSION",
                "value": "1"
            }
        ],
        "daughters": [],
        "desc": "\"User defined\" Slot from a point list. ",
        "is_internal": false,
        "methods": [
            "build_geometry"
        ],
        "mother": "Slot",
        "name": "SlotUD",
        "package": "Slot",
        "path": "pyleecan/Generator/ClassesRef/Slot/SlotUD.csv",
        "properties": [
            {
                "desc": "Coordinates of the slot points (will be connected in order with Segments)",
                "max": "",
                "min": "",
                "name": "point_list",
                "type": "list",
                "unit": "-",
                "value": []
            },
            {
                "desc": "True to enter only half of the point coordinates",
                "max": "",
                "min": "",
                "name": "is_sym",
                "type": "bool",
                "unit": "-",
                "value": 0
            }
        ]
    },
    "SlotW10": {
        "constants": [
            {
                "name": "VERSION",
                "value": "1"
            },
            {
                "name": "IS_SYMMETRICAL",
                "value": "1"
            }
        ],
        "daughters": [],
        "desc": "Open Rectangular or trapezoidal slot with wedge",
        "is_internal": false,
        "methods": [
            "_comp_point_coordinate",
            "build_geometry",
            "build_geometry_wind",
            "check",
            "comp_angle_opening",
            "comp_height",
            "comp_height_wind",
            "comp_surface",
            "comp_surface_wind"
        ],
        "mother": "SlotWind",
        "name": "SlotW10",
        "package": "Slot",
        "path": "pyleecan/Generator/ClassesRef/Slot/SlotW10.csv",
        "properties": [
            {
                "desc": "Slot isthmus width.",
                "max": "",
                "min": "0",
                "name": "W0",
                "type": "float",
                "unit": "m",
                "value": 0.0122
            },
            {
                "desc": "Slot isthmus height.",
                "max": "",
                "min": "0",
                "name": "H0",
                "type": "float",
                "unit": "m",
                "value": 0.001
            },
            {
                "desc": "Slot wedge radial height or wedge angle .",
                "max": "",
                "min": "0",
                "name": "H1",
                "type": "float",
                "unit": "m/rad",
                "value": 0.0015
            },
            {
                "desc": "Slot wedge width.",
                "max": "",
                "min": "0",
                "name": "W1",
                "type": "float",
                "unit": "m",
                "value": 0.014
            },
            {
                "desc": "Slot height below wedge ",
                "max": "",
                "min": "0",
                "name": "H2",
                "type": "float",
                "unit": "m",
                "value": 0.0325
            },
            {
                "desc": "Slot bottom width.",
                "max": "",
                "min": "0",
                "name": "W2",
                "type": "float",
                "unit": "m",
                "value": 0.0122
            },
            {
                "desc": "H1 unit, 0 for m, 1 for rad",
                "max": "",
                "min": "",
                "name": "H1_is_rad",
                "type": "bool",
                "unit": "",
                "value": 0
            }
        ]
    },
    "SlotW11": {
        "constants": [
            {
                "name": "VERSION",
                "value": "1"
            },
            {
                "name": "IS_SYMMETRICAL",
                "value": "1"
            }
        ],
        "daughters": [],
        "desc": "",
        "is_internal": false,
        "methods": [
            "_comp_point_coordinate",
            "build_geometry",
            "build_geometry_wind",
            "check",
            "comp_angle_opening",
            "comp_height",
            "comp_height_wind",
            "comp_surface",
            "comp_surface_wind"
        ],
        "mother": "SlotWind",
        "name": "SlotW11",
        "package": "Slot",
        "path": "pyleecan/Generator/ClassesRef/Slot/SlotW11.csv",
        "properties": [
            {
                "desc": "Slot isthmus width.",
                "max": "",
                "min": "0",
                "name": "W0",
                "type": "float",
                "unit": "m",
                "value": 0.003
            },
            {
                "desc": "Slot isthmus height.",
                "max": "",
                "min": "0",
                "name": "H0",
                "type": "float",
                "unit": "m",
                "value": 0.003
            },
            {
                "desc": "height or angle  (See Schematics)",
                "max": "",
                "min": "0",
                "name": "H1",
                "type": "float",
                "unit": "m/rad",
                "value": 0
            },
            {
                "desc": "H1 unit, 0 for m, 1 for rad",
                "max": "",
                "min": "",
                "name": "H1_is_rad",
                "type": "bool",
                "unit": "",
                "value": 0
            },
            {
                "desc": "Slot top width.",
                "max": "",
                "min": "0",
                "name": "W1",
                "type": "float",
                "unit": "m",
                "value": 0.013
            },
            {
                "desc": "Slot height below wedge ",
                "max": "",
                "min": "0",
                "name": "H2",
                "type": "float",
                "unit": "m",
                "value": 0.02
            },
            {
                "desc": "Slot bottom width.",
                "max": "",
                "min": "0",
                "name": "W2",
                "type": "float",
                "unit": "m",
                "value": 0.01
            },
            {
                "desc": "Slot bottom radius",
                "max": "",
                "min": "0",
                "name": "R1",
                "type": "float",
                "unit": "m",
                "value": 0.001
            }
        ]
    },
    "SlotW12": {
        "constants": [
            {
                "name": "VERSION",
                "value": "1"
            },
            {
                "name": "IS_SYMMETRICAL",
                "value": "1"
            }
        ],
        "daughters": [],
        "desc": "",
        "is_internal": false,
        "methods": [
            "build_geometry",
            "build_geometry_wind",
            "check",
            "comp_angle_opening",
            "comp_height",
            "comp_height_wind",
            "comp_surface",
            "comp_surface_wind"
        ],
        "mother": "SlotWind",
        "name": "SlotW12",
        "package": "Slot",
        "path": "pyleecan/Generator/ClassesRef/Slot/SlotW12.csv",
        "properties": [
            {
                "desc": "Slot isthmus height.",
                "max": "",
                "min": "0",
                "name": "H0",
                "type": "float",
                "unit": "m",
                "value": 0.003
            },
            {
                "desc": "Slot middle height",
                "max": "",
                "min": "0",
                "name": "H1",
                "type": "float",
                "unit": "m/rad",
                "value": 0
            },
            {
                "desc": "Wedges radius",
                "max": "",
                "min": "0",
                "name": "R1",
                "type": "float",
                "unit": "m",
                "value": 0.001
            },
            {
                "desc": "Slot bottom radius",
                "max": "",
                "min": "0",
                "name": "R2",
                "type": "float",
                "unit": "m",
                "value": 0.001
            }
        ]
    },
    "SlotW13": {
        "constants": [
            {
                "name": "VERSION",
                "value": "1"
            },
            {
                "name": "IS_SYMMETRICAL",
                "value": "1"
            }
        ],
        "daughters": [],
        "desc": "Open Rectangular or trapezoidal slot with wedge",
        "is_internal": false,
        "methods": [
            "_comp_point_coordinate",
            "build_geometry",
            "build_geometry_wind",
            "check",
            "comp_angle_opening",
            "comp_height",
            "comp_height_wind",
            "comp_surface",
            "comp_surface_wind"
        ],
        "mother": "SlotWind",
        "name": "SlotW13",
        "package": "Slot",
        "path": "pyleecan/Generator/ClassesRef/Slot/SlotW13.csv",
        "properties": [
            {
                "desc": "Slot isthmus width.",
                "max": "",
                "min": "0",
                "name": "W0",
                "type": "float",
                "unit": "m",
                "value": 0.0122
            },
            {
                "desc": "Slot isthmus height.",
                "max": "",
                "min": "0",
                "name": "H0",
                "type": "float",
                "unit": "m",
                "value": 0.001
            },
            {
                "desc": "Slot wedge radial height or wedge angle .",
                "max": "",
                "min": "0",
                "name": "H1",
                "type": "float",
                "unit": "m/rad",
                "value": 0.0015
            },
            {
                "desc": "Slot wedge width.",
                "max": "",
                "min": "0",
                "name": "W1",
                "type": "float",
                "unit": "m",
                "value": 0.014
            },
            {
                "desc": "Slot height below wedge ",
                "max": "",
                "min": "0",
                "name": "H2",
                "type": "float",
                "unit": "m",
                "value": 0.0325
            },
            {
                "desc": "Slot width below wedge ",
                "max": "",
                "min": "0",
                "name": "W2",
                "type": "float",
                "unit": "m",
                "value": 0.0122
            },
            {
                "desc": "Slot bottom width.",
                "max": "",
                "min": "0",
                "name": "W3",
                "type": "float",
                "unit": "m",
                "value": 0.0122
            },
            {
                "desc": "H1 unit, 0 for m, 1 for rad",
                "max": "",
                "min": "",
                "name": "H1_is_rad",
                "type": "bool",
                "unit": "",
                "value": 0
            }
        ]
    },
    "SlotW14": {
        "constants": [
            {
                "name": "VERSION",
                "value": "1"
            },
            {
                "name": "IS_SYMMETRICAL",
                "value": "1"
            }
        ],
        "daughters": [],
        "desc": "",
        "is_internal": false,
        "methods": [
            "_comp_point_coordinate",
            "build_geometry",
            "build_geometry_wind",
            "check",
            "comp_angle_opening",
            "comp_height",
            "comp_height_wind",
            "comp_surface",
            "comp_surface_wind"
        ],
        "mother": "SlotWind",
        "name": "SlotW14",
        "package": "Slot",
        "path": "pyleecan/Generator/ClassesRef/Slot/SlotW14.csv",
        "properties": [
            {
                "desc": "Slot isthmus width.",
                "max": "",
                "min": "0",
                "name": "W0",
                "type": "float",
                "unit": "m",
                "value": 0.0122
            },
            {
                "desc": "Slot isthmus height.",
                "max": "",
                "min": "0",
                "name": "H0",
                "type": "float",
                "unit": "m",
                "value": 0.001
            },
            {
                "desc": "Slot intermediate height.",
                "max": "",
                "min": "0",
                "name": "H1",
                "type": "float",
                "unit": "m",
                "value": 0.0015
            },
            {
                "desc": "Tooth height",
                "max": "",
                "min": "0",
                "name": "H3",
                "type": "float",
                "unit": "m",
                "value": 0.0122
            },
            {
                "desc": "Tooth width",
                "max": "",
                "min": "0",
                "name": "W3",
                "type": "float",
                "unit": "m",
                "value": 0.0122
            }
        ]
    },
    "SlotW15": {
        "constants": [
            {
                "name": "VERSION",
                "value": "1"
            },
            {
                "name": "IS_SYMMETRICAL",
                "value": "1"
            }
        ],
        "daughters": [],
        "desc": "",
        "is_internal": false,
        "methods": [
            "_comp_point_coordinate",
            "build_geometry",
            "build_geometry_wind",
            "check",
            "comp_angle_opening",
            "comp_height",
            "comp_height_wind",
            "comp_surface"
        ],
        "mother": "SlotWind",
        "name": "SlotW15",
        "package": "Slot",
        "path": "pyleecan/Generator/ClassesRef/Slot/SlotW15.csv",
        "properties": [
            {
                "desc": "Slot isthmus width.",
                "max": "",
                "min": "0",
                "name": "W0",
                "type": "float",
                "unit": "m",
                "value": 0.0122
            },
            {
                "desc": "Tooth width",
                "max": "",
                "min": "0",
                "name": "W3",
                "type": "float",
                "unit": "m",
                "value": 0.0122
            },
            {
                "desc": "Slot isthmus height.",
                "max": "",
                "min": "0",
                "name": "H0",
                "type": "float",
                "unit": "m",
                "value": 0.001
            },
            {
                "desc": "Slot intermediate height.",
                "max": "",
                "min": "0",
                "name": "H1",
                "type": "float",
                "unit": "m",
                "value": 0.0015
            },
            {
                "desc": "Slot height",
                "max": "",
                "min": "0",
                "name": "H2",
                "type": "float",
                "unit": "m",
                "value": 0.0122
            },
            {
                "desc": "Top radius",
                "max": "",
                "min": "0",
                "name": "R1",
                "type": "float",
                "unit": "m",
                "value": 0.001
            },
            {
                "desc": "Bottom radius",
                "max": "",
                "min": "0",
                "name": "R2",
                "type": "float",
                "unit": "m",
                "value": 0.001
            }
        ]
    },
    "SlotW16": {
        "constants": [
            {
                "name": "VERSION",
                "value": "1"
            },
            {
                "name": "IS_SYMMETRICAL",
                "value": "1"
            }
        ],
        "daughters": [],
        "desc": "",
        "is_internal": false,
        "methods": [
            "_comp_point_coordinate",
            "build_geometry",
            "build_geometry_wind",
            "check",
            "comp_angle_opening",
            "comp_height",
            "comp_height_wind",
            "comp_surface"
        ],
        "mother": "SlotWind",
        "name": "SlotW16",
        "package": "Slot",
        "path": "pyleecan/Generator/ClassesRef/Slot/SlotW16.csv",
        "properties": [
            {
                "desc": "Slot isthmus angular width.",
                "max": "",
                "min": "0",
                "name": "W0",
                "type": "float",
                "unit": "rad",
                "value": 0.0122
            },
            {
                "desc": "Tooth width",
                "max": "",
                "min": "0",
                "name": "W3",
                "type": "float",
                "unit": "m",
                "value": 0.0122
            },
            {
                "desc": "Slot isthmus height.",
                "max": "",
                "min": "0",
                "name": "H0",
                "type": "float",
                "unit": "m",
                "value": 0.001
            },
            {
                "desc": "Slot height",
                "max": "",
                "min": "0",
                "name": "H2",
                "type": "float",
                "unit": "m",
                "value": 0.0122
            },
            {
                "desc": "Top radius",
                "max": "",
                "min": "0",
                "name": "R1",
                "type": "float",
                "unit": "m",
                "value": 0.001
            }
        ]
    },
    "SlotW21": {
        "constants": [
            {
                "name": "VERSION",
                "value": "1"
            },
            {
                "name": "IS_SYMMETRICAL",
                "value": "1"
            }
        ],
        "daughters": [],
        "desc": "semi-closed trapezoidal without fillet without wedge (flat bottom)",
        "is_internal": false,
        "methods": [
            "_comp_point_coordinate",
            "build_geometry",
            "build_geometry_wind",
            "check",
            "comp_angle_opening",
            "comp_height",
            "comp_height_wind",
            "comp_surface",
            "comp_surface_wind"
        ],
        "mother": "SlotWind",
        "name": "SlotW21",
        "package": "Slot",
        "path": "pyleecan/Generator/ClassesRef/Slot/SlotW21.csv",
        "properties": [
            {
                "desc": "Slot isthmus width.",
                "max": "",
                "min": "0",
                "name": "W0",
                "type": "float",
                "unit": "m",
                "value": 0.003
            },
            {
                "desc": "Slot isthmus height.",
                "max": "",
                "min": "0",
                "name": "H0",
                "type": "float",
                "unit": "m",
                "value": 0.003
            },
            {
                "desc": "height or angle  (See Schematics)",
                "max": "",
                "min": "0",
                "name": "H1",
                "type": "float",
                "unit": "m/rad",
                "value": 0
            },
            {
                "desc": "H1 unit, 0 for m, 1 for rad",
                "max": "",
                "min": "",
                "name": "H1_is_rad",
                "type": "bool",
                "unit": "",
                "value": 0
            },
            {
                "desc": "Slot top width.",
                "max": "",
                "min": "0",
                "name": "W1",
                "type": "float",
                "unit": "m",
                "value": 0.013
            },
            {
                "desc": "Slot height below wedge ",
                "max": "",
                "min": "0",
                "name": "H2",
                "type": "float",
                "unit": "m",
                "value": 0.02
            },
            {
                "desc": "Slot bottom width.",
                "max": "",
                "min": "0",
                "name": "W2",
                "type": "float",
                "unit": "m",
                "value": 0.01
            }
        ]
    },
    "SlotW22": {
        "constants": [
            {
                "name": "VERSION",
                "value": "1"
            },
            {
                "name": "IS_SYMMETRICAL",
                "value": "1"
            }
        ],
        "daughters": [],
        "desc": "semi-closed orthoradial without fillet without wedge",
        "is_internal": false,
        "methods": [
            "build_geometry",
            "build_geometry_wind",
            "check",
            "comp_angle_opening",
            "comp_height",
            "comp_height_wind",
            "comp_surface",
            "comp_surface_wind"
        ],
        "mother": "SlotWind",
        "name": "SlotW22",
        "package": "Slot",
        "path": "pyleecan/Generator/ClassesRef/Slot/SlotW22.csv",
        "properties": [
            {
                "desc": "Slot isthmus orthoradial angular width.",
                "max": "",
                "min": "0",
                "name": "W0",
                "type": "float",
                "unit": "rad",
                "value": 0.043633
            },
            {
                "desc": "Slot isthmus radial height.",
                "max": "",
                "min": "0",
                "name": "H0",
                "type": "float",
                "unit": "m",
                "value": 0.006
            },
            {
                "desc": "Slot radial height below wedge ",
                "max": "",
                "min": "0",
                "name": "H2",
                "type": "float",
                "unit": "m",
                "value": 0.04
            },
            {
                "desc": "Angle between slot edges",
                "max": "",
                "min": "0",
                "name": "W2",
                "type": "float",
                "unit": "rad",
                "value": 0.08725
            }
        ]
    },
    "SlotW23": {
        "constants": [
            {
                "name": "VERSION",
                "value": "1"
            },
            {
                "name": "IS_SYMMETRICAL",
                "value": "1"
            }
        ],
        "daughters": [],
        "desc": "semi-closed trapezoidal without fillet without wedge (rounded bottom)",
        "is_internal": false,
        "methods": [
            "_comp_W",
            "_comp_point_coordinate",
            "build_geometry",
            "build_geometry_wind",
            "check",
            "comp_angle_opening",
            "comp_height",
            "comp_height_wind",
            "comp_surface",
            "comp_surface_wind"
        ],
        "mother": "SlotWind",
        "name": "SlotW23",
        "package": "Slot",
        "path": "pyleecan/Generator/ClassesRef/Slot/SlotW23.csv",
        "properties": [
            {
                "desc": "Slot isthmus width.",
                "max": "",
                "min": "0",
                "name": "W0",
                "type": "float",
                "unit": "m",
                "value": 0.003
            },
            {
                "desc": "Slot isthmus height.",
                "max": "",
                "min": "0",
                "name": "H0",
                "type": "float",
                "unit": "m",
                "value": 0.003
            },
            {
                "desc": "height or angle  (See Schematics)",
                "max": "",
                "min": "0",
                "name": "H1",
                "type": "float",
                "unit": "m/rad",
                "value": 0
            },
            {
                "desc": "Slot top width.",
                "max": "",
                "min": "0",
                "name": "W1",
                "type": "float",
                "unit": "m",
                "value": 0.013
            },
            {
                "desc": "Slot height below wedge ",
                "max": "",
                "min": "0",
                "name": "H2",
                "type": "float",
                "unit": "m",
                "value": 0.02
            },
            {
                "desc": "Slot bottom width.",
                "max": "",
                "min": "0",
                "name": "W2",
                "type": "float",
                "unit": "m",
                "value": 0.01
            },
            {
                "desc": "Tooth width",
                "max": "",
                "min": "0",
                "name": "W3",
                "type": "float",
                "unit": "m",
                "value": 0.01
            },
            {
                "desc": "H1 unit, 0 for m, 1 for rad",
                "max": "",
                "min": "",
                "name": "H1_is_rad",
                "type": "bool",
                "unit": "-",
                "value": 0
            },
            {
                "desc": "True: use W3 to define the slot, False: use W2 and W1",
                "max": "",
                "min": "",
                "name": "is_cstt_tooth",
                "type": "bool",
                "unit": "-",
                "value": 0
            }
        ]
    },
    "SlotW24": {
        "constants": [
            {
                "name": "VERSION",
                "value": "1"
            },
            {
                "name": "IS_SYMMETRICAL",
                "value": "1"
            }
        ],
        "daughters": [],
        "desc": "",
        "is_internal": false,
        "methods": [
            "_comp_point_coordinate",
            "build_geometry",
            "build_geometry_wind",
            "check",
            "comp_alphas",
            "comp_angle_opening",
            "comp_height",
            "comp_height_wind",
            "comp_surface",
            "comp_surface_wind"
        ],
        "mother": "SlotWind",
        "name": "SlotW24",
        "package": "Slot",
        "path": "pyleecan/Generator/ClassesRef/Slot/SlotW24.csv",
        "properties": [
            {
                "desc": "Teeth width",
                "max": "",
                "min": "0",
                "name": "W3",
                "type": "float",
                "unit": "m",
                "value": 0.003
            },
            {
                "desc": "Slot height",
                "max": "",
                "min": "0",
                "name": "H2",
                "type": "float",
                "unit": "m",
                "value": 0.003
            }
        ]
    },
    "SlotW25": {
        "constants": [
            {
                "name": "VERSION",
                "value": "1"
            },
            {
                "name": "IS_SYMMETRICAL",
                "value": "1"
            }
        ],
        "daughters": [],
        "desc": "",
        "is_internal": false,
        "methods": [
            "_comp_point_coordinate",
            "build_geometry",
            "build_geometry_wind",
            "check",
            "comp_angle_opening",
            "comp_height",
            "comp_height_wind",
            "comp_surface",
            "comp_surface_wind"
        ],
        "mother": "SlotWind",
        "name": "SlotW25",
        "package": "Slot",
        "path": "pyleecan/Generator/ClassesRef/Slot/SlotW25.csv",
        "properties": [
            {
                "desc": "Teeth bottom width",
                "max": "",
                "min": "0",
                "name": "W3",
                "type": "float",
                "unit": "m",
                "value": 0.003
            },
            {
                "desc": "Slot bottom height",
                "max": "",
                "min": "0",
                "name": "H2",
                "type": "float",
                "unit": "m",
                "value": 0.003
            },
            {
                "desc": "Teeth top width",
                "max": "",
                "min": "0",
                "name": "W4",
                "type": "float",
                "unit": "m",
                "value": 0.003
            },
            {
                "desc": "Slot top height",
                "max": "",
                "min": "0",
                "name": "H1",
                "type": "float",
                "unit": "m",
                "value": 0.003
            }
        ]
    },
    "SlotW26": {
        "constants": [
            {
                "name": "VERSION",
                "value": "1"
            },
            {
                "name": "IS_SYMMETRICAL",
                "value": "1"
            }
        ],
        "daughters": [],
        "desc": "",
        "is_internal": false,
        "methods": [
            "_comp_point_coordinate",
            "build_geometry",
            "build_geometry_wind",
            "check",
            "comp_angle_opening",
            "comp_height",
            "comp_height_wind",
            "comp_surface",
            "comp_surface_wind"
        ],
        "mother": "SlotWind",
        "name": "SlotW26",
        "package": "Slot",
        "path": "pyleecan/Generator/ClassesRef/Slot/SlotW26.csv",
        "properties": [
            {
                "desc": "Slot isthmus width.",
                "max": "",
                "min": "0",
                "name": "W0",
                "type": "float",
                "unit": "m",
                "value": 0.0122
            },
            {
                "desc": "Slot isthmus height.",
                "max": "",
                "min": "0",
                "name": "H0",
                "type": "float",
                "unit": "m",
                "value": 0.001
            },
            {
                "desc": "Slot depth ",
                "max": "",
                "min": "0",
                "name": "H1",
                "type": "float",
                "unit": "m",
                "value": 0.003
            },
            {
                "desc": "Slot edge radius",
                "max": "",
                "min": "0",
                "name": "R1",
                "type": "float",
                "unit": "m",
                "value": 0.003
            },
            {
                "desc": "Slot top radius",
                "max": "",
                "min": "0",
                "name": "R2",
                "type": "float",
                "unit": "m",
                "value": 0.003
            }
        ]
    },
    "SlotW27": {
        "constants": [
            {
                "name": "VERSION",
                "value": "1"
            },
            {
                "name": "IS_SYMMETRICAL",
                "value": "1"
            }
        ],
        "daughters": [],
        "desc": "semi-closed trapezoidal without fillet without wedge (flat bottom)",
        "is_internal": false,
        "methods": [
            "_comp_point_coordinate",
            "build_geometry",
            "build_geometry_wind",
            "check",
            "comp_angle_opening",
            "comp_height",
            "comp_height_wind",
            "comp_surface",
            "comp_surface_wind"
        ],
        "mother": "SlotWind",
        "name": "SlotW27",
        "package": "Slot",
        "path": "pyleecan/Generator/ClassesRef/Slot/SlotW27.csv",
        "properties": [
            {
                "desc": "Slot isthmus height.",
                "max": "",
                "min": "0",
                "name": "H0",
                "type": "float",
                "unit": "m",
                "value": 0.003
            },
            {
                "desc": "Slot first part height",
                "max": "",
                "min": "0",
                "name": "H1",
                "type": "float",
                "unit": "m",
                "value": 0
            },
            {
                "desc": "Slot second part height",
                "max": "",
                "min": "0",
                "name": "H2",
                "type": "float",
                "unit": "m",
                "value": 0.02
            },
            {
                "desc": "Slot isthmus width.",
                "max": "",
                "min": "0",
                "name": "W0",
                "type": "float",
                "unit": "m",
                "value": 0.003
            },
            {
                "desc": "Slot top width.",
                "max": "",
                "min": "0",
                "name": "W1",
                "type": "float",
                "unit": "m",
                "value": 0.013
            },
            {
                "desc": "Slot middle width",
                "max": "",
                "min": "0",
                "name": "W2",
                "type": "float",
                "unit": "m",
                "value": 0.01
            },
            {
                "desc": "Slot bottom width.",
                "max": "",
                "min": "0",
                "name": "W3",
                "type": "float",
                "unit": "m",
                "value": 0.003
            },
            {
                "desc": "If True, split the winding on the  trapezium bases. Else split at the middle height as usual",
                "max": "",
                "min": "",
                "name": "is_trap_wind",
                "type": "bool",
                "unit": "-",
                "value": 0
            }
        ]
    },
    "SlotW28": {
        "constants": [
            {
                "name": "VERSION",
                "value": "1"
            },
            {
                "name": "IS_SYMMETRICAL",
                "value": "1"
            }
        ],
        "daughters": [],
        "desc": "",
        "is_internal": false,
        "methods": [
            "_comp_point_coordinate",
            "build_geometry",
            "build_geometry_wind",
            "check",
            "comp_angle_opening",
            "comp_height",
            "comp_height_wind",
            "comp_surface"
        ],
        "mother": "SlotWind",
        "name": "SlotW28",
        "package": "Slot",
        "path": "pyleecan/Generator/ClassesRef/Slot/SlotW28.csv",
        "properties": [
            {
                "desc": "Slot isthmus width.",
                "max": "",
                "min": "0",
                "name": "W0",
                "type": "float",
                "unit": "m",
                "value": 0.0122
            },
            {
                "desc": "Slot isthmus height.",
                "max": "",
                "min": "0",
                "name": "H0",
                "type": "float",
                "unit": "m",
                "value": 0.001
            },
            {
                "desc": "Slot edge radius",
                "max": "",
                "min": "0",
                "name": "R1",
                "type": "float",
                "unit": "m",
                "value": 0.003
            },
            {
                "desc": "Tooth width",
                "max": "",
                "min": "0",
                "name": "W3",
                "type": "float",
                "unit": "m",
                "value": 0.005
            },
            {
                "desc": "Tooth height",
                "max": "",
                "min": "0",
                "name": "H3",
                "type": "float",
                "unit": "m",
                "value": 0.003
            }
        ]
    },
    "SlotW29": {
        "constants": [
            {
                "name": "VERSION",
                "value": "1"
            },
            {
                "name": "IS_SYMMETRICAL",
                "value": "1"
            }
        ],
        "daughters": [],
        "desc": "",
        "is_internal": false,
        "methods": [
            "_comp_point_coordinate",
            "build_geometry",
            "build_geometry_wind",
            "check",
            "comp_angle_opening",
            "comp_height",
            "comp_height_wind",
            "comp_surface",
            "comp_surface_wind"
        ],
        "mother": "SlotWind",
        "name": "SlotW29",
        "package": "Slot",
        "path": "pyleecan/Generator/ClassesRef/Slot/SlotW29.csv",
        "properties": [
            {
                "desc": "Slot isthmus width.",
                "max": "",
                "min": "0",
                "name": "W0",
                "type": "float",
                "unit": "m",
                "value": 0.05
            },
            {
                "desc": "Slot isthmus height.",
                "max": "",
                "min": "0",
                "name": "H0",
                "type": "float",
                "unit": "m",
                "value": 0.001
            },
            {
                "desc": "Slot middle height",
                "max": "",
                "min": "0",
                "name": "H1",
                "type": "float",
                "unit": "m",
                "value": 0.0015
            },
            {
                "desc": "Slot middle width.",
                "max": "",
                "min": "0",
                "name": "W1",
                "type": "float",
                "unit": "m",
                "value": 0.015
            },
            {
                "desc": "Slot bottom height",
                "max": "",
                "min": "0",
                "name": "H2",
                "type": "float",
                "unit": "m",
                "value": 0.03
            },
            {
                "desc": "Slot bottom width.",
                "max": "",
                "min": "0",
                "name": "W2",
                "type": "float",
                "unit": "m",
                "value": 0.2
            }
        ]
    },
    "SlotW60": {
        "constants": [
            {
                "name": "VERSION",
                "value": "1"
            },
            {
                "name": "IS_SYMMETRICAL",
                "value": "0"
            }
        ],
        "daughters": [],
        "desc": "",
        "is_internal": false,
        "methods": [
            "_comp_point_coordinate",
            "build_geometry",
            "build_geometry_wind",
            "check",
            "comp_angle_opening",
            "comp_height",
            "comp_height_wind",
            "comp_surface",
            "comp_surface_wind"
        ],
        "mother": "SlotWind",
        "name": "SlotW60",
        "package": "Slot",
        "path": "pyleecan/Generator/ClassesRef/Slot/SlotW60.csv",
        "properties": [
            {
                "desc": "Pole top width",
                "max": "",
                "min": "0",
                "name": "W1",
                "type": "float",
                "unit": "m",
                "value": 0.02
            },
            {
                "desc": "Pole bottom width",
                "max": "",
                "min": "0",
                "name": "W2",
                "type": "float",
                "unit": "m",
                "value": 0.03
            },
            {
                "desc": "Pole top height",
                "max": "",
                "min": "0",
                "name": "H1",
                "type": "float",
                "unit": "m",
                "value": 0.05
            },
            {
                "desc": "Pole bottom height",
                "max": "",
                "min": "0",
                "name": "H2",
                "type": "float",
                "unit": "m",
                "value": 0.15
            },
            {
                "desc": "Pole top radius",
                "max": "",
                "min": "0",
                "name": "R1",
                "type": "float",
                "unit": "m",
                "value": 0.03
            },
            {
                "desc": "Top Distance Ploe-coil ",
                "max": "",
                "min": "0",
                "name": "H3",
                "type": "float",
                "unit": "m",
                "value": 0
            },
            {
                "desc": "Bottom Distance Ploe-coil ",
                "max": "",
                "min": "0",
                "name": "H4",
                "type": "float",
                "unit": "m",
                "value": 0
            },
            {
                "desc": "Edge Distance Ploe-coil ",
                "max": "",
                "min": "0",
                "name": "W3",
                "type": "float",
                "unit": "m",
                "value": 0
            }
        ]
    },
    "SlotW61": {
        "constants": [
            {
                "name": "VERSION",
                "value": "1"
            },
            {
                "name": "IS_SYMMETRICAL",
                "value": "0"
            }
        ],
        "daughters": [],
        "desc": "",
        "is_internal": false,
        "methods": [
            "_comp_point_coordinate",
            "build_geometry",
            "build_geometry_wind",
            "check",
            "comp_angle_opening",
            "comp_height",
            "comp_height_wind",
            "comp_surface",
            "comp_surface_wind"
        ],
        "mother": "SlotWind",
        "name": "SlotW61",
        "package": "Slot",
        "path": "pyleecan/Generator/ClassesRef/Slot/SlotW61.csv",
        "properties": [
            {
                "desc": "Pole top width",
                "max": "",
                "min": "0",
                "name": "W0",
                "type": "float",
                "unit": "m",
                "value": 0.314
            },
            {
                "desc": "Pole top width",
                "max": "",
                "min": "0",
                "name": "W1",
                "type": "float",
                "unit": "m",
                "value": 0.02
            },
            {
                "desc": "Pole bottom width",
                "max": "",
                "min": "0",
                "name": "W2",
                "type": "float",
                "unit": "m",
                "value": 0.03
            },
            {
                "desc": "Pole top height",
                "max": "",
                "min": "0",
                "name": "H0",
                "type": "float",
                "unit": "m",
                "value": 0.003
            },
            {
                "desc": "Pole intermediate height",
                "max": "",
                "min": "0",
                "name": "H1",
                "type": "float",
                "unit": "m",
                "value": 0.05
            },
            {
                "desc": "Pole bottom height",
                "max": "",
                "min": "0",
                "name": "H2",
                "type": "float",
                "unit": "m",
                "value": 0.15
            },
            {
                "desc": "Top Distance Ploe-coil ",
                "max": "",
                "min": "0",
                "name": "H3",
                "type": "float",
                "unit": "m",
                "value": 0
            },
            {
                "desc": "Bottom Distance Ploe-coil ",
                "max": "",
                "min": "0",
                "name": "H4",
                "type": "float",
                "unit": "m",
                "value": 0
            },
            {
                "desc": "Edge Distance Ploe-coil ",
                "max": "",
                "min": "0",
                "name": "W3",
                "type": "float",
                "unit": "m",
                "value": 0
            }
        ]
    },
    "SlotWind": {
        "constants": [
            {
                "name": "VERSION",
                "value": "1"
            }
        ],
        "daughters": [
            "SlotCirc",
            "SlotW10",
            "SlotW11",
            "SlotW12",
            "SlotW13",
            "SlotW14",
            "SlotW15",
            "SlotW16",
            "SlotW21",
            "SlotW22",
            "SlotW23",
            "SlotW24",
            "SlotW25",
            "SlotW26",
            "SlotW27",
            "SlotW28",
            "SlotW29",
            "SlotW60",
            "SlotW61"
        ],
        "desc": "Slot for winding (abstract)",
        "is_internal": false,
        "methods": [
            "comp_angle_wind_eq",
            "comp_height_wind",
            "comp_radius_mid_wind",
            "comp_surface_wind",
            "plot_wind"
        ],
        "mother": "Slot",
        "name": "SlotWind",
        "package": "Slot",
        "path": "pyleecan/Generator/ClassesRef/Slot/SlotWind.csv",
        "properties": []
    },
    "Solution": {
        "constants": [
            {
                "name": "VERSION",
                "value": "1"
            }
        ],
        "daughters": [],
        "desc": "Define a solution related to a Mesh object.",
        "is_internal": false,
        "methods": [
            "get_field",
            "set_field"
        ],
        "mother": "",
        "name": "Solution",
        "package": "Mesh",
        "path": "pyleecan/Generator/ClassesRef/Mesh/Solution.csv",
        "properties": [
            {
                "desc": "A solution related to nodes",
                "max": "",
                "min": "",
                "name": "nodal",
                "type": "{ndarray}",
                "unit": "",
                "value": ""
            },
            {
                "desc": "A solution related to edges",
                "max": "",
                "min": "",
                "name": "edge",
                "type": "{ndarray}",
                "unit": "",
                "value": ""
            },
            {
                "desc": "A solution related to faces",
                "max": "",
                "min": "",
                "name": "face",
                "type": "{ndarray}",
                "unit": "",
                "value": ""
            },
            {
                "desc": "A solution related to volumes",
                "max": "",
                "min": "",
                "name": "volume",
                "type": "{ndarray}",
                "unit": "",
                "value": ""
            }
        ]
    },
    "Structural": {
        "constants": [
            {
                "name": "VERSION",
                "value": "1"
            }
        ],
        "daughters": [],
        "desc": "Structural module abstract object",
        "is_internal": false,
        "methods": [
            "run",
            "comp_time_angle"
        ],
        "mother": "",
        "name": "Structural",
        "package": "Simulation",
        "path": "pyleecan/Generator/ClassesRef/Simulation/Structural.csv",
        "properties": [
            {
                "desc": "Force module",
                "max": "",
                "min": "",
                "name": "force",
                "type": "Force",
                "unit": "-",
                "value": ""
            },
            {
                "desc": "Modal Basis object (cylindrical mesh + solution)",
                "max": "",
                "min": "",
                "name": "modalbasis",
                "type": "ModalBasis",
                "unit": "-",
                "value": ""
            }
        ]
    },
    "SurfLine": {
        "constants": [
            {
                "name": "VERSION",
                "value": "1"
            }
        ],
        "daughters": [],
        "desc": "SurfLine defined by list of lines that delimit it, label and point reference.",
        "is_internal": false,
        "methods": [
            "get_lines",
            "rotate",
            "translate",
            "check",
            "comp_length",
            "get_patches",
            "discretize",
            "comp_surface",
            "plot_lines",
            "comp_point_ref"
        ],
        "mother": "Surface",
        "name": "SurfLine",
        "package": "Geometry",
        "path": "pyleecan/Generator/ClassesRef/Geometry/SurfLine.csv",
        "properties": [
            {
                "desc": "List of Lines ",
                "max": "",
                "min": "",
                "name": "line_list",
                "type": "[Line]",
                "unit": "-",
                "value": []
            }
        ]
    },
    "SurfRing": {
        "constants": [
            {
                "name": "VERSION",
                "value": "1"
            }
        ],
        "daughters": [],
        "desc": "SurfRing is a surface between two closed surfaces (lamination surfaces for instance)",
        "is_internal": false,
        "methods": [
            "get_lines",
            "rotate",
            "translate",
            "check",
            "comp_length",
            "get_patches",
            "discretize",
            "comp_surface",
            "plot_lines",
            "comp_point_ref"
        ],
        "mother": "Surface",
        "name": "SurfRing",
        "package": "Geometry",
        "path": "pyleecan/Generator/ClassesRef/Geometry/SurfRing.csv",
        "properties": [
            {
                "desc": "Outter surface",
                "max": "",
                "min": "",
                "name": "out_surf",
                "type": "Surface",
                "unit": "-",
                "value": ""
            },
            {
                "desc": "Inner surface",
                "max": "",
                "min": "",
                "name": "in_surf",
                "type": "Surface",
                "unit": "-",
                "value": ""
            }
        ]
    },
    "Surface": {
        "constants": [
            {
                "name": "VERSION",
                "value": "1"
            }
        ],
        "daughters": [
            "Surface",
            "Circle",
            "PolarArc",
            "SurfLine",
            "SurfRing",
            "Trapeze"
        ],
        "desc": "SurfLine define by list of lines that delimit it, label and point reference.",
        "is_internal": false,
        "methods": [
            "comp_mesh_dict",
            "draw_FEMM",
            "plot",
            "split_line"
        ],
        "mother": "",
        "name": "Surface",
        "package": "Geometry",
        "path": "pyleecan/Generator/ClassesRef/Geometry/Surface.csv",
        "properties": [
            {
                "desc": "Center of symmetry",
                "max": "",
                "min": "",
                "name": "point_ref",
                "type": "complex",
                "unit": "-",
                "value": 0
            },
            {
                "desc": "Label of the surface",
                "max": "",
                "min": "",
                "name": "label",
                "type": "str",
                "unit": "-",
                "value": ""
            }
        ]
    },
    "Trapeze": {
        "constants": [
            {
                "name": "VERSION",
                "value": "1"
            }
        ],
        "daughters": [],
        "desc": "Trapeze defined by  the center of symmetry(point_ref), the label, the polar angle, the height and the big and small weight",
        "is_internal": false,
        "methods": [
            "check",
            "comp_length",
            "comp_surface",
            "discretize",
            "get_lines",
            "get_patches",
            "rotate",
            "translate",
            "comp_point_ref"
        ],
        "mother": "Surface",
        "name": "Trapeze",
        "package": "Geometry",
        "path": "pyleecan/Generator/ClassesRef/Geometry/Trapeze.csv",
        "properties": [
            {
                "desc": "the height of the Trapeze",
                "max": "",
                "min": "0",
                "name": "height",
                "type": "float",
                "unit": "m",
                "value": 1
            },
            {
                "desc": "the big base of Trapeze",
                "max": "",
                "min": "0",
                "name": "W2",
                "type": "float",
                "unit": "m",
                "value": 1
            },
            {
                "desc": "the small base of the Trapeze",
                "max": "",
                "min": "0",
                "name": "W1",
                "type": "float",
                "unit": "m",
                "value": 1
            }
        ]
    },
    "Unit": {
        "constants": [
            {
                "name": "VERSION",
                "value": "1"
            }
        ],
        "daughters": [],
        "desc": "",
        "is_internal": false,
        "methods": [
            "get_m",
            "get_m2",
            "get_m_name",
            "get_m2_name",
            "set_m",
            "set_m2"
        ],
        "mother": "",
        "name": "Unit",
        "package": "GUI_Option",
        "path": "pyleecan/Generator/ClassesRef/GUI_Option/Unit.csv",
        "properties": [
            {
                "desc": "0: use m, 1: use mm",
                "max": "1",
                "min": "0",
                "name": "unit_m",
                "type": "int",
                "unit": "-",
                "value": 0
            },
            {
                "desc": "0: use rad, 1: use deg",
                "max": "1",
                "min": "0",
                "name": "unit_rad",
                "type": "int",
                "unit": "-",
                "value": 0
            },
            {
                "desc": "0: use m^2, 1: use mm^2",
                "max": "1",
                "min": "0",
                "name": "unit_m2",
                "type": "int",
                "unit": "-",
                "value": 0
            }
        ]
    },
    "VentilationCirc": {
        "constants": [
            {
                "name": "VERSION",
                "value": "1"
            }
        ],
        "daughters": [],
        "desc": "Circular axial ventilation duct",
        "is_internal": false,
        "methods": [
            "build_geometry",
            "check",
            "comp_radius",
            "comp_surface",
            "get_center"
        ],
        "mother": "Hole",
        "name": "VentilationCirc",
        "package": "Slot",
        "path": "pyleecan/Generator/ClassesRef/Slot/VentilationCirc.csv",
        "properties": [
            {
                "desc": "Shift angle of the holes around circumference",
                "max": "6.29",
                "min": "0",
                "name": "Alpha0",
                "type": "float",
                "unit": "rad",
                "value": 0
            },
            {
                "desc": "Hole diameters",
                "max": "",
                "min": "0",
                "name": "D0",
                "type": "float",
                "unit": "m",
                "value": 1
            },
            {
                "desc": "Diameter of the hole centers",
                "max": "",
                "min": "0",
                "name": "H0",
                "type": "float",
                "unit": "m",
                "value": 1
            }
        ]
    },
    "VentilationPolar": {
        "constants": [
            {
                "name": "VERSION",
                "value": "1"
            }
        ],
        "daughters": [],
        "desc": "Polar axial ventilation duct",
        "is_internal": false,
        "methods": [
            "build_geometry",
            "check",
            "comp_radius",
            "comp_surface",
            "get_center"
        ],
        "mother": "Hole",
        "name": "VentilationPolar",
        "package": "Slot",
        "path": "pyleecan/Generator/ClassesRef/Slot/VentilationPolar.csv",
        "properties": [
            {
                "desc": "Shift angle of the hole around circumference",
                "max": "6.29",
                "min": "0",
                "name": "Alpha0",
                "type": "float",
                "unit": "rad",
                "value": 0
            },
            {
                "desc": "Height of the hole",
                "max": "",
                "min": "0",
                "name": "D0",
                "type": "float",
                "unit": "m",
                "value": 1
            },
            {
                "desc": "Radius of the bottom of Hole",
                "max": "",
                "min": "0",
                "name": "H0",
                "type": "float",
                "unit": "m",
                "value": 1
            },
            {
                "desc": "Hole angular width",
                "max": "6.29",
                "min": "0",
                "name": "W1",
                "type": "float",
                "unit": "rad",
                "value": 1
            }
        ]
    },
    "VentilationTrap": {
        "constants": [
            {
                "name": "VERSION",
                "value": "1"
            }
        ],
        "daughters": [],
        "desc": "Trapezoidal axial ventilation ducts",
        "is_internal": false,
        "methods": [
            "build_geometry",
            "check",
            "comp_radius",
            "comp_surface",
            "get_center"
        ],
        "mother": "Hole",
        "name": "VentilationTrap",
        "package": "Slot",
        "path": "pyleecan/Generator/ClassesRef/Slot/VentilationTrap.csv",
        "properties": [
            {
                "desc": "Shift angle of the hole around circumference",
                "max": "6.29",
                "min": "0",
                "name": "Alpha0",
                "type": "float",
                "unit": "rad",
                "value": 0
            },
            {
                "desc": "Hole height",
                "max": "",
                "min": "0",
                "name": "D0",
                "type": "float",
                "unit": "m",
                "value": 1
            },
            {
                "desc": "Radius of the hole bottom",
                "max": "",
                "min": "0",
                "name": "H0",
                "type": "float",
                "unit": "m",
                "value": 1
            },
            {
                "desc": "Hole small basis",
                "max": "",
                "min": "0",
                "name": "W1",
                "type": "float",
                "unit": "m",
                "value": 1
            },
            {
                "desc": "Hole large basis",
                "max": "",
                "min": "0",
                "name": "W2",
                "type": "float",
                "unit": "m",
                "value": 1
            }
        ]
    },
    "Winding": {
        "constants": [
            {
                "name": "VERSION",
                "value": "1"
            }
        ],
        "daughters": [
            "Winding",
            "WindingCW1L",
            "WindingCW2LR",
            "WindingCW2LT",
            "WindingDW1L",
            "WindingDW2L",
            "WindingSC",
            "WindingUD"
        ],
        "desc": "Winding abstract class",
        "is_internal": false,
        "methods": [
            "comp_Ncspc",
            "comp_Ntspc",
            "comp_phasor_angle",
            "comp_resistance_norm",
            "comp_winding_factor"
        ],
        "mother": "",
        "name": "Winding",
        "package": "Machine",
        "path": "pyleecan/Generator/ClassesRef/Machine/Winding.csv",
        "properties": [
            {
                "desc": "1 to reverse the default winding algorithm along the airgap (c, b, a instead of a, b, c along the trigonometric direction)",
                "max": "",
                "min": "",
                "name": "is_reverse_wind",
                "type": "bool",
                "unit": "-",
                "value": 0
            },
            {
                "desc": "0 not to change the stator winding connection matrix built by pyleecan number of slots to shift the coils obtained with pyleecan winding algorithm (a, b, c becomes b, c, a with Nslot_shift_wind1=1)",
                "max": "",
                "min": "",
                "name": "Nslot_shift_wind",
                "type": "int",
                "unit": "-",
                "value": 0
            },
            {
                "desc": "number of phases ",
                "max": "100",
                "min": "1",
                "name": "qs",
                "type": "int",
                "unit": "-",
                "value": 3
            },
            {
                "desc": "number of turns per coil",
                "max": "1000",
                "min": "1",
                "name": "Ntcoil",
                "type": "int",
                "unit": "-",
                "value": 7
            },
            {
                "desc": "number of parallel circuits per phase (maximum 2p)",
                "max": "1000",
                "min": "1",
                "name": "Npcpp",
                "type": "int",
                "unit": "-",
                "value": 2
            },
            {
                "desc": "Winding connection : 0 star (Y), 1 triangle (delta)",
                "max": "1",
                "min": "0",
                "name": "type_connection",
                "type": "int",
                "unit": "-",
                "value": 0
            },
            {
                "desc": "pole pairs number",
                "max": "100",
                "min": "1",
                "name": "p",
                "type": "int",
                "unit": "-",
                "value": 3
            },
            {
                "desc": "straight length of the conductors outside the lamination before the curved part of winding overhang [m] - can be negative to tune the average turn length ",
                "max": "100",
                "min": "0",
                "name": "Lewout",
                "type": "float",
                "unit": "m",
                "value": 0.015
            },
            {
                "desc": "Winding's conductor",
                "max": "",
                "min": "",
                "name": "conductor",
                "type": "Conductor",
                "unit": "-",
                "value": ""
            }
        ]
    },
    "WindingCW1L": {
        "constants": [
            {
                "name": "VERSION",
                "value": "1"
            }
        ],
        "daughters": [],
        "desc": "single layer non-overlapping 'concentrated' tooth winding 'alternate teeth wound'",
        "is_internal": false,
        "methods": [
            "comp_connection_mat",
            "get_dim_wind"
        ],
        "mother": "Winding",
        "name": "WindingCW1L",
        "package": "Machine",
        "path": "pyleecan/Generator/ClassesRef/Machine/WindingCW1L.csv",
        "properties": []
    },
    "WindingCW2LR": {
        "constants": [
            {
                "name": "VERSION",
                "value": "1"
            }
        ],
        "daughters": [],
        "desc": "double layer non-overlapping \"concentrated\" tooth winding \"all teeth wound\", radial coil superposition",
        "is_internal": false,
        "methods": [
            "comp_connection_mat",
            "get_dim_wind"
        ],
        "mother": "Winding",
        "name": "WindingCW2LR",
        "package": "Machine",
        "path": "pyleecan/Generator/ClassesRef/Machine/WindingCW2LR.csv",
        "properties": []
    },
    "WindingCW2LT": {
        "constants": [
            {
                "name": "VERSION",
                "value": "1"
            }
        ],
        "daughters": [],
        "desc": "double layer non-overlapping \"concentrated\" tooth winding \"all teeth wound\", orthoradial coil superposition",
        "is_internal": false,
        "methods": [
            "comp_connection_mat",
            "get_dim_wind"
        ],
        "mother": "Winding",
        "name": "WindingCW2LT",
        "package": "Machine",
        "path": "pyleecan/Generator/ClassesRef/Machine/WindingCW2LT.csv",
        "properties": []
    },
    "WindingDW1L": {
        "constants": [
            {
                "name": "VERSION",
                "value": "1"
            }
        ],
        "daughters": [
            "WindingDW2L"
        ],
        "desc": "single layer overlapping integral distributed winding",
        "is_internal": false,
        "methods": [
            "comp_connection_mat",
            "get_dim_wind"
        ],
        "mother": "Winding",
        "name": "WindingDW1L",
        "package": "Machine",
        "path": "pyleecan/Generator/ClassesRef/Machine/WindingDW1L.csv",
        "properties": [
            {
                "desc": "winding coil pitch or coil span expressed in slots (coil_pitch1=Zs/(2p)->full-pitch distributed winding, coil_pitch1<Zs/(2p)->chorded/shorted-pitch distributed winding, coil_pitch1=1->tooth-winding). Coil pitch is sometimes written 1/9 means Input.Magnetics.coil_pitch1=9-1=8",
                "max": "1000",
                "min": "0",
                "name": "coil_pitch",
                "type": "int",
                "unit": "-",
                "value": 5
            }
        ]
    },
    "WindingDW2L": {
        "constants": [
            {
                "name": "VERSION",
                "value": "1"
            }
        ],
        "daughters": [],
        "desc": "double layer overlapping integral distributed winding, radial coil superposition",
        "is_internal": false,
        "methods": [
            "get_dim_wind"
        ],
        "mother": "WindingDW1L",
        "name": "WindingDW2L",
        "package": "Machine",
        "path": "pyleecan/Generator/ClassesRef/Machine/WindingDW2L.csv",
        "properties": []
    },
    "WindingSC": {
        "constants": [
            {
                "name": "VERSION",
                "value": "1"
            }
        ],
        "daughters": [],
        "desc": "short-circuit winding (e.g. squirrel cage type)",
        "is_internal": false,
        "methods": [
            "comp_connection_mat",
            "get_dim_wind"
        ],
        "mother": "Winding",
        "name": "WindingSC",
        "package": "Machine",
        "path": "pyleecan/Generator/ClassesRef/Machine/WindingSC.csv",
        "properties": []
    },
    "WindingUD": {
        "constants": [
            {
                "name": "VERSION",
                "value": "1"
            }
        ],
        "daughters": [],
        "desc": "User defined winding",
        "is_internal": false,
        "methods": [
            "comp_connection_mat",
            "get_dim_wind"
        ],
        "mother": "Winding",
        "name": "WindingUD",
        "package": "Machine",
        "path": "pyleecan/Generator/ClassesRef/Machine/WindingUD.csv",
        "properties": [
            {
                "desc": "user defined Winding matrix",
                "max": "",
                "min": "",
                "name": "user_wind_mat",
                "type": "ndarray",
                "unit": "-",
                "value": ""
            }
        ]
    }
}<|MERGE_RESOLUTION|>--- conflicted
+++ resolved
@@ -5057,56 +5057,6 @@
             }
         ]
     },
-    "ModalBasis": {
-        "constants": [
-            {
-                "name": "VERSION",
-                "value": "1"
-            }
-        ],
-        "daughters": [],
-        "desc": "Structural module: Modal Basis object",
-        "is_internal": false,
-        "methods": [
-            "get_mesh",
-            "get_natfreqs",
-            "get_amplitudes",
-            "plot_modal_basis_3D"
-        ],
-        "mother": "",
-        "name": "ModalBasis",
-        "package": "Simulation",
-        "path": "pyleecan/Generator/ClassesRef/Simulation/ModalBasis.csv",
-        "properties": [
-            {
-                "desc": "Cylindrical mesh",
-                "max": "",
-                "min": "",
-                "name": "mesh",
-                "type": "MeshVTK",
-                "unit": "-",
-                "value": null
-            },
-            {
-                "desc": "Dict of the natural frequencies: key = (m,n) of the mode, values = natural frequencies (lists)",
-                "max": "",
-                "min": "",
-                "name": "nat_freqs",
-                "type": "dict",
-                "unit": "-",
-                "value": null
-            },
-            {
-                "desc": "Dict of the amplitudes: key = (m,n) of the mode, values = amplitudes (Data objects)",
-                "max": "",
-                "min": "",
-                "name": "amplitudes",
-                "type": "dict",
-                "unit": "-",
-                "value": null
-            }
-        ]
-    },
     "Node": {
         "constants": [
             {
@@ -6272,31 +6222,18 @@
             "getter.get_BH_rotor",
             "getter.get_BH_stator",
             "getter.get_path_result",
-<<<<<<< HEAD
-            "getter.get_angle_rotor",
-            "getter.get_d_angle_diff",
-            "getter.get_rot_dir",
-            "plot.Structural.plot_force_space",
-            "plot.Magnetic.plot_mesh_field",
-=======
             "plot.Magnetic.plot_B_space",
->>>>>>> c68a1850
             "plot.Magnetic.plot_mesh",
             "plot.Magnetic.plot_mesh_field",
             "plot.plot_A_cfft2",
             "plot.plot_A_fft2",
-<<<<<<< HEAD
-            "plot.Magnetic.plot_B_space",
-            "plot.Structural.plot_force_space",
-            "plot.Magnetic.plot_mesh_field",
-            "plot.plot_A_quiver_2D"
-=======
             "plot.plot_A_space",
             "plot.plot_A_surf",
             "plot.plot_A_time",
             "plot.plot_A_time_space",
-            "plot.Structural.plot_force_space"
->>>>>>> c68a1850
+            "plot.Structural.plot_force_space",
+            "plot.Magnetic.plot_mesh_field",
+            "plot.plot_A_quiver_2D"
         ],
         "mother": "",
         "name": "Output",
@@ -8851,15 +8788,6 @@
                 "type": "Force",
                 "unit": "-",
                 "value": ""
-            },
-            {
-                "desc": "Modal Basis object (cylindrical mesh + solution)",
-                "max": "",
-                "min": "",
-                "name": "modalbasis",
-                "type": "ModalBasis",
-                "unit": "-",
-                "value": ""
             }
         ]
     },
