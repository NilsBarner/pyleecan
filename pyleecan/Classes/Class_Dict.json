--- conflicted
+++ resolved
@@ -1432,7 +1432,6 @@
             }
         ]
     },
-<<<<<<< HEAD
     "ElecLUTdq": {
         "constants": [
             {
@@ -1526,8 +1525,6 @@
             }
         ]
     },
-=======
->>>>>>> 3d6a223c
     "Electrical": {
         "constants": [
             {
@@ -1535,13 +1532,9 @@
                 "value": "1"
             }
         ],
-<<<<<<< HEAD
         "daughters": [
             "ElecLUTdq"
         ],
-=======
-        "daughters": [],
->>>>>>> 3d6a223c
         "desc": "Electric module object for electrical equivalent circuit simulation",
         "is_internal": false,
         "methods": [
@@ -4265,10 +4258,7 @@
             "InputCurrent",
             "InputFlux",
             "InputForce",
-<<<<<<< HEAD
             "InputPower",
-=======
->>>>>>> 3d6a223c
             "InputVoltage"
         ],
         "desc": "Starting data of the simulation",
@@ -4521,7 +4511,6 @@
             }
         ]
     },
-<<<<<<< HEAD
     "InputPower": {
         "constants": [
             {
@@ -4614,8 +4603,6 @@
             }
         ]
     },
-=======
->>>>>>> 3d6a223c
     "InputVoltage": {
         "constants": [
             {
@@ -4790,10 +4777,7 @@
             "get_Phidqh_mean",
             "get_Phidqh_mag",
             "get_Phidqh_mag_mean",
-<<<<<<< HEAD
             "get_Ploss_dqh_interp",
-=======
->>>>>>> 3d6a223c
             "interp_Phi_dqh"
         ],
         "mother": "LUT",
@@ -5459,13 +5443,9 @@
                 "value": "1"
             }
         ],
-<<<<<<< HEAD
         "daughters": [
             "LossFEMM"
         ],
-=======
-        "daughters": [],
->>>>>>> 3d6a223c
         "desc": "Losses module object that containt the loss models. See method add_model for implementation details.",
         "is_internal": false,
         "methods": [
@@ -5507,7 +5487,6 @@
             }
         ]
     },
-<<<<<<< HEAD
     "LossFEMM": {
         "constants": [
             {
@@ -5587,8 +5566,6 @@
             }
         ]
     },
-=======
->>>>>>> 3d6a223c
     "LossModel": {
         "constants": [
             {
@@ -6965,18 +6942,6 @@
                 "value": 1
             },
             {
-<<<<<<< HEAD
-                "desc": "Coercitivity field at 20degC (calculated from mur_lin and Brm20 if not provided)",
-                "max": "",
-                "min": "0",
-                "name": "Hc",
-                "type": "float",
-                "unit": "A/m",
-                "value": 0
-            },
-            {
-=======
->>>>>>> 3d6a223c
                 "desc": "magnet remanence induction at 20degC (calculated from mur_lin and Hc if not provided)",
                 "max": "",
                 "min": "",
@@ -8654,33 +8619,19 @@
                 "value": null
             },
             {
-<<<<<<< HEAD
                 "desc": "Useful power",
                 "max": "",
                 "min": "",
                 "name": "P_useful",
-=======
-                "desc": "Theoretical Average Electromagnetic Power",
-                "max": "",
-                "min": "",
-                "name": "Pem_av_ref",
->>>>>>> 3d6a223c
                 "type": "float",
                 "unit": "W",
                 "value": null
             },
             {
-<<<<<<< HEAD
                 "desc": "Average Electromagnetic torque",
                 "max": "",
                 "min": "",
                 "name": "Tem_av",
-=======
-                "desc": "Theoretical Average Electromagnetic torque",
-                "max": "",
-                "min": "",
-                "name": "Tem_av_ref",
->>>>>>> 3d6a223c
                 "type": "float",
                 "unit": "N.m",
                 "value": null
@@ -8720,7 +8671,6 @@
                 "type": "EEC",
                 "unit": "",
                 "value": null
-<<<<<<< HEAD
             },
             {
                 "desc": "Absorbed power",
@@ -8730,8 +8680,6 @@
                 "type": "float",
                 "unit": "W",
                 "value": null
-=======
->>>>>>> 3d6a223c
             }
         ]
     },
@@ -9097,13 +9045,9 @@
                 "value": "1"
             }
         ],
-<<<<<<< HEAD
         "daughters": [
             "OutLossFEMM"
         ],
-=======
-        "daughters": [],
->>>>>>> 3d6a223c
         "desc": "Gather the loss module outputs",
         "is_internal": false,
         "methods": [
@@ -9153,7 +9097,6 @@
             }
         ]
     },
-<<<<<<< HEAD
     "OutLossFEMM": {
         "constants": [
             {
@@ -9248,8 +9191,6 @@
             }
         ]
     },
-=======
->>>>>>> 3d6a223c
     "OutMag": {
         "constants": [
             {
@@ -10006,18 +9947,6 @@
         "path": "pyleecan/Generator/ClassesRef/Post/PostLUT.csv",
         "properties": [
             {
-<<<<<<< HEAD
-=======
-                "desc": "Look-Up Table to enforce",
-                "max": "",
-                "min": "",
-                "name": "LUT",
-                "type": "LUT",
-                "unit": "",
-                "value": null
-            },
-            {
->>>>>>> 3d6a223c
                 "desc": "True to save LUT in PostLUT",
                 "max": "",
                 "min": "",
@@ -10025,18 +9954,6 @@
                 "type": "bool",
                 "unit": "",
                 "value": 1
-<<<<<<< HEAD
-=======
-            },
-            {
-                "desc": "True to store LUT in PostLUT",
-                "max": "",
-                "min": "",
-                "name": "is_store_LUT",
-                "type": "bool",
-                "unit": "",
-                "value": 1
->>>>>>> 3d6a223c
             }
         ]
     },
