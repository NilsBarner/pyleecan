{
    "Arc": {
        "constants": [
            {
                "name": "VERSION",
                "value": "1"
            }
        ],
        "daughters": [
            "Arc1",
            "Arc2",
            "Arc3"
        ],
        "desc": "Abstract class for arc",
        "is_internal": false,
        "methods": [
            "draw_FEMM",
            "intersect_line",
            "is_on_line",
            "split_line",
            "comp_distance"
        ],
        "mother": "Line",
        "name": "Arc",
        "package": "Geometry",
        "path": "pyleecan/Generator/ClassesRef/Geometry/Arc.csv",
        "properties": []
    },
    "Arc1": {
        "constants": [
            {
                "name": "VERSION",
                "value": "1"
            }
        ],
        "daughters": [],
        "desc": "An arc between two points (defined by a radius)",
        "is_internal": false,
        "methods": [
            "check",
            "comp_length",
            "comp_radius",
            "discretize",
            "get_angle",
            "get_begin",
            "get_center",
            "get_end",
            "get_middle",
            "reverse",
            "rotate",
            "split_half",
            "translate"
        ],
        "mother": "Arc",
        "name": "Arc1",
        "package": "Geometry",
        "path": "pyleecan/Generator/ClassesRef/Geometry/Arc1.csv",
        "properties": [
            {
                "desc": "begin point of the arc",
                "max": "",
                "min": "",
                "name": "begin",
                "type": "complex",
                "unit": "",
                "value": 0
            },
            {
                "desc": "end point of the arc",
                "max": "",
                "min": "",
                "name": "end",
                "type": "complex",
                "unit": "",
                "value": 0
            },
            {
                "desc": "Radius of the arc (can be + or -)",
                "max": "",
                "min": "",
                "name": "radius",
                "type": "float",
                "unit": "",
                "value": 0
            },
            {
                "desc": "Rotation direction of the arc",
                "max": "",
                "min": "",
                "name": "is_trigo_direction",
                "type": "bool",
                "unit": "-",
                "value": 1
            }
        ]
    },
    "Arc2": {
        "constants": [
            {
                "name": "VERSION",
                "value": "1"
            }
        ],
        "daughters": [],
        "desc": "An arc between two points (defined by the begin  point and a center and angle)",
        "is_internal": false,
        "methods": [
            "check",
            "comp_length",
            "comp_radius",
            "discretize",
            "get_angle",
            "get_begin",
            "get_center",
            "get_end",
            "get_middle",
            "reverse",
            "rotate",
            "split_half",
            "translate"
        ],
        "mother": "Arc",
        "name": "Arc2",
        "package": "Geometry",
        "path": "pyleecan/Generator/ClassesRef/Geometry/Arc2.csv",
        "properties": [
            {
                "desc": "begin point of the arc",
                "max": "",
                "min": "",
                "name": "begin",
                "type": "complex",
                "unit": "-",
                "value": 0
            },
            {
                "desc": "center of the arc",
                "max": "",
                "min": "",
                "name": "center",
                "type": "complex",
                "unit": "-",
                "value": 0
            },
            {
                "desc": "opening angle of the arc",
                "max": "6.2831853071796",
                "min": "-6.2831853071796",
                "name": "angle",
                "type": "float",
                "unit": "rad",
                "value": 1.57079633
            }
        ]
    },
    "Arc3": {
        "constants": [
            {
                "name": "VERSION",
                "value": "1"
            }
        ],
        "daughters": [],
        "desc": "Half circle define by two points",
        "is_internal": false,
        "methods": [
            "check",
            "comp_length",
            "comp_radius",
            "discretize",
            "get_angle",
            "get_begin",
            "get_center",
            "get_end",
            "get_middle",
            "reverse",
            "rotate",
            "split_half",
            "translate"
        ],
        "mother": "Arc",
        "name": "Arc3",
        "package": "Geometry",
        "path": "pyleecan/Generator/ClassesRef/Geometry/Arc3.csv",
        "properties": [
            {
                "desc": "begin point of the arc",
                "max": "",
                "min": "",
                "name": "begin",
                "type": "complex",
                "unit": "-",
                "value": 0
            },
            {
                "desc": "end of the arc",
                "max": "",
                "min": "",
                "name": "end",
                "type": "complex",
                "unit": "-",
                "value": 0
            },
            {
                "desc": "Rotation direction of the arc",
                "max": "",
                "min": "",
                "name": "is_trigo_direction",
                "type": "bool",
                "unit": "-",
                "value": 0
            }
        ]
    },
    "Bore": {
        "constants": [
            {
                "name": "VERSION",
                "value": "1"
            }
        ],
        "daughters": [
            "BoreFlower"
        ],
        "desc": "Abstract class for Bore shape",
        "is_internal": false,
        "methods": [],
        "mother": "",
        "name": "Bore",
        "package": "Machine",
        "path": "pyleecan/Generator/ClassesRef/Machine/Bore.csv",
        "properties": []
    },
    "BoreFlower": {
        "constants": [
            {
                "name": "VERSION",
                "value": "1"
            }
        ],
        "daughters": [],
        "desc": "Class for Bore flower shape",
        "is_internal": false,
        "methods": [
            "get_bore_line"
        ],
        "mother": "Bore",
        "name": "BoreFlower",
        "package": "Machine",
        "path": "pyleecan/Generator/ClassesRef/Machine/BoreFlower.csv",
        "properties": [
            {
                "desc": "Number of flower arc",
                "max": "",
                "min": "0",
                "name": "N",
                "type": "int",
                "unit": "-",
                "value": 8
            },
            {
                "desc": "Radius of the flower arc",
                "max": "",
                "min": "0",
                "name": "Rarc",
                "type": "float",
                "unit": "m",
                "value": 0.01
            },
            {
                "desc": "Angular offset for the arc",
                "max": "",
                "min": "",
                "name": "alpha",
                "type": "float",
                "unit": "rad",
                "value": 0
            }
        ]
    },
    "CellMat": {
        "constants": [
            {
                "name": "VERSION",
                "value": "1"
            }
        ],
        "daughters": [],
        "desc": "Define the connectivity under matricial format containing one type of element (example: only triangles with 3 nodes). ",
        "is_internal": false,
        "methods": [
            "add_cell",
            "get_connectivity",
            "get_point2cell",
            "is_exist"
        ],
        "mother": "",
        "name": "CellMat",
        "package": "Mesh",
        "path": "pyleecan/Generator/ClassesRef/Mesh/CellMat.csv",
        "properties": [
            {
                "desc": "Matrix of connectivity for one element type",
                "max": "",
                "min": "",
                "name": "connectivity",
                "type": "ndarray",
                "unit": "",
                "value": []
            },
            {
                "desc": "Total number of elements",
                "max": "",
                "min": "",
                "name": "nb_cell",
                "type": "int",
                "unit": "",
                "value": 0
            },
            {
                "desc": "Define the number of node per element",
                "max": "",
                "min": "",
                "name": "nb_pt_per_cell",
                "type": "int",
                "unit": "",
                "value": 0
            },
            {
                "desc": "Element indices",
                "max": "",
                "min": "",
                "name": "indice",
                "type": "ndarray",
                "unit": "",
                "value": []
            },
            {
                "desc": "Define FEA interpolation",
                "max": "",
                "min": "",
                "name": "interpolation",
                "type": "Interpolation",
                "unit": "",
                "value": null
            }
        ]
    },
    "Circle": {
        "constants": [
            {
                "name": "VERSION",
                "value": "1"
            }
        ],
        "daughters": [],
        "desc": "Circle define by  the center of circle(point_ref), the label and the radius",
        "is_internal": false,
        "methods": [
            "check",
            "comp_length",
            "comp_surface",
            "discretize",
            "get_lines",
            "get_patches",
            "rotate",
            "translate",
            "comp_point_ref"
        ],
        "mother": "Surface",
        "name": "Circle",
        "package": "Geometry",
        "path": "pyleecan/Generator/ClassesRef/Geometry/Circle.csv",
        "properties": [
            {
                "desc": "Radius of the circle",
                "max": "",
                "min": "0",
                "name": "radius",
                "type": "float",
                "unit": "",
                "value": 1
            },
            {
                "desc": "center of the Circle",
                "max": "",
                "min": "",
                "name": "center",
                "type": "complex",
                "unit": "",
                "value": 0
            },
            {
                "desc": "Label to set to the lines",
                "max": "",
                "min": "",
                "name": "line_label",
                "type": "str",
                "unit": "",
                "value": ""
            }
        ]
    },
    "CondType11": {
        "constants": [
            {
                "name": "VERSION",
                "value": "1"
            }
        ],
        "daughters": [],
        "desc": "parallel stranded conductor consisting of at least a single rectangular wire",
        "is_internal": false,
        "methods": [
            "comp_surface_active",
            "comp_height",
            "comp_surface",
            "comp_width",
            "plot"
        ],
        "mother": "Conductor",
        "name": "CondType11",
        "package": "Machine",
        "path": "pyleecan/Generator/ClassesRef/Machine/CondType11.csv",
        "properties": [
            {
                "desc": "cf schematics, single wire height without insulation [m]",
                "max": "",
                "min": "0",
                "name": "Hwire",
                "type": "float",
                "unit": "m",
                "value": 0.01
            },
            {
                "desc": "cf schematics, single wire width without insulation [m]",
                "max": "",
                "min": "0",
                "name": "Wwire",
                "type": "float",
                "unit": "m",
                "value": 0.01
            },
            {
                "desc": "cf schematics, stator winding number of preformed wires (strands) in parallel per coil along radial (vertical) direction",
                "max": "",
                "min": "1",
                "name": "Nwppc_rad",
                "type": "int",
                "unit": "-",
                "value": 1
            },
            {
                "desc": "cf schematics, stator winding number of preformed wires (strands) in parallel per coil along tangential (horizontal) direction",
                "max": "",
                "min": "1",
                "name": "Nwppc_tan",
                "type": "int",
                "unit": "-",
                "value": 1
            },
            {
                "desc": "(advanced) cf schematics, winding strand insulation thickness [m]",
                "max": "",
                "min": "0",
                "name": "Wins_wire",
                "type": "float",
                "unit": "m",
                "value": 0
            },
            {
                "desc": "(advanced) cf schematics, winding coil insulation  thickness [m]",
                "max": "",
                "min": "0",
                "name": "Wins_coil",
                "type": "float",
                "unit": "m",
                "value": 0
            },
            {
                "desc": "type of winding shape for end winding length calculation\\n0 for hairpin windings\\n1 for normal windings",
                "max": "1",
                "min": "0",
                "name": "type_winding_shape",
                "type": "int",
                "unit": "-",
                "value": 0
            },
            {
                "desc": "angle of winding overhang hairpin coils [deg]",
                "max": "180",
                "min": "0",
                "name": "alpha_ew",
                "type": "float",
                "unit": "deg",
                "value": 58
            }
        ]
    },
    "CondType12": {
        "constants": [
            {
                "name": "VERSION",
                "value": "1"
            }
        ],
        "daughters": [],
        "desc": "parallel stranded conductor consisting of at least a single round wire",
        "is_internal": false,
        "methods": [
            "check",
            "comp_surface_active",
            "comp_height",
            "comp_surface",
            "comp_width",
            "plot"
        ],
        "mother": "Conductor",
        "name": "CondType12",
        "package": "Machine",
        "path": "pyleecan/Generator/ClassesRef/Machine/CondType12.csv",
        "properties": [
            {
                "desc": "cf schematics, single wire diameter without insulation [m]",
                "max": "",
                "min": "0",
                "name": "Wwire",
                "type": "float",
                "unit": "m",
                "value": 0.015
            },
            {
                "desc": "(advanced) cf schematics, winding coil insulation diameter [m]",
                "max": "",
                "min": "0",
                "name": "Wins_cond",
                "type": "float",
                "unit": "m",
                "value": 0.015
            },
            {
                "desc": "cf schematics, winding number of random wires (strands) in parallel per coil",
                "max": "",
                "min": "1",
                "name": "Nwppc",
                "type": "int",
                "unit": "-",
                "value": 1
            },
            {
                "desc": "(advanced) cf schematics, winding strand insulation thickness [m]",
                "max": "",
                "min": "0",
                "name": "Wins_wire",
                "type": "float",
                "unit": "m",
                "value": 0
            },
            {
                "desc": "winding overhang factor which describes the fact that random round wire end-windings can be more or less compressed (0.5 for small motors, 0.8 for large motors) - can be used to tune the average turn length (relevant if type_cond==1)",
                "max": "",
                "min": "0",
                "name": "Kwoh",
                "type": "float",
                "unit": "-",
                "value": 0.5
            }
        ]
    },
    "CondType21": {
        "constants": [
            {
                "name": "VERSION",
                "value": "1"
            }
        ],
        "daughters": [],
        "desc": "single rectangular conductor \\nhas to be used for LamSquirrelCages's conductor",
        "is_internal": false,
        "methods": [
            "comp_surface_active",
            "comp_height",
            "comp_surface",
            "comp_width",
            "plot"
        ],
        "mother": "Conductor",
        "name": "CondType21",
        "package": "Machine",
        "path": "pyleecan/Generator/ClassesRef/Machine/CondType21.csv",
        "properties": [
            {
                "desc": "Bar height",
                "max": "",
                "min": "0",
                "name": "Hbar",
                "type": "float",
                "unit": "m",
                "value": 0.01
            },
            {
                "desc": "Bar width",
                "max": "",
                "min": "0",
                "name": "Wbar",
                "type": "float",
                "unit": "m",
                "value": 0.01
            },
            {
                "desc": "Width of insulation",
                "max": "",
                "min": "0",
                "name": "Wins",
                "type": "float",
                "unit": "m",
                "value": 0
            }
        ]
    },
    "CondType22": {
        "constants": [
            {
                "name": "VERSION",
                "value": "1"
            }
        ],
        "daughters": [],
        "desc": "conductor with only surface definition without specifc shape nor isolation",
        "is_internal": false,
        "methods": [
            "comp_surface_active",
            "comp_surface"
        ],
        "mother": "Conductor",
        "name": "CondType22",
        "package": "Machine",
        "path": "pyleecan/Generator/ClassesRef/Machine/CondType22.csv",
        "properties": [
            {
                "desc": "Surface of the Slot",
                "max": "",
                "min": "0",
                "name": "Sbar",
                "type": "float",
                "unit": "m",
                "value": 0.01
            }
        ]
    },
    "Conductor": {
        "constants": [
            {
                "name": "VERSION",
                "value": "1"
            }
        ],
        "daughters": [
            "CondType11",
            "CondType12",
            "CondType21",
            "CondType22"
        ],
        "desc": "abstact class for conductors",
        "is_internal": false,
        "methods": [
            "check"
        ],
        "mother": "",
        "name": "Conductor",
        "package": "Machine",
        "path": "pyleecan/Generator/ClassesRef/Machine/Conductor.csv",
        "properties": [
            {
                "desc": "Material of the conductor",
                "max": "",
                "min": "",
                "name": "cond_mat",
                "type": "Material",
                "unit": "-",
                "value": ""
            },
            {
                "desc": "Material of the insulation",
                "max": "",
                "min": "",
                "name": "ins_mat",
                "type": "Material",
                "unit": "-",
                "value": ""
            }
        ]
    },
    "DXFImport": {
        "constants": [
            {
                "name": "VERSION",
                "value": "1"
            }
        ],
        "daughters": [],
        "desc": "Use a DXF to define a lamination",
        "is_internal": false,
        "methods": [
            "get_surfaces"
        ],
        "mother": "",
        "name": "DXFImport",
        "package": "Simulation",
        "path": "pyleecan/Generator/ClassesRef/Simulation/DXFImport.csv",
        "properties": [
            {
                "desc": "Path to the DXF file to import",
                "max": "",
                "min": "",
                "name": "file_path",
                "type": "str",
                "unit": "-",
                "value": ""
            },
            {
                "desc": "Dictionnary to assign the surfaces: key=complex reference point coordinate, value=label of the surface",
                "max": "",
                "min": "",
                "name": "surf_dict",
                "type": "dict",
                "unit": "-",
                "value": ""
            },
            {
                "desc": "List of tuple to apply boundary conditions (complex reference point coordinate, is_arc, label of the BC to apply)",
                "max": "",
                "min": "",
                "name": "BC_list",
                "type": "list",
                "unit": "-",
                "value": []
            }
        ]
    },
    "DataKeeper": {
        "constants": [
            {
                "name": "VERSION",
                "value": "1"
            }
        ],
        "daughters": [],
        "desc": "Abstract class for the multi-simulation",
        "is_internal": false,
        "methods": [],
        "mother": "",
        "name": "DataKeeper",
        "package": "Simulation",
        "path": "pyleecan/Generator/ClassesRef/Simulation/DataKeeper.csv",
        "properties": [
            {
                "desc": "Data name",
                "max": "",
                "min": "",
                "name": "name",
                "type": "str",
                "unit": "-",
                "value": ""
            },
            {
                "desc": "Data symbol",
                "max": "",
                "min": "",
                "name": "symbol",
                "type": "str",
                "unit": "-",
                "value": ""
            },
            {
                "desc": "Data unit",
                "max": "",
                "min": "",
                "name": "unit",
                "type": "str",
                "unit": "-",
                "value": ""
            },
            {
                "desc": "Function that takes an Output in argument and return a value",
                "max": "",
                "min": "",
                "name": "keeper",
                "type": "function",
                "unit": "-",
                "value": null
            },
            {
                "desc": "Function that takes a Simulation in argument and returns a value, this attribute enables to handle errors and to put NaN values in the result matrices",
                "max": "",
                "min": "",
                "name": "error_keeper",
                "type": "function",
                "unit": "-",
                "value": null
            },
            {
                "desc": "List containing datakeeper results for each simulation",
                "max": "",
                "min": "",
                "name": "result",
                "type": "list",
                "unit": "-",
                "value": []
            }
        ]
    },
    "Drive": {
        "constants": [
            {
                "name": "VERSION",
                "value": "1"
            }
        ],
        "daughters": [
            "DriveWave"
        ],
        "desc": "Abstract Drive class",
        "is_internal": false,
        "methods": [],
        "mother": "",
        "name": "Drive",
        "package": "Simulation",
        "path": "pyleecan/Generator/ClassesRef/Simulation/Drive.csv",
        "properties": [
            {
                "desc": "Maximum RMS voltage of the Drive",
                "max": "",
                "min": "0",
                "name": "Umax",
                "type": "float",
                "unit": "V",
                "value": 800
            },
            {
                "desc": "Maximum RMS current of the Drive",
                "max": "",
                "min": "0",
                "name": "Imax",
                "type": "float",
                "unit": "A",
                "value": 800
            },
            {
                "desc": "True to generate current waveform, False for voltage",
                "max": "",
                "min": "",
                "name": "is_current",
                "type": "bool",
                "unit": "-",
                "value": 0
            }
        ]
    },
    "DriveWave": {
        "constants": [
            {
                "name": "VERSION",
                "value": "1"
            }
        ],
        "daughters": [],
        "desc": "Drive to generate a wave according to an Import object",
        "is_internal": false,
        "methods": [
            "get_wave"
        ],
        "mother": "Drive",
        "name": "DriveWave",
        "package": "Simulation",
        "path": "pyleecan/Generator/ClassesRef/Simulation/DriveWave.csv",
        "properties": [
            {
                "desc": "Wave generator",
                "max": "",
                "min": "",
                "name": "wave",
                "type": "Import",
                "unit": "",
                "value": ""
            }
        ]
    },
    "EEC": {
        "constants": [
            {
                "name": "VERSION",
                "value": "1"
            }
        ],
        "daughters": [
            "EEC_PMSM",
            "EEC_SCIM"
        ],
        "desc": "Electric module: Equivalent Electrical Circuit abstract class",
        "is_internal": false,
        "methods": [],
        "mother": "",
        "name": "EEC",
        "package": "Simulation",
        "path": "pyleecan/Generator/ClassesRef/Simulation/EEC.csv",
        "properties": []
    },
    "EEC_PMSM": {
        "constants": [
            {
                "name": "VERSION",
                "value": "1"
            }
        ],
        "daughters": [],
        "desc": "Electric module: Electrical Equivalent Circuit",
        "is_internal": false,
        "methods": [
            "comp_parameters",
            "solve_EEC",
            "gen_drive",
            "comp_joule_losses"
        ],
        "mother": "EEC",
        "name": "EEC_PMSM",
        "package": "Simulation",
        "path": "pyleecan/Generator/ClassesRef/Simulation/EEC_PMSM.csv",
        "properties": [
            {
                "desc": "Magnetic inductance",
                "max": "",
                "min": "",
                "name": "indmag",
                "type": "IndMag",
                "unit": "-",
                "value": null
            },
            {
                "desc": "Flux Linkage",
                "max": "",
                "min": "",
                "name": "fluxlink",
                "type": "FluxLink",
                "unit": "-",
                "value": null
            },
            {
                "desc": "Parameters of the EEC: computed if empty, or enforced",
                "max": "",
                "min": "",
                "name": "parameters",
                "type": "dict",
                "unit": "-",
                "value": {}
            },
            {
                "desc": "Frequency",
                "max": "",
                "min": "",
                "name": "freq0",
                "type": "float",
                "unit": "Hz",
                "value": null
            },
            {
                "desc": "Drive",
                "max": "",
                "min": "",
                "name": "drive",
                "type": "Drive",
                "unit": "-",
                "value": null
            }
        ]
    },
    "EEC_SCIM": {
        "constants": [
            {
                "name": "VERSION",
                "value": "1"
            }
        ],
        "daughters": [],
        "desc": "Electric module: Electrical Equivalent Circuit for Squirrel Cage Induction Machine",
        "is_internal": false,
        "methods": [
            "comp_parameters",
            "solve_EEC",
            "gen_drive",
            "comp_joule_losses"
        ],
        "mother": "EEC",
        "name": "EEC_SCIM",
        "package": "Simulation",
        "path": "pyleecan/Generator/ClassesRef/Simulation/EEC_SCIM.csv",
        "properties": [
            {
                "desc": "Magnetic inductance",
                "max": "",
                "min": "",
                "name": "indmag",
                "type": "IndMag",
                "unit": "-",
                "value": null
            },
            {
                "desc": "Parameters of the EEC: computed if empty, or enforced",
                "max": "",
                "min": "",
                "name": "parameters",
                "type": "dict",
                "unit": "-",
                "value": {}
            },
            {
                "desc": "Frequency",
                "max": "",
                "min": "",
                "name": "freq0",
                "type": "float",
                "unit": "Hz",
                "value": null
            },
            {
                "desc": "Drive",
                "max": "",
                "min": "",
                "name": "drive",
                "type": "Drive",
                "unit": "-",
                "value": null
            }
        ]
    },
    "Electrical": {
        "constants": [
            {
                "name": "VERSION",
                "value": "1"
            }
        ],
        "daughters": [],
        "desc": "Electric module object for electrical equivalent circuit simulation",
        "is_internal": false,
        "methods": [
            "run",
            "comp_power",
            "comp_torque"
        ],
        "mother": "",
        "name": "Electrical",
        "package": "Simulation",
        "path": "pyleecan/Generator/ClassesRef/Simulation/Electrical.csv",
        "properties": [
            {
                "desc": "Electrical Equivalent Circuit",
                "max": "",
                "min": "",
                "name": "eec",
                "type": "EEC",
                "unit": "-",
                "value": null
            }
        ]
    },
    "FPGNSeg": {
        "constants": [
            {
                "name": "VERSION",
                "value": "1"
            }
        ],
        "daughters": [],
        "desc": "Compute N gauss point for segment elements",
        "is_internal": false,
        "methods": [
            "get_gauss_points"
        ],
        "mother": "GaussPoint",
        "name": "FPGNSeg",
        "package": "Mesh",
        "path": "pyleecan/Generator/ClassesRef/Mesh/Interpolation/FPGNSeg.csv",
        "properties": [
            {
                "desc": "Nb of gauss point to be used",
                "max": "",
                "min": "",
                "name": "nb_gauss_point",
                "type": "int",
                "unit": "",
                "value": 4
            }
        ]
    },
    "FPGNTri": {
        "constants": [
            {
                "name": "VERSION",
                "value": "1"
            }
        ],
        "daughters": [],
        "desc": "Store gauss point for triangle elements",
        "is_internal": false,
        "methods": [
            "get_gauss_points"
        ],
        "mother": "GaussPoint",
        "name": "FPGNTri",
        "package": "Mesh",
        "path": "pyleecan/Generator/ClassesRef/Mesh/Interpolation/FPGNTri.csv",
        "properties": [
            {
                "desc": "Nb of gauss point to be used",
                "max": "",
                "min": "",
                "name": "nb_gauss_point",
                "type": "int",
                "unit": "",
                "value": 3
            }
        ]
    },
    "FluxLink": {
        "constants": [
            {
                "name": "VERSION",
                "value": "1"
            }
        ],
        "daughters": [
            "FluxLinkFEMM"
        ],
        "desc": "Electric module: Flux Linkage",
        "is_internal": false,
        "methods": [],
        "mother": "",
        "name": "FluxLink",
        "package": "Simulation",
        "path": "pyleecan/Generator/ClassesRef/Simulation/FluxLink.csv",
        "properties": []
    },
    "FluxLinkFEMM": {
        "constants": [
            {
                "name": "VERSION",
                "value": "1"
            }
        ],
        "daughters": [],
        "desc": "Electric module: Flux Linkage with FEMM",
        "is_internal": false,
        "methods": [
            "comp_fluxlinkage",
            "solve_FEMM"
        ],
        "mother": "FluxLink",
        "name": "FluxLinkFEMM",
        "package": "Simulation",
        "path": "pyleecan/Generator/ClassesRef/Simulation/FluxLinkFEMM.csv",
        "properties": [
            {
                "desc": "To enforce user-defined values for FEMM main parameters ",
                "max": "",
                "min": "",
                "name": "FEMM_dict",
                "type": "dict",
                "unit": "",
                "value": ""
            },
            {
                "desc": "0 no leakage calculation /  1 calculation using single slot ",
                "max": "1",
                "min": "0",
                "name": "type_calc_leakage",
                "type": "int",
                "unit": "",
                "value": 0
            },
            {
                "desc": "0 to desactivate the sliding band",
                "max": "",
                "min": "",
                "name": "is_sliding_band",
                "type": "bool",
                "unit": "",
                "value": 1
            },
            {
                "desc": "True to take into account the spatial periodicity of the machine",
                "max": "",
                "min": "",
                "name": "is_periodicity_a",
                "type": "bool",
                "unit": "",
                "value": 0
            },
            {
                "desc": "Number of time steps for the FEMM simulation",
                "max": "",
                "min": "",
                "name": "Nt_tot",
                "type": "int",
                "unit": "-",
                "value": 5
            },
            {
                "desc": "global coefficient to adjust geometry fineness in FEMM (0.5 : default , > 1 : finner , < 1 : less fine)",
                "max": "",
                "min": "",
                "name": "Kgeo_fineness",
                "type": "float",
                "unit": "",
                "value": 0.5
            }
        ]
    },
    "Force": {
        "constants": [
            {
                "name": "VERSION",
                "value": "1"
            }
        ],
        "daughters": [
            "ForceMT"
        ],
        "desc": "Forces module abstract object",
        "is_internal": false,
        "methods": [
            "comp_time_angle",
            "run"
        ],
        "mother": "",
        "name": "Force",
        "package": "Simulation",
        "path": "pyleecan/Generator/ClassesRef/Simulation/Force.csv",
        "properties": [
            {
                "desc": "1 to compute lumped tooth forces",
                "max": "",
                "min": "",
                "name": "is_comp_nodal_force",
                "type": "bool",
                "unit": "-",
                "value": 0
            },
            {
                "desc": "True to compute only on one time periodicity (use periodicities defined in output.force.Time)",
                "max": "",
                "min": "",
                "name": "is_periodicity_t",
                "type": "bool",
                "unit": "-",
                "value": 0
            },
            {
                "desc": "True to compute only on one angle periodicity (use periodicities defined in output.force.Angle)",
                "max": "",
                "min": "",
                "name": "is_periodicity_a",
                "type": "bool",
                "unit": "-",
                "value": 0
            }
        ]
    },
    "ForceMT": {
        "constants": [
            {
                "name": "VERSION",
                "value": "1"
            }
        ],
        "daughters": [],
        "desc": "Force Maxwell tensor model for radial flux machines",
        "is_internal": false,
        "methods": [
            "comp_force",
            "comp_force_nodal"
        ],
        "mother": "Force",
        "name": "ForceMT",
        "package": "Simulation",
        "path": "pyleecan/Generator/ClassesRef/Simulation/ForceMT.csv",
        "properties": []
    },
    "Frame": {
        "constants": [
            {
                "name": "VERSION",
                "value": "1"
            }
        ],
        "daughters": [],
        "desc": "machine frame",
        "is_internal": false,
        "methods": [
            "build_geometry",
            "comp_height_eq",
            "comp_mass",
            "comp_surface",
            "comp_volume",
            "get_length",
            "plot"
        ],
        "mother": "",
        "name": "Frame",
        "package": "Machine",
        "path": "pyleecan/Generator/ClassesRef/Machine/Frame.csv",
        "properties": [
            {
                "desc": "frame length [m]",
                "max": "",
                "min": "0",
                "name": "Lfra",
                "type": "float",
                "unit": "m",
                "value": 0.35
            },
            {
                "desc": "frame internal radius",
                "max": "",
                "min": "0",
                "name": "Rint",
                "type": "float",
                "unit": "m",
                "value": 0.2
            },
            {
                "desc": "Frame external radius",
                "max": "",
                "min": "0",
                "name": "Rext",
                "type": "float",
                "unit": "m",
                "value": 0.2
            },
            {
                "desc": "Frame material",
                "max": "",
                "min": "",
                "name": "mat_type",
                "type": "Material",
                "unit": "",
                "value": ""
            }
        ]
    },
    "GUIOption": {
        "constants": [
            {
                "name": "VERSION",
                "value": "1"
            }
        ],
        "daughters": [],
        "desc": "",
        "is_internal": false,
        "methods": [],
        "mother": "",
        "name": "GUIOption",
        "package": "GUIOption",
        "path": "pyleecan/Generator/ClassesRef/GUI_Option/GUIOption.csv",
        "properties": [
            {
                "desc": "Unit options",
                "max": "",
                "min": "",
                "name": "unit",
                "type": "Unit",
                "unit": "-",
                "value": ""
            }
        ]
    },
    "GaussPoint": {
        "constants": [
            {
                "name": "VERSION",
                "value": "1"
            }
        ],
        "daughters": [
            "FPGNSeg",
            "FPGNTri"
        ],
        "desc": "Store set of gauss points",
        "is_internal": false,
        "methods": [],
        "mother": "",
        "name": "GaussPoint",
        "package": "Mesh",
        "path": "pyleecan/Generator/ClassesRef/Mesh/Interpolation/GaussPoint.csv",
        "properties": []
    },
    "Hole": {
        "constants": [
            {
                "name": "VERSION",
                "value": "1"
            }
        ],
        "daughters": [
            "HoleM50",
            "HoleM51",
            "HoleM52",
            "HoleM53",
            "HoleM54",
            "HoleM57",
            "HoleM58",
            "HoleMag",
            "HoleUD",
            "VentilationCirc",
            "VentilationPolar",
            "VentilationTrap"
        ],
        "desc": "Holes for lamination (abstract)",
        "is_internal": false,
        "methods": [
            "comp_radius",
            "comp_surface",
            "get_is_stator",
            "get_Rbo",
            "has_magnet",
            "plot",
            "comp_height"
        ],
        "mother": "",
        "name": "Hole",
        "package": "Slot",
        "path": "pyleecan/Generator/ClassesRef/Slot/Hole.csv",
        "properties": [
            {
                "desc": "Number of Hole around the circumference",
                "max": "1000",
                "min": "0",
                "name": "Zh",
                "type": "int",
                "unit": "-",
                "value": 36
            },
            {
                "desc": "Material of the void part of the hole (Air in general)",
                "max": "",
                "min": "",
                "name": "mat_void",
                "type": "Material",
                "unit": "-",
                "value": ""
            }
        ]
    },
    "HoleM50": {
        "constants": [
            {
                "name": "VERSION",
                "value": "1"
            },
            {
                "name": "IS_SYMMETRICAL",
                "value": "1"
            }
        ],
        "daughters": [],
        "desc": "V shape slot for buried magnet",
        "is_internal": false,
        "methods": [
            "build_geometry",
            "check",
            "comp_alpha",
            "comp_radius",
            "comp_W5",
            "has_magnet",
            "remove_magnet",
            "comp_surface_magnet_id"
        ],
        "mother": "HoleMag",
        "name": "HoleM50",
        "package": "Slot",
        "path": "pyleecan/Generator/ClassesRef/Slot/HoleM50.csv",
        "properties": [
            {
                "desc": "Slot depth",
                "max": "",
                "min": "0",
                "name": "H0",
                "type": "float",
                "unit": "m",
                "value": 0.003
            },
            {
                "desc": "Slot opening",
                "max": "",
                "min": "0",
                "name": "W0",
                "type": "float",
                "unit": "m",
                "value": 0.003
            },
            {
                "desc": "Distance from the lamination Bore",
                "max": "",
                "min": "0",
                "name": "H1",
                "type": "float",
                "unit": "m",
                "value": 0
            },
            {
                "desc": "Tooth width (at V bottom)",
                "max": "",
                "min": "0",
                "name": "W1",
                "type": "float",
                "unit": "m",
                "value": 0.013
            },
            {
                "desc": "Additional depth for the magnet",
                "max": "",
                "min": "0",
                "name": "H2",
                "type": "float",
                "unit": "m",
                "value": 0.02
            },
            {
                "desc": "Distance Magnet to bottom of the V",
                "max": "",
                "min": "0",
                "name": "W2",
                "type": "float",
                "unit": "m",
                "value": 0.01
            },
            {
                "desc": "Magnet Height",
                "max": "",
                "min": "0",
                "name": "H3",
                "type": "float",
                "unit": "m",
                "value": 0.01
            },
            {
                "desc": "Tooth width (at V top)",
                "max": "",
                "min": "0",
                "name": "W3",
                "type": "float",
                "unit": "m",
                "value": 0.01
            },
            {
                "desc": "Slot top height",
                "max": "",
                "min": "0",
                "name": "H4",
                "type": "float",
                "unit": "m",
                "value": 0
            },
            {
                "desc": "Magnet Width",
                "max": "",
                "min": "0",
                "name": "W4",
                "type": "float",
                "unit": "m",
                "value": 0.01
            },
            {
                "desc": "First Magnet",
                "max": "",
                "min": "",
                "name": "magnet_0",
                "type": "Magnet",
                "unit": "-",
                "value": ""
            },
            {
                "desc": "Second Magnet",
                "max": "",
                "min": "",
                "name": "magnet_1",
                "type": "Magnet",
                "unit": "-",
                "value": ""
            }
        ]
    },
    "HoleM51": {
        "constants": [
            {
                "name": "VERSION",
                "value": "1"
            },
            {
                "name": "IS_SYMMETRICAL",
                "value": "1"
            }
        ],
        "daughters": [],
        "desc": "3 magnets V hole",
        "is_internal": false,
        "methods": [
            "build_geometry",
            "check",
            "comp_alpha",
            "comp_radius",
            "comp_width",
            "has_magnet",
            "remove_magnet",
            "comp_surface_magnet_id"
        ],
        "mother": "HoleMag",
        "name": "HoleM51",
        "package": "Slot",
        "path": "pyleecan/Generator/ClassesRef/Slot/HoleM51.csv",
        "properties": [
            {
                "desc": "Hole depth",
                "max": "",
                "min": "0",
                "name": "H0",
                "type": "float",
                "unit": "m",
                "value": 0.003
            },
            {
                "desc": "Distance from the lamination Bore",
                "max": "",
                "min": "0",
                "name": "H1",
                "type": "float",
                "unit": "m",
                "value": 0
            },
            {
                "desc": "Hole width",
                "max": "",
                "min": "0",
                "name": "H2",
                "type": "float",
                "unit": "m",
                "value": 0.02
            },
            {
                "desc": "Hole bottom width",
                "max": "",
                "min": "0",
                "name": "W0",
                "type": "float",
                "unit": "m",
                "value": 0.01
            },
            {
                "desc": "Hole angular width",
                "max": "",
                "min": "0",
                "name": "W1",
                "type": "float",
                "unit": "rad",
                "value": 0
            },
            {
                "desc": "magnet_1 position",
                "max": "",
                "min": "0",
                "name": "W2",
                "type": "float",
                "unit": "m",
                "value": 0.01
            },
            {
                "desc": "magnet_1 width",
                "max": "",
                "min": "0",
                "name": "W3",
                "type": "float",
                "unit": "m",
                "value": 0
            },
            {
                "desc": "magnet_2 position",
                "max": "",
                "min": "0",
                "name": "W4",
                "type": "float",
                "unit": "m",
                "value": 0.01
            },
            {
                "desc": "magnet_2 width",
                "max": "",
                "min": "0",
                "name": "W5",
                "type": "float",
                "unit": "m",
                "value": 0.01
            },
            {
                "desc": "magnet_0 position",
                "max": "",
                "min": "0",
                "name": "W6",
                "type": "float",
                "unit": "m",
                "value": 0
            },
            {
                "desc": "magnet_0 width",
                "max": "",
                "min": "0",
                "name": "W7",
                "type": "float",
                "unit": "m",
                "value": 0
            },
            {
                "desc": "First Magnet",
                "max": "",
                "min": "",
                "name": "magnet_0",
                "type": "Magnet",
                "unit": "-",
                "value": ""
            },
            {
                "desc": "Second Magnet",
                "max": "",
                "min": "",
                "name": "magnet_1",
                "type": "Magnet",
                "unit": "-",
                "value": ""
            },
            {
                "desc": "Third Magnet",
                "max": "",
                "min": "",
                "name": "magnet_2",
                "type": "Magnet",
                "unit": "-",
                "value": ""
            }
        ]
    },
    "HoleM52": {
        "constants": [
            {
                "name": "VERSION",
                "value": "1"
            },
            {
                "name": "IS_SYMMETRICAL",
                "value": "1"
            }
        ],
        "daughters": [],
        "desc": "V shape slot for buried magnet",
        "is_internal": false,
        "methods": [
            "build_geometry",
            "check",
            "comp_alpha",
            "comp_radius",
            "comp_surface",
            "comp_W1",
            "has_magnet",
            "remove_magnet",
            "comp_surface_magnet_id"
        ],
        "mother": "HoleMag",
        "name": "HoleM52",
        "package": "Slot",
        "path": "pyleecan/Generator/ClassesRef/Slot/HoleM52.csv",
        "properties": [
            {
                "desc": "Slot depth",
                "max": "",
                "min": "0",
                "name": "H0",
                "type": "float",
                "unit": "m",
                "value": 0.003
            },
            {
                "desc": "Magnet width",
                "max": "",
                "min": "0",
                "name": "W0",
                "type": "float",
                "unit": "m",
                "value": 0.003
            },
            {
                "desc": "Magnet height",
                "max": "",
                "min": "0",
                "name": "H1",
                "type": "float",
                "unit": "m",
                "value": 0
            },
            {
                "desc": "Tooth width",
                "max": "",
                "min": "0",
                "name": "W3",
                "type": "float",
                "unit": "m",
                "value": 0.013
            },
            {
                "desc": "Additional depth for the magnet",
                "max": "",
                "min": "0",
                "name": "H2",
                "type": "float",
                "unit": "m",
                "value": 0.02
            },
            {
                "desc": "Magnet of the hole",
                "max": "",
                "min": "",
                "name": "magnet_0",
                "type": "Magnet",
                "unit": "-",
                "value": ""
            }
        ]
    },
    "HoleM53": {
        "constants": [
            {
                "name": "VERSION",
                "value": "1"
            },
            {
                "name": "IS_SYMMETRICAL",
                "value": "1"
            }
        ],
        "daughters": [],
        "desc": "V shape slot for buried magnet",
        "is_internal": false,
        "methods": [
            "build_geometry",
            "check",
            "comp_alpha",
            "comp_radius",
            "comp_W5",
            "has_magnet",
            "remove_magnet",
            "comp_surface_magnet_id"
        ],
        "mother": "HoleMag",
        "name": "HoleM53",
        "package": "Slot",
        "path": "pyleecan/Generator/ClassesRef/Slot/HoleM53.csv",
        "properties": [
            {
                "desc": "Slot depth",
                "max": "",
                "min": "0",
                "name": "H0",
                "type": "float",
                "unit": "m",
                "value": 0.003
            },
            {
                "desc": "Distance from the lamination Bore",
                "max": "",
                "min": "0",
                "name": "H1",
                "type": "float",
                "unit": "m",
                "value": 0
            },
            {
                "desc": "Tooth width (at V bottom)",
                "max": "",
                "min": "0",
                "name": "W1",
                "type": "float",
                "unit": "m",
                "value": 0.013
            },
            {
                "desc": "Magnet Height",
                "max": "",
                "min": "0",
                "name": "H2",
                "type": "float",
                "unit": "m",
                "value": 0.02
            },
            {
                "desc": "Distance Magnet to bottom of the V",
                "max": "",
                "min": "0",
                "name": "W2",
                "type": "float",
                "unit": "m",
                "value": 0.01
            },
            {
                "desc": "Additional depth for the magnet",
                "max": "",
                "min": "0",
                "name": "H3",
                "type": "float",
                "unit": "m",
                "value": 0.01
            },
            {
                "desc": "Magnet Width",
                "max": "",
                "min": "0",
                "name": "W3",
                "type": "float",
                "unit": "m",
                "value": 0.01
            },
            {
                "desc": "Slot angle",
                "max": "",
                "min": "0",
                "name": "W4",
                "type": "float",
                "unit": "rad",
                "value": 0.01
            },
            {
                "desc": "First Magnet",
                "max": "",
                "min": "",
                "name": "magnet_0",
                "type": "Magnet",
                "unit": "-",
                "value": ""
            },
            {
                "desc": "Second Magnet",
                "max": "",
                "min": "",
                "name": "magnet_1",
                "type": "Magnet",
                "unit": "-",
                "value": ""
            }
        ]
    },
    "HoleM54": {
        "constants": [
            {
                "name": "VERSION",
                "value": "1"
            },
            {
                "name": "IS_SYMMETRICAL",
                "value": "1"
            }
        ],
        "daughters": [],
        "desc": "Arc Hole for SyRM",
        "is_internal": false,
        "methods": [
            "build_geometry",
            "check",
            "comp_radius",
            "comp_surface"
        ],
        "mother": "Hole",
        "name": "HoleM54",
        "package": "Slot",
        "path": "pyleecan/Generator/ClassesRef/Slot/HoleM54.csv",
        "properties": [
            {
                "desc": "Hole depth",
                "max": "",
                "min": "0",
                "name": "H0",
                "type": "float",
                "unit": "m",
                "value": 0.003
            },
            {
                "desc": "Hole width",
                "max": "",
                "min": "0",
                "name": "H1",
                "type": "float",
                "unit": "m",
                "value": 0
            },
            {
                "desc": "Hole angular width",
                "max": "",
                "min": "0",
                "name": "W0",
                "type": "float",
                "unit": "rad",
                "value": 0.013
            },
            {
                "desc": "Hole radius",
                "max": "",
                "min": "0",
                "name": "R1",
                "type": "float",
                "unit": "m",
                "value": 0.02
            }
        ]
    },
    "HoleM57": {
        "constants": [
            {
                "name": "VERSION",
                "value": "1"
            },
            {
                "name": "IS_SYMMETRICAL",
                "value": "1"
            }
        ],
        "daughters": [],
        "desc": "V shape slot for buried magnet",
        "is_internal": false,
        "methods": [
            "build_geometry",
            "check",
            "comp_radius",
            "remove_magnet",
            "has_magnet",
            "comp_surface_magnet_id"
        ],
        "mother": "HoleMag",
        "name": "HoleM57",
        "package": "Slot",
        "path": "pyleecan/Generator/ClassesRef/Slot/HoleM57.csv",
        "properties": [
            {
                "desc": "V angle",
                "max": "3.15",
                "min": "0",
                "name": "W0",
                "type": "float",
                "unit": "rad",
                "value": 0.2
            },
            {
                "desc": "Distance from the lamination Bore",
                "max": "",
                "min": "0",
                "name": "H1",
                "type": "float",
                "unit": "m",
                "value": 0
            },
            {
                "desc": "Tooth width (at V bottom)",
                "max": "",
                "min": "0",
                "name": "W1",
                "type": "float",
                "unit": "m",
                "value": 0.013
            },
            {
                "desc": "Magnet height",
                "max": "",
                "min": "0",
                "name": "H2",
                "type": "float",
                "unit": "m",
                "value": 0.02
            },
            {
                "desc": "Distance Magnet to top of the V",
                "max": "",
                "min": "0",
                "name": "W2",
                "type": "float",
                "unit": "m",
                "value": 0.01
            },
            {
                "desc": "Tooth width (at V top)",
                "max": "",
                "min": "0",
                "name": "W3",
                "type": "float",
                "unit": "m",
                "value": 0.01
            },
            {
                "desc": "Magnet Width",
                "max": "",
                "min": "0",
                "name": "W4",
                "type": "float",
                "unit": "m",
                "value": 0.01
            },
            {
                "desc": "First Magnet",
                "max": "",
                "min": "",
                "name": "magnet_0",
                "type": "Magnet",
                "unit": "-",
                "value": ""
            },
            {
                "desc": "Second Magnet",
                "max": "",
                "min": "",
                "name": "magnet_1",
                "type": "Magnet",
                "unit": "-",
                "value": ""
            }
        ]
    },
    "HoleM58": {
        "constants": [
            {
                "name": "VERSION",
                "value": "1"
            },
            {
                "name": "IS_SYMMETRICAL",
                "value": "1"
            }
        ],
        "daughters": [],
        "desc": "One magnet with circular notches",
        "is_internal": false,
        "methods": [
            "build_geometry",
            "check",
            "comp_radius",
            "remove_magnet",
            "has_magnet",
            "comp_surface_magnet_id"
        ],
        "mother": "HoleMag",
        "name": "HoleM58",
        "package": "Slot",
        "path": "pyleecan/Generator/ClassesRef/Slot/HoleM58.csv",
        "properties": [
            {
                "desc": "Slot depth",
                "max": "",
                "min": "0",
                "name": "H0",
                "type": "float",
                "unit": "m",
                "value": 0.003
            },
            {
                "desc": "Slot width",
                "max": "",
                "min": "0",
                "name": "W0",
                "type": "float",
                "unit": "m",
                "value": 0.003
            },
            {
                "desc": "Distance from the lamination Bore",
                "max": "",
                "min": "0",
                "name": "H1",
                "type": "float",
                "unit": "m",
                "value": 0
            },
            {
                "desc": "Magnet width",
                "max": "",
                "min": "0",
                "name": "W1",
                "type": "float",
                "unit": "m",
                "value": 0.013
            },
            {
                "desc": "Magnet Height",
                "max": "",
                "min": "0",
                "name": "H2",
                "type": "float",
                "unit": "m",
                "value": 0.02
            },
            {
                "desc": "Distance Magnet to side of the notch",
                "max": "",
                "min": "0",
                "name": "W2",
                "type": "float",
                "unit": "m",
                "value": 0.01
            },
            {
                "desc": "Tooth angular opening width",
                "max": "",
                "min": "0",
                "name": "W3",
                "type": "float",
                "unit": "rad",
                "value": 0.01
            },
            {
                "desc": "Notch radius",
                "max": "",
                "min": "0",
                "name": "R0",
                "type": "float",
                "unit": "m",
                "value": 0.01
            },
            {
                "desc": "Magnet",
                "max": "",
                "min": "",
                "name": "magnet_0",
                "type": "Magnet",
                "unit": "-",
                "value": ""
            }
        ]
    },
    "HoleMag": {
        "constants": [
            {
                "name": "VERSION",
                "value": "1"
            }
        ],
        "daughters": [
            "HoleM50",
            "HoleM51",
            "HoleM52",
            "HoleM53",
            "HoleM57",
            "HoleM58",
            "HoleUD"
        ],
        "desc": "Hole with magnets for lamination (abstract)",
        "is_internal": false,
        "methods": [
            "comp_mass_magnet_id",
            "comp_mass_magnets",
            "comp_surface_magnets",
            "comp_volume_magnets",
            "get_magnet_list",
            "has_magnet"
        ],
        "mother": "Hole",
        "name": "HoleMag",
        "package": "Slot",
        "path": "pyleecan/Generator/ClassesRef/Slot/HoleMag.csv",
        "properties": []
    },
    "HoleUD": {
        "constants": [
            {
                "name": "VERSION",
                "value": "1"
            },
            {
                "name": "IS_SYMMETRICAL",
                "value": "1"
            }
        ],
        "daughters": [],
        "desc": "User defined hole from list of surface",
        "is_internal": false,
        "methods": [
            "build_geometry",
            "comp_surface_magnet_id",
            "has_magnet",
            "remove_magnet"
        ],
        "mother": "HoleMag",
        "name": "HoleUD",
        "package": "Slot",
        "path": "pyleecan/Generator/ClassesRef/Slot/HoleUD.csv",
        "properties": [
            {
                "desc": "List of surface to draw the Hole. Surfaces must be ordered in trigo order, label must contain HoleMagnet for Magnet and Hole for holes",
                "max": "",
                "min": "",
                "name": "surf_list",
                "type": "[Surface]",
                "unit": "",
                "value": ""
            },
            {
                "desc": "dictionnary with the magnet for the Hole (None to remove magnet, key should be magnet_X)",
                "max": "",
                "min": "",
                "name": "magnet_dict",
                "type": "dict",
                "unit": "",
                "value": ""
            }
        ]
    },
    "Import": {
        "constants": [
            {
                "name": "VERSION",
                "value": "1"
            }
        ],
        "daughters": [
            "ImportGenMatrixSin",
            "ImportGenToothSaw",
            "ImportGenVectLin",
            "ImportGenVectSin",
            "ImportMatlab",
            "ImportMatrix",
            "ImportMatrixVal",
            "ImportMatrixXls"
        ],
        "desc": "Abstract class for Data Import/Generation",
        "is_internal": false,
        "methods": [],
        "mother": "",
        "name": "Import",
        "package": "Import",
        "path": "pyleecan/Generator/ClassesRef/Import/Import.csv",
        "properties": []
    },
    "ImportData": {
        "constants": [
            {
                "name": "VERSION",
                "value": "1"
            }
        ],
        "daughters": [],
        "desc": "Abstract class for Data Import/Generation",
        "is_internal": false,
        "methods": [
            "get_data"
        ],
        "mother": "",
        "name": "ImportData",
        "package": "Import",
        "path": "pyleecan/Generator/ClassesRef/Import/ImportData.csv",
        "properties": [
            {
                "desc": "List of axes of the data",
                "max": "",
                "min": "",
                "name": "axes",
                "type": "[ImportData]",
                "unit": "-",
                "value": []
            },
            {
                "desc": "Field (Import object)",
                "max": "",
                "min": "",
                "name": "field",
                "type": "Import",
                "unit": "-",
                "value": null
            },
            {
                "desc": "Unit of the field",
                "max": "",
                "min": "",
                "name": "unit",
                "type": "str",
                "unit": "-",
                "value": "SI"
            },
            {
                "desc": "Name of the field",
                "max": "",
                "min": "",
                "name": "name",
                "type": "str",
                "unit": "-",
                "value": ""
            },
            {
                "desc": "Symbol of the field",
                "max": "",
                "min": "",
                "name": "symbol",
                "type": "str",
                "unit": "-",
                "value": ""
            },
            {
                "desc": "Dict of normalizations",
                "max": "",
                "min": "",
                "name": "normalizations",
                "type": "dict",
                "unit": "-",
                "value": {}
            },
            {
                "desc": "Dict of symmetries",
                "max": "",
                "min": "",
                "name": "symmetries",
                "type": "dict",
                "unit": "-",
                "value": {}
            }
        ]
    },
    "ImportGenMatrixSin": {
        "constants": [
            {
                "name": "VERSION",
                "value": "1"
            }
        ],
        "daughters": [],
        "desc": "To generate a Sinus matrix",
        "is_internal": false,
        "methods": [
            "get_data",
            "init_vector"
        ],
        "mother": "ImportMatrix",
        "name": "ImportGenMatrixSin",
        "package": "Import",
        "path": "pyleecan/Generator/ClassesRef/Import/ImportGenMatrixSin.csv",
        "properties": [
            {
                "desc": "List of sinus vector to generate the matrix lines",
                "max": "",
                "min": "",
                "name": "sin_list",
                "type": "[ImportGenVectSin]",
                "unit": "-",
                "value": ""
            }
        ]
    },
    "ImportGenToothSaw": {
        "constants": [
            {
                "name": "VERSION",
                "value": "1"
            }
        ],
        "daughters": [],
        "desc": "To generate a toothsaw vector",
        "is_internal": false,
        "methods": [
            "get_data"
        ],
        "mother": "ImportMatrix",
        "name": "ImportGenToothSaw",
        "package": "Import",
        "path": "pyleecan/Generator/ClassesRef/Import/ImportGenToothSaw.csv",
        "properties": [
            {
                "desc": "0: Forward toothsaw, 1: Backwards toothsaw, 2: symmetrical toothsaw",
                "max": "2",
                "min": "0",
                "name": "type_signal",
                "type": "int",
                "unit": "-",
                "value": 0
            },
            {
                "desc": "Frequency of the signal to generate",
                "max": "",
                "min": "0",
                "name": "f",
                "type": "float",
                "unit": "Hz",
                "value": 100
            },
            {
                "desc": "Amplitude of the signal to generate",
                "max": "",
                "min": "",
                "name": "A",
                "type": "float",
                "unit": "-",
                "value": 1
            },
            {
                "desc": "Length of the signal to generate",
                "max": "",
                "min": "0",
                "name": "N",
                "type": "int",
                "unit": "-",
                "value": 1024
            },
            {
                "desc": "End time of the signal generation",
                "max": "",
                "min": "0",
                "name": "Tf",
                "type": "float",
                "unit": "s",
                "value": 1
            },
            {
                "desc": "Time offset",
                "max": "",
                "min": "",
                "name": "Dt",
                "type": "float",
                "unit": "s",
                "value": 0
            }
        ]
    },
    "ImportGenVectLin": {
        "constants": [
            {
                "name": "VERSION",
                "value": "1"
            }
        ],
        "daughters": [],
        "desc": "To generate a Linspace vector",
        "is_internal": false,
        "methods": [
            "check",
            "comp_step",
            "get_data"
        ],
        "mother": "ImportMatrix",
        "name": "ImportGenVectLin",
        "package": "Import",
        "path": "pyleecan/Generator/ClassesRef/Import/ImportGenVectLin.csv",
        "properties": [
            {
                "desc": "Begin point of the linspace",
                "max": "",
                "min": "",
                "name": "start",
                "type": "float",
                "unit": "-",
                "value": 0
            },
            {
                "desc": "End point of the linspace",
                "max": "",
                "min": "",
                "name": "stop",
                "type": "float",
                "unit": "-",
                "value": 1
            },
            {
                "desc": "Number of value in the linspace",
                "max": "",
                "min": "",
                "name": "num",
                "type": "float",
                "unit": "-",
                "value": 100
            },
            {
                "desc": "If True, stop is the last sample. Otherwise, it is not included",
                "max": "",
                "min": "",
                "name": "endpoint",
                "type": "bool",
                "unit": "-",
                "value": 1
            }
        ]
    },
    "ImportGenVectSin": {
        "constants": [
            {
                "name": "VERSION",
                "value": "1"
            }
        ],
        "daughters": [],
        "desc": "To generate a Sinus vector",
        "is_internal": false,
        "methods": [
            "get_data"
        ],
        "mother": "ImportMatrix",
        "name": "ImportGenVectSin",
        "package": "Import",
        "path": "pyleecan/Generator/ClassesRef/Import/ImportGenVectSin.csv",
        "properties": [
            {
                "desc": "Frequency of the sinus to generate",
                "max": "",
                "min": "0",
                "name": "f",
                "type": "float",
                "unit": "Hz",
                "value": 100
            },
            {
                "desc": "Amplitude of the sinus to generate",
                "max": "",
                "min": "",
                "name": "A",
                "type": "float",
                "unit": "-",
                "value": 1
            },
            {
                "desc": "Phase of the sinus to generate",
                "max": "6.29",
                "min": "-6.29",
                "name": "Phi",
                "type": "float",
                "unit": "-",
                "value": 0
            },
            {
                "desc": "Length of the vector to generate",
                "max": "",
                "min": "0",
                "name": "N",
                "type": "int",
                "unit": "-",
                "value": 1024
            },
            {
                "desc": "End time of the sinus generation",
                "max": "",
                "min": "0",
                "name": "Tf",
                "type": "float",
                "unit": "s",
                "value": 1
            }
        ]
    },
    "ImportMatlab": {
        "constants": [
            {
                "name": "VERSION",
                "value": "1"
            }
        ],
        "daughters": [],
        "desc": "Import the data from a mat file",
        "is_internal": false,
        "methods": [
            "get_data"
        ],
        "mother": "ImportMatrix",
        "name": "ImportMatlab",
        "package": "Import",
        "path": "pyleecan/Generator/ClassesRef/Import/ImportMatlab.csv",
        "properties": [
            {
                "desc": "Path of the file to load",
                "max": "",
                "min": "",
                "name": "file_path",
                "type": "str",
                "unit": "-",
                "value": ""
            },
            {
                "desc": "Name of the variable to load",
                "max": "",
                "min": "",
                "name": "var_name",
                "type": "str",
                "unit": "-",
                "value": ""
            }
        ]
    },
    "ImportMatrix": {
        "constants": [
            {
                "name": "VERSION",
                "value": "1"
            }
        ],
        "daughters": [
            "ImportGenMatrixSin",
            "ImportGenToothSaw",
            "ImportGenVectLin",
            "ImportGenVectSin",
            "ImportMatlab",
            "ImportMatrixVal",
            "ImportMatrixXls"
        ],
        "desc": "Abstract class to Import/Generate 1D or D matrix",
        "is_internal": false,
        "methods": [
            "edit_matrix"
        ],
        "mother": "Import",
        "name": "ImportMatrix",
        "package": "Import",
        "path": "pyleecan/Generator/ClassesRef/Import/ImportMatrix.csv",
        "properties": [
            {
                "desc": "1 to transpose the Imported/Generated matrix",
                "max": "",
                "min": "",
                "name": "is_transpose",
                "type": "bool",
                "unit": "-",
                "value": 0
            }
        ]
    },
    "ImportMatrixVal": {
        "constants": [
            {
                "name": "VERSION",
                "value": "1"
            }
        ],
        "daughters": [],
        "desc": "Import directly the value from the object",
        "is_internal": false,
        "methods": [
            "get_data"
        ],
        "mother": "ImportMatrix",
        "name": "ImportMatrixVal",
        "package": "Import",
        "path": "pyleecan/Generator/ClassesRef/Import/ImportMatrixVal.csv",
        "properties": [
            {
                "desc": "The matrix to return",
                "max": "",
                "min": "",
                "name": "value",
                "type": "ndarray",
                "unit": "-",
                "value": ""
            }
        ]
    },
    "ImportMatrixXls": {
        "constants": [
            {
                "name": "VERSION",
                "value": "1"
            }
        ],
        "daughters": [],
        "desc": "Import the data from an xls file",
        "is_internal": false,
        "methods": [
            "get_data"
        ],
        "mother": "ImportMatrix",
        "name": "ImportMatrixXls",
        "package": "Import",
        "path": "pyleecan/Generator/ClassesRef/Import/ImportMatrixXls.csv",
        "properties": [
            {
                "desc": "Path of the file to load",
                "max": "",
                "min": "",
                "name": "file_path",
                "type": "str",
                "unit": "-",
                "value": ""
            },
            {
                "desc": "Name of the sheet to load",
                "max": "",
                "min": "",
                "name": "sheet",
                "type": "str",
                "unit": "-",
                "value": ""
            },
            {
                "desc": "To skip some rows in the file (header)",
                "max": "",
                "min": "0",
                "name": "skiprows",
                "type": "int",
                "unit": "-",
                "value": 0
            },
            {
                "desc": "To select the range of column to use",
                "max": "",
                "min": "",
                "name": "usecols",
                "type": "str",
                "unit": "-",
                "value": "None"
            }
        ]
    },
    "ImportVectorField": {
        "constants": [
            {
                "name": "VERSION",
                "value": "1"
            }
        ],
        "daughters": [],
        "desc": "Abstract class for Data Import/Generation",
        "is_internal": false,
        "methods": [
            "get_data"
        ],
        "mother": "",
        "name": "ImportVectorField",
        "package": "Import",
        "path": "pyleecan/Generator/ClassesRef/Import/ImportVectorField.csv",
        "properties": [
            {
                "desc": "Dict of components (e.g. {\"radial\": ImportData})",
                "max": "",
                "min": "",
                "name": "components",
                "type": "{ImportData}",
                "unit": "-",
                "value": {}
            },
            {
                "desc": "Name of the vector field",
                "max": "",
                "min": "",
                "name": "name",
                "type": "str",
                "unit": "-",
                "value": ""
            },
            {
                "desc": "Symbol of the vector field",
                "max": "",
                "min": "",
                "name": "symbol",
                "type": "str",
                "unit": "-",
                "value": ""
            }
        ]
    },
    "IndMag": {
        "constants": [
            {
                "name": "VERSION",
                "value": "1"
            }
        ],
        "daughters": [
            "IndMagFEMM"
        ],
        "desc": "Electric module: Magnetic Inductance",
        "is_internal": false,
        "methods": [],
        "mother": "",
        "name": "IndMag",
        "package": "Simulation",
        "path": "pyleecan/Generator/ClassesRef/Simulation/IndMag.csv",
        "properties": []
    },
    "IndMagFEMM": {
        "constants": [
            {
                "name": "VERSION",
                "value": "1"
            }
        ],
        "daughters": [],
        "desc": "Electric module: Magnetic Inductance with FEMM",
        "is_internal": false,
        "methods": [
            "comp_inductance",
            "solve_FEMM"
        ],
        "mother": "IndMag",
        "name": "IndMagFEMM",
        "package": "Simulation",
        "path": "pyleecan/Generator/ClassesRef/Simulation/IndMagFEMM.csv",
        "properties": [
            {
                "desc": "To enforce user-defined values for FEMM main parameters ",
                "max": "",
                "min": "",
                "name": "FEMM_dict",
                "type": "dict",
                "unit": "",
                "value": ""
            },
            {
                "desc": "0 no leakage calculation /  1 calculation using single slot ",
                "max": "1",
                "min": "0",
                "name": "type_calc_leakage",
                "type": "int",
                "unit": "",
                "value": 0
            },
            {
                "desc": "0 to desactivate the sliding band",
                "max": "",
                "min": "",
                "name": "is_sliding_band",
                "type": "bool",
                "unit": "",
                "value": 1
            },
            {
                "desc": "True to take into account the spatial periodicity of the machine",
                "max": "",
                "min": "",
                "name": "is_periodicity_a",
                "type": "bool",
                "unit": "",
                "value": 0
            },
            {
                "desc": "Number of time steps for the FEMM simulation",
                "max": "",
                "min": "",
                "name": "Nt_tot",
                "type": "int",
                "unit": "-",
                "value": 5
            },
            {
                "desc": "global coefficient to adjust geometry fineness in FEMM (0.5 : default , > 1 : finner , < 1 : less fine)",
                "max": "",
                "min": "",
                "name": "Kgeo_fineness",
                "type": "float",
                "unit": "",
                "value": 0.5
            }
        ]
    },
    "Input": {
        "constants": [
            {
                "name": "VERSION",
                "value": "1"
            }
        ],
        "daughters": [
            "InputCurrent",
            "InputElec",
            "InputFlux",
            "InputForce"
        ],
        "desc": "Starting data of the simulation",
        "is_internal": false,
        "methods": [
            "gen_input",
            "comp_axes"
        ],
        "mother": "",
        "name": "Input",
        "package": "Simulation",
        "path": "pyleecan/Generator/ClassesRef/Simulation/Input.csv",
        "properties": [
            {
                "desc": "Electrical time vector (no symmetry) to import",
                "max": "",
                "min": "",
                "name": "time",
                "type": "ImportMatrix",
                "unit": "s",
                "value": null
            },
            {
                "desc": "Electrical position vector (no symmetry) to import",
                "max": "",
                "min": "",
                "name": "angle",
                "type": "ImportMatrix",
                "unit": "rad",
                "value": null
            },
            {
                "desc": "Time discretization",
                "max": "",
                "min": "1",
                "name": "Nt_tot",
                "type": "int",
                "unit": "-",
                "value": 2048
            },
            {
                "desc": "Number of rotor revolution (to compute the final time)",
                "max": "",
                "min": "0",
                "name": "Nrev",
                "type": "float",
                "unit": "-",
                "value": 1
            },
            {
                "desc": "Angular discretization",
                "max": "",
                "min": "1",
                "name": "Na_tot",
                "type": "int",
                "unit": "-",
                "value": 2048
            }
        ]
    },
    "InputCurrent": {
        "constants": [
            {
                "name": "VERSION",
                "value": "1"
            }
        ],
        "daughters": [],
        "desc": "Input to skip the electrical module and start with the magnetic one",
        "is_internal": false,
        "methods": [
            "gen_input",
            "set_Id_Iq",
            "comp_felec"
        ],
        "mother": "Input",
        "name": "InputCurrent",
        "package": "Simulation",
        "path": "pyleecan/Generator/ClassesRef/Simulation/InputCurrent.csv",
        "properties": [
            {
                "desc": "Stator currents as a function of time (each column correspond to one phase) to import",
                "max": "",
                "min": "",
                "name": "Is",
                "type": "ImportMatrix",
                "unit": "A",
                "value": null
            },
            {
                "desc": "Rotor currents as a function of time (each column correspond to one phase) to import",
                "max": "",
                "min": "",
                "name": "Ir",
                "type": "ImportMatrix",
                "unit": "A",
                "value": null
            },
            {
                "desc": "Rotor angular position as a function of time (if None computed according to Nr) to import",
                "max": "",
                "min": "",
                "name": "angle_rotor",
                "type": "Import",
                "unit": "rad",
                "value": null
            },
            {
                "desc": "Rotor speed",
                "max": "",
                "min": "",
                "name": "N0",
                "type": "float",
                "unit": "rpm",
                "value": null
            },
            {
                "desc": "Rotation direction of the rotor 1 trigo, -1 clockwise",
                "max": "1",
                "min": "-1",
                "name": "rot_dir",
                "type": "float",
                "unit": "-",
                "value": null
            },
            {
                "desc": "Initial angular position of the rotor at t=0",
                "max": "",
                "min": "",
                "name": "angle_rotor_initial",
                "type": "float",
                "unit": "",
                "value": 0
            },
            {
                "desc": "Theorical Average Electromagnetic torque",
                "max": "",
                "min": "",
                "name": "Tem_av_ref",
                "type": "float",
                "unit": "N.m",
                "value": null
            },
            {
                "desc": "d-axis current RMS magnitude",
                "max": "",
                "min": "",
                "name": "Id_ref",
                "type": "float",
                "unit": "A",
                "value": null
            },
            {
                "desc": "q-axis current RMS magnitude",
                "max": "",
                "min": "",
                "name": "Iq_ref",
                "type": "float",
                "unit": "A",
                "value": null
            },
            {
                "desc": "electrical frequency",
                "max": "",
                "min": "",
                "name": "felec",
                "type": "float",
                "unit": "Hz",
                "value": null
            }
        ]
    },
    "InputElec": {
        "constants": [
            {
                "name": "VERSION",
                "value": "1"
            }
        ],
        "daughters": [],
        "desc": "Input to skip the electrical module and start with the magnetic one",
        "is_internal": false,
        "methods": [
            "gen_input",
            "comp_felec",
            "set_Id_Iq"
        ],
        "mother": "Input",
        "name": "InputElec",
        "package": "Simulation",
        "path": "pyleecan/Generator/ClassesRef/Simulation/InputElec.csv",
        "properties": [
            {
                "desc": "Rotor speed",
                "max": "",
                "min": "",
                "name": "N0",
                "type": "float",
                "unit": "rpm",
                "value": null
            },
            {
                "desc": "Rotation direction of the rotor 1 trigo, -1 clockwise",
                "max": "1",
                "min": "-1",
                "name": "rot_dir",
                "type": "float",
                "unit": "-",
                "value": -1
            },
            {
                "desc": "d-axis current magnitude",
                "max": "",
                "min": "",
                "name": "Id_ref",
                "type": "float",
                "unit": "A",
                "value": null
            },
            {
                "desc": "q-axis current magnitude",
                "max": "",
                "min": "",
                "name": "Iq_ref",
                "type": "float",
                "unit": "A",
                "value": null
            },
            {
                "desc": "d-axis voltage magnitude",
                "max": "",
                "min": "",
                "name": "Ud_ref",
                "type": "float",
                "unit": "V",
                "value": null
            },
            {
                "desc": "q-axis voltage magnitude",
                "max": "",
                "min": "",
                "name": "Uq_ref",
                "type": "float",
                "unit": "V",
                "value": null
            },
            {
                "desc": "electrical frequency",
                "max": "",
                "min": "",
                "name": "felec",
                "type": "float",
                "unit": "Hz",
                "value": null
            }
        ]
    },
    "InputFlux": {
        "constants": [
            {
                "name": "VERSION",
                "value": "1"
            }
        ],
        "daughters": [],
        "desc": "Input to skip the magnetic module and start with the structural one",
        "is_internal": false,
        "methods": [
            "gen_input"
        ],
        "mother": "Input",
        "name": "InputFlux",
        "package": "Simulation",
        "path": "pyleecan/Generator/ClassesRef/Simulation/InputFlux.csv",
        "properties": [
            {
                "desc": "Airgap flux density",
                "max": "",
                "min": "",
                "name": "B",
                "type": "ImportVectorField",
                "unit": "T",
                "value": null
            },
            {
                "desc": "InputCurrent to define Operating Point (not mandatory)",
                "max": "",
                "min": "",
                "name": "OP",
                "type": "Input",
                "unit": "-",
                "value": null
            }
        ]
    },
    "InputForce": {
        "constants": [
            {
                "name": "VERSION",
                "value": "1"
            }
        ],
        "daughters": [],
        "desc": "Input to start with the structural one ",
        "is_internal": false,
        "methods": [
            "gen_input"
        ],
        "mother": "Input",
        "name": "InputForce",
        "package": "Simulation",
        "path": "pyleecan/Generator/ClassesRef/Simulation/InputForce.csv",
        "properties": [
            {
                "desc": "Magnetic air-gap surface force",
                "max": "",
                "min": "",
                "name": "P",
                "type": "ImportVectorField",
                "unit": "N.m^2",
                "value": null
            }
        ]
    },
    "Interpolation": {
        "constants": [
            {
                "name": "VERSION",
                "value": "1"
            }
        ],
        "daughters": [],
        "desc": "Store shape functions",
        "is_internal": false,
        "methods": [],
        "mother": "",
        "name": "Interpolation",
        "package": "Mesh",
        "path": "pyleecan/Generator/ClassesRef/Mesh/Interpolation/Interpolation.csv",
        "properties": [
            {
                "desc": "",
                "max": "",
                "min": "",
                "name": "ref_cell",
                "type": "RefCell",
                "unit": "",
                "value": null
            },
            {
                "desc": "",
                "max": "",
                "min": "",
                "name": "gauss_point",
                "type": "GaussPoint",
                "unit": "",
                "value": null
            },
            {
                "desc": "",
                "max": "",
                "min": "",
                "name": "scalar_product",
                "type": "ScalarProduct",
                "unit": "",
                "value": null
            }
        ]
    },
    "LamHole": {
        "constants": [
            {
                "name": "VERSION",
                "value": "1"
            }
        ],
        "daughters": [],
        "desc": "Lamination with Hole with or without magnet or winding",
        "is_internal": false,
        "methods": [
            "build_geometry",
            "comp_height_yoke",
            "comp_masses",
            "comp_surfaces",
            "comp_volumes",
            "get_pole_pair_number",
            "plot",
            "comp_radius_mid_yoke",
            "has_magnet",
            "comp_angle_d_axis",
            "comp_periodicity"
        ],
        "mother": "Lamination",
        "name": "LamHole",
        "package": "Machine",
        "path": "pyleecan/Generator/ClassesRef/Machine/LamHole.csv",
        "properties": [
            {
                "desc": "lamination Hole",
                "max": "",
                "min": "",
                "name": "hole",
                "type": "[Hole]",
                "unit": "",
                "value": ""
            },
            {
                "desc": "Bore Shape",
                "max": "",
                "min": "",
                "name": "bore",
                "type": "Bore",
                "unit": "",
                "value": null
            }
        ]
    },
    "LamSlot": {
        "constants": [
            {
                "name": "VERSION",
                "value": "1"
            }
        ],
        "daughters": [
            "LamSlotMag",
            "LamSlotWind",
            "LamSquirrelCage"
        ],
        "desc": "Lamination with empty Slot",
        "is_internal": false,
        "methods": [
            "build_geometry",
            "check",
            "comp_radius_mec",
            "comp_surfaces",
            "get_pole_pair_number",
            "plot",
            "comp_height_yoke",
            "get_Zs",
            "get_bore_desc",
            "comp_radius_mid_yoke",
            "comp_periodicity"
        ],
        "mother": "Lamination",
        "name": "LamSlot",
        "package": "Machine",
        "path": "pyleecan/Generator/ClassesRef/Machine/LamSlot.csv",
        "properties": [
            {
                "desc": "lamination Slot",
                "max": "",
                "min": "",
                "name": "slot",
                "type": "Slot",
                "unit": "",
                "value": ""
            }
        ]
    },
    "LamSlotMag": {
        "constants": [
            {
                "name": "VERSION",
                "value": "1"
            }
        ],
        "daughters": [],
        "desc": "Lamination with Slot for Magnets",
        "is_internal": false,
        "methods": [
            "build_geometry",
            "check",
            "comp_masses",
            "comp_radius_mec",
            "comp_surfaces",
            "comp_volumes",
            "plot",
            "comp_angle_d_axis",
            "comp_periodicity"
        ],
        "mother": "LamSlot",
        "name": "LamSlotMag",
        "package": "Machine",
        "path": "pyleecan/Generator/ClassesRef/Machine/LamSlotMag.csv",
        "properties": []
    },
    "LamSlotMulti": {
        "constants": [
            {
                "name": "VERSION",
                "value": "1"
            }
        ],
        "daughters": [],
        "desc": "Lamination with list of Slot",
        "is_internal": false,
        "methods": [
            "build_geometry",
            "check",
            "comp_radius_mec",
            "comp_surfaces",
            "get_pole_pair_number",
            "plot",
            "comp_height_yoke",
            "get_Zs",
            "get_bore_desc"
        ],
        "mother": "Lamination",
        "name": "LamSlotMulti",
        "package": "Machine",
        "path": "pyleecan/Generator/ClassesRef/Machine/LamSlotMulti.csv",
        "properties": [
            {
                "desc": "List of lamination Slot",
                "max": "",
                "min": "",
                "name": "slot_list",
                "type": "[Slot]",
                "unit": "",
                "value": ""
            },
            {
                "desc": "Angular position of the Slots",
                "max": "",
                "min": "",
                "name": "alpha",
                "type": "ndarray",
                "unit": "[rad]",
                "value": ""
            }
        ]
    },
    "LamSlotWind": {
        "constants": [
            {
                "name": "VERSION",
                "value": "1"
            }
        ],
        "daughters": [
            "LamSquirrelCage"
        ],
        "desc": "Lamination with Slot filled with winding",
        "is_internal": false,
        "methods": [
            "build_geometry",
            "check",
            "comp_masses",
            "comp_surfaces",
            "comp_volumes",
            "get_pole_pair_number",
            "get_name_phase",
            "plot",
            "plot_winding",
            "comp_fill_factor",
            "comp_output_geo",
            "get_polar_eq",
            "comp_wind_function",
            "plot_mmf_unit",
            "comp_resistance_wind",
            "comp_angle_d_axis",
            "comp_mmf_unit",
            "comp_rot_dir",
            "comp_lengths_winding",
            "comp_number_phase_eq",
            "comp_periodicity"
        ],
        "mother": "LamSlot",
        "name": "LamSlotWind",
        "package": "Machine",
        "path": "pyleecan/Generator/ClassesRef/Machine/LamSlotWind.csv",
        "properties": [
            {
                "desc": "Imposed Slot Fill factor (if None, will be computed according to the winding and the slot)",
                "max": "1",
                "min": "0",
                "name": "Ksfill",
                "type": "float",
                "unit": "-",
                "value": null
            },
            {
                "desc": "Lamination's Winding",
                "max": "",
                "min": "",
                "name": "winding",
                "type": "Winding",
                "unit": "",
                "value": ""
            }
        ]
    },
    "LamSquirrelCage": {
        "constants": [
            {
                "name": "VERSION",
                "value": "1"
            }
        ],
        "daughters": [],
        "desc": "squirrel cages lamination",
        "is_internal": false,
        "methods": [
            "build_geometry",
            "check",
            "comp_length_ring",
            "plot",
            "comp_number_phase_eq",
            "comp_periodicity"
        ],
        "mother": "LamSlotWind",
        "name": "LamSquirrelCage",
        "package": "Machine",
        "path": "pyleecan/Generator/ClassesRef/Machine/LamSquirrelCage.csv",
        "properties": [
            {
                "desc": "short circuit ring section radial height [m]",
                "max": "",
                "min": "0",
                "name": "Hscr",
                "type": "float",
                "unit": "m",
                "value": 0.03
            },
            {
                "desc": "short circuit ring section axial length",
                "max": "",
                "min": "0",
                "name": "Lscr",
                "type": "float",
                "unit": "m",
                "value": 0.015
            },
            {
                "desc": "Material of the Rotor short circuit ring",
                "max": "",
                "min": "",
                "name": "ring_mat",
                "type": "Material",
                "unit": "",
                "value": ""
            }
        ]
    },
    "Lamination": {
        "constants": [
            {
                "name": "VERSION",
                "value": "1"
            }
        ],
        "daughters": [
            "LamHole",
            "LamSlot",
            "LamSlotMag",
            "LamSlotMulti",
            "LamSlotWind",
            "LamSquirrelCage"
        ],
        "desc": "abstract class for lamination",
        "is_internal": false,
        "methods": [
            "build_geometry",
            "check",
            "comp_length",
            "comp_masses",
            "comp_radius_mec",
            "comp_surface_axial_vent",
            "comp_surfaces",
            "comp_volumes",
            "get_bore_line",
            "get_Rbo",
            "get_Ryoke",
            "get_name_phase",
            "plot",
            "comp_output_geo",
            "get_polar_eq",
            "is_outwards",
            "comp_height_yoke",
            "get_notch_list",
            "comp_angle_q_axis",
            "comp_radius_mid_yoke"
        ],
        "mother": "",
        "name": "Lamination",
        "package": "Machine",
        "path": "pyleecan/Generator/ClassesRef/Machine/Lamination.csv",
        "properties": [
            {
                "desc": "Lamination stack active length [m] without radial ventilation airducts but including insulation layers between lamination sheets",
                "max": "100",
                "min": "0",
                "name": "L1",
                "type": "float",
                "unit": "m",
                "value": 0.35
            },
            {
                "desc": "Lamination's material",
                "max": "",
                "min": "",
                "name": "mat_type",
                "type": "Material",
                "unit": "",
                "value": ""
            },
            {
                "desc": "number of radial air ventilation ducts in lamination",
                "max": "",
                "min": "0",
                "name": "Nrvd",
                "type": "int",
                "unit": "-",
                "value": 0
            },
            {
                "desc": "axial width of ventilation ducts in lamination",
                "max": "",
                "min": "0",
                "name": "Wrvd",
                "type": "float",
                "unit": "m",
                "value": 0
            },
            {
                "desc": "lamination stacking / packing factor",
                "max": "1",
                "min": "0",
                "name": "Kf1",
                "type": "float",
                "unit": "-",
                "value": 0.95
            },
            {
                "desc": "1 for internal lamination topology, 0 for external lamination",
                "max": "",
                "min": "",
                "name": "is_internal",
                "type": "bool",
                "unit": "-",
                "value": 1
            },
            {
                "desc": "To fill",
                "max": "",
                "min": "0",
                "name": "Rint",
                "type": "float",
                "unit": "m",
                "value": 0
            },
            {
                "desc": "To fill",
                "max": "",
                "min": "0",
                "name": "Rext",
                "type": "float",
                "unit": "m",
                "value": 1
            },
            {
                "desc": "To fill",
                "max": "",
                "min": "",
                "name": "is_stator",
                "type": "bool",
                "unit": "-",
                "value": 1
            },
            {
                "desc": "Axial ventilation ducts",
                "max": "",
                "min": "",
                "name": "axial_vent",
                "type": "[Hole]",
                "unit": "-",
                "value": ""
            },
            {
                "desc": "Lamination bore notches",
                "max": "",
                "min": "",
                "name": "notch",
                "type": "[Notch]",
                "unit": "-",
                "value": ""
            }
        ]
    },
    "Line": {
        "constants": [
            {
                "name": "VERSION",
                "value": "1"
            }
        ],
        "daughters": [
            "Arc",
            "Arc1",
            "Arc2",
            "Arc3",
            "Segment"
        ],
        "desc": "Abstract geometry class (A line between two points)",
        "is_internal": false,
        "methods": [],
        "mother": "",
        "name": "Line",
        "package": "Geometry",
        "path": "pyleecan/Generator/ClassesRef/Geometry/Line.csv",
        "properties": [
            {
                "desc": "the label of the Line (EX: Yoke_side)",
                "max": "",
                "min": "",
                "name": "label",
                "type": "str",
                "unit": "-",
                "value": ""
            }
        ]
    },
    "Machine": {
        "constants": [
            {
                "name": "VERSION",
                "value": "1"
            }
        ],
        "daughters": [
            "MachineAsync",
            "MachineDFIM",
            "MachineIPMSM",
            "MachineSCIM",
            "MachineSIPMSM",
            "MachineSRM",
            "MachineSyRM",
            "MachineSync",
            "MachineUD",
            "MachineWRSM"
        ],
        "desc": "Abstract class for machines",
        "is_internal": false,
        "methods": [
            "build_geometry",
            "check",
            "comp_angle_offset_initial",
            "comp_desc_dict",
            "comp_length_airgap_active",
            "comp_masses",
            "comp_output_geo",
            "comp_Rgap_mec",
            "comp_periodicity",
            "comp_width_airgap_mag",
            "comp_width_airgap_mec",
            "get_material_list",
            "get_polar_eq",
            "plot",
            "plot_anim_rotor",
            "get_pole_pair_number"
        ],
        "mother": "",
        "name": "Machine",
        "package": "Machine",
        "path": "pyleecan/Generator/ClassesRef/Machine/Machine.csv",
        "properties": [
            {
                "desc": "Machine's Frame",
                "max": "",
                "min": "",
                "name": "frame",
                "type": "Frame",
                "unit": "",
                "value": ""
            },
            {
                "desc": "Machine's Shaft",
                "max": "",
                "min": "",
                "name": "shaft",
                "type": "Shaft",
                "unit": "",
                "value": ""
            },
            {
                "desc": "Name of the machine",
                "max": "",
                "min": "",
                "name": "name",
                "type": "str",
                "unit": "",
                "value": "default_machine"
            },
            {
                "desc": "Machine description",
                "max": "",
                "min": "",
                "name": "desc",
                "type": "str",
                "unit": "",
                "value": ""
            },
            {
                "desc": "Integer to store the machine type (for the GUI, should be replaced by a test of the object type)",
                "max": "",
                "min": "",
                "name": "type_machine",
                "type": "int",
                "unit": "",
                "value": 1
            },
            {
                "desc": "Name of the logger to use",
                "max": "",
                "min": "",
                "name": "logger_name",
                "type": "str",
                "unit": "-",
                "value": "Pyleecan.Machine"
            }
        ]
    },
    "MachineAsync": {
        "constants": [
            {
                "name": "VERSION",
                "value": "1"
            }
        ],
        "daughters": [
            "MachineDFIM",
            "MachineSCIM"
        ],
        "desc": "Abstract class for asynchronous machines",
        "is_internal": false,
        "methods": [
            "is_synchronous",
            "comp_desc_dict"
        ],
        "mother": "Machine",
        "name": "MachineAsync",
        "package": "Machine",
        "path": "pyleecan/Generator/ClassesRef/Machine/MachineAsync.csv",
        "properties": []
    },
    "MachineDFIM": {
        "constants": [
            {
                "name": "VERSION",
                "value": "1"
            }
        ],
        "daughters": [
            "MachineSCIM"
        ],
        "desc": "Doubly Fed Induction Machine",
        "is_internal": false,
        "methods": [
            "check",
            "get_machine_type",
            "get_lam_list"
        ],
        "mother": "MachineAsync",
        "name": "MachineDFIM",
        "package": "Machine",
        "path": "pyleecan/Generator/ClassesRef/Machine/MachineDFIM.csv",
        "properties": [
            {
                "desc": "Machine's Rotor",
                "max": "",
                "min": "",
                "name": "rotor",
                "type": "LamSlotWind",
                "unit": "",
                "value": ""
            },
            {
                "desc": "Machine's Stator",
                "max": "",
                "min": "",
                "name": "stator",
                "type": "LamSlotWind",
                "unit": "",
                "value": ""
            }
        ]
    },
    "MachineIPMSM": {
        "constants": [
            {
                "name": "VERSION",
                "value": "1"
            }
        ],
        "daughters": [],
        "desc": "Interior Permanent Magnet Synchronous Machine",
        "is_internal": false,
        "methods": [
            "check",
            "get_machine_type",
            "get_lam_list"
        ],
        "mother": "MachineSync",
        "name": "MachineIPMSM",
        "package": "Machine",
        "path": "pyleecan/Generator/ClassesRef/Machine/MachineIPMSM.csv",
        "properties": [
            {
                "desc": "Machine's Rotor",
                "max": "",
                "min": "",
                "name": "rotor",
                "type": "LamHole",
                "unit": "",
                "value": ""
            },
            {
                "desc": "Machine's Stator",
                "max": "",
                "min": "",
                "name": "stator",
                "type": "LamSlotWind",
                "unit": "",
                "value": ""
            }
        ]
    },
    "MachineSCIM": {
        "constants": [
            {
                "name": "VERSION",
                "value": "1"
            }
        ],
        "daughters": [],
        "desc": "Squirrel Cage Induction Machine",
        "is_internal": false,
        "methods": [
            "check",
            "get_machine_type"
        ],
        "mother": "MachineDFIM",
        "name": "MachineSCIM",
        "package": "Machine",
        "path": "pyleecan/Generator/ClassesRef/Machine/MachineSCIM.csv",
        "properties": []
    },
    "MachineSIPMSM": {
        "constants": [
            {
                "name": "VERSION",
                "value": "1"
            }
        ],
        "daughters": [],
        "desc": "Inset and Surface Permanent Magnet Synchronous Machine",
        "is_internal": false,
        "methods": [
            "check",
            "get_lam_list",
            "get_machine_type"
        ],
        "mother": "MachineSync",
        "name": "MachineSIPMSM",
        "package": "Machine",
        "path": "pyleecan/Generator/ClassesRef/Machine/MachineSIPMSM.csv",
        "properties": [
            {
                "desc": "Machine's Rotor",
                "max": "",
                "min": "",
                "name": "rotor",
                "type": "LamSlotMag",
                "unit": "",
                "value": ""
            },
            {
                "desc": "Machine's Stator",
                "max": "",
                "min": "",
                "name": "stator",
                "type": "LamSlotWind",
                "unit": "",
                "value": ""
            }
        ]
    },
    "MachineSRM": {
        "constants": [
            {
                "name": "VERSION",
                "value": "1"
            }
        ],
        "daughters": [],
        "desc": "Switched Reluctance Machine",
        "is_internal": false,
        "methods": [
            "check",
            "get_lam_list",
            "get_machine_type"
        ],
        "mother": "MachineSync",
        "name": "MachineSRM",
        "package": "Machine",
        "path": "pyleecan/Generator/ClassesRef/Machine/MachineSRM.csv",
        "properties": [
            {
                "desc": "Machine's Rotor",
                "max": "",
                "min": "",
                "name": "rotor",
                "type": "LamSlot",
                "unit": "",
                "value": ""
            },
            {
                "desc": "Machine's Stator",
                "max": "",
                "min": "",
                "name": "stator",
                "type": "LamSlotWind",
                "unit": "",
                "value": ""
            }
        ]
    },
    "MachineSyRM": {
        "constants": [
            {
                "name": "VERSION",
                "value": "1"
            }
        ],
        "daughters": [],
        "desc": "Synchronous Reluctance Machine",
        "is_internal": false,
        "methods": [
            "check",
            "get_lam_list",
            "get_machine_type"
        ],
        "mother": "MachineSync",
        "name": "MachineSyRM",
        "package": "Machine",
        "path": "pyleecan/Generator/ClassesRef/Machine/MachineSyRM.csv",
        "properties": [
            {
                "desc": "Machine's Rotor",
                "max": "",
                "min": "",
                "name": "rotor",
                "type": "LamHole",
                "unit": "",
                "value": ""
            },
            {
                "desc": "Machine's Stator",
                "max": "",
                "min": "",
                "name": "stator",
                "type": "LamSlotWind",
                "unit": "",
                "value": ""
            }
        ]
    },
    "MachineSync": {
        "constants": [
            {
                "name": "VERSION",
                "value": "1"
            }
        ],
        "daughters": [
            "MachineIPMSM",
            "MachineSIPMSM",
            "MachineSRM",
            "MachineSyRM",
            "MachineWRSM"
        ],
        "desc": "Abstract class for synchronous machine",
        "is_internal": false,
        "methods": [
            "is_synchronous"
        ],
        "mother": "Machine",
        "name": "MachineSync",
        "package": "Machine",
        "path": "pyleecan/Generator/ClassesRef/Machine/MachineSync.csv",
        "properties": []
    },
    "MachineUD": {
        "constants": [
            {
                "name": "VERSION",
                "value": "1"
            }
        ],
        "daughters": [],
        "desc": "User defined Machine with multiple Laminations",
        "is_internal": false,
        "methods": [
            "build_geometry",
            "get_lam_list",
            "plot",
            "is_synchronous"
        ],
        "mother": "Machine",
        "name": "MachineUD",
        "package": "Machine",
        "path": "pyleecan/Generator/ClassesRef/Machine/MachineUD.csv",
        "properties": [
            {
                "desc": "List of Lamination",
                "max": "",
                "min": "",
                "name": "lam_list",
                "type": "[Lamination]",
                "unit": "",
                "value": ""
            },
            {
                "desc": "True if the machine should be handled as a Synchronous machine",
                "max": "",
                "min": "",
                "name": "is_sync",
                "type": "bool",
                "unit": "",
                "value": true
            }
        ]
    },
    "MachineWRSM": {
        "constants": [
            {
                "name": "VERSION",
                "value": "1"
            }
        ],
        "daughters": [],
        "desc": "Wound Rotor Synchronous Machine",
        "is_internal": false,
        "methods": [
            "check",
            "get_lam_list",
            "get_machine_type"
        ],
        "mother": "MachineSync",
        "name": "MachineWRSM",
        "package": "Machine",
        "path": "pyleecan/Generator/ClassesRef/Machine/MachineWRSM.csv",
        "properties": [
            {
                "desc": "Machine's Rotor",
                "max": "",
                "min": "",
                "name": "rotor",
                "type": "LamSlotWind",
                "unit": "",
                "value": ""
            },
            {
                "desc": "Machine's Stator",
                "max": "",
                "min": "",
                "name": "stator",
                "type": "LamSlotWind",
                "unit": "",
                "value": ""
            }
        ]
    },
    "MagFEMM": {
        "constants": [
            {
                "name": "VERSION",
                "value": "1"
            }
        ],
        "daughters": [],
        "desc": "Magnetic module: Finite Element model with FEMM",
        "is_internal": false,
        "methods": [
            "comp_flux_airgap",
            "get_path_save",
            "solve_FEMM",
            "get_meshsolution",
            "get_path_save_fem",
            "build_meshsolution",
            "solve_FEMM_parallel",
            "get_meshsolution_parallel",
            "comp_time_angle"
        ],
        "mother": "Magnetics",
        "name": "MagFEMM",
        "package": "Simulation",
        "path": "pyleecan/Generator/ClassesRef/Simulation/MagFEMM.csv",
        "properties": [
            {
                "desc": "global coefficient to adjust mesh fineness in FEMM (1 : default , > 1 : finner , < 1 : less fine)",
                "max": "",
                "min": "",
                "name": "Kmesh_fineness",
                "type": "float",
                "unit": "",
                "value": 1
            },
            {
                "desc": "global coefficient to adjust geometry fineness in FEMM (1 : default , > 1 : finner , < 1 : less fine)",
                "max": "",
                "min": "",
                "name": "Kgeo_fineness",
                "type": "float",
                "unit": "",
                "value": 1
            },
            {
                "desc": "0 no leakage calculation /  1 calculation using single slot ",
                "max": "1",
                "min": "0",
                "name": "type_calc_leakage",
                "type": "int",
                "unit": "",
                "value": 0
            },
            {
                "desc": "Name of the file to save the FEMM model",
                "max": "",
                "min": "",
                "name": "file_name",
                "type": "str",
                "unit": "",
                "value": ""
            },
            {
                "desc": "To enforce user-defined values for FEMM main parameters ",
                "max": "",
                "min": "",
                "name": "FEMM_dict",
                "type": "dict",
                "unit": "",
                "value": ""
            },
            {
                "desc": "Angular position shift of the stator",
                "max": "",
                "min": "",
                "name": "angle_stator",
                "type": "float",
                "unit": "rad",
                "value": 0
            },
            {
                "desc": "To save FEA mesh for latter post-procesing ",
                "max": "",
                "min": "",
                "name": "is_get_mesh",
                "type": "bool",
                "unit": "",
                "value": 0
            },
            {
                "desc": "To save FEA mesh and solution in .dat file",
                "max": "",
                "min": "",
                "name": "is_save_FEA",
                "type": "bool",
                "unit": "",
                "value": 0
            },
            {
                "desc": "0 to desactivate the sliding band",
                "max": "",
                "min": "",
                "name": "is_sliding_band",
                "type": "bool",
                "unit": "",
                "value": 1
            },
            {
                "desc": "List of dictionnary to apply transformation on the machine surfaces. Key: label (to select the surface), type (rotate or translate), value (alpha or delta)",
                "max": "",
                "min": "",
                "name": "transform_list",
                "type": "list",
                "unit": "",
                "value": []
            },
            {
                "desc": "To use a dxf version of the rotor instead of build_geometry",
                "max": "",
                "min": "",
                "name": "rotor_dxf",
                "type": "DXFImport",
                "unit": "",
                "value": null
            },
            {
                "desc": "To use a dxf version of the rotor instead of build_geometry",
                "max": "",
                "min": "",
                "name": "stator_dxf",
                "type": "DXFImport",
                "unit": "",
                "value": null
            },
            {
                "desc": "To import an existing femm file",
                "max": "",
                "min": "",
                "name": "import_file",
                "type": "str",
                "unit": "",
                "value": ""
            },
            {
                "desc": "To close femm automatically after the simulation",
                "max": "",
                "min": "",
                "name": "is_close_femm",
                "type": "bool",
                "unit": "",
                "value": 1
            },
            {
                "desc": "To run FEMM in parallel (the parallelization is on the time loop)",
                "max": "",
                "min": "",
                "name": "nb_worker",
                "type": "int",
                "unit": "",
                "value": 1
            }
        ]
    },
    "Magnet": {
        "constants": [
            {
                "name": "VERSION",
                "value": "1"
            }
        ],
        "daughters": [
            "MagnetFlat",
            "MagnetPolar",
            "MagnetType10",
            "MagnetType11",
            "MagnetType12",
            "MagnetType13",
            "MagnetType14"
        ],
        "desc": "abstract class of magnets",
        "is_internal": false,
        "methods": [
            "comp_angle_opening",
            "comp_height",
            "comp_mass",
            "comp_ratio_opening",
            "comp_surface",
            "comp_volume",
            "is_outwards",
            "plot"
        ],
        "mother": "",
        "name": "Magnet",
        "package": "Machine",
        "path": "pyleecan/Generator/ClassesRef/Machine/Magnet.csv",
        "properties": [
            {
                "desc": "The Magnet material",
                "max": "",
                "min": "",
                "name": "mat_type",
                "type": "Material",
                "unit": "",
                "value": ""
            },
            {
                "desc": "Permanent magnet magnetization type: 0 for radial, 1 for parallel, 2 for Hallbach",
                "max": "5",
                "min": "0",
                "name": "type_magnetization",
                "type": "int",
                "unit": "-",
                "value": 0
            },
            {
                "desc": "Magnet axial length",
                "max": "",
                "min": "0",
                "name": "Lmag",
                "type": "float",
                "unit": "-",
                "value": 0.95
            }
        ]
    },
    "MagnetFlat": {
        "constants": [
            {
                "name": "VERSION",
                "value": "1"
            }
        ],
        "daughters": [
            "MagnetType10",
            "MagnetType12",
            "MagnetType13"
        ],
        "desc": "abstract class of magnets with rectangular base",
        "is_internal": false,
        "methods": [],
        "mother": "Magnet",
        "name": "MagnetFlat",
        "package": "Machine",
        "path": "pyleecan/Generator/ClassesRef/Machine/MagnetFlat.csv",
        "properties": []
    },
    "MagnetPolar": {
        "constants": [
            {
                "name": "VERSION",
                "value": "1"
            }
        ],
        "daughters": [
            "MagnetType11",
            "MagnetType14"
        ],
        "desc": "abstract class of magnets with polar base",
        "is_internal": false,
        "methods": [],
        "mother": "Magnet",
        "name": "MagnetPolar",
        "package": "Machine",
        "path": "pyleecan/Generator/ClassesRef/Machine/MagnetPolar.csv",
        "properties": []
    },
    "MagnetType10": {
        "constants": [
            {
                "name": "VERSION",
                "value": "1"
            },
            {
                "name": "IS_FLAT_BOT",
                "value": "1"
            },
            {
                "name": "IS_FLAT_TOP",
                "value": "1"
            }
        ],
        "daughters": [],
        "desc": "single magnet with rectangular shape",
        "is_internal": false,
        "methods": [
            "build_geometry",
            "comp_height",
            "comp_surface"
        ],
        "mother": "MagnetFlat",
        "name": "MagnetType10",
        "package": "Machine",
        "path": "pyleecan/Generator/ClassesRef/Machine/MagnetType10.csv",
        "properties": [
            {
                "desc": "magnet bottom width [m]",
                "max": "",
                "min": "0",
                "name": "Wmag",
                "type": "float",
                "unit": "m",
                "value": 0.002
            },
            {
                "desc": "magnet radial height [m]",
                "max": "",
                "min": "0",
                "name": "Hmag",
                "type": "float",
                "unit": "m",
                "value": 0.001
            }
        ]
    },
    "MagnetType11": {
        "constants": [
            {
                "name": "VERSION",
                "value": "1"
            },
            {
                "name": "IS_FLAT_BOT",
                "value": "0"
            },
            {
                "name": "IS_FLAT_TOP",
                "value": "0"
            }
        ],
        "daughters": [],
        "desc": "single magnet with polar shape",
        "is_internal": false,
        "methods": [
            "_comp_point_coordinate",
            "build_geometry",
            "comp_height",
            "comp_surface"
        ],
        "mother": "MagnetPolar",
        "name": "MagnetType11",
        "package": "Machine",
        "path": "pyleecan/Generator/ClassesRef/Machine/MagnetType11.csv",
        "properties": [
            {
                "desc": "magnet bottom width [rad]",
                "max": "",
                "min": "0",
                "name": "Wmag",
                "type": "float",
                "unit": "rad",
                "value": 0.002
            },
            {
                "desc": "magnet radial height [m]",
                "max": "",
                "min": "0",
                "name": "Hmag",
                "type": "float",
                "unit": "m",
                "value": 0.001
            }
        ]
    },
    "MagnetType12": {
        "constants": [
            {
                "name": "VERSION",
                "value": "1"
            },
            {
                "name": "IS_FLAT_BOT",
                "value": "1"
            },
            {
                "name": "IS_FLAT_TOP",
                "value": "0"
            }
        ],
        "daughters": [],
        "desc": "single magnet with rectangular base and polar top",
        "is_internal": false,
        "methods": [
            "build_geometry",
            "comp_height",
            "comp_surface"
        ],
        "mother": "MagnetFlat",
        "name": "MagnetType12",
        "package": "Machine",
        "path": "pyleecan/Generator/ClassesRef/Machine/MagnetType12.csv",
        "properties": [
            {
                "desc": "magnet bottom width [m]",
                "max": "",
                "min": "0",
                "name": "Wmag",
                "type": "float",
                "unit": "m",
                "value": 0.002
            },
            {
                "desc": "magnet radial height [m]",
                "max": "",
                "min": "0",
                "name": "Hmag",
                "type": "float",
                "unit": "m",
                "value": 0.001
            }
        ]
    },
    "MagnetType13": {
        "constants": [
            {
                "name": "VERSION",
                "value": "1"
            },
            {
                "name": "IS_FLAT_BOT",
                "value": "1"
            },
            {
                "name": "IS_FLAT_TOP",
                "value": "0"
            }
        ],
        "daughters": [],
        "desc": "single magnet with rectangular base and curved-top shape",
        "is_internal": false,
        "methods": [
            "build_geometry",
            "comp_height",
            "comp_surface"
        ],
        "mother": "MagnetFlat",
        "name": "MagnetType13",
        "package": "Machine",
        "path": "pyleecan/Generator/ClassesRef/Machine/MagnetType13.csv",
        "properties": [
            {
                "desc": "magnet bottom width [m]",
                "max": "",
                "min": "0",
                "name": "Wmag",
                "type": "float",
                "unit": "m",
                "value": 0.002
            },
            {
                "desc": "magnet radial height [m]",
                "max": "",
                "min": "0",
                "name": "Hmag",
                "type": "float",
                "unit": "m",
                "value": 0.001
            },
            {
                "desc": "radius of the circular top shape [m]",
                "max": "",
                "min": "0",
                "name": "Rtop",
                "type": "float",
                "unit": "m",
                "value": 0.05
            }
        ]
    },
    "MagnetType14": {
        "constants": [
            {
                "name": "VERSION",
                "value": "1"
            },
            {
                "name": "IS_FLAT_BOT",
                "value": "0"
            },
            {
                "name": "IS_FLAT_TOP",
                "value": "0"
            }
        ],
        "daughters": [],
        "desc": "single magnet with polar base and curved-top shape ",
        "is_internal": false,
        "methods": [
            "build_geometry",
            "comp_height"
        ],
        "mother": "MagnetPolar",
        "name": "MagnetType14",
        "package": "Machine",
        "path": "pyleecan/Generator/ClassesRef/Machine/MagnetType14.csv",
        "properties": [
            {
                "desc": "magnet bottom width [rad]",
                "max": "",
                "min": "0",
                "name": "Wmag",
                "type": "float",
                "unit": "rad",
                "value": 0.002
            },
            {
                "desc": "magnet radial height [m]",
                "max": "",
                "min": "0",
                "name": "Hmag",
                "type": "float",
                "unit": "m",
                "value": 0.001
            },
            {
                "desc": "radius of the circular top shape [m]",
                "max": "",
                "min": "0",
                "name": "Rtop",
                "type": "float",
                "unit": "m",
                "value": 0.05
            }
        ]
    },
    "Magnetics": {
        "constants": [
            {
                "name": "VERSION",
                "value": "1"
            }
        ],
        "daughters": [
            "MagFEMM"
        ],
        "desc": "Magnetic module abstract object",
        "is_internal": false,
        "methods": [
            "run",
            "comp_time_angle",
            "comp_emf"
        ],
        "mother": "",
        "name": "Magnetics",
        "package": "Simulation",
        "path": "pyleecan/Generator/ClassesRef/Simulation/Magnetics.csv",
        "properties": [
            {
                "desc": "1 to artificially remove stator slotting effects in permeance mmf calculations",
                "max": "",
                "min": "",
                "name": "is_remove_slotS",
                "type": "bool",
                "unit": "-",
                "value": 0
            },
            {
                "desc": "1 to artificially remove rotor slotting effects in permeance mmf calculations",
                "max": "",
                "min": "",
                "name": "is_remove_slotR",
                "type": "bool",
                "unit": "-",
                "value": 0
            },
            {
                "desc": "1 to artificially remove the ventilations duct",
                "max": "",
                "min": "",
                "name": "is_remove_vent",
                "type": "bool",
                "unit": "-",
                "value": 0
            },
            {
                "desc": "1 to compute the stator magnetomotive force / stator armature magnetic field",
                "max": "",
                "min": "",
                "name": "is_mmfs",
                "type": "bool",
                "unit": "-",
                "value": 1
            },
            {
                "desc": "1 to compute the rotor magnetomotive force / rotor magnetic field",
                "max": "",
                "min": "",
                "name": "is_mmfr",
                "type": "bool",
                "unit": "-",
                "value": 1
            },
            {
                "desc": "0 to use the B(H) curve, 1 to use linear B(H) curve according to mur_lin, 2 to enforce infinite permeability (mur_lin =100000)",
                "max": "2",
                "min": "0",
                "name": "type_BH_stator",
                "type": "int",
                "unit": "-",
                "value": 0
            },
            {
                "desc": "0 to use the B(H) curve, 1 to use linear B(H) curve according to mur_lin, 2 to enforce infinite permeability (mur_lin =100000)",
                "max": "2",
                "min": "0",
                "name": "type_BH_rotor",
                "type": "int",
                "unit": "-",
                "value": 0
            },
            {
                "desc": "True to compute only on one time periodicity (use periodicities defined in output.mag.Time)",
                "max": "",
                "min": "",
                "name": "is_periodicity_t",
                "type": "bool",
                "unit": "-",
                "value": 0
            },
            {
                "desc": "True to compute only on one angle periodicity (use periodicities defined in output.mag.Angle)",
                "max": "",
                "min": "",
                "name": "is_periodicity_a",
                "type": "bool",
                "unit": "-",
                "value": 0
            }
        ]
    },
    "MatEconomical": {
        "constants": [
            {
                "name": "VERSION",
                "value": "1"
            }
        ],
        "daughters": [],
        "desc": "material ecomomical properties",
        "is_internal": false,
        "methods": [],
        "mother": "",
        "name": "MatEconomical",
        "package": "Material",
        "path": "pyleecan/Generator/ClassesRef/Material/MatEconomical.csv",
        "properties": [
            {
                "desc": "Cost of one kilo of material",
                "max": "",
                "min": "0",
                "name": "cost_unit",
                "type": "float",
                "unit": "unit/kg",
                "value": 0.127
            },
            {
                "desc": "Name of the unit",
                "max": "",
                "min": "",
                "name": "unit_name",
                "type": "str",
                "unit": "-",
                "value": "$"
            }
        ]
    },
    "MatElectrical": {
        "constants": [
            {
                "name": "VERSION",
                "value": "1"
            }
        ],
        "daughters": [],
        "desc": "material electrical properties",
        "is_internal": false,
        "methods": [],
        "mother": "",
        "name": "MatElectrical",
        "package": "Material",
        "path": "pyleecan/Generator/ClassesRef/Material/MatElectrical.csv",
        "properties": [
            {
                "desc": "Resistivity at 20 deg C",
                "max": "",
                "min": "0",
                "name": "rho",
                "type": "float",
                "unit": "ohm.m",
                "value": 1
            },
            {
                "desc": "Relative dielectric constant",
                "max": "",
                "min": "0",
                "name": "epsr",
                "type": "float",
                "unit": "-",
                "value": 1
            },
            {
                "desc": "Thermal Coefficient",
                "max": "",
                "min": "0",
                "name": "alpha",
                "type": "float",
                "unit": "1/K",
                "value": 1
            }
        ]
    },
    "MatHT": {
        "constants": [
            {
                "name": "VERSION",
                "value": "1"
            }
        ],
        "daughters": [],
        "desc": "Material Heat Transfer properties",
        "is_internal": false,
        "methods": [],
        "mother": "",
        "name": "MatHT",
        "package": "Material",
        "path": "pyleecan/Generator/ClassesRef/Material/MatHT.csv",
        "properties": [
            {
                "desc": "thermal conductivity (XY is lamination plane, Z is rotation axis)",
                "max": "",
                "min": "0",
                "name": "lambda_x",
                "type": "float",
                "unit": "W/K",
                "value": 1
            },
            {
                "desc": "thermal conductivity (XY is lamination plane, Z is rotation axis)",
                "max": "",
                "min": "0",
                "name": "lambda_y",
                "type": "float",
                "unit": "W/K",
                "value": 1
            },
            {
                "desc": "thermal conductivity (XY is lamination plane, Z is rotation axis)",
                "max": "",
                "min": "0",
                "name": "lambda_z",
                "type": "float",
                "unit": "W/K",
                "value": 1
            },
            {
                "desc": "specific heat capacity",
                "max": "",
                "min": "0",
                "name": "Cp",
                "type": "float",
                "unit": "W/kg/K",
                "value": 1
            },
            {
                "desc": "thermal expansion coefficient",
                "max": "",
                "min": "0",
                "name": "alpha",
                "type": "float",
                "unit": "-",
                "value": 0.00393
            }
        ]
    },
    "MatMagnetics": {
        "constants": [
            {
                "name": "VERSION",
                "value": "1"
            }
        ],
        "daughters": [],
        "desc": "magnetic material properties",
        "is_internal": false,
        "methods": [
            "get_BH",
            "plot_BH"
        ],
        "mother": "",
        "name": "MatMagnetics",
        "package": "Material",
        "path": "pyleecan/Generator/ClassesRef/Material/MatMagnetics.csv",
        "properties": [
            {
                "desc": "Relative magnetic permeability",
                "max": "",
                "min": "0",
                "name": "mur_lin",
                "type": "float",
                "unit": "-",
                "value": 1
            },
            {
                "desc": "Coercitivity field",
                "max": "",
                "min": "0",
                "name": "Hc",
                "type": "float",
                "unit": "A/m",
                "value": 0
            },
            {
                "desc": "magnet remanence induction at 20degC",
                "max": "",
                "min": "",
                "name": "Brm20",
                "type": "float",
                "unit": "T",
                "value": 0
            },
            {
                "desc": "temperature coefficient for remanent flux density /degC compared to 20degC",
                "max": "",
                "min": "",
                "name": "alpha_Br",
                "type": "float",
                "unit": "-",
                "value": 0
            },
            {
                "desc": "lamination sheet width without insulation [m] (0 == not laminated)",
                "max": "",
                "min": "0",
                "name": "Wlam",
                "type": "float",
                "unit": "m",
                "value": 0
            },
            {
                "desc": "nonlinear B(H) curve (two columns matrix, H and B(H))",
                "max": "",
                "min": "",
                "name": "BH_curve",
                "type": "ImportMatrix",
                "unit": "-",
                "value": ""
            }
        ]
    },
    "MatStructural": {
        "constants": [
            {
                "name": "VERSION",
                "value": "1"
            }
        ],
        "daughters": [],
        "desc": "Material Structural properties",
        "is_internal": false,
        "methods": [],
        "mother": "",
        "name": "MatStructural",
        "package": "Material",
        "path": "pyleecan/Generator/ClassesRef/Material/MatStructural.csv",
        "properties": [
            {
                "desc": "mass per unit volume [kg/m3]",
                "max": "",
                "min": "0",
                "name": "rho",
                "type": "float",
                "unit": "kg/m^3",
                "value": 7650
            },
            {
                "desc": "equivalent Young modulus (XY is lamination plane, Z is rotation axis)",
                "max": "",
                "min": "0",
                "name": "Ex",
                "type": "float",
                "unit": "Pa",
                "value": 215000000000.0
            },
            {
                "desc": "equivalent Young modulus (XY is lamination plane, Z is rotation axis)",
                "max": "",
                "min": "0",
                "name": "Ey",
                "type": "float",
                "unit": "Pa",
                "value": 215000000000.0
            },
            {
                "desc": "equivalent Young modulus (XY is lamination plane, Z is rotation axis)",
                "max": "",
                "min": "0",
                "name": "Ez",
                "type": "float",
                "unit": "Pa",
                "value": 80000000000
            },
            {
                "desc": "equivalent Poisson ratio in the XY plane (XY is lamination plane, Z is rotation axis)",
                "max": "",
                "min": "0",
                "name": "nu_xy",
                "type": "float",
                "unit": "-",
                "value": 0.3
            },
            {
                "desc": "equivalent Poisson ratio in the XZ plane (XY is lamination plane, Z is rotation axis)",
                "max": "",
                "min": "0",
                "name": "nu_xz",
                "type": "float",
                "unit": "-",
                "value": 0.03
            },
            {
                "desc": "equivalent Poisson ratio in the YZ plane (XY is lamination plane, Z is rotation axis)",
                "max": "",
                "min": "0",
                "name": "nu_yz",
                "type": "float",
                "unit": "-",
                "value": 0.03
            },
            {
                "desc": "shear modulus in XY plane (XY is lamination plane, Z is rotation axis)",
                "max": "",
                "min": "0",
                "name": "Gxz",
                "type": "float",
                "unit": "Pa",
                "value": 2000000000
            },
            {
                "desc": "shear modulus in XZ plane (XY is lamination plane, Z is rotation axis)",
                "max": "",
                "min": "0",
                "name": "Gxy",
                "type": "float",
                "unit": "Pa",
                "value": 0
            },
            {
                "desc": "shear modulus in YZ plane (XY is lamination plane, Z is rotation axis)",
                "max": "",
                "min": "0",
                "name": "Gyz",
                "type": "float",
                "unit": "Pa",
                "value": 2000000000
            }
        ]
    },
    "Material": {
        "constants": [
            {
                "name": "VERSION",
                "value": "1"
            }
        ],
        "daughters": [],
        "desc": "",
        "is_internal": false,
        "methods": [],
        "mother": "",
        "name": "Material",
        "package": "Material",
        "path": "pyleecan/Generator/ClassesRef/Material/Material.csv",
        "properties": [
            {
                "desc": "name of the material",
                "max": "",
                "min": "",
                "name": "name",
                "type": "str",
                "unit": "",
                "value": "Material"
            },
            {
                "desc": "If True, uniformity in all orientations",
                "max": "",
                "min": "",
                "name": "is_isotropic",
                "type": "bool",
                "unit": "-",
                "value": 0
            },
            {
                "desc": "Electrical properties of the material",
                "max": "",
                "min": "",
                "name": "elec",
                "type": "MatElectrical",
                "unit": "",
                "value": ""
            },
            {
                "desc": "Magnetic properties of the material",
                "max": "",
                "min": "",
                "name": "mag",
                "type": "MatMagnetics",
                "unit": "",
                "value": ""
            },
            {
                "desc": "Structural properties of the material",
                "max": "",
                "min": "",
                "name": "struct",
                "type": "MatStructural",
                "unit": "",
                "value": ""
            },
            {
                "desc": "Heat Transfer properties of the material",
                "max": "",
                "min": "",
                "name": "HT",
                "type": "MatHT",
                "unit": "",
                "value": ""
            },
            {
                "desc": "Economical properties of the material",
                "max": "",
                "min": "",
                "name": "eco",
                "type": "MatEconomical",
                "unit": "",
                "value": ""
            },
            {
                "desc": "material description",
                "max": "",
                "min": "",
                "name": "desc",
                "type": "str",
                "unit": "",
                "value": "Material description"
            },
            {
                "desc": "Path to the material file",
                "max": "",
                "min": "",
                "name": "path",
                "type": "str",
                "unit": "",
                "value": ""
            }
        ]
    },
    "Mesh": {
        "constants": [
            {
                "name": "VERSION",
                "value": "1"
            }
        ],
        "daughters": [
            "MeshMat",
            "MeshVTK"
        ],
        "desc": "Abstract Class for mesh related classes",
        "is_internal": false,
        "methods": [],
        "mother": "",
        "name": "Mesh",
        "package": "Mesh",
        "path": "pyleecan/Generator/ClassesRef/Mesh/Mesh.csv",
        "properties": [
            {
                "desc": "Description of the mesh",
                "max": "",
                "min": "",
                "name": "label",
                "type": "str",
                "unit": "-",
                "value": "None"
            },
            {
                "desc": "Dimension of the physical problem",
                "max": "3",
                "min": "1",
                "name": "dimension",
                "type": "int",
                "unit": "",
                "value": 2
            }
        ]
    },
    "MeshMat": {
        "constants": [
            {
                "name": "VERSION",
                "value": "1"
            }
        ],
        "daughters": [],
        "desc": "Gather the mesh storage format",
        "is_internal": false,
        "methods": [
            "get_point",
            "get_cell",
            "get_mesh_pv",
            "get_cell_area",
            "add_cell",
            "get_vertice",
            "get_point2cell",
            "renum",
            "find_cell",
            "interface"
        ],
        "mother": "Mesh",
        "name": "MeshMat",
        "package": "Mesh",
        "path": "pyleecan/Generator/ClassesRef/Mesh/MeshMat.csv",
        "properties": [
            {
                "desc": "Storing connectivity",
                "max": "",
                "min": "",
                "name": "cell",
                "type": "{CellMat}",
                "unit": "",
                "value": ""
            },
            {
                "desc": "Storing nodes",
                "max": "",
                "min": "",
                "name": "point",
                "type": "PointMat",
                "unit": "",
                "value": ""
            }
        ]
    },
    "MeshSolution": {
        "constants": [
            {
                "name": "VERSION",
                "value": "1"
            }
        ],
        "daughters": [],
        "desc": "Abstract class to associate a mesh with one or several solutions",
        "is_internal": false,
        "methods": [
            "get_mesh",
            "get_solution",
            "get_field",
            "plot_mesh",
            "plot_contour",
            "plot_deflection",
            "plot_deflection_animated",
            "plot_glyph",
            "get_group"
        ],
        "mother": "",
        "name": "MeshSolution",
        "package": "Mesh",
        "path": "pyleecan/Generator/ClassesRef/Mesh/MeshSolution.csv",
        "properties": [
            {
                "desc": "(Optional) Descriptive name of the mesh",
                "max": "",
                "min": "",
                "name": "label",
                "type": "str",
                "unit": "",
                "value": "None"
            },
            {
                "desc": "A list of Mesh objects. ",
                "max": "",
                "min": "",
                "name": "mesh",
                "type": "[Mesh]",
                "unit": "",
                "value": ""
            },
            {
                "desc": "1 if the mesh is the same at each step (time, mode etc.)",
                "max": "",
                "min": "",
                "name": "is_same_mesh",
                "type": "bool",
                "unit": "",
                "value": 1
            },
            {
                "desc": "A list of Solution objects",
                "max": "",
                "min": "",
                "name": "solution",
                "type": "[Solution]",
                "unit": "",
                "value": ""
            },
            {
                "desc": "Dict sorted by groups name with cells indices. ",
                "max": "",
                "min": "",
                "name": "group",
                "type": "{ndarray}",
                "unit": "",
                "value": ""
            },
            {
                "desc": "Dimension of the physical problem",
                "max": "3",
                "min": "1",
                "name": "dimension",
                "type": "int",
                "unit": "",
                "value": 2
            }
        ]
    },
    "MeshVTK": {
        "constants": [
            {
                "name": "VERSION",
                "value": "1"
            }
        ],
        "daughters": [],
        "desc": "Gather the mesh storage format",
        "is_internal": false,
        "methods": [
            "get_mesh_pv",
            "get_point",
            "get_cell",
            "get_normals",
            "get_surf",
            "get_cell_area",
            "convert"
        ],
        "mother": "Mesh",
        "name": "MeshVTK",
        "package": "Mesh",
        "path": "pyleecan/Generator/ClassesRef/Mesh/MeshVTK.csv",
        "properties": [
            {
                "desc": "Pyvista object of the mesh (optional)",
                "max": "",
                "min": "",
                "name": "mesh",
                "type": "pyvista.core.pointset.UnstructuredGrid",
                "unit": "",
                "value": "None"
            },
            {
                "desc": "Store the pyvista object",
                "max": "",
                "min": "",
                "name": "is_pyvista_mesh",
                "type": "bool",
                "unit": "",
                "value": false
            },
            {
                "desc": "Format in which the mesh is stored",
                "max": "",
                "min": "",
                "name": "format",
                "type": "str",
                "unit": "",
                "value": "vtk"
            },
            {
                "desc": "Path where the mesh is stored",
                "max": "",
                "min": "",
                "name": "path",
                "type": "str",
                "unit": "",
                "value": ""
            },
            {
                "desc": "Name of the mesh file",
                "max": "",
                "min": "",
                "name": "name",
                "type": "str",
                "unit": "",
                "value": "mesh"
            },
            {
                "desc": "Pyvista object of the outer surface",
                "max": "",
                "min": "",
                "name": "surf",
                "type": "pyvista.core.pointset.PolyData",
                "unit": "",
                "value": "None"
            },
            {
                "desc": "Save the surface mesh in a vtk file",
                "max": "",
                "min": "",
                "name": "is_vtk_surf",
                "type": "bool",
                "unit": "",
                "value": false
            },
            {
                "desc": "Path where the outer surface is stored",
                "max": "",
                "min": "",
                "name": "surf_path",
                "type": "str",
                "unit": "",
                "value": ""
            },
            {
                "desc": "Name of the outer surface file",
                "max": "",
                "min": "",
                "name": "surf_name",
                "type": "str",
                "unit": "",
                "value": "surf"
            }
        ]
    },
    "Mode": {
        "constants": [
            {
                "name": "VERSION",
                "value": "1"
            }
        ],
        "daughters": [],
        "desc": "Structural module: Mode object",
        "is_internal": false,
        "methods": [
            "plot",
            "plot_animated",
            "get_shape_xyz",
            "get_shape_pol"
        ],
        "mother": "SolutionMat",
        "name": "Mode",
        "package": "Simulation",
        "path": "pyleecan/Generator/ClassesRef/Simulation/Mode.csv",
        "properties": [
            {
                "desc": "Natural frequency of the mode",
                "max": "",
                "min": "",
                "name": "nat_freq",
                "type": "float",
                "unit": "Hz",
                "value": null
            },
            {
                "desc": "Circumferential order",
                "max": "",
                "min": "0",
                "name": "order_circ",
                "type": "int",
                "unit": "-",
                "value": null
            },
            {
                "desc": "Longitudinal order",
                "max": "",
                "min": "0",
                "name": "order_long",
                "type": "int",
                "unit": "-",
                "value": null
            }
        ]
    },
    "Notch": {
        "constants": [
            {
                "name": "VERSION",
                "value": "1"
            }
        ],
        "daughters": [
            "NotchEvenDist"
        ],
        "desc": "Abstract class for notches",
        "is_internal": false,
        "methods": [
            "get_Rbo",
            "is_outwards"
        ],
        "mother": "",
        "name": "Notch",
        "package": "Machine",
        "path": "pyleecan/Generator/ClassesRef/Machine/Notch.csv",
        "properties": []
    },
    "NotchEvenDist": {
        "constants": [
            {
                "name": "VERSION",
                "value": "1"
            }
        ],
        "daughters": [],
        "desc": "Class for evenly distributed notches (according to Zs)",
        "is_internal": false,
        "methods": [
            "get_notch_list"
        ],
        "mother": "Notch",
        "name": "NotchEvenDist",
        "package": "Machine",
        "path": "pyleecan/Generator/ClassesRef/Machine/NotchEvenDist.csv",
        "properties": [
            {
                "desc": "angular positon of the first notch",
                "max": "",
                "min": "",
                "name": "alpha",
                "type": "float",
                "unit": "rad",
                "value": 0
            },
            {
                "desc": "Shape of the Notch",
                "max": "",
                "min": "",
                "name": "notch_shape",
                "type": "Slot",
                "unit": "-",
                "value": ""
            }
        ]
    },
    "OptiConstraint": {
        "constants": [
            {
                "name": "VERSION",
                "value": "1"
            }
        ],
        "daughters": [],
        "desc": "Constraint of the optimization problem",
        "is_internal": false,
        "methods": [],
        "mother": "",
        "name": "OptiConstraint",
        "package": "Optimization",
        "path": "pyleecan/Generator/ClassesRef/Optimization/OptiConstraint.csv",
        "properties": [
            {
                "desc": "name of the design variable",
                "max": "",
                "min": "",
                "name": "name",
                "type": "str",
                "unit": "",
                "value": ""
            },
            {
                "desc": "Type of comparison ( \"==\", \"<=\", \">=\", \"<\",\">\")",
                "max": "",
                "min": "",
                "name": "type_const",
                "type": "str",
                "unit": "",
                "value": "<="
            },
            {
                "desc": "Value to compare",
                "max": "",
                "min": "",
                "name": "value",
                "type": "float",
                "unit": "",
                "value": 0
            },
            {
                "desc": "Function to get the variable to compare",
                "max": "",
                "min": "",
                "name": "get_variable",
                "type": "function",
                "unit": "",
                "value": null
            }
        ]
    },
    "OptiDesignVar": {
        "constants": [
            {
                "name": "VERSION",
                "value": "1"
            }
        ],
        "daughters": [],
        "desc": "Optimization",
        "is_internal": false,
        "methods": [],
        "mother": "ParamExplorer",
        "name": "OptiDesignVar",
        "package": "Optimization",
        "path": "pyleecan/Generator/ClassesRef/Optimization/OptiDesignVar.csv",
        "properties": [
            {
                "desc": "Type of the variable interval or set.",
                "max": "",
                "min": "",
                "name": "type_var",
                "type": "str",
                "unit": "",
                "value": "interval"
            },
            {
                "desc": "Space of the variable",
                "max": "",
                "min": "",
                "name": "space",
                "type": "list",
                "unit": "",
                "value": [
                    0,
                    1
                ]
            },
            {
                "desc": "Function of the space to initiate the variable",
                "max": "",
                "min": "",
                "name": "get_value",
                "type": "function",
                "unit": "",
                "value": null
            }
        ]
    },
    "OptiGenAlg": {
        "constants": [
            {
                "name": "VERSION",
                "value": "1"
            }
        ],
        "daughters": [
            "OptiGenAlgNsga2Deap"
        ],
        "desc": "Genetic algorithm class",
        "is_internal": false,
        "methods": [],
        "mother": "OptiSolver",
        "name": "OptiGenAlg",
        "package": "Optimization",
        "path": "pyleecan/Generator/ClassesRef/Optimization/OptiGenAlg.csv",
        "properties": [
            {
                "desc": "Selector of the genetic algorithm",
                "max": "",
                "min": "",
                "name": "selector",
                "type": "function",
                "unit": "-",
                "value": null
            },
            {
                "desc": "Crossover of the genetic algorithm",
                "max": "",
                "min": "",
                "name": "crossover",
                "type": "function",
                "unit": "-",
                "value": null
            },
            {
                "desc": "Mutator of the genetic algorithm",
                "max": "",
                "min": "",
                "name": "mutator",
                "type": "function",
                "unit": "-",
                "value": null
            },
            {
                "desc": "Probability of crossover",
                "max": "1",
                "min": "0",
                "name": "p_cross",
                "type": "float",
                "unit": "-",
                "value": 0.9
            },
            {
                "desc": "Probability of mutation ",
                "max": "1",
                "min": "0",
                "name": "p_mutate",
                "type": "float",
                "unit": "-",
                "value": 0.1
            },
            {
                "desc": "Size of the population",
                "max": "",
                "min": "1",
                "name": "size_pop",
                "type": "int",
                "unit": "-",
                "value": 40
            },
            {
                "desc": "Number of generations",
                "max": "",
                "min": "1",
                "name": "nb_gen",
                "type": "int",
                "unit": "-",
                "value": 100
            }
        ]
    },
    "OptiGenAlgNsga2Deap": {
        "constants": [
            {
                "name": "VERSION",
                "value": "1"
            }
        ],
        "daughters": [],
        "desc": "Multi-objectives optimization problem with some constraints",
        "is_internal": false,
        "methods": [
            "solve",
            "mutate",
            "cross",
            "create_toolbox",
            "check_optimization_input",
            "delete_toolbox"
        ],
        "mother": "OptiGenAlg",
        "name": "OptiGenAlgNsga2Deap",
        "package": "Optimization",
        "path": "pyleecan/Generator/ClassesRef/Optimization/OptiGenAlgNsga2Deap.csv",
        "properties": [
            {
                "desc": "DEAP toolbox",
                "max": "",
                "min": "",
                "name": "toolbox",
                "type": "deap.base.Toolbox",
                "unit": "",
                "value": "None"
            }
        ]
    },
    "OptiProblem": {
        "constants": [
            {
                "name": "VERSION",
                "value": "1"
            }
        ],
        "daughters": [],
        "desc": "Multi-objectives optimization problem with some constraints",
        "is_internal": false,
        "methods": [],
        "mother": "",
        "name": "OptiProblem",
        "package": "Optimization",
        "path": "pyleecan/Generator/ClassesRef/Optimization/OptiProblem.csv",
        "properties": [
            {
                "desc": "Default output to define the default simulation. ",
                "max": "",
                "min": "",
                "name": "output",
                "type": "Output",
                "unit": "",
                "value": ""
            },
            {
                "desc": "List of design variables",
                "max": "",
                "min": "",
                "name": "design_var",
                "type": "[OptiDesignVar]",
                "unit": "",
                "value": ""
            },
            {
                "desc": "List of objective functions",
                "max": "",
                "min": "",
                "name": "obj_func",
                "type": "[DataKeeper]",
                "unit": "",
                "value": -1
            },
            {
                "desc": "Function to evaluate before computing obj function and constraints",
                "max": "",
                "min": "",
                "name": "eval_func",
                "type": "function",
                "unit": "",
                "value": null
            },
            {
                "desc": "List containing the constraints ",
                "max": "",
                "min": "",
                "name": "constraint",
                "type": "[OptiConstraint]",
                "unit": "",
                "value": -1
            },
            {
                "desc": "Function to execute a preprocessing on the simulation right before it is run.",
                "max": "",
                "min": "",
                "name": "preprocessing",
                "type": "function",
                "unit": "",
                "value": null
            },
            {
                "desc": "List of DataKeepers to run on every output",
                "max": "",
                "min": "",
                "name": "datakeeper_list",
                "type": "[DataKeeper]",
                "unit": "",
                "value": -1
            }
        ]
    },
    "OptiSolver": {
        "constants": [
            {
                "name": "VERSION",
                "value": "1"
            }
        ],
        "daughters": [
            "OptiGenAlg",
            "OptiGenAlgNsga2Deap"
        ],
        "desc": "Optimization solver class",
        "is_internal": false,
        "methods": [],
        "mother": "",
        "name": "OptiSolver",
        "package": "Optimization",
        "path": "pyleecan/Generator/ClassesRef/Optimization/OptiSolver.csv",
        "properties": [
            {
                "desc": "Problem to solve",
                "max": "",
                "min": "",
                "name": "problem",
                "type": "OptiProblem",
                "unit": "-",
                "value": ""
            },
            {
                "desc": "Optimization results containing every output",
                "max": "",
                "min": "",
                "name": "xoutput",
                "type": "XOutput",
                "unit": "-",
                "value": ""
            },
            {
                "desc": "Name of the logger to use",
                "max": "",
                "min": "",
                "name": "logger_name",
                "type": "str",
                "unit": "-",
                "value": "Pyleecan.OptiSolver"
            },
            {
                "desc": "Boolean to keep every output",
                "max": "",
                "min": "",
                "name": "is_keep_all_output",
                "type": "bool",
                "unit": "-",
                "value": false
            }
        ]
    },
    "OutElec": {
        "constants": [
            {
                "name": "VERSION",
                "value": "1"
            }
        ],
        "daughters": [],
        "desc": "Gather the electric module outputs",
        "is_internal": false,
        "methods": [
            "get_Nr",
            "get_Is",
            "get_Us"
        ],
        "mother": "",
        "name": "OutElec",
        "package": "Output",
        "path": "pyleecan/Generator/ClassesRef/Output/OutElec.csv",
        "properties": [
            {
                "desc": "Electrical time Data object",
                "max": "",
                "min": "",
                "name": "Time",
                "type": "SciDataTool.Classes.DataND.Data",
                "unit": "s",
                "value": "None"
            },
            {
                "desc": "Electrical position Data object",
                "max": "",
                "min": "",
                "name": "Angle",
                "type": "SciDataTool.Classes.DataND.Data",
                "unit": "rad",
                "value": "None"
            },
            {
                "desc": "Stator currents as a function of time (each column correspond to one phase)",
                "max": "",
                "min": "",
                "name": "Is",
                "type": "SciDataTool.Classes.DataND.DataND",
                "unit": "A",
                "value": "None"
            },
            {
                "desc": "Rotor currents as a function of time (each column correspond to one phase)",
                "max": "",
                "min": "",
                "name": "Ir",
                "type": "SciDataTool.Classes.DataND.DataND",
                "unit": "A",
                "value": "None"
            },
            {
                "desc": "Rotor angular position as a function of time (if None computed according to Nr)",
                "max": "",
                "min": "",
                "name": "angle_rotor",
                "type": "ndarray",
                "unit": "rad",
                "value": null
            },
            {
                "desc": "Rotor speed",
                "max": "",
                "min": "",
                "name": "N0",
                "type": "float",
                "unit": "rpm",
                "value": null
            },
            {
                "desc": "Initial angular position of the rotor at t=0",
                "max": "",
                "min": "",
                "name": "angle_rotor_initial",
                "type": "float",
                "unit": "",
                "value": 0
            },
            {
                "desc": "Name of the logger to use",
                "max": "",
                "min": "",
                "name": "logger_name",
                "type": "str",
                "unit": "-",
                "value": "Pyleecan.OutElec"
            },
            {
                "desc": "Theorical Average Electromagnetic torque",
                "max": "",
                "min": "",
                "name": "Tem_av_ref",
                "type": "float",
                "unit": "N.m",
                "value": null
            },
            {
                "desc": "Electrical time vector (no symmetry)",
                "max": "",
                "min": "",
                "name": "Id_ref",
                "type": "float",
                "unit": "A",
                "value": null
            },
            {
                "desc": "q-axis current magnitude",
                "max": "",
                "min": "",
                "name": "Iq_ref",
                "type": "float",
                "unit": "A",
                "value": null
            },
            {
                "desc": "Electrical Frequency",
                "max": "",
                "min": "",
                "name": "felec",
                "type": "float",
                "unit": "Hz",
                "value": null
            },
            {
                "desc": "d-axis voltage magnitude",
                "max": "",
                "min": "",
                "name": "Ud_ref",
                "type": "float",
                "unit": "V",
                "value": null
            },
            {
                "desc": "q-axis voltage magnitude",
                "max": "",
                "min": "",
                "name": "Uq_ref",
                "type": "float",
                "unit": "V",
                "value": null
            },
            {
                "desc": "Electrical Joule losses",
                "max": "",
                "min": "",
                "name": "Pj_losses",
                "type": "float",
                "unit": "W",
                "value": null
            },
            {
                "desc": "Average Electromagnetic power",
                "max": "",
                "min": "",
                "name": "Pem_av_ref",
                "type": "float",
                "unit": "W",
                "value": null
            },
            {
                "desc": "Stator voltage as a function of time (each column correspond to one phase)",
                "max": "",
                "min": "",
                "name": "Us",
                "type": "SciDataTool.Classes.DataND.DataND",
                "unit": "V",
                "value": "None"
            }
        ]
    },
    "OutForce": {
        "constants": [
            {
                "name": "VERSION",
                "value": "1"
            }
        ],
        "daughters": [],
        "desc": "Gather the structural module outputs",
        "is_internal": false,
        "methods": [],
        "mother": "",
        "name": "OutForce",
        "package": "Output",
        "path": "pyleecan/Generator/ClassesRef/Output/OutForce.csv",
        "properties": [
            {
                "desc": "Force time Data object",
                "max": "",
                "min": "",
                "name": "Time",
                "type": "SciDataTool.Classes.DataND.Data",
                "unit": "s",
                "value": "None"
            },
            {
                "desc": "Force position Data object",
                "max": "",
                "min": "",
                "name": "Angle",
                "type": "SciDataTool.Classes.DataND.Data",
                "unit": "rad",
                "value": "None"
            },
            {
                "desc": "Air-gap surface force",
                "max": "",
                "min": "",
                "name": "P",
                "type": "SciDataTool.Classes.VectorField.VectorField",
                "unit": "N.m^2",
                "value": "None"
            },
            {
                "desc": "Name of the logger to use",
                "max": "",
                "min": "",
                "name": "logger_name",
                "type": "str",
                "unit": "-",
                "value": "Pyleecan.OutForce"
            }
        ]
    },
    "OutGeo": {
        "constants": [
            {
                "name": "VERSION",
                "value": "1"
            }
        ],
        "daughters": [],
        "desc": "Gather the geometrical and the global outputs",
        "is_internal": false,
        "methods": [],
        "mother": "",
        "name": "OutGeo",
        "package": "Output",
        "path": "pyleecan/Generator/ClassesRef/Output/OutGeo.csv",
        "properties": [
            {
                "desc": "Geometry output of the stator",
                "max": "",
                "min": "",
                "name": "stator",
                "type": "OutGeoLam",
                "unit": "-",
                "value": null
            },
            {
                "desc": "Geometry output of the rotor",
                "max": "",
                "min": "",
                "name": "rotor",
                "type": "OutGeoLam",
                "unit": "-",
                "value": null
            },
            {
                "desc": "mechanical airgap width (minimal distance between the lamination including magnet)",
                "max": "",
                "min": "",
                "name": "Wgap_mec",
                "type": "float",
                "unit": "m",
                "value": null
            },
            {
                "desc": "the magnetic airgap width (distance beetween the two Laminations bore radius)",
                "max": "",
                "min": "",
                "name": "Wgap_mag",
                "type": "float",
                "unit": "m",
                "value": null
            },
            {
                "desc": "radius of the center of the mecanical airgap",
                "max": "",
                "min": "",
                "name": "Rgap_mec",
                "type": "float",
                "unit": "m",
                "value": null
            },
            {
                "desc": "Airgap active length",
                "max": "",
                "min": "",
                "name": "Lgap",
                "type": "float",
                "unit": "m",
                "value": null
            },
            {
                "desc": "Name of the logger to use",
                "max": "",
                "min": "",
                "name": "logger_name",
                "type": "str",
                "unit": "-",
                "value": "Pyleecan.OutGeo"
            },
            {
                "desc": "Difference between the d axis angle of the stator and the rotor",
                "max": "",
                "min": "",
                "name": "angle_offset_initial",
                "type": "float",
                "unit": "rad",
                "value": null
            },
            {
                "desc": "rotation direction of the magnetic field fundamental !! WARNING: rot_dir = -1 to have positive rotor rotating direction, i.e. rotor position moves towards positive angle",
                "max": "1",
                "min": "-1",
                "name": "rot_dir",
                "type": "int",
                "unit": "-",
                "value": null
            },
            {
                "desc": "Number of spatial periodicities of the machine",
                "max": "",
                "min": "",
                "name": "per_a",
                "type": "int",
                "unit": "-",
                "value": null
            },
            {
                "desc": "True if an spatial anti-periodicity is possible after the periodicities",
                "max": "",
                "min": "",
                "name": "is_antiper_a",
                "type": "bool",
                "unit": "-",
                "value": null
            },
            {
                "desc": "Number of time periodicities of the machine",
                "max": "",
                "min": "",
                "name": "per_t",
                "type": "int",
                "unit": "-",
                "value": null
            },
            {
                "desc": "True if an time anti-periodicity is possible after the periodicities",
                "max": "",
                "min": "",
                "name": "is_antiper_t",
                "type": "bool",
                "unit": "-",
                "value": null
            }
        ]
    },
    "OutGeoLam": {
        "constants": [
            {
                "name": "VERSION",
                "value": "1"
            }
        ],
        "daughters": [],
        "desc": "Gather the geometrical and the global outputs of a lamination",
        "is_internal": false,
        "methods": [],
        "mother": "",
        "name": "OutGeoLam",
        "package": "Output",
        "path": "pyleecan/Generator/ClassesRef/Output/OutGeoLam.csv",
        "properties": [
            {
                "desc": "Name of the phases of the winding (if any)",
                "max": "",
                "min": "",
                "name": "name_phase",
                "type": "list",
                "unit": "-",
                "value": null
            },
            {
                "desc": "B(H) curve (two columns matrix, H and B(H))",
                "max": "",
                "min": "",
                "name": "BH_curve",
                "type": "ndarray",
                "unit": "-",
                "value": null
            },
            {
                "desc": "Slot fill factor",
                "max": "",
                "min": "",
                "name": "Ksfill",
                "type": "float",
                "unit": "-",
                "value": null
            },
            {
                "desc": "Slot surface",
                "max": "",
                "min": "",
                "name": "S_slot",
                "type": "float",
                "unit": "m^2",
                "value": null
            },
            {
                "desc": "Slot winding surface",
                "max": "",
                "min": "",
                "name": "S_slot_wind",
                "type": "float",
                "unit": "m^2",
                "value": null
            },
            {
                "desc": "Conductor active surface",
                "max": "",
                "min": "",
                "name": "S_wind_act",
                "type": "float",
                "unit": "m^2",
                "value": null
            },
            {
                "desc": "Number of spatial periodicities of the lamination",
                "max": "",
                "min": "",
                "name": "per_a",
                "type": "int",
                "unit": "-",
                "value": null
            },
            {
                "desc": "True if an spatial anti-periodicity is possible after the periodicities",
                "max": "",
                "min": "",
                "name": "is_antiper_a",
                "type": "bool",
                "unit": "-",
                "value": null
            },
            {
                "desc": "Number of time periodicities of the lamination",
                "max": "",
                "min": "",
                "name": "per_t",
                "type": "int",
                "unit": "-",
                "value": null
            },
            {
                "desc": "True if an time anti-periodicity is possible after the periodicities",
                "max": "",
                "min": "",
                "name": "is_antiper_t",
                "type": "bool",
                "unit": "-",
                "value": null
            }
        ]
    },
    "OutMag": {
        "constants": [
            {
                "name": "VERSION",
                "value": "1"
            }
        ],
        "daughters": [],
        "desc": "Gather the magnetic module outputs",
        "is_internal": false,
        "methods": [],
        "mother": "",
        "name": "OutMag",
        "package": "Output",
        "path": "pyleecan/Generator/ClassesRef/Output/OutMag.csv",
        "properties": [
            {
                "desc": "Magnetic time Data object",
                "max": "",
                "min": "",
                "name": "Time",
                "type": "SciDataTool.Classes.DataND.Data",
                "unit": "s",
                "value": "None"
            },
            {
                "desc": "Magnetic position Data object",
                "max": "",
                "min": "",
                "name": "Angle",
                "type": "SciDataTool.Classes.DataND.Data",
                "unit": "rad",
                "value": "None"
            },
            {
                "desc": "Airgap flux density components",
                "max": "",
                "min": "",
                "name": "B",
                "type": "SciDataTool.Classes.VectorField.VectorField",
                "unit": "H",
                "value": "None"
            },
            {
                "desc": "Electromagnetic torque",
                "max": "",
                "min": "",
                "name": "Tem",
                "type": "SciDataTool.Classes.DataND.DataND",
                "unit": "N.m",
                "value": "None"
            },
            {
                "desc": "Average Electromagnetic torque",
                "max": "",
                "min": "",
                "name": "Tem_av",
                "type": "float",
                "unit": "N.m",
                "value": null
            },
            {
                "desc": "Peak to Peak Torque ripple normalized according to average torque (None if average torque=0)",
                "max": "",
                "min": "",
                "name": "Tem_rip_norm",
                "type": "float",
                "unit": "-",
                "value": null
            },
            {
                "desc": "Peak to Peak Torque ripple",
                "max": "",
                "min": "",
                "name": "Tem_rip_pp",
                "type": "float",
                "unit": "N.m",
                "value": null
            },
            {
                "desc": "Stator winding flux",
                "max": "",
                "min": "",
                "name": "Phi_wind_stator",
                "type": "SciDataTool.Classes.DataTime.DataTime",
                "unit": "Wb",
                "value": "None"
            },
            {
                "desc": "Electromotive force",
                "max": "",
                "min": "",
                "name": "emf",
                "type": "ndarray",
                "unit": "V",
                "value": null
            },
            {
                "desc": "FEA software mesh and solution",
                "max": "",
                "min": "",
                "name": "meshsolution",
                "type": "MeshSolution",
                "unit": "",
                "value": ""
            },
            {
                "desc": "Dictionnary containing the main FEMM parameter",
                "max": "",
                "min": "",
                "name": "FEMM_dict",
                "type": "dict",
                "unit": "",
                "value": null
            },
            {
                "desc": "Name of the logger to use",
                "max": "",
                "min": "",
                "name": "logger_name",
                "type": "str",
                "unit": "-",
                "value": "Pyleecan.OutMag"
            }
        ]
    },
    "OutPost": {
        "constants": [
            {
                "name": "VERSION",
                "value": "1"
            }
        ],
        "daughters": [],
        "desc": "Gather the parameters for the post-processings",
        "is_internal": false,
        "methods": [],
        "mother": "",
        "name": "OutPost",
        "package": "Output",
        "path": "pyleecan/Generator/ClassesRef/Output/OutPost.csv",
        "properties": [
            {
                "desc": "Name to use in the legend in case of comparison",
                "max": "",
                "min": "",
                "name": "legend_name",
                "type": "str",
                "unit": "-",
                "value": ""
            },
            {
                "desc": "Color to use in case of comparison",
                "max": "",
                "min": "",
                "name": "line_color",
                "type": "str",
                "unit": "-",
                "value": ""
            }
        ]
    },
    "OutStruct": {
        "constants": [
            {
                "name": "VERSION",
                "value": "1"
            }
        ],
        "daughters": [],
        "desc": "Gather the structural module outputs",
        "is_internal": false,
        "methods": [],
        "mother": "",
        "name": "OutStruct",
        "package": "Output",
        "path": "pyleecan/Generator/ClassesRef/Output/OutStruct.csv",
        "properties": [
            {
                "desc": "Structural time Data object",
                "max": "",
                "min": "",
                "name": "Time",
                "type": "ndarray",
                "unit": "s",
                "value": null
            },
            {
                "desc": "Structural position Data object",
                "max": "",
                "min": "",
                "name": "Angle",
                "type": "ndarray",
                "unit": "rad",
                "value": null
            },
            {
                "desc": "Length of the time vector",
                "max": "",
                "min": "",
                "name": "Nt_tot",
                "type": "int",
                "unit": "-",
                "value": null
            },
            {
                "desc": "Length of the angle vector",
                "max": "",
                "min": "",
                "name": "Na_tot",
                "type": "int",
                "unit": "-",
                "value": null
            },
            {
                "desc": "Name of the logger to use",
                "max": "",
                "min": "",
                "name": "logger_name",
                "type": "str",
                "unit": "-",
                "value": "Pyleecan.OutStruct"
            },
            {
                "desc": "Displacement output",
                "max": "",
                "min": "",
                "name": "Yr",
                "type": "SciDataTool.Classes.DataND.DataND",
                "unit": "m",
                "value": "None"
            },
            {
                "desc": "Velocity output",
                "max": "",
                "min": "",
                "name": "Vr",
                "type": "SciDataTool.Classes.DataND.DataND",
                "unit": "m/s",
                "value": "None"
            },
            {
                "desc": "Acceleration output",
                "max": "",
                "min": "",
                "name": "Ar",
                "type": "SciDataTool.Classes.DataND.DataND",
                "unit": "m/s^2",
                "value": "None"
            }
        ]
    },
    "Output": {
        "constants": [
            {
                "name": "VERSION",
                "value": "1"
            }
        ],
        "daughters": [
            "XOutput"
        ],
        "desc": "Main Output object: gather all the outputs of all the modules",
        "is_internal": false,
        "methods": [
            "getter.get_angle_offset_initial",
            "getter.get_angle_rotor",
            "getter.get_BH_rotor",
            "getter.get_BH_stator",
            "getter.get_path_result",
            "getter.get_machine_periodicity",
            "getter.get_rot_dir",
<<<<<<< HEAD
            "plot.Magnetic.plot_B_space",
            "plot.plot_A_cfft2",
            "plot.plot_A_fft_space",
            "plot.plot_A_fft_time",
            "plot.plot_A_fft2",
            "plot.plot_A_quiver_2D",
            "plot.plot_A_space",
            "plot.plot_A_surf",
            "plot.plot_A_time",
            "plot.plot_A_time_space",
            "plot.Structural.plot_force_space"
=======
            "plot.plot_2D_Data",
            "getter.get_fund_harm",
            "plot.plot_A_quiver_2D",
            "plot.plot_3D_Data",
            "plot.plot_A_time_space"
>>>>>>> 08354022
        ],
        "mother": "",
        "name": "Output",
        "package": "Output",
        "path": "pyleecan/Generator/ClassesRef/Output/Output.csv",
        "properties": [
            {
                "desc": "Simulation object that generated the Output",
                "max": "",
                "min": "",
                "name": "simu",
                "type": "Simulation",
                "unit": "-",
                "value": ""
            },
            {
                "desc": "Path to the folder to same the results",
                "max": "",
                "min": "",
                "name": "path_res",
                "type": "str",
                "unit": "-",
                "value": ""
            },
            {
                "desc": "Geometry output",
                "max": "",
                "min": "",
                "name": "geo",
                "type": "OutGeo",
                "unit": "-",
                "value": ""
            },
            {
                "desc": "Electrical module output",
                "max": "",
                "min": "",
                "name": "elec",
                "type": "OutElec",
                "unit": "-",
                "value": ""
            },
            {
                "desc": "Magnetic module output",
                "max": "",
                "min": "",
                "name": "mag",
                "type": "OutMag",
                "unit": "-",
                "value": ""
            },
            {
                "desc": "Structural module output",
                "max": "",
                "min": "",
                "name": "struct",
                "type": "OutStruct",
                "unit": "-",
                "value": ""
            },
            {
                "desc": "Post-Processing settings",
                "max": "",
                "min": "",
                "name": "post",
                "type": "OutPost",
                "unit": "-",
                "value": ""
            },
            {
                "desc": "Name of the logger to use",
                "max": "",
                "min": "",
                "name": "logger_name",
                "type": "str",
                "unit": "-",
                "value": "Pyleecan.Output"
            },
            {
                "desc": "Force module output",
                "max": "",
                "min": "",
                "name": "force",
                "type": "OutForce",
                "unit": "-",
                "value": ""
            }
        ]
    },
    "ParamExplorer": {
        "constants": [
            {
                "name": "VERSION",
                "value": "1"
            }
        ],
        "daughters": [
            "OptiDesignVar",
            "ParamExplorerSet"
        ],
        "desc": "Abstract class for the multi-simulation",
        "is_internal": false,
        "methods": [
            "_set_setter"
        ],
        "mother": "",
        "name": "ParamExplorer",
        "package": "Simulation",
        "path": "pyleecan/Generator/ClassesRef/Simulation/ParamExplorer.csv",
        "properties": [
            {
                "desc": "Parameter name",
                "max": "",
                "min": "",
                "name": "name",
                "type": "str",
                "unit": "-",
                "value": ""
            },
            {
                "desc": "Parameter symbol",
                "max": "",
                "min": "",
                "name": "symbol",
                "type": "str",
                "unit": "-",
                "value": ""
            },
            {
                "desc": "Parameter unit",
                "max": "",
                "min": "",
                "name": "unit",
                "type": "str",
                "unit": "-",
                "value": ""
            },
            {
                "desc": "Function that takes a Simulation and a value in argument and modifiers the simulation",
                "max": "",
                "min": "",
                "name": "setter",
                "type": "function",
                "unit": "-",
                "value": null
            }
        ]
    },
    "ParamExplorerSet": {
        "constants": [
            {
                "name": "VERSION",
                "value": "1"
            }
        ],
        "daughters": [],
        "desc": "Abstract class for the multi-simulation",
        "is_internal": false,
        "methods": [
            "get_value"
        ],
        "mother": "ParamExplorer",
        "name": "ParamExplorerSet",
        "package": "Simulation",
        "path": "pyleecan/Generator/ClassesRef/Simulation/ParamExplorerSet.csv",
        "properties": [
            {
                "desc": "List containing the different parameter values to explore",
                "max": "",
                "min": "",
                "name": "value",
                "type": "list",
                "unit": "-",
                "value": []
            }
        ]
    },
    "PointMat": {
        "constants": [
            {
                "name": "VERSION",
                "value": "1"
            }
        ],
        "daughters": [],
        "desc": "Class to define nodes coordinates and getter.",
        "is_internal": false,
        "methods": [
            "add_point",
            "get_coord",
            "get_group",
            "is_exist"
        ],
        "mother": "",
        "name": "PointMat",
        "package": "Mesh",
        "path": "pyleecan/Generator/ClassesRef/Mesh/PointMat.csv",
        "properties": [
            {
                "desc": "Nodes coordinates",
                "max": "",
                "min": "",
                "name": "coordinate",
                "type": "ndarray",
                "unit": "",
                "value": []
            },
            {
                "desc": "Total number of nodes",
                "max": "",
                "min": "",
                "name": "nb_pt",
                "type": "int",
                "unit": "",
                "value": 0
            },
            {
                "desc": "Sensibility for node searching",
                "max": "",
                "min": "",
                "name": "delta",
                "type": "float",
                "unit": "",
                "value": 1e-10
            },
            {
                "desc": "Point indices",
                "max": "",
                "min": "",
                "name": "indice",
                "type": "ndarray",
                "unit": "",
                "value": ""
            }
        ]
    },
    "PolarArc": {
        "constants": [
            {
                "name": "VERSION",
                "value": "1"
            }
        ],
        "daughters": [],
        "desc": "PolarArc defined by  the center of object(point_ref), the label, the angle and the height",
        "is_internal": false,
        "methods": [
            "get_lines",
            "rotate",
            "translate",
            "check",
            "comp_length",
            "discretize",
            "get_patches",
            "comp_surface",
            "comp_point_ref"
        ],
        "mother": "Surface",
        "name": "PolarArc",
        "package": "Geometry",
        "path": "pyleecan/Generator/ClassesRef/Geometry/PolarArc.csv",
        "properties": [
            {
                "desc": "Polar angle",
                "max": "",
                "min": "0",
                "name": "angle",
                "type": "float",
                "unit": "-",
                "value": 1
            },
            {
                "desc": "The Heigth of the PolarAngle",
                "max": "",
                "min": "0",
                "name": "height",
                "type": "float",
                "unit": "m",
                "value": 1
            }
        ]
    },
    "Post": {
        "constants": [
            {
                "name": "VERSION",
                "value": "1"
            }
        ],
        "daughters": [
            "PostFunction",
            "PostMethod"
        ],
        "desc": "Abstract class for postprocessing",
        "is_internal": false,
        "methods": [],
        "mother": "",
        "name": "Post",
        "package": "Post",
        "path": "pyleecan/Generator/ClassesRef/Post/Post.csv",
        "properties": []
    },
    "PostFunction": {
        "constants": [
            {
                "name": "VERSION",
                "value": "1"
            }
        ],
        "daughters": [],
        "desc": "Post-processing from a user-defined function",
        "is_internal": false,
        "methods": [],
        "mother": "Post",
        "name": "PostFunction",
        "package": "Post",
        "path": "pyleecan/Generator/ClassesRef/Post/PostFunction.csv",
        "properties": [
            {
                "desc": "Post-processing that takes an output in argument",
                "max": "",
                "min": "",
                "name": "run",
                "type": "function",
                "unit": "",
                "value": null
            }
        ]
    },
    "PostMethod": {
        "constants": [
            {
                "name": "VERSION",
                "value": "1"
            }
        ],
        "daughters": [],
        "desc": "Abstract class for post-processing defined in the method run",
        "is_internal": false,
        "methods": [
            "run"
        ],
        "mother": "Post",
        "name": "PostMethod",
        "package": "Post",
        "path": "pyleecan/Generator/ClassesRef/Post/PostMethod.csv",
        "properties": []
    },
    "RefCell": {
        "constants": [
            {
                "name": "VERSION",
                "value": "1"
            }
        ],
        "daughters": [
            "RefSegmentP1",
            "RefTriangle3"
        ],
        "desc": "Store shape functions definition in the reference element",
        "is_internal": false,
        "methods": [
            "interpolation"
        ],
        "mother": "",
        "name": "RefCell",
        "package": "Mesh",
        "path": "pyleecan/Generator/ClassesRef/Mesh/Interpolation/RefCell.csv",
        "properties": [
            {
                "desc": "Precision criterion",
                "max": "",
                "min": "0.00E+00",
                "name": "epsilon",
                "type": "float",
                "unit": "-",
                "value": 0.05
            }
        ]
    },
    "RefSegmentP1": {
        "constants": [
            {
                "name": "VERSION",
                "value": "1"
            }
        ],
        "daughters": [],
        "desc": "Store triangle elements for 2D mesh",
        "is_internal": false,
        "methods": [
            "shape_function",
            "jacobian",
            "grad_shape_function",
            "get_real_point",
            "get_ref_point"
        ],
        "mother": "RefCell",
        "name": "RefSegmentP1",
        "package": "Mesh",
        "path": "pyleecan/Generator/ClassesRef/Mesh/Interpolation/RefSegmentP1.csv",
        "properties": []
    },
    "RefTriangle3": {
        "constants": [
            {
                "name": "VERSION",
                "value": "1"
            }
        ],
        "daughters": [],
        "desc": "Store triangle elements for 2D mesh",
        "is_internal": false,
        "methods": [
            "shape_function",
            "jacobian",
            "grad_shape_function",
            "get_real_point",
            "get_ref_point"
        ],
        "mother": "RefCell",
        "name": "RefTriangle3",
        "package": "Mesh",
        "path": "pyleecan/Generator/ClassesRef/Mesh/Interpolation/RefTriangle3.csv",
        "properties": []
    },
    "ScalarProduct": {
        "constants": [
            {
                "name": "VERSION",
                "value": "1"
            }
        ],
        "daughters": [
            "ScalarProductL2"
        ],
        "desc": "Store shape functions definition in the reference element",
        "is_internal": false,
        "methods": [],
        "mother": "",
        "name": "ScalarProduct",
        "package": "Mesh",
        "path": "pyleecan/Generator/ClassesRef/Mesh/Interpolation/ScalarProduct.csv",
        "properties": []
    },
    "ScalarProductL2": {
        "constants": [
            {
                "name": "VERSION",
                "value": "1"
            }
        ],
        "daughters": [],
        "desc": "Store shape functions definition in the reference element",
        "is_internal": false,
        "methods": [
            "scalar_product"
        ],
        "mother": "ScalarProduct",
        "name": "ScalarProductL2",
        "package": "Mesh",
        "path": "pyleecan/Generator/ClassesRef/Mesh/Interpolation/ScalarProductL2.csv",
        "properties": []
    },
    "Segment": {
        "constants": [
            {
                "name": "VERSION",
                "value": "1"
            }
        ],
        "daughters": [],
        "desc": "A segment between two points",
        "is_internal": false,
        "methods": [
            "check",
            "comp_length",
            "discretize",
            "draw_FEMM",
            "get_begin",
            "get_end",
            "get_middle",
            "intersect_line",
            "reverse",
            "rotate",
            "split_half",
            "split_line",
            "translate",
            "is_on_line",
            "comp_distance"
        ],
        "mother": "Line",
        "name": "Segment",
        "package": "Geometry",
        "path": "pyleecan/Generator/ClassesRef/Geometry/Segment.csv",
        "properties": [
            {
                "desc": "begin point of the line",
                "max": "",
                "min": "",
                "name": "begin",
                "type": "complex",
                "unit": "-",
                "value": 0
            },
            {
                "desc": "end point of the line",
                "max": "",
                "min": "",
                "name": "end",
                "type": "complex",
                "unit": "-",
                "value": 0
            }
        ]
    },
    "Shaft": {
        "constants": [
            {
                "name": "VERSION",
                "value": "1"
            }
        ],
        "daughters": [],
        "desc": "machine shaft",
        "is_internal": false,
        "methods": [
            "build_geometry",
            "comp_mass",
            "plot"
        ],
        "mother": "",
        "name": "Shaft",
        "package": "Machine",
        "path": "pyleecan/Generator/ClassesRef/Machine/Shaft.csv",
        "properties": [
            {
                "desc": "length of the rotor shaft [m] (used for weight & cost estimation only)",
                "max": "100",
                "min": "0",
                "name": "Lshaft",
                "type": "float",
                "unit": "m",
                "value": 0.442
            },
            {
                "desc": "Shaft's Material",
                "max": "",
                "min": "",
                "name": "mat_type",
                "type": "Material",
                "unit": "",
                "value": ""
            },
            {
                "desc": "diameter of the rotor shaft [m], used to estimate bearing diameter for friction losses",
                "max": "8",
                "min": "0",
                "name": "Drsh",
                "type": "float",
                "unit": "m",
                "value": 0.045
            }
        ]
    },
    "Simu1": {
        "constants": [
            {
                "name": "VERSION",
                "value": "1"
            }
        ],
        "daughters": [],
        "desc": "Five sequential weak coupling multi physics simulation",
        "is_internal": false,
        "methods": [
            "run_single"
        ],
        "mother": "Simulation",
        "name": "Simu1",
        "package": "Simulation",
        "path": "pyleecan/Generator/ClassesRef/Simulation/Simu1.csv",
        "properties": [
            {
                "desc": "Electrical module",
                "max": "",
                "min": "",
                "name": "elec",
                "type": "Electrical",
                "unit": "-",
                "value": null
            },
            {
                "desc": "Magnetic module",
                "max": "",
                "min": "",
                "name": "mag",
                "type": "Magnetics",
                "unit": "-",
                "value": null
            },
            {
                "desc": "Structural module",
                "max": "",
                "min": "",
                "name": "struct",
                "type": "Structural",
                "unit": "-",
                "value": null
            },
            {
                "desc": "Force moduale",
                "max": "",
                "min": "",
                "name": "force",
                "type": "Force",
                "unit": "-",
                "value": null
            }
        ]
    },
    "Simulation": {
        "constants": [
            {
                "name": "VERSION",
                "value": "1"
            }
        ],
        "daughters": [
            "Simu1"
        ],
        "desc": "Abstract class for the simulation",
        "is_internal": false,
        "methods": [
            "run"
        ],
        "mother": "",
        "name": "Simulation",
        "package": "Simulation",
        "path": "pyleecan/Generator/ClassesRef/Simulation/Simulation.csv",
        "properties": [
            {
                "desc": "Name of the simulation",
                "max": "",
                "min": "",
                "name": "name",
                "type": "str",
                "unit": "-",
                "value": ""
            },
            {
                "desc": "Simulation description",
                "max": "",
                "min": "",
                "name": "desc",
                "type": "str",
                "unit": "-",
                "value": ""
            },
            {
                "desc": "Machine to simulate",
                "max": "",
                "min": "",
                "name": "machine",
                "type": "Machine",
                "unit": "-",
                "value": ""
            },
            {
                "desc": "Input of the simulation",
                "max": "",
                "min": "",
                "name": "input",
                "type": "Input",
                "unit": "-",
                "value": ""
            },
            {
                "desc": "Name of the logger to use",
                "max": "",
                "min": "",
                "name": "logger_name",
                "type": "str",
                "unit": "-",
                "value": "Pyleecan.Simulation"
            },
            {
                "desc": "Multi-simulation definition",
                "max": "",
                "min": "",
                "name": "var_simu",
                "type": "VarSimu",
                "unit": "-",
                "value": null
            },
            {
                "desc": "List of postprocessings to run on Output after the simulation",
                "max": "",
                "min": "",
                "name": "postproc_list",
                "type": "[Post]",
                "unit": "-",
                "value": []
            }
        ]
    },
    "Slot": {
        "constants": [
            {
                "name": "VERSION",
                "value": "1"
            }
        ],
        "daughters": [
            "Slot19",
            "SlotCirc",
            "SlotMFlat",
            "SlotMFlat2",
            "SlotMPolar",
            "SlotMag",
            "SlotUD",
            "SlotW10",
            "SlotW11",
            "SlotW12",
            "SlotW13",
            "SlotW14",
            "SlotW15",
            "SlotW16",
            "SlotW21",
            "SlotW22",
            "SlotW23",
            "SlotW24",
            "SlotW25",
            "SlotW26",
            "SlotW27",
            "SlotW28",
            "SlotW29",
            "SlotW60",
            "SlotW61",
            "SlotWind"
        ],
        "desc": "Generic class for slot (abstract)",
        "is_internal": false,
        "methods": [
            "build_geometry_half_tooth",
            "check",
            "comp_angle_opening",
            "comp_height",
            "comp_surface",
            "get_is_stator",
            "get_Rbo",
            "get_surface",
            "get_surface_tooth",
            "is_outwards",
            "plot",
            "comp_width_opening"
        ],
        "mother": "",
        "name": "Slot",
        "package": "Slot",
        "path": "pyleecan/Generator/ClassesRef/Slot/Slot.csv",
        "properties": [
            {
                "desc": "slot number",
                "max": "1000",
                "min": "0",
                "name": "Zs",
                "type": "int",
                "unit": "-",
                "value": 36
            }
        ]
    },
    "Slot19": {
        "constants": [
            {
                "name": "VERSION",
                "value": "1"
            },
            {
                "name": "IS_SYMMETRICAL",
                "value": "1"
            }
        ],
        "daughters": [],
        "desc": "trapezoidal slot with rounded bottom",
        "is_internal": false,
        "methods": [
            "_comp_point_coordinate",
            "build_geometry",
            "check",
            "comp_angle_opening",
            "comp_angle_bottom",
            "comp_height",
            "comp_surface"
        ],
        "mother": "Slot",
        "name": "Slot19",
        "package": "Slot",
        "path": "pyleecan/Generator/ClassesRef/Slot/Slot19.csv",
        "properties": [
            {
                "desc": "Slot top width",
                "max": "",
                "min": "0",
                "name": "W0",
                "type": "float",
                "unit": "m",
                "value": 0.013
            },
            {
                "desc": "Slot height",
                "max": "",
                "min": "0",
                "name": "H0",
                "type": "float",
                "unit": "m",
                "value": 0.02
            },
            {
                "desc": "Slot bottom width.",
                "max": "",
                "min": "0",
                "name": "W1",
                "type": "float",
                "unit": "m",
                "value": 0.01
            },
            {
                "desc": "Wx unit, 0 for m, 1 for rad",
                "max": "",
                "min": "",
                "name": "Wx_is_rad",
                "type": "bool",
                "unit": "-",
                "value": 0
            }
        ]
    },
    "SlotCirc": {
        "constants": [
            {
                "name": "VERSION",
                "value": "1"
            },
            {
                "name": "IS_SYMMETRICAL",
                "value": "1"
            }
        ],
        "daughters": [],
        "desc": "Circular slot (for notches)",
        "is_internal": false,
        "methods": [
            "build_geometry",
            "build_geometry_wind",
            "check",
            "comp_angle_opening",
            "comp_height",
            "comp_height_wind",
            "comp_surface",
            "comp_surface_wind"
        ],
        "mother": "SlotWind",
        "name": "SlotCirc",
        "package": "Slot",
        "path": "pyleecan/Generator/ClassesRef/Slot/SlotCirc.csv",
        "properties": [
            {
                "desc": "Slot isthmus width.",
                "max": "",
                "min": "0",
                "name": "W0",
                "type": "float",
                "unit": "m",
                "value": 0.01
            },
            {
                "desc": "Slot height",
                "max": "",
                "min": "0",
                "name": "H0",
                "type": "float",
                "unit": "m",
                "value": 0.03
            }
        ]
    },
    "SlotMFlat": {
        "constants": [
            {
                "name": "VERSION",
                "value": "1"
            },
            {
                "name": "IS_SYMMETRICAL",
                "value": "1"
            },
            {
                "name": "IS_INSET",
                "value": "1"
            }
        ],
        "daughters": [],
        "desc": "Flat bottomed SlotMag",
        "is_internal": false,
        "methods": [
            "build_geometry",
            "comp_angle_opening",
            "comp_angle_opening_magnet",
            "comp_height",
            "comp_surface",
            "comp_W0m",
            "get_point_bottom"
        ],
        "mother": "SlotMag",
        "name": "SlotMFlat",
        "package": "Slot",
        "path": "pyleecan/Generator/ClassesRef/Slot/SlotMFlat.csv",
        "properties": [
            {
                "desc": "Slot isthmus height",
                "max": "",
                "min": "0",
                "name": "H0",
                "type": "float",
                "unit": "m",
                "value": 0
            },
            {
                "desc": "Slot isthmus width.",
                "max": "",
                "min": "0",
                "name": "W0",
                "type": "float",
                "unit": "m/rad",
                "value": 0.0122
            },
            {
                "desc": "W0 unit, 0 for m, 1 for rad",
                "max": "",
                "min": "",
                "name": "W0_is_rad",
                "type": "bool",
                "unit": "",
                "value": 0
            },
            {
                "desc": "List of magnet",
                "max": "",
                "min": "",
                "name": "magnet",
                "type": "[MagnetFlat]",
                "unit": "",
                "value": ""
            }
        ]
    },
    "SlotMFlat2": {
        "constants": [
            {
                "name": "VERSION",
                "value": "1"
            },
            {
                "name": "IS_SYMMETRICAL",
                "value": "1"
            }
        ],
        "daughters": [],
        "desc": "Flat bottomed SlotMag with adjustable slot opening (for spoke type IPMSM)",
        "is_internal": false,
        "methods": [
            "build_geometry",
            "comp_angle_opening",
            "comp_angle_magnet",
            "comp_angle_opening_magnet",
            "comp_height",
            "comp_surface",
            "comp_H_arc",
            "comp_W0m",
            "get_point_bottom"
        ],
        "mother": "SlotMag",
        "name": "SlotMFlat2",
        "package": "Slot",
        "path": "pyleecan/Generator/ClassesRef/Slot/SlotMFlat2.csv",
        "properties": [
            {
                "desc": "Internal Slot height (for Magnet)",
                "max": "",
                "min": "0",
                "name": "H0",
                "type": "float",
                "unit": "m",
                "value": 0
            },
            {
                "desc": "Slot opening height ",
                "max": "",
                "min": "0",
                "name": "H1",
                "type": "float",
                "unit": "m",
                "value": 0
            },
            {
                "desc": "Inner slot width (for Magnet)",
                "max": "",
                "min": "0",
                "name": "W0",
                "type": "float",
                "unit": "m/rad",
                "value": 0.0122
            },
            {
                "desc": "W0 unit, 0 for m, 1 for rad",
                "max": "",
                "min": "",
                "name": "W0_is_rad",
                "type": "bool",
                "unit": "",
                "value": 0
            },
            {
                "desc": "Slot opening width ",
                "max": "",
                "min": "0",
                "name": "W1",
                "type": "float",
                "unit": "m",
                "value": 0.01
            },
            {
                "desc": "List of magnet",
                "max": "",
                "min": "",
                "name": "magnet",
                "type": "[MagnetFlat]",
                "unit": "",
                "value": ""
            }
        ]
    },
    "SlotMPolar": {
        "constants": [
            {
                "name": "VERSION",
                "value": "1"
            },
            {
                "name": "IS_SYMMETRICAL",
                "value": "1"
            },
            {
                "name": "IS_INSET",
                "value": "1"
            }
        ],
        "daughters": [],
        "desc": "Polar bottomed SlotMag",
        "is_internal": false,
        "methods": [
            "build_geometry",
            "comp_angle_opening",
            "comp_angle_opening_magnet",
            "comp_height",
            "comp_surface",
            "get_point_bottom"
        ],
        "mother": "SlotMag",
        "name": "SlotMPolar",
        "package": "Slot",
        "path": "pyleecan/Generator/ClassesRef/Slot/SlotMPolar.csv",
        "properties": [
            {
                "desc": "Slot isthmus width.",
                "max": "",
                "min": "0",
                "name": "W0",
                "type": "float",
                "unit": "rad",
                "value": 0.314
            },
            {
                "desc": "Slot isthmus height",
                "max": "",
                "min": "0",
                "name": "H0",
                "type": "float",
                "unit": "m",
                "value": 0
            },
            {
                "desc": "List of magnet",
                "max": "",
                "min": "",
                "name": "magnet",
                "type": "[MagnetPolar]",
                "unit": "",
                "value": ""
            }
        ]
    },
    "SlotMag": {
        "constants": [
            {
                "name": "VERSION",
                "value": "1"
            }
        ],
        "daughters": [
            "SlotMFlat",
            "SlotMFlat2",
            "SlotMPolar"
        ],
        "desc": "Slot for inset and surface magnet (abstract)",
        "is_internal": false,
        "methods": [],
        "mother": "Slot",
        "name": "SlotMag",
        "package": "Slot",
        "path": "pyleecan/Generator/ClassesRef/Slot/SlotMag.csv",
        "properties": [
            {
                "desc": "Angle between magnet in the slot",
                "max": "",
                "min": "",
                "name": "W3",
                "type": "float",
                "unit": "rad",
                "value": 0
            }
        ]
    },
    "SlotUD": {
        "constants": [
            {
                "name": "VERSION",
                "value": "1"
            }
        ],
        "daughters": [],
        "desc": "\"User defined\" Slot from a point list. ",
        "is_internal": false,
        "methods": [
            "build_geometry"
        ],
        "mother": "Slot",
        "name": "SlotUD",
        "package": "Slot",
        "path": "pyleecan/Generator/ClassesRef/Slot/SlotUD.csv",
        "properties": [
            {
                "desc": "Coordinates of the slot points (will be connected in order with Segments)",
                "max": "",
                "min": "",
                "name": "point_list",
                "type": "list",
                "unit": "-",
                "value": []
            },
            {
                "desc": "True to enter only half of the point coordinates",
                "max": "",
                "min": "",
                "name": "is_sym",
                "type": "bool",
                "unit": "-",
                "value": 0
            }
        ]
    },
    "SlotW10": {
        "constants": [
            {
                "name": "VERSION",
                "value": "1"
            },
            {
                "name": "IS_SYMMETRICAL",
                "value": "1"
            }
        ],
        "daughters": [],
        "desc": "Open Rectangular or trapezoidal slot with wedge",
        "is_internal": false,
        "methods": [
            "_comp_point_coordinate",
            "build_geometry",
            "build_geometry_wind",
            "check",
            "comp_angle_opening",
            "comp_height",
            "comp_height_wind",
            "comp_surface",
            "comp_surface_wind"
        ],
        "mother": "SlotWind",
        "name": "SlotW10",
        "package": "Slot",
        "path": "pyleecan/Generator/ClassesRef/Slot/SlotW10.csv",
        "properties": [
            {
                "desc": "Slot isthmus width.",
                "max": "",
                "min": "0",
                "name": "W0",
                "type": "float",
                "unit": "m",
                "value": 0.0122
            },
            {
                "desc": "Slot isthmus height.",
                "max": "",
                "min": "0",
                "name": "H0",
                "type": "float",
                "unit": "m",
                "value": 0.001
            },
            {
                "desc": "Slot wedge radial height or wedge angle .",
                "max": "",
                "min": "0",
                "name": "H1",
                "type": "float",
                "unit": "m/rad",
                "value": 0.0015
            },
            {
                "desc": "Slot wedge width.",
                "max": "",
                "min": "0",
                "name": "W1",
                "type": "float",
                "unit": "m",
                "value": 0.014
            },
            {
                "desc": "Slot height below wedge ",
                "max": "",
                "min": "0",
                "name": "H2",
                "type": "float",
                "unit": "m",
                "value": 0.0325
            },
            {
                "desc": "Slot bottom width.",
                "max": "",
                "min": "0",
                "name": "W2",
                "type": "float",
                "unit": "m",
                "value": 0.0122
            },
            {
                "desc": "H1 unit, 0 for m, 1 for rad",
                "max": "",
                "min": "",
                "name": "H1_is_rad",
                "type": "bool",
                "unit": "",
                "value": 0
            }
        ]
    },
    "SlotW11": {
        "constants": [
            {
                "name": "VERSION",
                "value": "1"
            },
            {
                "name": "IS_SYMMETRICAL",
                "value": "1"
            }
        ],
        "daughters": [],
        "desc": "",
        "is_internal": false,
        "methods": [
            "_comp_point_coordinate",
            "build_geometry",
            "build_geometry_wind",
            "check",
            "comp_angle_opening",
            "comp_height",
            "comp_height_wind",
            "comp_surface",
            "comp_surface_wind"
        ],
        "mother": "SlotWind",
        "name": "SlotW11",
        "package": "Slot",
        "path": "pyleecan/Generator/ClassesRef/Slot/SlotW11.csv",
        "properties": [
            {
                "desc": "Slot isthmus width.",
                "max": "",
                "min": "0",
                "name": "W0",
                "type": "float",
                "unit": "m",
                "value": 0.003
            },
            {
                "desc": "Slot isthmus height.",
                "max": "",
                "min": "0",
                "name": "H0",
                "type": "float",
                "unit": "m",
                "value": 0.003
            },
            {
                "desc": "height or angle  (See Schematics)",
                "max": "",
                "min": "0",
                "name": "H1",
                "type": "float",
                "unit": "m/rad",
                "value": 0
            },
            {
                "desc": "H1 unit, 0 for m, 1 for rad",
                "max": "",
                "min": "",
                "name": "H1_is_rad",
                "type": "bool",
                "unit": "",
                "value": 0
            },
            {
                "desc": "Slot top width.",
                "max": "",
                "min": "0",
                "name": "W1",
                "type": "float",
                "unit": "m",
                "value": 0.013
            },
            {
                "desc": "Slot height below wedge ",
                "max": "",
                "min": "0",
                "name": "H2",
                "type": "float",
                "unit": "m",
                "value": 0.02
            },
            {
                "desc": "Slot bottom width.",
                "max": "",
                "min": "0",
                "name": "W2",
                "type": "float",
                "unit": "m",
                "value": 0.01
            },
            {
                "desc": "Slot bottom radius",
                "max": "",
                "min": "0",
                "name": "R1",
                "type": "float",
                "unit": "m",
                "value": 0.001
            }
        ]
    },
    "SlotW12": {
        "constants": [
            {
                "name": "VERSION",
                "value": "1"
            },
            {
                "name": "IS_SYMMETRICAL",
                "value": "1"
            }
        ],
        "daughters": [],
        "desc": "",
        "is_internal": false,
        "methods": [
            "build_geometry",
            "build_geometry_wind",
            "check",
            "comp_angle_opening",
            "comp_height",
            "comp_height_wind",
            "comp_surface",
            "comp_surface_wind"
        ],
        "mother": "SlotWind",
        "name": "SlotW12",
        "package": "Slot",
        "path": "pyleecan/Generator/ClassesRef/Slot/SlotW12.csv",
        "properties": [
            {
                "desc": "Slot isthmus height.",
                "max": "",
                "min": "0",
                "name": "H0",
                "type": "float",
                "unit": "m",
                "value": 0.003
            },
            {
                "desc": "Slot middle height",
                "max": "",
                "min": "0",
                "name": "H1",
                "type": "float",
                "unit": "m/rad",
                "value": 0
            },
            {
                "desc": "Wedges radius",
                "max": "",
                "min": "0",
                "name": "R1",
                "type": "float",
                "unit": "m",
                "value": 0.001
            },
            {
                "desc": "Slot bottom radius",
                "max": "",
                "min": "0",
                "name": "R2",
                "type": "float",
                "unit": "m",
                "value": 0.001
            }
        ]
    },
    "SlotW13": {
        "constants": [
            {
                "name": "VERSION",
                "value": "1"
            },
            {
                "name": "IS_SYMMETRICAL",
                "value": "1"
            }
        ],
        "daughters": [],
        "desc": "Open Rectangular or trapezoidal slot with wedge",
        "is_internal": false,
        "methods": [
            "_comp_point_coordinate",
            "build_geometry",
            "build_geometry_wind",
            "check",
            "comp_angle_opening",
            "comp_height",
            "comp_height_wind",
            "comp_surface",
            "comp_surface_wind"
        ],
        "mother": "SlotWind",
        "name": "SlotW13",
        "package": "Slot",
        "path": "pyleecan/Generator/ClassesRef/Slot/SlotW13.csv",
        "properties": [
            {
                "desc": "Slot isthmus width.",
                "max": "",
                "min": "0",
                "name": "W0",
                "type": "float",
                "unit": "m",
                "value": 0.0122
            },
            {
                "desc": "Slot isthmus height.",
                "max": "",
                "min": "0",
                "name": "H0",
                "type": "float",
                "unit": "m",
                "value": 0.001
            },
            {
                "desc": "Slot wedge radial height or wedge angle .",
                "max": "",
                "min": "0",
                "name": "H1",
                "type": "float",
                "unit": "m/rad",
                "value": 0.0015
            },
            {
                "desc": "Slot wedge width.",
                "max": "",
                "min": "0",
                "name": "W1",
                "type": "float",
                "unit": "m",
                "value": 0.014
            },
            {
                "desc": "Slot height below wedge ",
                "max": "",
                "min": "0",
                "name": "H2",
                "type": "float",
                "unit": "m",
                "value": 0.0325
            },
            {
                "desc": "Slot width below wedge ",
                "max": "",
                "min": "0",
                "name": "W2",
                "type": "float",
                "unit": "m",
                "value": 0.0122
            },
            {
                "desc": "Slot bottom width.",
                "max": "",
                "min": "0",
                "name": "W3",
                "type": "float",
                "unit": "m",
                "value": 0.0122
            },
            {
                "desc": "H1 unit, 0 for m, 1 for rad",
                "max": "",
                "min": "",
                "name": "H1_is_rad",
                "type": "bool",
                "unit": "",
                "value": 0
            }
        ]
    },
    "SlotW14": {
        "constants": [
            {
                "name": "VERSION",
                "value": "1"
            },
            {
                "name": "IS_SYMMETRICAL",
                "value": "1"
            }
        ],
        "daughters": [],
        "desc": "",
        "is_internal": false,
        "methods": [
            "_comp_point_coordinate",
            "build_geometry",
            "build_geometry_wind",
            "check",
            "comp_angle_opening",
            "comp_height",
            "comp_height_wind",
            "comp_surface",
            "comp_surface_wind"
        ],
        "mother": "SlotWind",
        "name": "SlotW14",
        "package": "Slot",
        "path": "pyleecan/Generator/ClassesRef/Slot/SlotW14.csv",
        "properties": [
            {
                "desc": "Slot isthmus width.",
                "max": "",
                "min": "0",
                "name": "W0",
                "type": "float",
                "unit": "m",
                "value": 0.0122
            },
            {
                "desc": "Slot isthmus height.",
                "max": "",
                "min": "0",
                "name": "H0",
                "type": "float",
                "unit": "m",
                "value": 0.001
            },
            {
                "desc": "Slot intermediate height.",
                "max": "",
                "min": "0",
                "name": "H1",
                "type": "float",
                "unit": "m",
                "value": 0.0015
            },
            {
                "desc": "Tooth height",
                "max": "",
                "min": "0",
                "name": "H3",
                "type": "float",
                "unit": "m",
                "value": 0.0122
            },
            {
                "desc": "Tooth width",
                "max": "",
                "min": "0",
                "name": "W3",
                "type": "float",
                "unit": "m",
                "value": 0.0122
            }
        ]
    },
    "SlotW15": {
        "constants": [
            {
                "name": "VERSION",
                "value": "1"
            },
            {
                "name": "IS_SYMMETRICAL",
                "value": "1"
            }
        ],
        "daughters": [],
        "desc": "",
        "is_internal": false,
        "methods": [
            "_comp_point_coordinate",
            "build_geometry",
            "build_geometry_wind",
            "check",
            "comp_angle_opening",
            "comp_height",
            "comp_height_wind",
            "comp_surface"
        ],
        "mother": "SlotWind",
        "name": "SlotW15",
        "package": "Slot",
        "path": "pyleecan/Generator/ClassesRef/Slot/SlotW15.csv",
        "properties": [
            {
                "desc": "Slot isthmus width.",
                "max": "",
                "min": "0",
                "name": "W0",
                "type": "float",
                "unit": "m",
                "value": 0.0122
            },
            {
                "desc": "Tooth width",
                "max": "",
                "min": "0",
                "name": "W3",
                "type": "float",
                "unit": "m",
                "value": 0.0122
            },
            {
                "desc": "Slot isthmus height.",
                "max": "",
                "min": "0",
                "name": "H0",
                "type": "float",
                "unit": "m",
                "value": 0.001
            },
            {
                "desc": "Slot intermediate height.",
                "max": "",
                "min": "0",
                "name": "H1",
                "type": "float",
                "unit": "m",
                "value": 0.0015
            },
            {
                "desc": "Slot height",
                "max": "",
                "min": "0",
                "name": "H2",
                "type": "float",
                "unit": "m",
                "value": 0.0122
            },
            {
                "desc": "Top radius",
                "max": "",
                "min": "0",
                "name": "R1",
                "type": "float",
                "unit": "m",
                "value": 0.001
            },
            {
                "desc": "Bottom radius",
                "max": "",
                "min": "0",
                "name": "R2",
                "type": "float",
                "unit": "m",
                "value": 0.001
            }
        ]
    },
    "SlotW16": {
        "constants": [
            {
                "name": "VERSION",
                "value": "1"
            },
            {
                "name": "IS_SYMMETRICAL",
                "value": "1"
            }
        ],
        "daughters": [],
        "desc": "",
        "is_internal": false,
        "methods": [
            "_comp_point_coordinate",
            "build_geometry",
            "build_geometry_wind",
            "check",
            "comp_angle_opening",
            "comp_height",
            "comp_height_wind",
            "comp_surface"
        ],
        "mother": "SlotWind",
        "name": "SlotW16",
        "package": "Slot",
        "path": "pyleecan/Generator/ClassesRef/Slot/SlotW16.csv",
        "properties": [
            {
                "desc": "Slot isthmus angular width.",
                "max": "",
                "min": "0",
                "name": "W0",
                "type": "float",
                "unit": "rad",
                "value": 0.0122
            },
            {
                "desc": "Tooth width",
                "max": "",
                "min": "0",
                "name": "W3",
                "type": "float",
                "unit": "m",
                "value": 0.0122
            },
            {
                "desc": "Slot isthmus height.",
                "max": "",
                "min": "0",
                "name": "H0",
                "type": "float",
                "unit": "m",
                "value": 0.001
            },
            {
                "desc": "Slot height",
                "max": "",
                "min": "0",
                "name": "H2",
                "type": "float",
                "unit": "m",
                "value": 0.0122
            },
            {
                "desc": "Top radius",
                "max": "",
                "min": "0",
                "name": "R1",
                "type": "float",
                "unit": "m",
                "value": 0.001
            }
        ]
    },
    "SlotW21": {
        "constants": [
            {
                "name": "VERSION",
                "value": "1"
            },
            {
                "name": "IS_SYMMETRICAL",
                "value": "1"
            }
        ],
        "daughters": [],
        "desc": "semi-closed trapezoidal without fillet without wedge (flat bottom)",
        "is_internal": false,
        "methods": [
            "_comp_point_coordinate",
            "build_geometry",
            "build_geometry_wind",
            "check",
            "comp_angle_opening",
            "comp_height",
            "comp_height_wind",
            "comp_surface",
            "comp_surface_wind"
        ],
        "mother": "SlotWind",
        "name": "SlotW21",
        "package": "Slot",
        "path": "pyleecan/Generator/ClassesRef/Slot/SlotW21.csv",
        "properties": [
            {
                "desc": "Slot isthmus width.",
                "max": "",
                "min": "0",
                "name": "W0",
                "type": "float",
                "unit": "m",
                "value": 0.003
            },
            {
                "desc": "Slot isthmus height.",
                "max": "",
                "min": "0",
                "name": "H0",
                "type": "float",
                "unit": "m",
                "value": 0.003
            },
            {
                "desc": "height or angle  (See Schematics)",
                "max": "",
                "min": "0",
                "name": "H1",
                "type": "float",
                "unit": "m/rad",
                "value": 0
            },
            {
                "desc": "H1 unit, 0 for m, 1 for rad",
                "max": "",
                "min": "",
                "name": "H1_is_rad",
                "type": "bool",
                "unit": "",
                "value": 0
            },
            {
                "desc": "Slot top width.",
                "max": "",
                "min": "0",
                "name": "W1",
                "type": "float",
                "unit": "m",
                "value": 0.013
            },
            {
                "desc": "Slot height below wedge ",
                "max": "",
                "min": "0",
                "name": "H2",
                "type": "float",
                "unit": "m",
                "value": 0.02
            },
            {
                "desc": "Slot bottom width.",
                "max": "",
                "min": "0",
                "name": "W2",
                "type": "float",
                "unit": "m",
                "value": 0.01
            }
        ]
    },
    "SlotW22": {
        "constants": [
            {
                "name": "VERSION",
                "value": "1"
            },
            {
                "name": "IS_SYMMETRICAL",
                "value": "1"
            }
        ],
        "daughters": [],
        "desc": "semi-closed orthoradial without fillet without wedge",
        "is_internal": false,
        "methods": [
            "build_geometry",
            "build_geometry_wind",
            "check",
            "comp_angle_opening",
            "comp_height",
            "comp_height_wind",
            "comp_surface",
            "comp_surface_wind"
        ],
        "mother": "SlotWind",
        "name": "SlotW22",
        "package": "Slot",
        "path": "pyleecan/Generator/ClassesRef/Slot/SlotW22.csv",
        "properties": [
            {
                "desc": "Slot isthmus orthoradial angular width.",
                "max": "",
                "min": "0",
                "name": "W0",
                "type": "float",
                "unit": "rad",
                "value": 0.043633
            },
            {
                "desc": "Slot isthmus radial height.",
                "max": "",
                "min": "0",
                "name": "H0",
                "type": "float",
                "unit": "m",
                "value": 0.006
            },
            {
                "desc": "Slot radial height below wedge ",
                "max": "",
                "min": "0",
                "name": "H2",
                "type": "float",
                "unit": "m",
                "value": 0.04
            },
            {
                "desc": "Angle between slot edges",
                "max": "",
                "min": "0",
                "name": "W2",
                "type": "float",
                "unit": "rad",
                "value": 0.08725
            }
        ]
    },
    "SlotW23": {
        "constants": [
            {
                "name": "VERSION",
                "value": "1"
            },
            {
                "name": "IS_SYMMETRICAL",
                "value": "1"
            }
        ],
        "daughters": [],
        "desc": "semi-closed trapezoidal without fillet without wedge (rounded bottom)",
        "is_internal": false,
        "methods": [
            "_comp_W",
            "_comp_point_coordinate",
            "build_geometry",
            "build_geometry_wind",
            "check",
            "comp_angle_opening",
            "comp_height",
            "comp_height_wind",
            "comp_surface",
            "comp_surface_wind"
        ],
        "mother": "SlotWind",
        "name": "SlotW23",
        "package": "Slot",
        "path": "pyleecan/Generator/ClassesRef/Slot/SlotW23.csv",
        "properties": [
            {
                "desc": "Slot isthmus width.",
                "max": "",
                "min": "0",
                "name": "W0",
                "type": "float",
                "unit": "m",
                "value": 0.003
            },
            {
                "desc": "Slot isthmus height.",
                "max": "",
                "min": "0",
                "name": "H0",
                "type": "float",
                "unit": "m",
                "value": 0.003
            },
            {
                "desc": "height or angle  (See Schematics)",
                "max": "",
                "min": "0",
                "name": "H1",
                "type": "float",
                "unit": "m/rad",
                "value": 0
            },
            {
                "desc": "Slot top width.",
                "max": "",
                "min": "0",
                "name": "W1",
                "type": "float",
                "unit": "m",
                "value": 0.013
            },
            {
                "desc": "Slot height below wedge ",
                "max": "",
                "min": "0",
                "name": "H2",
                "type": "float",
                "unit": "m",
                "value": 0.02
            },
            {
                "desc": "Slot bottom width.",
                "max": "",
                "min": "0",
                "name": "W2",
                "type": "float",
                "unit": "m",
                "value": 0.01
            },
            {
                "desc": "Tooth width",
                "max": "",
                "min": "0",
                "name": "W3",
                "type": "float",
                "unit": "m",
                "value": 0.01
            },
            {
                "desc": "H1 unit, 0 for m, 1 for rad",
                "max": "",
                "min": "",
                "name": "H1_is_rad",
                "type": "bool",
                "unit": "-",
                "value": 0
            },
            {
                "desc": "True: use W3 to define the slot, False: use W2 and W1",
                "max": "",
                "min": "",
                "name": "is_cstt_tooth",
                "type": "bool",
                "unit": "-",
                "value": 0
            }
        ]
    },
    "SlotW24": {
        "constants": [
            {
                "name": "VERSION",
                "value": "1"
            },
            {
                "name": "IS_SYMMETRICAL",
                "value": "1"
            }
        ],
        "daughters": [],
        "desc": "",
        "is_internal": false,
        "methods": [
            "_comp_point_coordinate",
            "build_geometry",
            "build_geometry_wind",
            "check",
            "comp_alphas",
            "comp_angle_opening",
            "comp_height",
            "comp_height_wind",
            "comp_surface",
            "comp_surface_wind"
        ],
        "mother": "SlotWind",
        "name": "SlotW24",
        "package": "Slot",
        "path": "pyleecan/Generator/ClassesRef/Slot/SlotW24.csv",
        "properties": [
            {
                "desc": "Teeth width",
                "max": "",
                "min": "0",
                "name": "W3",
                "type": "float",
                "unit": "m",
                "value": 0.003
            },
            {
                "desc": "Slot height",
                "max": "",
                "min": "0",
                "name": "H2",
                "type": "float",
                "unit": "m",
                "value": 0.003
            }
        ]
    },
    "SlotW25": {
        "constants": [
            {
                "name": "VERSION",
                "value": "1"
            },
            {
                "name": "IS_SYMMETRICAL",
                "value": "1"
            }
        ],
        "daughters": [],
        "desc": "",
        "is_internal": false,
        "methods": [
            "_comp_point_coordinate",
            "build_geometry",
            "build_geometry_wind",
            "check",
            "comp_angle_opening",
            "comp_height",
            "comp_height_wind",
            "comp_surface",
            "comp_surface_wind"
        ],
        "mother": "SlotWind",
        "name": "SlotW25",
        "package": "Slot",
        "path": "pyleecan/Generator/ClassesRef/Slot/SlotW25.csv",
        "properties": [
            {
                "desc": "Teeth bottom width",
                "max": "",
                "min": "0",
                "name": "W3",
                "type": "float",
                "unit": "m",
                "value": 0.003
            },
            {
                "desc": "Slot bottom height",
                "max": "",
                "min": "0",
                "name": "H2",
                "type": "float",
                "unit": "m",
                "value": 0.003
            },
            {
                "desc": "Teeth top width",
                "max": "",
                "min": "0",
                "name": "W4",
                "type": "float",
                "unit": "m",
                "value": 0.003
            },
            {
                "desc": "Slot top height",
                "max": "",
                "min": "0",
                "name": "H1",
                "type": "float",
                "unit": "m",
                "value": 0.003
            }
        ]
    },
    "SlotW26": {
        "constants": [
            {
                "name": "VERSION",
                "value": "1"
            },
            {
                "name": "IS_SYMMETRICAL",
                "value": "1"
            }
        ],
        "daughters": [],
        "desc": "",
        "is_internal": false,
        "methods": [
            "_comp_point_coordinate",
            "build_geometry",
            "build_geometry_wind",
            "check",
            "comp_angle_opening",
            "comp_height",
            "comp_height_wind",
            "comp_surface",
            "comp_surface_wind"
        ],
        "mother": "SlotWind",
        "name": "SlotW26",
        "package": "Slot",
        "path": "pyleecan/Generator/ClassesRef/Slot/SlotW26.csv",
        "properties": [
            {
                "desc": "Slot isthmus width.",
                "max": "",
                "min": "0",
                "name": "W0",
                "type": "float",
                "unit": "m",
                "value": 0.0122
            },
            {
                "desc": "Slot isthmus height.",
                "max": "",
                "min": "0",
                "name": "H0",
                "type": "float",
                "unit": "m",
                "value": 0.001
            },
            {
                "desc": "Slot depth ",
                "max": "",
                "min": "0",
                "name": "H1",
                "type": "float",
                "unit": "m",
                "value": 0.003
            },
            {
                "desc": "Slot edge radius",
                "max": "",
                "min": "0",
                "name": "R1",
                "type": "float",
                "unit": "m",
                "value": 0.003
            },
            {
                "desc": "Slot top radius",
                "max": "",
                "min": "0",
                "name": "R2",
                "type": "float",
                "unit": "m",
                "value": 0.003
            }
        ]
    },
    "SlotW27": {
        "constants": [
            {
                "name": "VERSION",
                "value": "1"
            },
            {
                "name": "IS_SYMMETRICAL",
                "value": "1"
            }
        ],
        "daughters": [],
        "desc": "semi-closed trapezoidal without fillet without wedge (flat bottom)",
        "is_internal": false,
        "methods": [
            "_comp_point_coordinate",
            "build_geometry",
            "build_geometry_wind",
            "check",
            "comp_angle_opening",
            "comp_height",
            "comp_height_wind",
            "comp_surface",
            "comp_surface_wind"
        ],
        "mother": "SlotWind",
        "name": "SlotW27",
        "package": "Slot",
        "path": "pyleecan/Generator/ClassesRef/Slot/SlotW27.csv",
        "properties": [
            {
                "desc": "Slot isthmus height.",
                "max": "",
                "min": "0",
                "name": "H0",
                "type": "float",
                "unit": "m",
                "value": 0.003
            },
            {
                "desc": "Slot first part height",
                "max": "",
                "min": "0",
                "name": "H1",
                "type": "float",
                "unit": "m",
                "value": 0
            },
            {
                "desc": "Slot second part height",
                "max": "",
                "min": "0",
                "name": "H2",
                "type": "float",
                "unit": "m",
                "value": 0.02
            },
            {
                "desc": "Slot isthmus width.",
                "max": "",
                "min": "0",
                "name": "W0",
                "type": "float",
                "unit": "m",
                "value": 0.003
            },
            {
                "desc": "Slot top width.",
                "max": "",
                "min": "0",
                "name": "W1",
                "type": "float",
                "unit": "m",
                "value": 0.013
            },
            {
                "desc": "Slot middle width",
                "max": "",
                "min": "0",
                "name": "W2",
                "type": "float",
                "unit": "m",
                "value": 0.01
            },
            {
                "desc": "Slot bottom width.",
                "max": "",
                "min": "0",
                "name": "W3",
                "type": "float",
                "unit": "m",
                "value": 0.003
            },
            {
                "desc": "If True, split the winding on the  trapezium bases. Else split at the middle height as usual",
                "max": "",
                "min": "",
                "name": "is_trap_wind",
                "type": "bool",
                "unit": "-",
                "value": 0
            }
        ]
    },
    "SlotW28": {
        "constants": [
            {
                "name": "VERSION",
                "value": "1"
            },
            {
                "name": "IS_SYMMETRICAL",
                "value": "1"
            }
        ],
        "daughters": [],
        "desc": "",
        "is_internal": false,
        "methods": [
            "_comp_point_coordinate",
            "build_geometry",
            "build_geometry_wind",
            "check",
            "comp_angle_opening",
            "comp_height",
            "comp_height_wind",
            "comp_surface"
        ],
        "mother": "SlotWind",
        "name": "SlotW28",
        "package": "Slot",
        "path": "pyleecan/Generator/ClassesRef/Slot/SlotW28.csv",
        "properties": [
            {
                "desc": "Slot isthmus width.",
                "max": "",
                "min": "0",
                "name": "W0",
                "type": "float",
                "unit": "m",
                "value": 0.0122
            },
            {
                "desc": "Slot isthmus height.",
                "max": "",
                "min": "0",
                "name": "H0",
                "type": "float",
                "unit": "m",
                "value": 0.001
            },
            {
                "desc": "Slot edge radius",
                "max": "",
                "min": "0",
                "name": "R1",
                "type": "float",
                "unit": "m",
                "value": 0.003
            },
            {
                "desc": "Tooth width",
                "max": "",
                "min": "0",
                "name": "W3",
                "type": "float",
                "unit": "m",
                "value": 0.005
            },
            {
                "desc": "Tooth height",
                "max": "",
                "min": "0",
                "name": "H3",
                "type": "float",
                "unit": "m",
                "value": 0.003
            }
        ]
    },
    "SlotW29": {
        "constants": [
            {
                "name": "VERSION",
                "value": "1"
            },
            {
                "name": "IS_SYMMETRICAL",
                "value": "1"
            }
        ],
        "daughters": [],
        "desc": "",
        "is_internal": false,
        "methods": [
            "_comp_point_coordinate",
            "build_geometry",
            "build_geometry_wind",
            "check",
            "comp_angle_opening",
            "comp_height",
            "comp_height_wind",
            "comp_surface",
            "comp_surface_wind"
        ],
        "mother": "SlotWind",
        "name": "SlotW29",
        "package": "Slot",
        "path": "pyleecan/Generator/ClassesRef/Slot/SlotW29.csv",
        "properties": [
            {
                "desc": "Slot isthmus width.",
                "max": "",
                "min": "0",
                "name": "W0",
                "type": "float",
                "unit": "m",
                "value": 0.05
            },
            {
                "desc": "Slot isthmus height.",
                "max": "",
                "min": "0",
                "name": "H0",
                "type": "float",
                "unit": "m",
                "value": 0.001
            },
            {
                "desc": "Slot middle height",
                "max": "",
                "min": "0",
                "name": "H1",
                "type": "float",
                "unit": "m",
                "value": 0.0015
            },
            {
                "desc": "Slot middle width.",
                "max": "",
                "min": "0",
                "name": "W1",
                "type": "float",
                "unit": "m",
                "value": 0.015
            },
            {
                "desc": "Slot bottom height",
                "max": "",
                "min": "0",
                "name": "H2",
                "type": "float",
                "unit": "m",
                "value": 0.03
            },
            {
                "desc": "Slot bottom width.",
                "max": "",
                "min": "0",
                "name": "W2",
                "type": "float",
                "unit": "m",
                "value": 0.2
            }
        ]
    },
    "SlotW60": {
        "constants": [
            {
                "name": "VERSION",
                "value": "1"
            },
            {
                "name": "IS_SYMMETRICAL",
                "value": "0"
            }
        ],
        "daughters": [],
        "desc": "",
        "is_internal": false,
        "methods": [
            "_comp_point_coordinate",
            "build_geometry",
            "build_geometry_wind",
            "check",
            "comp_angle_opening",
            "comp_height",
            "comp_height_wind",
            "comp_surface",
            "comp_surface_wind"
        ],
        "mother": "SlotWind",
        "name": "SlotW60",
        "package": "Slot",
        "path": "pyleecan/Generator/ClassesRef/Slot/SlotW60.csv",
        "properties": [
            {
                "desc": "Pole top width",
                "max": "",
                "min": "0",
                "name": "W1",
                "type": "float",
                "unit": "m",
                "value": 0.02
            },
            {
                "desc": "Pole bottom width",
                "max": "",
                "min": "0",
                "name": "W2",
                "type": "float",
                "unit": "m",
                "value": 0.03
            },
            {
                "desc": "Pole top height",
                "max": "",
                "min": "0",
                "name": "H1",
                "type": "float",
                "unit": "m",
                "value": 0.05
            },
            {
                "desc": "Pole bottom height",
                "max": "",
                "min": "0",
                "name": "H2",
                "type": "float",
                "unit": "m",
                "value": 0.15
            },
            {
                "desc": "Pole top radius",
                "max": "",
                "min": "0",
                "name": "R1",
                "type": "float",
                "unit": "m",
                "value": 0.03
            },
            {
                "desc": "Top Distance Ploe-coil ",
                "max": "",
                "min": "0",
                "name": "H3",
                "type": "float",
                "unit": "m",
                "value": 0
            },
            {
                "desc": "Bottom Distance Ploe-coil ",
                "max": "",
                "min": "0",
                "name": "H4",
                "type": "float",
                "unit": "m",
                "value": 0
            },
            {
                "desc": "Edge Distance Ploe-coil ",
                "max": "",
                "min": "0",
                "name": "W3",
                "type": "float",
                "unit": "m",
                "value": 0
            }
        ]
    },
    "SlotW61": {
        "constants": [
            {
                "name": "VERSION",
                "value": "1"
            },
            {
                "name": "IS_SYMMETRICAL",
                "value": "0"
            }
        ],
        "daughters": [],
        "desc": "",
        "is_internal": false,
        "methods": [
            "_comp_point_coordinate",
            "build_geometry",
            "build_geometry_wind",
            "check",
            "comp_angle_opening",
            "comp_height",
            "comp_height_wind",
            "comp_surface",
            "comp_surface_wind"
        ],
        "mother": "SlotWind",
        "name": "SlotW61",
        "package": "Slot",
        "path": "pyleecan/Generator/ClassesRef/Slot/SlotW61.csv",
        "properties": [
            {
                "desc": "Pole top width",
                "max": "",
                "min": "0",
                "name": "W0",
                "type": "float",
                "unit": "m",
                "value": 0.314
            },
            {
                "desc": "Pole top width",
                "max": "",
                "min": "0",
                "name": "W1",
                "type": "float",
                "unit": "m",
                "value": 0.02
            },
            {
                "desc": "Pole bottom width",
                "max": "",
                "min": "0",
                "name": "W2",
                "type": "float",
                "unit": "m",
                "value": 0.03
            },
            {
                "desc": "Pole top height",
                "max": "",
                "min": "0",
                "name": "H0",
                "type": "float",
                "unit": "m",
                "value": 0.003
            },
            {
                "desc": "Pole intermediate height",
                "max": "",
                "min": "0",
                "name": "H1",
                "type": "float",
                "unit": "m",
                "value": 0.05
            },
            {
                "desc": "Pole bottom height",
                "max": "",
                "min": "0",
                "name": "H2",
                "type": "float",
                "unit": "m",
                "value": 0.15
            },
            {
                "desc": "Top Distance Ploe-coil ",
                "max": "",
                "min": "0",
                "name": "H3",
                "type": "float",
                "unit": "m",
                "value": 0
            },
            {
                "desc": "Bottom Distance Ploe-coil ",
                "max": "",
                "min": "0",
                "name": "H4",
                "type": "float",
                "unit": "m",
                "value": 0
            },
            {
                "desc": "Edge Distance Ploe-coil ",
                "max": "",
                "min": "0",
                "name": "W3",
                "type": "float",
                "unit": "m",
                "value": 0
            }
        ]
    },
    "SlotWind": {
        "constants": [
            {
                "name": "VERSION",
                "value": "1"
            }
        ],
        "daughters": [
            "SlotCirc",
            "SlotW10",
            "SlotW11",
            "SlotW12",
            "SlotW13",
            "SlotW14",
            "SlotW15",
            "SlotW16",
            "SlotW21",
            "SlotW22",
            "SlotW23",
            "SlotW24",
            "SlotW25",
            "SlotW26",
            "SlotW27",
            "SlotW28",
            "SlotW29",
            "SlotW60",
            "SlotW61"
        ],
        "desc": "Slot for winding (abstract)",
        "is_internal": false,
        "methods": [
            "comp_angle_wind_eq",
            "comp_height_wind",
            "comp_radius_mid_wind",
            "comp_surface_wind",
            "plot_wind"
        ],
        "mother": "Slot",
        "name": "SlotWind",
        "package": "Slot",
        "path": "pyleecan/Generator/ClassesRef/Slot/SlotWind.csv",
        "properties": []
    },
    "Solution": {
        "constants": [
            {
                "name": "VERSION",
                "value": "1"
            }
        ],
        "daughters": [
            "Mode",
            "SolutionData",
            "SolutionMat",
            "SolutionVector"
        ],
        "desc": "Abstract class for solution related classes.",
        "is_internal": false,
        "methods": [],
        "mother": "",
        "name": "Solution",
        "package": "Mesh",
        "path": "pyleecan/Generator/ClassesRef/Mesh/Solution.csv",
        "properties": [
            {
                "desc": "Type of cell (Point, Segment2, Triangle3, etc.)",
                "max": "",
                "min": "",
                "name": "type_cell",
                "type": "str",
                "unit": "-",
                "value": "triangle"
            },
            {
                "desc": "Label to identify the solution",
                "max": "",
                "min": "",
                "name": "label",
                "type": "str",
                "unit": "-",
                "value": "None"
            },
            {
                "desc": "Dimension of the physical problem",
                "max": "3",
                "min": "1",
                "name": "dimension",
                "type": "int",
                "unit": "",
                "value": 2
            }
        ]
    },
    "SolutionData": {
        "constants": [
            {
                "name": "VERSION",
                "value": "1"
            }
        ],
        "daughters": [],
        "desc": "Define a Solution with SciDataTool objects.",
        "is_internal": false,
        "methods": [
            "get_field",
            "get_axis"
        ],
        "mother": "Solution",
        "name": "SolutionData",
        "package": "Mesh",
        "path": "pyleecan/Generator/ClassesRef/Mesh/SolutionData.csv",
        "properties": [
            {
                "desc": "Data object containing the numerical values of a solution. One of the axis must be \"Indices\", a list of indices. If the solution is a vector, one of the axis must be \"Direction\", values ['x','y'] for example.",
                "max": "",
                "min": "",
                "name": "field",
                "type": "SciDataTool.Classes.DataND.DataND",
                "unit": "-",
                "value": "None"
            }
        ]
    },
    "SolutionMat": {
        "constants": [
            {
                "name": "VERSION",
                "value": "1"
            }
        ],
        "daughters": [
            "Mode"
        ],
        "desc": "Define a Solution with ndarray object.",
        "is_internal": false,
        "methods": [
            "get_field",
            "get_axis"
        ],
        "mother": "Solution",
        "name": "SolutionMat",
        "package": "Mesh",
        "path": "pyleecan/Generator/ClassesRef/Mesh/SolutionMat.csv",
        "properties": [
            {
                "desc": "Matrix/Vector of the numerical values of the solutions.",
                "max": "",
                "min": "",
                "name": "field",
                "type": "ndarray",
                "unit": "-",
                "value": null
            },
            {
                "desc": "Indices of loaded cells. Set to None if all cells are loaded",
                "max": "",
                "min": "",
                "name": "indice",
                "type": "ndarray",
                "unit": "-",
                "value": null
            },
            {
                "desc": "Dict of axis names storing axis sizes (e.g. time, direction )",
                "max": "",
                "min": "",
                "name": "axis",
                "type": "dict",
                "unit": "-",
                "value": null
            }
        ]
    },
    "SolutionVector": {
        "constants": [
            {
                "name": "VERSION",
                "value": "1"
            }
        ],
        "daughters": [],
        "desc": "Define a Solution with SciDataTool objects.",
        "is_internal": false,
        "methods": [
            "get_field",
            "get_axis"
        ],
        "mother": "Solution",
        "name": "SolutionVector",
        "package": "Mesh",
        "path": "pyleecan/Generator/ClassesRef/Mesh/SolutionVector.csv",
        "properties": [
            {
                "desc": "Data object containing the numerical values of a solution. One of the axis must be \"Indices\", a list of indices. If the solution is a vector, one of the axis must be \"Direction\", values ['x','y'] for example.",
                "max": "",
                "min": "",
                "name": "field",
                "type": "SciDataTool.Classes.VectorField.VectorField",
                "unit": "-",
                "value": "None"
            }
        ]
    },
    "Structural": {
        "constants": [
            {
                "name": "VERSION",
                "value": "1"
            }
        ],
        "daughters": [],
        "desc": "Structural module abstract object",
        "is_internal": false,
        "methods": [
            "run",
            "comp_time_angle"
        ],
        "mother": "",
        "name": "Structural",
        "package": "Simulation",
        "path": "pyleecan/Generator/ClassesRef/Simulation/Structural.csv",
        "properties": [
            {
                "desc": "Force module",
                "max": "",
                "min": "",
                "name": "force",
                "type": "Force",
                "unit": "-",
                "value": ""
            }
        ]
    },
    "SurfLine": {
        "constants": [
            {
                "name": "VERSION",
                "value": "1"
            }
        ],
        "daughters": [],
        "desc": "SurfLine defined by list of lines that delimit it, label and point reference.",
        "is_internal": false,
        "methods": [
            "get_lines",
            "rotate",
            "translate",
            "check",
            "comp_length",
            "get_patches",
            "discretize",
            "comp_surface",
            "plot_lines",
            "comp_point_ref"
        ],
        "mother": "Surface",
        "name": "SurfLine",
        "package": "Geometry",
        "path": "pyleecan/Generator/ClassesRef/Geometry/SurfLine.csv",
        "properties": [
            {
                "desc": "List of Lines ",
                "max": "",
                "min": "",
                "name": "line_list",
                "type": "[Line]",
                "unit": "-",
                "value": []
            }
        ]
    },
    "SurfRing": {
        "constants": [
            {
                "name": "VERSION",
                "value": "1"
            }
        ],
        "daughters": [],
        "desc": "SurfRing is a surface between two closed surfaces (lamination surfaces for instance)",
        "is_internal": false,
        "methods": [
            "get_lines",
            "rotate",
            "translate",
            "check",
            "comp_length",
            "get_patches",
            "discretize",
            "comp_surface",
            "plot_lines",
            "comp_point_ref"
        ],
        "mother": "Surface",
        "name": "SurfRing",
        "package": "Geometry",
        "path": "pyleecan/Generator/ClassesRef/Geometry/SurfRing.csv",
        "properties": [
            {
                "desc": "Outter surface",
                "max": "",
                "min": "",
                "name": "out_surf",
                "type": "Surface",
                "unit": "-",
                "value": ""
            },
            {
                "desc": "Inner surface",
                "max": "",
                "min": "",
                "name": "in_surf",
                "type": "Surface",
                "unit": "-",
                "value": ""
            }
        ]
    },
    "Surface": {
        "constants": [
            {
                "name": "VERSION",
                "value": "1"
            }
        ],
        "daughters": [
            "Circle",
            "PolarArc",
            "SurfLine",
            "SurfRing",
            "Trapeze"
        ],
        "desc": "SurfLine define by list of lines that delimit it, label and point reference.",
        "is_internal": false,
        "methods": [
            "comp_mesh_dict",
            "draw_FEMM",
            "plot",
            "split_line"
        ],
        "mother": "",
        "name": "Surface",
        "package": "Geometry",
        "path": "pyleecan/Generator/ClassesRef/Geometry/Surface.csv",
        "properties": [
            {
                "desc": "Center of symmetry",
                "max": "",
                "min": "",
                "name": "point_ref",
                "type": "complex",
                "unit": "-",
                "value": 0
            },
            {
                "desc": "Label of the surface",
                "max": "",
                "min": "",
                "name": "label",
                "type": "str",
                "unit": "-",
                "value": ""
            }
        ]
    },
    "Trapeze": {
        "constants": [
            {
                "name": "VERSION",
                "value": "1"
            }
        ],
        "daughters": [],
        "desc": "Trapeze defined by  the center of symmetry(point_ref), the label, the polar angle, the height and the big and small weight",
        "is_internal": false,
        "methods": [
            "check",
            "comp_length",
            "comp_surface",
            "discretize",
            "get_lines",
            "get_patches",
            "rotate",
            "translate",
            "comp_point_ref"
        ],
        "mother": "Surface",
        "name": "Trapeze",
        "package": "Geometry",
        "path": "pyleecan/Generator/ClassesRef/Geometry/Trapeze.csv",
        "properties": [
            {
                "desc": "the height of the Trapeze",
                "max": "",
                "min": "0",
                "name": "height",
                "type": "float",
                "unit": "m",
                "value": 1
            },
            {
                "desc": "the big base of Trapeze",
                "max": "",
                "min": "0",
                "name": "W2",
                "type": "float",
                "unit": "m",
                "value": 1
            },
            {
                "desc": "the small base of the Trapeze",
                "max": "",
                "min": "0",
                "name": "W1",
                "type": "float",
                "unit": "m",
                "value": 1
            }
        ]
    },
    "Unit": {
        "constants": [
            {
                "name": "VERSION",
                "value": "1"
            }
        ],
        "daughters": [],
        "desc": "",
        "is_internal": false,
        "methods": [
            "get_m",
            "get_m2",
            "get_m_name",
            "get_m2_name",
            "set_m",
            "set_m2"
        ],
        "mother": "",
        "name": "Unit",
        "package": "GUI_Option",
        "path": "pyleecan/Generator/ClassesRef/GUI_Option/Unit.csv",
        "properties": [
            {
                "desc": "0: use m, 1: use mm",
                "max": "1",
                "min": "0",
                "name": "unit_m",
                "type": "int",
                "unit": "-",
                "value": 0
            },
            {
                "desc": "0: use rad, 1: use deg",
                "max": "1",
                "min": "0",
                "name": "unit_rad",
                "type": "int",
                "unit": "-",
                "value": 0
            },
            {
                "desc": "0: use m^2, 1: use mm^2",
                "max": "1",
                "min": "0",
                "name": "unit_m2",
                "type": "int",
                "unit": "-",
                "value": 0
            }
        ]
    },
    "VarLoad": {
        "constants": [
            {
                "name": "VERSION",
                "value": "1"
            }
        ],
        "daughters": [
            "VarLoadCurrent"
        ],
        "desc": "Abstract class to generate multi-simulation by changing the operating point",
        "is_internal": false,
        "methods": [
            "get_elec_datakeeper",
            "get_mag_datakeeper",
            "get_force_datakeeper"
        ],
        "mother": "VarSimu",
        "name": "VarLoad",
        "package": "Simulation",
        "path": "pyleecan/Generator/ClassesRef/Simulation/VarLoad.csv",
        "properties": []
    },
    "VarLoadCurrent": {
        "constants": [
            {
                "name": "VERSION",
                "value": "1"
            }
        ],
        "daughters": [],
        "desc": "Generate a multisimulation with InputCurrent at variable operating point",
        "is_internal": false,
        "methods": [
            "get_input_list",
            "get_simulations",
            "gen_datakeeper_list",
            "check_param",
            "get_elec_datakeeper"
        ],
        "mother": "VarLoad",
        "name": "VarLoadCurrent",
        "package": "Simulation",
        "path": "pyleecan/Generator/ClassesRef/Simulation/VarLoadCurrent.csv",
        "properties": [
            {
                "desc": "Operating point matrix (N0,I0,Phi0,T,P) or (N0,Id,Iq,T,P) ",
                "max": "",
                "min": "",
                "name": "OP_matrix",
                "type": "ndarray",
                "unit": "-",
                "value": null
            },
            {
                "desc": "Select with kind of OP_matrix is used 0: (N0,I0,Phi0,T,P), 1:(N0,Id,Iq,T,P) ",
                "max": "1",
                "min": "0",
                "name": "type_OP_matrix",
                "type": "int",
                "unit": "-",
                "value": 0
            },
            {
                "desc": "True if the Torque is defined in OP_matrix",
                "max": "",
                "min": "",
                "name": "is_torque",
                "type": "bool",
                "unit": "-",
                "value": false
            },
            {
                "desc": "True if the Power is defined in OP_matrix",
                "max": "",
                "min": "",
                "name": "is_power",
                "type": "bool",
                "unit": "",
                "value": false
            }
        ]
    },
    "VarParam": {
        "constants": [
            {
                "name": "VERSION",
                "value": "1"
            }
        ],
        "daughters": [],
        "desc": "Handle multisimulation by varying parameters",
        "is_internal": false,
        "methods": [
            "check_param",
            "get_simulations"
        ],
        "mother": "VarSimu",
        "name": "VarParam",
        "package": "Simulation",
        "path": "pyleecan/Generator/ClassesRef/Simulation/VarParam.csv",
        "properties": [
            {
                "desc": "List containing ParamSetter to define every simulation",
                "max": "",
                "min": "",
                "name": "paramexplorer_list",
                "type": "[ParamExplorer]",
                "unit": "-",
                "value": ""
            }
        ]
    },
    "VarSimu": {
        "constants": [
            {
                "name": "VERSION",
                "value": "1"
            }
        ],
        "daughters": [
            "VarLoad",
            "VarLoadCurrent",
            "VarParam"
        ],
        "desc": "Abstract class for the multi-simulation",
        "is_internal": false,
        "methods": [
            "run",
            "set_reused_data",
            "check_param",
            "get_simulations"
        ],
        "mother": "",
        "name": "VarSimu",
        "package": "Simulation",
        "path": "pyleecan/Generator/ClassesRef/Simulation/VarSimu.csv",
        "properties": [
            {
                "desc": "Name of the multi-simulation",
                "max": "",
                "min": "",
                "name": "name",
                "type": "str",
                "unit": "-",
                "value": ""
            },
            {
                "desc": "Multi-simulation description",
                "max": "",
                "min": "",
                "name": "desc",
                "type": "str",
                "unit": "-",
                "value": ""
            },
            {
                "desc": "List containing DataKeepers to extract VarSimu results ",
                "max": "",
                "min": "",
                "name": "datakeeper_list",
                "type": "[DataKeeper]",
                "unit": "-",
                "value": ""
            },
            {
                "desc": "True to store every output in a list",
                "max": "",
                "min": "",
                "name": "is_keep_all_output",
                "type": "bool",
                "unit": "-",
                "value": false
            },
            {
                "desc": "Stop the multi-simulation if a simulation fails ",
                "max": "",
                "min": "",
                "name": "stop_if_error",
                "type": "bool",
                "unit": "-",
                "value": false
            },
            {
                "desc": "Index of the reference simulation, if None the reference simulation is not in the multi-simulation",
                "max": "",
                "min": "0",
                "name": "ref_simu_index",
                "type": "int",
                "unit": "-",
                "value": null
            },
            {
                "desc": "Number of simulations",
                "max": "",
                "min": "",
                "name": "nb_simu",
                "type": "int",
                "unit": "-",
                "value": 0
            },
            {
                "desc": "True to reuse the femm file for each simulation (draw the machine only once, MagFEMM only)",
                "max": "",
                "min": "",
                "name": "is_reuse_femm_file",
                "type": "bool",
                "unit": "-",
                "value": 1
            },
            {
                "desc": "List of post-processing to run on XOutput after the multisimulation",
                "max": "",
                "min": "",
                "name": "postproc_list",
                "type": "[Post]",
                "unit": "-",
                "value": ""
            }
        ]
    },
    "VentilationCirc": {
        "constants": [
            {
                "name": "VERSION",
                "value": "1"
            }
        ],
        "daughters": [],
        "desc": "Circular axial ventilation duct",
        "is_internal": false,
        "methods": [
            "build_geometry",
            "check",
            "comp_radius",
            "comp_surface",
            "get_center"
        ],
        "mother": "Hole",
        "name": "VentilationCirc",
        "package": "Slot",
        "path": "pyleecan/Generator/ClassesRef/Slot/VentilationCirc.csv",
        "properties": [
            {
                "desc": "Shift angle of the holes around circumference",
                "max": "6.29",
                "min": "0",
                "name": "Alpha0",
                "type": "float",
                "unit": "rad",
                "value": 0
            },
            {
                "desc": "Hole diameters",
                "max": "",
                "min": "0",
                "name": "D0",
                "type": "float",
                "unit": "m",
                "value": 1
            },
            {
                "desc": "Diameter of the hole centers",
                "max": "",
                "min": "0",
                "name": "H0",
                "type": "float",
                "unit": "m",
                "value": 1
            }
        ]
    },
    "VentilationPolar": {
        "constants": [
            {
                "name": "VERSION",
                "value": "1"
            }
        ],
        "daughters": [],
        "desc": "Polar axial ventilation duct",
        "is_internal": false,
        "methods": [
            "build_geometry",
            "check",
            "comp_radius",
            "comp_surface",
            "get_center"
        ],
        "mother": "Hole",
        "name": "VentilationPolar",
        "package": "Slot",
        "path": "pyleecan/Generator/ClassesRef/Slot/VentilationPolar.csv",
        "properties": [
            {
                "desc": "Shift angle of the hole around circumference",
                "max": "6.29",
                "min": "0",
                "name": "Alpha0",
                "type": "float",
                "unit": "rad",
                "value": 0
            },
            {
                "desc": "Height of the hole",
                "max": "",
                "min": "0",
                "name": "D0",
                "type": "float",
                "unit": "m",
                "value": 1
            },
            {
                "desc": "Radius of the bottom of Hole",
                "max": "",
                "min": "0",
                "name": "H0",
                "type": "float",
                "unit": "m",
                "value": 1
            },
            {
                "desc": "Hole angular width",
                "max": "6.29",
                "min": "0",
                "name": "W1",
                "type": "float",
                "unit": "rad",
                "value": 1
            }
        ]
    },
    "VentilationTrap": {
        "constants": [
            {
                "name": "VERSION",
                "value": "1"
            }
        ],
        "daughters": [],
        "desc": "Trapezoidal axial ventilation ducts",
        "is_internal": false,
        "methods": [
            "build_geometry",
            "check",
            "comp_radius",
            "comp_surface",
            "get_center"
        ],
        "mother": "Hole",
        "name": "VentilationTrap",
        "package": "Slot",
        "path": "pyleecan/Generator/ClassesRef/Slot/VentilationTrap.csv",
        "properties": [
            {
                "desc": "Shift angle of the hole around circumference",
                "max": "6.29",
                "min": "0",
                "name": "Alpha0",
                "type": "float",
                "unit": "rad",
                "value": 0
            },
            {
                "desc": "Hole height",
                "max": "",
                "min": "0",
                "name": "D0",
                "type": "float",
                "unit": "m",
                "value": 1
            },
            {
                "desc": "Radius of the hole bottom",
                "max": "",
                "min": "0",
                "name": "H0",
                "type": "float",
                "unit": "m",
                "value": 1
            },
            {
                "desc": "Hole small basis",
                "max": "",
                "min": "0",
                "name": "W1",
                "type": "float",
                "unit": "m",
                "value": 1
            },
            {
                "desc": "Hole large basis",
                "max": "",
                "min": "0",
                "name": "W2",
                "type": "float",
                "unit": "m",
                "value": 1
            }
        ]
    },
    "Winding": {
        "constants": [
            {
                "name": "VERSION",
                "value": "1"
            },
            {
                "name": "NAME",
                "value": "\"Abstract Winding\""
            }
        ],
        "daughters": [
            "WindingCW1L",
            "WindingCW2LR",
            "WindingCW2LT",
            "WindingDW1L",
            "WindingDW2L",
            "WindingSC",
            "WindingUD"
        ],
        "desc": "Winding abstract class",
        "is_internal": false,
        "methods": [
            "comp_Ncspc",
            "comp_Ntspc",
            "comp_phasor_angle",
            "comp_winding_factor",
            "comp_length_endwinding"
        ],
        "mother": "",
        "name": "Winding",
        "package": "Machine",
        "path": "pyleecan/Generator/ClassesRef/Machine/Winding.csv",
        "properties": [
            {
                "desc": "1 to reverse the default winding algorithm along the airgap (c, b, a instead of a, b, c along the trigonometric direction)",
                "max": "",
                "min": "",
                "name": "is_reverse_wind",
                "type": "bool",
                "unit": "-",
                "value": 0
            },
            {
                "desc": "0 not to change the stator winding connection matrix built by pyleecan number of slots to shift the coils obtained with pyleecan winding algorithm (a, b, c becomes b, c, a with Nslot_shift_wind1=1)",
                "max": "",
                "min": "",
                "name": "Nslot_shift_wind",
                "type": "int",
                "unit": "-",
                "value": 0
            },
            {
                "desc": "number of phases ",
                "max": "100",
                "min": "1",
                "name": "qs",
                "type": "int",
                "unit": "-",
                "value": 3
            },
            {
                "desc": "number of turns per coil",
                "max": "1000",
                "min": "1",
                "name": "Ntcoil",
                "type": "int",
                "unit": "-",
                "value": 7
            },
            {
                "desc": "number of parallel circuits per phase (maximum 2p)",
                "max": "1000",
                "min": "1",
                "name": "Npcpp",
                "type": "int",
                "unit": "-",
                "value": 2
            },
            {
                "desc": "Winding connection : 0 star (Y), 1 triangle (delta)",
                "max": "1",
                "min": "0",
                "name": "type_connection",
                "type": "int",
                "unit": "-",
                "value": 0
            },
            {
                "desc": "pole pairs number",
                "max": "100",
                "min": "1",
                "name": "p",
                "type": "int",
                "unit": "-",
                "value": 3
            },
            {
                "desc": "straight length of the conductors outside the lamination before the curved part of winding overhang [m] - can be negative to tune the average turn length ",
                "max": "100",
                "min": "0",
                "name": "Lewout",
                "type": "float",
                "unit": "m",
                "value": 0.015
            },
            {
                "desc": "Winding's conductor",
                "max": "",
                "min": "",
                "name": "conductor",
                "type": "Conductor",
                "unit": "-",
                "value": ""
            }
        ]
    },
    "WindingCW1L": {
        "constants": [
            {
                "name": "VERSION",
                "value": "1"
            },
            {
                "name": "NAME",
                "value": "\"single layer concentrated\""
            }
        ],
        "daughters": [],
        "desc": "single layer non-overlapping 'concentrated' tooth winding 'alternate teeth wound'",
        "is_internal": false,
        "methods": [
            "comp_connection_mat",
            "get_dim_wind"
        ],
        "mother": "Winding",
        "name": "WindingCW1L",
        "package": "Machine",
        "path": "pyleecan/Generator/ClassesRef/Machine/WindingCW1L.csv",
        "properties": []
    },
    "WindingCW2LR": {
        "constants": [
            {
                "name": "VERSION",
                "value": "1"
            },
            {
                "name": "NAME",
                "value": "\"double layer concentrated (radial)\""
            }
        ],
        "daughters": [],
        "desc": "double layer non-overlapping \"concentrated\" tooth winding \"all teeth wound\", radial coil superposition",
        "is_internal": false,
        "methods": [
            "comp_connection_mat",
            "get_dim_wind"
        ],
        "mother": "Winding",
        "name": "WindingCW2LR",
        "package": "Machine",
        "path": "pyleecan/Generator/ClassesRef/Machine/WindingCW2LR.csv",
        "properties": []
    },
    "WindingCW2LT": {
        "constants": [
            {
                "name": "VERSION",
                "value": "1"
            },
            {
                "name": "NAME",
                "value": "\"double layer concentrated (orthoradial)\""
            }
        ],
        "daughters": [],
        "desc": "double layer non-overlapping \"concentrated\" tooth winding \"all teeth wound\", orthoradial coil superposition",
        "is_internal": false,
        "methods": [
            "comp_connection_mat",
            "get_dim_wind"
        ],
        "mother": "Winding",
        "name": "WindingCW2LT",
        "package": "Machine",
        "path": "pyleecan/Generator/ClassesRef/Machine/WindingCW2LT.csv",
        "properties": []
    },
    "WindingDW1L": {
        "constants": [
            {
                "name": "VERSION",
                "value": "1"
            },
            {
                "name": "NAME",
                "value": "\"single layer distributed\""
            }
        ],
        "daughters": [
            "WindingDW2L"
        ],
        "desc": "single layer overlapping integral distributed winding",
        "is_internal": false,
        "methods": [
            "comp_connection_mat",
            "get_dim_wind"
        ],
        "mother": "Winding",
        "name": "WindingDW1L",
        "package": "Machine",
        "path": "pyleecan/Generator/ClassesRef/Machine/WindingDW1L.csv",
        "properties": [
            {
                "desc": "winding coil pitch or coil span expressed in slots (coil_pitch1=Zs/(2p)->full-pitch distributed winding, coil_pitch1<Zs/(2p)->chorded/shorted-pitch distributed winding, coil_pitch1=1->tooth-winding). Coil pitch is sometimes written 1/9 means Input.Magnetics.coil_pitch1=9-1=8",
                "max": "1000",
                "min": "0",
                "name": "coil_pitch",
                "type": "int",
                "unit": "-",
                "value": 5
            }
        ]
    },
    "WindingDW2L": {
        "constants": [
            {
                "name": "VERSION",
                "value": "1"
            },
            {
                "name": "NAME",
                "value": "\"double layer distributed\""
            }
        ],
        "daughters": [],
        "desc": "double layer overlapping integral distributed winding, radial coil superposition",
        "is_internal": false,
        "methods": [
            "get_dim_wind"
        ],
        "mother": "WindingDW1L",
        "name": "WindingDW2L",
        "package": "Machine",
        "path": "pyleecan/Generator/ClassesRef/Machine/WindingDW2L.csv",
        "properties": []
    },
    "WindingSC": {
        "constants": [
            {
                "name": "VERSION",
                "value": "1"
            },
            {
                "name": "NAME",
                "value": "\"short-circuit\""
            }
        ],
        "daughters": [],
        "desc": "short-circuit winding (e.g. squirrel cage type)",
        "is_internal": false,
        "methods": [
            "comp_connection_mat",
            "get_dim_wind"
        ],
        "mother": "Winding",
        "name": "WindingSC",
        "package": "Machine",
        "path": "pyleecan/Generator/ClassesRef/Machine/WindingSC.csv",
        "properties": []
    },
    "WindingUD": {
        "constants": [
            {
                "name": "VERSION",
                "value": "1"
            },
            {
                "name": "NAME",
                "value": "\"User defined\""
            }
        ],
        "daughters": [],
        "desc": "User defined winding",
        "is_internal": false,
        "methods": [
            "comp_connection_mat",
            "get_dim_wind"
        ],
        "mother": "Winding",
        "name": "WindingUD",
        "package": "Machine",
        "path": "pyleecan/Generator/ClassesRef/Machine/WindingUD.csv",
        "properties": [
            {
                "desc": "user defined Winding matrix",
                "max": "",
                "min": "",
                "name": "user_wind_mat",
                "type": "ndarray",
                "unit": "-",
                "value": ""
            }
        ]
    },
    "XOutput": {
        "constants": [
            {
                "name": "VERSION",
                "value": "1"
            }
        ],
        "daughters": [],
        "desc": "XOutput object: gather all the outputs of all the modules for multiple simulations",
        "is_internal": false,
        "methods": [
            "__delitem__",
            "__getitem__",
            "__iter__",
            "__len__",
            "__missing__",
            "__next__",
            "__reversed__",
            "__setitem__",
            "count",
            "insert",
            "pop",
            "remove",
            "append",
            "get_simu",
            "keys",
            "items",
            "get_param_simu",
            "get_paramexplorer",
            "plot_multi",
            "plot_pareto",
            "plot_generation",
            "get_pareto_index"
        ],
        "mother": "Output",
        "name": "XOutput",
        "package": "Output",
        "path": "pyleecan/Generator/ClassesRef/Output/XOutput.csv",
        "properties": [
            {
                "desc": "List containing ParamExplorer",
                "max": "",
                "min": "",
                "name": "paramexplorer_list",
                "type": "[ParamExplorer]",
                "unit": "-",
                "value": ""
            },
            {
                "desc": "List containing Output for each simulation",
                "max": "",
                "min": "",
                "name": "output_list",
                "type": "[Output]",
                "unit": "-",
                "value": ""
            },
            {
                "desc": "Dictionnary containing VarParam DataKeeper results in ndarray",
                "max": "",
                "min": "",
                "name": "xoutput_dict",
                "type": "{DataKeeper}",
                "unit": "-",
                "value": ""
            },
            {
                "desc": "Number of simulations excluding reference simulation",
                "max": "",
                "min": "0",
                "name": "nb_simu",
                "type": "int",
                "unit": "-",
                "value": 0
            }
        ]
    }
}<|MERGE_RESOLUTION|>--- conflicted
+++ resolved
@@ -6778,25 +6778,11 @@
             "getter.get_path_result",
             "getter.get_machine_periodicity",
             "getter.get_rot_dir",
-<<<<<<< HEAD
-            "plot.Magnetic.plot_B_space",
-            "plot.plot_A_cfft2",
-            "plot.plot_A_fft_space",
-            "plot.plot_A_fft_time",
-            "plot.plot_A_fft2",
-            "plot.plot_A_quiver_2D",
-            "plot.plot_A_space",
-            "plot.plot_A_surf",
-            "plot.plot_A_time",
-            "plot.plot_A_time_space",
-            "plot.Structural.plot_force_space"
-=======
             "plot.plot_2D_Data",
             "getter.get_fund_harm",
             "plot.plot_A_quiver_2D",
             "plot.plot_3D_Data",
             "plot.plot_A_time_space"
->>>>>>> 08354022
         ],
         "mother": "",
         "name": "Output",
