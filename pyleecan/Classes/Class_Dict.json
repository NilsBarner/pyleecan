{
    "Arc": {
        "constants": [
            {
                "name": "VERSION",
                "value": "1"
            }
        ],
        "daughters": [
            "Arc1",
            "Arc2",
            "Arc3"
        ],
        "desc": "Abstract class for arc",
        "is_internal": false,
        "methods": [
            "draw_FEMM",
            "intersect_line",
            "is_on_line",
            "split_line",
            "comp_distance"
        ],
        "mother": "Line",
        "name": "Arc",
        "package": "Geometry",
        "path": "pyleecan/Generator/ClassesRef/Geometry/Arc.csv",
        "properties": []
    },
    "Arc1": {
        "constants": [
            {
                "name": "VERSION",
                "value": "1"
            }
        ],
        "daughters": [],
        "desc": "An arc between two points (defined by a radius)",
        "is_internal": false,
        "methods": [
            "check",
            "comp_length",
            "comp_radius",
            "discretize",
            "get_angle",
            "get_begin",
            "get_center",
            "get_end",
            "get_middle",
            "reverse",
            "rotate",
            "split_half",
            "translate"
        ],
        "mother": "Arc",
        "name": "Arc1",
        "package": "Geometry",
        "path": "pyleecan/Generator/ClassesRef/Geometry/Arc1.csv",
        "properties": [
            {
                "desc": "begin point of the arc",
                "max": "",
                "min": "",
                "name": "begin",
                "type": "complex",
                "unit": "",
                "value": 0
            },
            {
                "desc": "end point of the arc",
                "max": "",
                "min": "",
                "name": "end",
                "type": "complex",
                "unit": "",
                "value": 0
            },
            {
                "desc": "Radius of the arc (can be + or -)",
                "max": "",
                "min": "",
                "name": "radius",
                "type": "float",
                "unit": "",
                "value": 0
            },
            {
                "desc": "Rotation direction of the arc",
                "max": "",
                "min": "",
                "name": "is_trigo_direction",
                "type": "bool",
                "unit": "-",
                "value": 1
            }
        ]
    },
    "Arc2": {
        "constants": [
            {
                "name": "VERSION",
                "value": "1"
            }
        ],
        "daughters": [],
        "desc": "An arc between two points (defined by the begin  point and a center and angle)",
        "is_internal": false,
        "methods": [
            "check",
            "comp_length",
            "comp_radius",
            "discretize",
            "get_angle",
            "get_begin",
            "get_center",
            "get_end",
            "get_middle",
            "reverse",
            "rotate",
            "split_half",
            "translate"
        ],
        "mother": "Arc",
        "name": "Arc2",
        "package": "Geometry",
        "path": "pyleecan/Generator/ClassesRef/Geometry/Arc2.csv",
        "properties": [
            {
                "desc": "begin point of the arc",
                "max": "",
                "min": "",
                "name": "begin",
                "type": "complex",
                "unit": "-",
                "value": 0
            },
            {
                "desc": "center of the arc",
                "max": "",
                "min": "",
                "name": "center",
                "type": "complex",
                "unit": "-",
                "value": 0
            },
            {
                "desc": "opening angle of the arc",
                "max": "6.2831853071796",
                "min": "-6.2831853071796",
                "name": "angle",
                "type": "float",
                "unit": "rad",
                "value": 1.57079633
            }
        ]
    },
    "Arc3": {
        "constants": [
            {
                "name": "VERSION",
                "value": "1"
            }
        ],
        "daughters": [],
        "desc": "Half circle define by two points",
        "is_internal": false,
        "methods": [
            "check",
            "comp_length",
            "comp_radius",
            "discretize",
            "get_angle",
            "get_begin",
            "get_center",
            "get_end",
            "get_middle",
            "reverse",
            "rotate",
            "split_half",
            "translate"
        ],
        "mother": "Arc",
        "name": "Arc3",
        "package": "Geometry",
        "path": "pyleecan/Generator/ClassesRef/Geometry/Arc3.csv",
        "properties": [
            {
                "desc": "begin point of the arc",
                "max": "",
                "min": "",
                "name": "begin",
                "type": "complex",
                "unit": "-",
                "value": 0
            },
            {
                "desc": "end of the arc",
                "max": "",
                "min": "",
                "name": "end",
                "type": "complex",
                "unit": "-",
                "value": 0
            },
            {
                "desc": "Rotation direction of the arc",
                "max": "",
                "min": "",
                "name": "is_trigo_direction",
                "type": "bool",
                "unit": "-",
                "value": 0
            }
        ]
    },
    "Bore": {
        "constants": [
            {
                "name": "VERSION",
                "value": "1"
            }
        ],
        "daughters": [
            "BoreFlower"
        ],
        "desc": "Abstract class for Bore shape",
        "is_internal": false,
        "methods": [],
        "mother": "",
        "name": "Bore",
        "package": "Machine",
        "path": "pyleecan/Generator/ClassesRef/Machine/Bore.csv",
        "properties": []
    },
    "BoreFlower": {
        "constants": [
            {
                "name": "VERSION",
                "value": "1"
            }
        ],
        "daughters": [],
        "desc": "Class for Bore flower shape",
        "is_internal": false,
        "methods": [
            "get_bore_line"
        ],
        "mother": "Bore",
        "name": "BoreFlower",
        "package": "Machine",
        "path": "pyleecan/Generator/ClassesRef/Machine/BoreFlower.csv",
        "properties": [
            {
                "desc": "Number of flower arc",
                "max": "",
                "min": "0",
                "name": "N",
                "type": "int",
                "unit": "-",
                "value": 8
            },
            {
                "desc": "Radius of the flower arc",
                "max": "",
                "min": "0",
                "name": "Rarc",
                "type": "float",
                "unit": "m",
                "value": 0.01
            },
            {
                "desc": "Angular offset for the arc",
                "max": "",
                "min": "",
                "name": "alpha",
                "type": "float",
                "unit": "rad",
                "value": 0
            }
        ]
    },
    "CellMat": {
        "constants": [
            {
                "name": "VERSION",
                "value": "1"
            }
        ],
        "daughters": [],
        "desc": "Define the connectivity under matricial format containing one type of element (example: only triangles with 3 nodes). ",
        "is_internal": false,
        "methods": [
            "add_cell",
            "get_connectivity",
            "get_point2cell",
            "is_exist"
        ],
        "mother": "",
        "name": "CellMat",
        "package": "Mesh",
        "path": "pyleecan/Generator/ClassesRef/Mesh/CellMat.csv",
        "properties": [
            {
                "desc": "Matrix of connectivity for one element type",
                "max": "",
                "min": "",
                "name": "connectivity",
                "type": "ndarray",
                "unit": "",
                "value": []
            },
            {
                "desc": "Total number of elements",
                "max": "",
                "min": "",
                "name": "nb_cell",
                "type": "int",
                "unit": "",
                "value": 0
            },
            {
                "desc": "Define the number of node per element",
                "max": "",
                "min": "",
                "name": "nb_pt_per_cell",
                "type": "int",
                "unit": "",
                "value": 0
            },
            {
                "desc": "Element indices",
                "max": "",
                "min": "",
                "name": "indice",
                "type": "ndarray",
                "unit": "",
                "value": []
            },
            {
                "desc": "Define FEA interpolation",
                "max": "",
                "min": "",
                "name": "interpolation",
                "type": "Interpolation",
                "unit": "",
                "value": ""
            }
        ]
    },
    "Circle": {
        "constants": [
            {
                "name": "VERSION",
                "value": "1"
            }
        ],
        "daughters": [],
        "desc": "Circle define by  the center of circle(point_ref), the label and the radius",
        "is_internal": false,
        "methods": [
            "check",
            "comp_length",
            "comp_surface",
            "discretize",
            "get_lines",
            "get_patches",
            "rotate",
            "translate",
            "comp_point_ref"
        ],
        "mother": "Surface",
        "name": "Circle",
        "package": "Geometry",
        "path": "pyleecan/Generator/ClassesRef/Geometry/Circle.csv",
        "properties": [
            {
                "desc": "Radius of the circle",
                "max": "",
                "min": "0",
                "name": "radius",
                "type": "float",
                "unit": "",
                "value": 1
            },
            {
                "desc": "center of the Circle",
                "max": "",
                "min": "",
                "name": "center",
                "type": "complex",
                "unit": "",
                "value": 0
            },
            {
                "desc": "Label to set to the lines",
                "max": "",
                "min": "",
                "name": "line_label",
                "type": "str",
                "unit": "",
                "value": ""
            }
        ]
    },
    "CondType11": {
        "constants": [
            {
                "name": "VERSION",
                "value": "1"
            }
        ],
        "daughters": [],
        "desc": "parallel stranded conductor consisting of at least a single rectangular wire",
        "is_internal": false,
        "methods": [
            "comp_surface_active",
            "comp_height",
            "comp_surface",
            "comp_width",
            "plot"
        ],
        "mother": "Conductor",
        "name": "CondType11",
        "package": "Machine",
        "path": "pyleecan/Generator/ClassesRef/Machine/CondType11.csv",
        "properties": [
            {
                "desc": "cf schematics, single wire height without insulation [m]",
                "max": "",
                "min": "0",
                "name": "Hwire",
                "type": "float",
                "unit": "m",
                "value": 0.01
            },
            {
                "desc": "cf schematics, single wire width without insulation [m]",
                "max": "",
                "min": "0",
                "name": "Wwire",
                "type": "float",
                "unit": "m",
                "value": 0.01
            },
            {
                "desc": "cf schematics, stator winding number of preformed wires (strands) in parallel per coil along radial (vertical) direction",
                "max": "",
                "min": "1",
                "name": "Nwppc_rad",
                "type": "int",
                "unit": "-",
                "value": 1
            },
            {
                "desc": "cf schematics, stator winding number of preformed wires (strands) in parallel per coil along tangential (horizontal) direction",
                "max": "",
                "min": "1",
                "name": "Nwppc_tan",
                "type": "int",
                "unit": "-",
                "value": 1
            },
            {
                "desc": "(advanced) cf schematics, winding strand insulation thickness [m]",
                "max": "",
                "min": "0",
                "name": "Wins_wire",
                "type": "float",
                "unit": "m",
                "value": 0
            },
            {
                "desc": "(advanced) cf schematics, winding coil insulation  thickness [m]",
                "max": "",
                "min": "0",
                "name": "Wins_coil",
                "type": "float",
                "unit": "m",
                "value": 0
            },
            {
                "desc": "type of winding shape for end winding length calculation\\n0 for hairpin windings\\n1 for normal windings",
                "max": "1",
                "min": "0",
                "name": "type_winding_shape",
                "type": "int",
                "unit": "-",
                "value": 0
            },
            {
                "desc": "angle of winding overhang hairpin coils [deg]",
                "max": "180",
                "min": "0",
                "name": "alpha_ew",
                "type": "float",
                "unit": "deg",
                "value": 58
            }
        ]
    },
    "CondType12": {
        "constants": [
            {
                "name": "VERSION",
                "value": "1"
            }
        ],
        "daughters": [],
        "desc": "parallel stranded conductor consisting of at least a single round wire",
        "is_internal": false,
        "methods": [
            "check",
            "comp_surface_active",
            "comp_height",
            "comp_surface",
            "comp_width",
            "plot"
        ],
        "mother": "Conductor",
        "name": "CondType12",
        "package": "Machine",
        "path": "pyleecan/Generator/ClassesRef/Machine/CondType12.csv",
        "properties": [
            {
                "desc": "cf schematics, single wire diameter without insulation [m]",
                "max": "",
                "min": "0",
                "name": "Wwire",
                "type": "float",
                "unit": "m",
                "value": 0.015
            },
            {
                "desc": "(advanced) cf schematics, winding coil insulation diameter [m]",
                "max": "",
                "min": "0",
                "name": "Wins_cond",
                "type": "float",
                "unit": "m",
                "value": 0.015
            },
            {
                "desc": "cf schematics, winding number of random wires (strands) in parallel per coil",
                "max": "",
                "min": "1",
                "name": "Nwppc",
                "type": "int",
                "unit": "-",
                "value": 1
            },
            {
                "desc": "(advanced) cf schematics, winding strand insulation thickness [m]",
                "max": "",
                "min": "0",
                "name": "Wins_wire",
                "type": "float",
                "unit": "m",
                "value": 0
            },
            {
                "desc": "winding overhang factor which describes the fact that random round wire end-windings can be more or less compressed (0.5 for small motors, 0.8 for large motors) - can be used to tune the average turn length (relevant if type_cond==1)",
                "max": "",
                "min": "0",
                "name": "Kwoh",
                "type": "float",
                "unit": "-",
                "value": 0.5
            }
        ]
    },
    "CondType21": {
        "constants": [
            {
                "name": "VERSION",
                "value": "1"
            }
        ],
        "daughters": [],
        "desc": "single rectangular conductor \\nhas to be used for LamSquirrelCages's conductor",
        "is_internal": false,
        "methods": [
            "comp_surface_active",
            "comp_height",
            "comp_surface",
            "comp_width",
            "plot"
        ],
        "mother": "Conductor",
        "name": "CondType21",
        "package": "Machine",
        "path": "pyleecan/Generator/ClassesRef/Machine/CondType21.csv",
        "properties": [
            {
                "desc": "Bar height",
                "max": "",
                "min": "0",
                "name": "Hbar",
                "type": "float",
                "unit": "m",
                "value": 0.01
            },
            {
                "desc": "Bar width",
                "max": "",
                "min": "0",
                "name": "Wbar",
                "type": "float",
                "unit": "m",
                "value": 0.01
            },
            {
                "desc": "Width of insulation",
                "max": "",
                "min": "0",
                "name": "Wins",
                "type": "float",
                "unit": "m",
                "value": 0
            }
        ]
    },
    "CondType22": {
        "constants": [
            {
                "name": "VERSION",
                "value": "1"
            }
        ],
        "daughters": [],
        "desc": "conductor with only surface definition without specifc shape nor isolation",
        "is_internal": false,
        "methods": [
            "comp_surface_active",
            "comp_surface"
        ],
        "mother": "Conductor",
        "name": "CondType22",
        "package": "Machine",
        "path": "pyleecan/Generator/ClassesRef/Machine/CondType22.csv",
        "properties": [
            {
                "desc": "Surface of the Slot",
                "max": "",
                "min": "0",
                "name": "Sbar",
                "type": "float",
                "unit": "m",
                "value": 0.01
            }
        ]
    },
    "Conductor": {
        "constants": [
            {
                "name": "VERSION",
                "value": "1"
            }
        ],
        "daughters": [
            "CondType11",
            "CondType12",
            "CondType21",
            "CondType22"
        ],
        "desc": "abstact class for conductors",
        "is_internal": false,
        "methods": [
            "check"
        ],
        "mother": "",
        "name": "Conductor",
        "package": "Machine",
        "path": "pyleecan/Generator/ClassesRef/Machine/Conductor.csv",
        "properties": [
            {
                "desc": "Material of the conductor",
                "max": "",
                "min": "",
                "name": "cond_mat",
                "type": "Material",
                "unit": "-",
                "value": ""
            },
            {
                "desc": "Material of the insulation",
                "max": "",
                "min": "",
                "name": "ins_mat",
                "type": "Material",
                "unit": "-",
                "value": ""
            }
        ]
    },
    "DXFImport": {
        "constants": [
            {
                "name": "VERSION",
                "value": "1"
            }
        ],
        "daughters": [],
        "desc": "Use a DXF to define a lamination",
        "is_internal": false,
        "methods": [
            "get_surfaces"
        ],
        "mother": "",
        "name": "DXFImport",
        "package": "Simulation",
        "path": "pyleecan/Generator/ClassesRef/Simulation/DXFImport.csv",
        "properties": [
            {
                "desc": "Path to the DXF file to import",
                "max": "",
                "min": "",
                "name": "file_path",
                "type": "str",
                "unit": "-",
                "value": ""
            },
            {
                "desc": "Dictionnary to assign the surfaces: key=complex reference point coordinate, value=label of the surface",
                "max": "",
                "min": "",
                "name": "surf_dict",
                "type": "dict",
                "unit": "-",
                "value": ""
            },
            {
                "desc": "List of tuple to apply boundary conditions (complex reference point coordinate, is_arc, label of the BC to apply)",
                "max": "",
                "min": "",
                "name": "BC_list",
                "type": "list",
                "unit": "-",
                "value": []
            }
        ]
    },
    "DataKeeper": {
        "constants": [
            {
                "name": "VERSION",
                "value": "1"
            }
        ],
        "daughters": [],
        "desc": "Abstract class for the multi-simulation",
        "is_internal": false,
        "methods": [],
        "mother": "",
        "name": "DataKeeper",
        "package": "Simulation",
        "path": "pyleecan/Generator/ClassesRef/Simulation/DataKeeper.csv",
        "properties": [
            {
                "desc": "Data name",
                "max": "",
                "min": "",
                "name": "name",
                "type": "str",
                "unit": "-",
                "value": ""
            },
            {
                "desc": "Data symbol",
                "max": "",
                "min": "",
                "name": "symbol",
                "type": "str",
                "unit": "-",
                "value": ""
            },
            {
                "desc": "Data unit",
                "max": "",
                "min": "",
                "name": "unit",
                "type": "str",
                "unit": "-",
                "value": ""
            },
            {
                "desc": "Function that takes an Output in argument and return a value",
                "max": "",
                "min": "",
                "name": "keeper",
                "type": "function",
                "unit": "-",
                "value": null
            },
            {
                "desc": "Function that takes a Simulation in argument and returns a value, this attribute enables to handle errors and to put NaN values in the result matrices",
                "max": "",
                "min": "",
                "name": "error_keeper",
                "type": "function",
                "unit": "-",
                "value": null
            },
            {
                "desc": "List containing datakeeper results for each simulation",
                "max": "",
                "min": "",
                "name": "result",
                "type": "list",
                "unit": "-",
                "value": []
            }
        ]
    },
    "Drive": {
        "constants": [
            {
                "name": "VERSION",
                "value": "1"
            }
        ],
        "daughters": [
            "DriveWave"
        ],
        "desc": "Abstract Drive class",
        "is_internal": false,
        "methods": [],
        "mother": "",
        "name": "Drive",
        "package": "Simulation",
        "path": "pyleecan/Generator/ClassesRef/Simulation/Drive.csv",
        "properties": [
            {
                "desc": "Maximum RMS voltage of the Drive",
                "max": "",
                "min": "0",
                "name": "Umax",
                "type": "float",
                "unit": "V",
                "value": 800
            },
            {
                "desc": "Maximum RMS current of the Drive",
                "max": "",
                "min": "0",
                "name": "Imax",
                "type": "float",
                "unit": "A",
                "value": 800
            },
            {
                "desc": "True to generate current waveform, False for voltage",
                "max": "",
                "min": "",
                "name": "is_current",
                "type": "bool",
                "unit": "-",
                "value": 0
            }
        ]
    },
    "DriveWave": {
        "constants": [
            {
                "name": "VERSION",
                "value": "1"
            }
        ],
        "daughters": [],
        "desc": "Drive to generate a wave according to an Import object",
        "is_internal": false,
        "methods": [
            "get_wave"
        ],
        "mother": "Drive",
        "name": "DriveWave",
        "package": "Simulation",
        "path": "pyleecan/Generator/ClassesRef/Simulation/DriveWave.csv",
        "properties": [
            {
                "desc": "Wave generator",
                "max": "",
                "min": "",
                "name": "wave",
                "type": "Import",
                "unit": "",
                "value": ""
            }
        ]
    },
    "EEC": {
        "constants": [
            {
                "name": "VERSION",
                "value": "1"
            }
        ],
        "daughters": [
            "EEC_PMSM",
            "EEC_SCIM"
        ],
        "desc": "Electric module: Equivalent Electrical Circuit abstract class",
        "is_internal": false,
        "methods": [],
        "mother": "",
        "name": "EEC",
        "package": "Simulation",
        "path": "pyleecan/Generator/ClassesRef/Simulation/EEC.csv",
        "properties": []
    },
    "EEC_PMSM": {
        "constants": [
            {
                "name": "VERSION",
                "value": "1"
            }
        ],
        "daughters": [],
        "desc": "Electric module: Electrical Equivalent Circuit",
        "is_internal": false,
        "methods": [
            "comp_parameters",
            "solve_EEC",
            "gen_drive",
            "comp_joule_losses"
        ],
        "mother": "EEC",
        "name": "EEC_PMSM",
        "package": "Simulation",
        "path": "pyleecan/Generator/ClassesRef/Simulation/EEC_PMSM.csv",
        "properties": [
            {
                "desc": "Magnetic inductance",
                "max": "",
                "min": "",
                "name": "indmag",
                "type": "IndMag",
                "unit": "-",
                "value": null
            },
            {
                "desc": "Flux Linkage",
                "max": "",
                "min": "",
                "name": "fluxlink",
                "type": "FluxLink",
                "unit": "-",
                "value": null
            },
            {
                "desc": "Parameters of the EEC: computed if empty, or enforced",
                "max": "",
                "min": "",
                "name": "parameters",
                "type": "dict",
                "unit": "-",
                "value": {}
            },
            {
                "desc": "Frequency",
                "max": "",
                "min": "",
                "name": "freq0",
                "type": "float",
                "unit": "Hz",
                "value": null
            },
            {
                "desc": "Drive",
                "max": "",
                "min": "",
                "name": "drive",
                "type": "Drive",
                "unit": "-",
                "value": null
            }
        ]
    },
    "EEC_SCIM": {
        "constants": [
            {
                "name": "VERSION",
                "value": "1"
            }
        ],
        "daughters": [],
        "desc": "Electric module: Electrical Equivalent Circuit for Squirrel Cage Induction Machine",
        "is_internal": false,
        "methods": [
            "comp_parameters",
            "solve_EEC",
            "gen_drive",
            "comp_joule_losses"
        ],
        "mother": "EEC",
        "name": "EEC_SCIM",
        "package": "Simulation",
        "path": "pyleecan/Generator/ClassesRef/Simulation/EEC_SCIM.csv",
        "properties": [
            {
                "desc": "RMS current for parameter estimation",
                "max": "",
                "min": "",
                "name": "I",
                "type": "float",
                "unit": "-",
                "value": 1
            },
            {
                "desc": "Parameters of the EEC: computed if empty, or enforced",
                "max": "",
                "min": "",
                "name": "parameters",
                "type": "dict",
                "unit": "-",
                "value": {}
            },
            {
                "desc": "True to compute only on one angle periodicity (use periodicities defined in output.mag.Angle)",
                "max": "",
                "min": "",
                "name": "is_periodicity_a",
                "type": "bool",
                "unit": "",
                "value": 1
            },
            {
                "desc": "To run FEMM in parallel (the parallelization is on the time loop)",
                "max": "",
                "min": "",
                "name": "nb_worker",
                "type": "int",
                "unit": "",
                "value": null
            },
            {
                "desc": "Rotor speed",
                "max": "",
                "min": "",
                "name": "N0",
                "type": "float",
                "unit": "rpm",
                "value": null
            },
            {
                "desc": "electrical frequency",
                "max": "",
                "min": "",
                "name": "felec",
                "type": "float",
                "unit": "Hz",
                "value": null
            },
            {
                "desc": "Time discretization",
                "max": "",
                "min": "1",
                "name": "Nt_tot",
                "type": "int",
                "unit": "-",
                "value": 32
            },
            {
                "desc": "Number of rotor revolution (to compute the final time)",
                "max": "",
                "min": "0",
                "name": "Nrev",
                "type": "float",
                "unit": "-",
                "value": 1
            }
        ]
    },
    "Electrical": {
        "constants": [
            {
                "name": "VERSION",
                "value": "1"
            }
        ],
        "daughters": [],
        "desc": "Electric module object for electrical equivalent circuit simulation",
        "is_internal": false,
        "methods": [
            "run",
            "comp_power",
            "comp_torque"
        ],
        "mother": "",
        "name": "Electrical",
        "package": "Simulation",
        "path": "pyleecan/Generator/ClassesRef/Simulation/Electrical.csv",
        "properties": [
            {
                "desc": "Electrical Equivalent Circuit",
                "max": "",
                "min": "",
                "name": "eec",
                "type": "EEC",
                "unit": "-",
                "value": null
            }
        ]
    },
    "Elmer": {
        "constants": [
            {
                "name": "VERSION",
                "value": "1"
            }
        ],
        "daughters": [
            "ElmerResults",
            "ElmerResultsVTU",
            "Section",
            "SolverInputFile"
        ],
        "desc": "Abstract parent class for all Elmer related convienence classes",
        "is_internal": false,
        "methods": [],
        "mother": "",
        "name": "Elmer",
        "package": "Elmer",
        "path": "pyleecan/Generator/ClassesRef/Elmer/Elmer.csv",
        "properties": [
            {
                "desc": "Name of the logger to use",
                "max": "",
                "min": "",
                "name": "logger_name",
                "type": "str",
                "unit": "-",
                "value": "Pyleecan.Elmer"
            }
        ]
    },
    "ElmerResults": {
        "constants": [
            {
                "name": "VERSION",
                "value": "1"
            }
        ],
        "daughters": [],
        "desc": "Class to get 'SaveScalars' and 'SaveLine' data",
        "is_internal": false,
        "methods": [
            "load_data",
            "load_columns",
            "get_data"
        ],
        "mother": "Elmer",
        "name": "ElmerResults",
        "package": "Elmer",
        "path": "pyleecan/Generator/ClassesRef/Elmer/ElmerResults.csv",
        "properties": [
            {
                "desc": "Dict with simulation results",
                "max": "",
                "min": "",
                "name": "data",
                "type": "dict",
                "unit": "",
                "value": ""
            },
            {
                "desc": "Filename of the results data file",
                "max": "",
                "min": "",
                "name": "file",
                "type": "str",
                "unit": "",
                "value": ""
            },
            {
                "desc": "List integers (starting with 1) of columns to load. If usecols is not set all columns are loaded.",
                "max": "",
                "min": "",
                "name": "usecols",
                "type": "list",
                "unit": "",
                "value": []
            },
            {
                "desc": "List of columns data names",
                "max": "",
                "min": "",
                "name": "columns",
                "type": "list",
                "unit": "",
                "value": []
            },
            {
                "desc": "Determin if data are 'SaveScalars' data, else 'SaveLine' data are assumed",
                "max": "",
                "min": "",
                "name": "is_scalars",
                "type": "bool",
                "unit": "",
                "value": 0
            }
        ]
    },
    "ElmerResultsVTU": {
        "constants": [
            {
                "name": "VERSION",
                "value": "1"
            }
        ],
        "daughters": [],
        "desc": "Class to get Elmer simulation results from a VTU file",
        "is_internal": false,
        "methods": [
            "get_meshsolution"
        ],
        "mother": "Elmer",
        "name": "ElmerResultsVTU",
        "package": "Elmer",
        "path": "pyleecan/Generator/ClassesRef/Elmer/ElmerResultsVTU.csv",
        "properties": [
            {
                "desc": "Label of the resulting meshsolution",
                "max": "",
                "min": "",
                "name": "label",
                "type": "str",
                "unit": "",
                "value": "ElmerResults"
            },
            {
                "desc": "Filename of the results VTU data file",
                "max": "",
                "min": "",
                "name": "file_path",
                "type": "str",
                "unit": "",
                "value": ""
            },
            {
                "desc": "Dict containing the data names to store",
                "max": "",
                "min": "",
                "name": "store_dict",
                "type": "dict",
                "unit": "",
                "value": ""
            }
        ]
    },
    "FPGNSeg": {
        "constants": [
            {
                "name": "VERSION",
                "value": "1"
            }
        ],
        "daughters": [],
        "desc": "Compute N gauss point for segment elements",
        "is_internal": false,
        "methods": [
            "get_gauss_points"
        ],
        "mother": "GaussPoint",
        "name": "FPGNSeg",
        "package": "Mesh",
        "path": "pyleecan/Generator/ClassesRef/Mesh/Interpolation/FPGNSeg.csv",
        "properties": [
            {
                "desc": "Nb of gauss point to be used",
                "max": "",
                "min": "",
                "name": "nb_gauss_point",
                "type": "int",
                "unit": "",
                "value": 4
            }
        ]
    },
    "FPGNTri": {
        "constants": [
            {
                "name": "VERSION",
                "value": "1"
            }
        ],
        "daughters": [],
        "desc": "Store gauss point for triangle elements",
        "is_internal": false,
        "methods": [
            "get_gauss_points"
        ],
        "mother": "GaussPoint",
        "name": "FPGNTri",
        "package": "Mesh",
        "path": "pyleecan/Generator/ClassesRef/Mesh/Interpolation/FPGNTri.csv",
        "properties": [
            {
                "desc": "Nb of gauss point to be used",
                "max": "",
                "min": "",
                "name": "nb_gauss_point",
                "type": "int",
                "unit": "",
                "value": 3
            }
        ]
    },
    "FluxLink": {
        "constants": [
            {
                "name": "VERSION",
                "value": "1"
            }
        ],
        "daughters": [
            "FluxLinkFEMM"
        ],
        "desc": "Electric module: Flux Linkage",
        "is_internal": false,
        "methods": [],
        "mother": "",
        "name": "FluxLink",
        "package": "Simulation",
        "path": "pyleecan/Generator/ClassesRef/Simulation/FluxLink.csv",
        "properties": []
    },
    "FluxLinkFEMM": {
        "constants": [
            {
                "name": "VERSION",
                "value": "1"
            }
        ],
        "daughters": [],
        "desc": "Electric module: Flux Linkage with FEMM",
        "is_internal": false,
        "methods": [
            "comp_fluxlinkage",
            "solve_FEMM"
        ],
        "mother": "FluxLink",
        "name": "FluxLinkFEMM",
        "package": "Simulation",
        "path": "pyleecan/Generator/ClassesRef/Simulation/FluxLinkFEMM.csv",
        "properties": [
            {
                "desc": "To enforce user-defined values for FEMM main parameters ",
                "max": "",
                "min": "",
                "name": "FEMM_dict",
                "type": "dict",
                "unit": "",
                "value": ""
            },
            {
                "desc": "0 no leakage calculation /  1 calculation using single slot ",
                "max": "1",
                "min": "0",
                "name": "type_calc_leakage",
                "type": "int",
                "unit": "",
                "value": 0
            },
            {
                "desc": "0 to desactivate the sliding band",
                "max": "",
                "min": "",
                "name": "is_sliding_band",
                "type": "bool",
                "unit": "",
                "value": 1
            },
            {
                "desc": "True to take into account the spatial periodicity of the machine",
                "max": "",
                "min": "",
                "name": "is_periodicity_a",
                "type": "bool",
                "unit": "",
                "value": 0
            },
            {
                "desc": "Number of time steps for the FEMM simulation",
                "max": "",
                "min": "",
                "name": "Nt_tot",
                "type": "int",
                "unit": "-",
                "value": 5
            },
            {
                "desc": "global coefficient to adjust geometry fineness in FEMM (0.5 : default , > 1 : finner , < 1 : less fine)",
                "max": "",
                "min": "",
                "name": "Kgeo_fineness",
                "type": "float",
                "unit": "",
                "value": 0.5
            }
        ]
    },
    "Force": {
        "constants": [
            {
                "name": "VERSION",
                "value": "1"
            }
        ],
        "daughters": [
            "ForceMT"
        ],
        "desc": "Forces module abstract object",
        "is_internal": false,
        "methods": [
            "run",
            "comp_axes",
            "comp_AGSF_transfer"
        ],
        "mother": "",
        "name": "Force",
        "package": "Simulation",
        "path": "pyleecan/Generator/ClassesRef/Simulation/Force.csv",
        "properties": [
            {
                "desc": "True to compute only on one time periodicity (use periodicities defined in output.force.Time)",
                "max": "",
                "min": "",
                "name": "is_periodicity_t",
                "type": "bool",
                "unit": "-",
                "value": 0
            },
            {
                "desc": "True to compute only on one angle periodicity (use periodicities defined in output.force.Angle)",
                "max": "",
                "min": "",
                "name": "is_periodicity_a",
                "type": "bool",
                "unit": "-",
                "value": 0
            },
            {
                "desc": "True to compute the AGSF transfer from air-gap to stator bore radius.",
                "max": "",
                "min": "",
                "name": "is_agsf_transfer",
                "type": "bool",
                "unit": "-",
                "value": 0
            },
            {
                "desc": "Maximum value to apply agsf transfer (to be used with FEA to avoid numerical noise amplification)",
                "max": "",
                "min": "",
                "name": "max_wavenumber_transfer",
                "type": "int",
                "unit": "-",
                "value": null
            },
            {
                "desc": "To enforce the value of the radius for AGSF transfer",
                "max": "",
                "min": "",
                "name": "Rsbo_enforced_transfer",
                "type": "float",
                "unit": "-",
                "value": null
            }
        ]
    },
    "ForceMT": {
        "constants": [
            {
                "name": "VERSION",
                "value": "1"
            }
        ],
        "daughters": [],
        "desc": "Force Maxwell tensor model for radial flux machines",
        "is_internal": false,
        "methods": [
            "comp_force",
            "comp_force_nodal"
        ],
        "mother": "Force",
        "name": "ForceMT",
        "package": "Simulation",
        "path": "pyleecan/Generator/ClassesRef/Simulation/ForceMT.csv",
        "properties": []
    },
    "Frame": {
        "constants": [
            {
                "name": "VERSION",
                "value": "1"
            }
        ],
        "daughters": [],
        "desc": "machine frame",
        "is_internal": false,
        "methods": [
            "build_geometry",
            "comp_height_eq",
            "comp_mass",
            "comp_surface",
            "comp_volume",
            "get_length",
            "plot"
        ],
        "mother": "",
        "name": "Frame",
        "package": "Machine",
        "path": "pyleecan/Generator/ClassesRef/Machine/Frame.csv",
        "properties": [
            {
                "desc": "frame length [m]",
                "max": "",
                "min": "0",
                "name": "Lfra",
                "type": "float",
                "unit": "m",
                "value": 0.35
            },
            {
                "desc": "frame internal radius",
                "max": "",
                "min": "0",
                "name": "Rint",
                "type": "float",
                "unit": "m",
                "value": 0.2
            },
            {
                "desc": "Frame external radius",
                "max": "",
                "min": "0",
                "name": "Rext",
                "type": "float",
                "unit": "m",
                "value": 0.2
            },
            {
                "desc": "Frame material",
                "max": "",
                "min": "",
                "name": "mat_type",
                "type": "Material",
                "unit": "",
                "value": ""
            }
        ]
    },
    "GUIOption": {
        "constants": [
            {
                "name": "VERSION",
                "value": "1"
            }
        ],
        "daughters": [],
        "desc": "",
        "is_internal": false,
        "methods": [],
        "mother": "",
        "name": "GUIOption",
        "package": "GUIOption",
        "path": "pyleecan/Generator/ClassesRef/GUI_Option/GUIOption.csv",
        "properties": [
            {
                "desc": "Unit options",
                "max": "",
                "min": "",
                "name": "unit",
                "type": "Unit",
                "unit": "-",
                "value": ""
            }
        ]
    },
    "GaussPoint": {
        "constants": [
            {
                "name": "VERSION",
                "value": "1"
            }
        ],
        "daughters": [
            "FPGNSeg",
            "FPGNTri"
        ],
        "desc": "Store set of gauss points",
        "is_internal": false,
        "methods": [],
        "mother": "",
        "name": "GaussPoint",
        "package": "Mesh",
        "path": "pyleecan/Generator/ClassesRef/Mesh/Interpolation/GaussPoint.csv",
        "properties": []
    },
    "Hole": {
        "constants": [
            {
                "name": "VERSION",
                "value": "1"
            }
        ],
        "daughters": [
            "HoleM50",
            "HoleM51",
            "HoleM52",
            "HoleM53",
            "HoleM54",
            "HoleM57",
            "HoleM58",
            "HoleMag",
            "HoleUD",
            "VentilationCirc",
            "VentilationPolar",
            "VentilationTrap"
        ],
        "desc": "Holes for lamination (abstract)",
        "is_internal": false,
        "methods": [
            "comp_radius",
            "comp_surface",
            "get_is_stator",
            "get_Rbo",
            "get_Rext",
            "has_magnet",
            "plot",
            "comp_height",
            "get_magnet_by_id",
            "set_magnet_by_id",
            "get_magnet_dict",
            "convert_to_UD"
        ],
        "mother": "",
        "name": "Hole",
        "package": "Slot",
        "path": "pyleecan/Generator/ClassesRef/Slot/Hole.csv",
        "properties": [
            {
                "desc": "Number of Hole around the circumference",
                "max": "1000",
                "min": "0",
                "name": "Zh",
                "type": "int",
                "unit": "-",
                "value": 36
            },
            {
                "desc": "Material of the void part of the hole (Air in general)",
                "max": "",
                "min": "",
                "name": "mat_void",
                "type": "Material",
                "unit": "-",
                "value": ""
            }
        ]
    },
    "HoleM50": {
        "constants": [
            {
                "name": "VERSION",
                "value": "1"
            },
            {
                "name": "IS_SYMMETRICAL",
                "value": "1"
            }
        ],
        "daughters": [],
        "desc": "V shape slot for buried magnet",
        "is_internal": false,
        "methods": [
            "build_geometry",
            "check",
            "comp_alpha",
            "comp_radius",
            "comp_W5",
            "has_magnet",
            "remove_magnet",
            "comp_surface_magnet_id"
        ],
        "mother": "HoleMag",
        "name": "HoleM50",
        "package": "Slot",
        "path": "pyleecan/Generator/ClassesRef/Slot/HoleM50.csv",
        "properties": [
            {
                "desc": "Slot depth",
                "max": "",
                "min": "0",
                "name": "H0",
                "type": "float",
                "unit": "m",
                "value": 0.003
            },
            {
                "desc": "Slot opening",
                "max": "",
                "min": "0",
                "name": "W0",
                "type": "float",
                "unit": "m",
                "value": 0.003
            },
            {
                "desc": "Distance from the lamination Bore",
                "max": "",
                "min": "0",
                "name": "H1",
                "type": "float",
                "unit": "m",
                "value": 0
            },
            {
                "desc": "Tooth width (at V bottom)",
                "max": "",
                "min": "0",
                "name": "W1",
                "type": "float",
                "unit": "m",
                "value": 0.013
            },
            {
                "desc": "Additional depth for the magnet",
                "max": "",
                "min": "0",
                "name": "H2",
                "type": "float",
                "unit": "m",
                "value": 0.02
            },
            {
                "desc": "Distance Magnet to bottom of the V",
                "max": "",
                "min": "0",
                "name": "W2",
                "type": "float",
                "unit": "m",
                "value": 0.01
            },
            {
                "desc": "Magnet Height",
                "max": "",
                "min": "0",
                "name": "H3",
                "type": "float",
                "unit": "m",
                "value": 0.01
            },
            {
                "desc": "Tooth width (at V top)",
                "max": "",
                "min": "0",
                "name": "W3",
                "type": "float",
                "unit": "m",
                "value": 0.01
            },
            {
                "desc": "Slot top height",
                "max": "",
                "min": "0",
                "name": "H4",
                "type": "float",
                "unit": "m",
                "value": 0
            },
            {
                "desc": "Magnet Width",
                "max": "",
                "min": "0",
                "name": "W4",
                "type": "float",
                "unit": "m",
                "value": 0.01
            },
            {
                "desc": "First Magnet",
                "max": "",
                "min": "",
                "name": "magnet_0",
                "type": "Magnet",
                "unit": "-",
                "value": ""
            },
            {
                "desc": "Second Magnet",
                "max": "",
                "min": "",
                "name": "magnet_1",
                "type": "Magnet",
                "unit": "-",
                "value": ""
            }
        ]
    },
    "HoleM51": {
        "constants": [
            {
                "name": "VERSION",
                "value": "1"
            },
            {
                "name": "IS_SYMMETRICAL",
                "value": "1"
            }
        ],
        "daughters": [],
        "desc": "3 magnets V hole",
        "is_internal": false,
        "methods": [
            "build_geometry",
            "check",
            "comp_alpha",
            "comp_radius",
            "comp_width",
            "has_magnet",
            "remove_magnet",
            "comp_surface_magnet_id"
        ],
        "mother": "HoleMag",
        "name": "HoleM51",
        "package": "Slot",
        "path": "pyleecan/Generator/ClassesRef/Slot/HoleM51.csv",
        "properties": [
            {
                "desc": "Hole depth",
                "max": "",
                "min": "0",
                "name": "H0",
                "type": "float",
                "unit": "m",
                "value": 0.003
            },
            {
                "desc": "Distance from the lamination Bore",
                "max": "",
                "min": "0",
                "name": "H1",
                "type": "float",
                "unit": "m",
                "value": 0
            },
            {
                "desc": "Hole width",
                "max": "",
                "min": "0",
                "name": "H2",
                "type": "float",
                "unit": "m",
                "value": 0.02
            },
            {
                "desc": "Hole bottom width",
                "max": "",
                "min": "0",
                "name": "W0",
                "type": "float",
                "unit": "m",
                "value": 0.01
            },
            {
                "desc": "Hole angular width",
                "max": "",
                "min": "0",
                "name": "W1",
                "type": "float",
                "unit": "rad",
                "value": 0
            },
            {
                "desc": "magnet_1 position",
                "max": "",
                "min": "0",
                "name": "W2",
                "type": "float",
                "unit": "m",
                "value": 0.01
            },
            {
                "desc": "magnet_1 width",
                "max": "",
                "min": "0",
                "name": "W3",
                "type": "float",
                "unit": "m",
                "value": 0
            },
            {
                "desc": "magnet_2 position",
                "max": "",
                "min": "0",
                "name": "W4",
                "type": "float",
                "unit": "m",
                "value": 0.01
            },
            {
                "desc": "magnet_2 width",
                "max": "",
                "min": "0",
                "name": "W5",
                "type": "float",
                "unit": "m",
                "value": 0.01
            },
            {
                "desc": "magnet_0 position",
                "max": "",
                "min": "0",
                "name": "W6",
                "type": "float",
                "unit": "m",
                "value": 0
            },
            {
                "desc": "magnet_0 width",
                "max": "",
                "min": "0",
                "name": "W7",
                "type": "float",
                "unit": "m",
                "value": 0
            },
            {
                "desc": "First Magnet",
                "max": "",
                "min": "",
                "name": "magnet_0",
                "type": "Magnet",
                "unit": "-",
                "value": ""
            },
            {
                "desc": "Second Magnet",
                "max": "",
                "min": "",
                "name": "magnet_1",
                "type": "Magnet",
                "unit": "-",
                "value": ""
            },
            {
                "desc": "Third Magnet",
                "max": "",
                "min": "",
                "name": "magnet_2",
                "type": "Magnet",
                "unit": "-",
                "value": ""
            }
        ]
    },
    "HoleM52": {
        "constants": [
            {
                "name": "VERSION",
                "value": "1"
            },
            {
                "name": "IS_SYMMETRICAL",
                "value": "1"
            }
        ],
        "daughters": [],
        "desc": "V shape slot for buried magnet",
        "is_internal": false,
        "methods": [
            "build_geometry",
            "check",
            "comp_alpha",
            "comp_radius",
            "comp_surface",
            "comp_W1",
            "has_magnet",
            "remove_magnet",
            "comp_surface_magnet_id"
        ],
        "mother": "HoleMag",
        "name": "HoleM52",
        "package": "Slot",
        "path": "pyleecan/Generator/ClassesRef/Slot/HoleM52.csv",
        "properties": [
            {
                "desc": "Slot depth",
                "max": "",
                "min": "0",
                "name": "H0",
                "type": "float",
                "unit": "m",
                "value": 0.003
            },
            {
                "desc": "Magnet width",
                "max": "",
                "min": "0",
                "name": "W0",
                "type": "float",
                "unit": "m",
                "value": 0.003
            },
            {
                "desc": "Magnet height",
                "max": "",
                "min": "0",
                "name": "H1",
                "type": "float",
                "unit": "m",
                "value": 0
            },
            {
                "desc": "Tooth width",
                "max": "",
                "min": "0",
                "name": "W3",
                "type": "float",
                "unit": "m",
                "value": 0.013
            },
            {
                "desc": "Additional depth for the magnet",
                "max": "",
                "min": "0",
                "name": "H2",
                "type": "float",
                "unit": "m",
                "value": 0.02
            },
            {
                "desc": "Magnet of the hole",
                "max": "",
                "min": "",
                "name": "magnet_0",
                "type": "Magnet",
                "unit": "-",
                "value": ""
            }
        ]
    },
    "HoleM53": {
        "constants": [
            {
                "name": "VERSION",
                "value": "1"
            },
            {
                "name": "IS_SYMMETRICAL",
                "value": "1"
            }
        ],
        "daughters": [],
        "desc": "V shape slot for buried magnet",
        "is_internal": false,
        "methods": [
            "build_geometry",
            "check",
            "comp_alpha",
            "comp_radius",
            "comp_W5",
            "has_magnet",
            "remove_magnet",
            "comp_surface_magnet_id"
        ],
        "mother": "HoleMag",
        "name": "HoleM53",
        "package": "Slot",
        "path": "pyleecan/Generator/ClassesRef/Slot/HoleM53.csv",
        "properties": [
            {
                "desc": "Slot depth",
                "max": "",
                "min": "0",
                "name": "H0",
                "type": "float",
                "unit": "m",
                "value": 0.003
            },
            {
                "desc": "Distance from the lamination Bore",
                "max": "",
                "min": "0",
                "name": "H1",
                "type": "float",
                "unit": "m",
                "value": 0
            },
            {
                "desc": "Tooth width (at V bottom)",
                "max": "",
                "min": "0",
                "name": "W1",
                "type": "float",
                "unit": "m",
                "value": 0.013
            },
            {
                "desc": "Magnet Height",
                "max": "",
                "min": "0",
                "name": "H2",
                "type": "float",
                "unit": "m",
                "value": 0.02
            },
            {
                "desc": "Distance Magnet to bottom of the V",
                "max": "",
                "min": "0",
                "name": "W2",
                "type": "float",
                "unit": "m",
                "value": 0.01
            },
            {
                "desc": "Additional depth for the magnet",
                "max": "",
                "min": "0",
                "name": "H3",
                "type": "float",
                "unit": "m",
                "value": 0.01
            },
            {
                "desc": "Magnet Width",
                "max": "",
                "min": "0",
                "name": "W3",
                "type": "float",
                "unit": "m",
                "value": 0.01
            },
            {
                "desc": "Slot angle",
                "max": "",
                "min": "0",
                "name": "W4",
                "type": "float",
                "unit": "rad",
                "value": 0.01
            },
            {
                "desc": "First Magnet",
                "max": "",
                "min": "",
                "name": "magnet_0",
                "type": "Magnet",
                "unit": "-",
                "value": ""
            },
            {
                "desc": "Second Magnet",
                "max": "",
                "min": "",
                "name": "magnet_1",
                "type": "Magnet",
                "unit": "-",
                "value": ""
            }
        ]
    },
    "HoleM54": {
        "constants": [
            {
                "name": "VERSION",
                "value": "1"
            },
            {
                "name": "IS_SYMMETRICAL",
                "value": "1"
            }
        ],
        "daughters": [],
        "desc": "Arc Hole for SyRM",
        "is_internal": false,
        "methods": [
            "build_geometry",
            "check",
            "comp_radius",
            "comp_surface"
        ],
        "mother": "Hole",
        "name": "HoleM54",
        "package": "Slot",
        "path": "pyleecan/Generator/ClassesRef/Slot/HoleM54.csv",
        "properties": [
            {
                "desc": "Hole depth",
                "max": "",
                "min": "0",
                "name": "H0",
                "type": "float",
                "unit": "m",
                "value": 0.003
            },
            {
                "desc": "Hole width",
                "max": "",
                "min": "0",
                "name": "H1",
                "type": "float",
                "unit": "m",
                "value": 0
            },
            {
                "desc": "Hole angular width",
                "max": "",
                "min": "0",
                "name": "W0",
                "type": "float",
                "unit": "rad",
                "value": 0.013
            },
            {
                "desc": "Hole radius",
                "max": "",
                "min": "0",
                "name": "R1",
                "type": "float",
                "unit": "m",
                "value": 0.02
            }
        ]
    },
    "HoleM57": {
        "constants": [
            {
                "name": "VERSION",
                "value": "1"
            },
            {
                "name": "IS_SYMMETRICAL",
                "value": "1"
            }
        ],
        "daughters": [],
        "desc": "V shape slot for buried magnet",
        "is_internal": false,
        "methods": [
            "build_geometry",
            "check",
            "comp_radius",
            "remove_magnet",
            "has_magnet",
            "comp_surface_magnet_id"
        ],
        "mother": "HoleMag",
        "name": "HoleM57",
        "package": "Slot",
        "path": "pyleecan/Generator/ClassesRef/Slot/HoleM57.csv",
        "properties": [
            {
                "desc": "V angle",
                "max": "3.15",
                "min": "0",
                "name": "W0",
                "type": "float",
                "unit": "rad",
                "value": 0.2
            },
            {
                "desc": "Distance from the lamination Bore",
                "max": "",
                "min": "0",
                "name": "H1",
                "type": "float",
                "unit": "m",
                "value": 0
            },
            {
                "desc": "Tooth width (at V bottom)",
                "max": "",
                "min": "0",
                "name": "W1",
                "type": "float",
                "unit": "m",
                "value": 0.013
            },
            {
                "desc": "Magnet height",
                "max": "",
                "min": "0",
                "name": "H2",
                "type": "float",
                "unit": "m",
                "value": 0.02
            },
            {
                "desc": "Distance Magnet to top of the V",
                "max": "",
                "min": "0",
                "name": "W2",
                "type": "float",
                "unit": "m",
                "value": 0.01
            },
            {
                "desc": "Tooth width (at V top)",
                "max": "",
                "min": "0",
                "name": "W3",
                "type": "float",
                "unit": "m",
                "value": 0.01
            },
            {
                "desc": "Magnet Width",
                "max": "",
                "min": "0",
                "name": "W4",
                "type": "float",
                "unit": "m",
                "value": 0.01
            },
            {
                "desc": "First Magnet",
                "max": "",
                "min": "",
                "name": "magnet_0",
                "type": "Magnet",
                "unit": "-",
                "value": ""
            },
            {
                "desc": "Second Magnet",
                "max": "",
                "min": "",
                "name": "magnet_1",
                "type": "Magnet",
                "unit": "-",
                "value": ""
            }
        ]
    },
    "HoleM58": {
        "constants": [
            {
                "name": "VERSION",
                "value": "1"
            },
            {
                "name": "IS_SYMMETRICAL",
                "value": "1"
            }
        ],
        "daughters": [],
        "desc": "One magnet with circular notches",
        "is_internal": false,
        "methods": [
            "build_geometry",
            "check",
            "comp_radius",
            "remove_magnet",
            "has_magnet",
            "comp_surface_magnet_id"
        ],
        "mother": "HoleMag",
        "name": "HoleM58",
        "package": "Slot",
        "path": "pyleecan/Generator/ClassesRef/Slot/HoleM58.csv",
        "properties": [
            {
                "desc": "Slot depth",
                "max": "",
                "min": "0",
                "name": "H0",
                "type": "float",
                "unit": "m",
                "value": 0.003
            },
            {
                "desc": "Slot width",
                "max": "",
                "min": "0",
                "name": "W0",
                "type": "float",
                "unit": "m",
                "value": 0.003
            },
            {
                "desc": "Distance from the lamination Bore",
                "max": "",
                "min": "0",
                "name": "H1",
                "type": "float",
                "unit": "m",
                "value": 0
            },
            {
                "desc": "Magnet width",
                "max": "",
                "min": "0",
                "name": "W1",
                "type": "float",
                "unit": "m",
                "value": 0.013
            },
            {
                "desc": "Magnet Height",
                "max": "",
                "min": "0",
                "name": "H2",
                "type": "float",
                "unit": "m",
                "value": 0.02
            },
            {
                "desc": "Distance Magnet to side of the notch",
                "max": "",
                "min": "0",
                "name": "W2",
                "type": "float",
                "unit": "m",
                "value": 0.01
            },
            {
                "desc": "Tooth angular opening width",
                "max": "",
                "min": "0",
                "name": "W3",
                "type": "float",
                "unit": "rad",
                "value": 0.01
            },
            {
                "desc": "Notch radius",
                "max": "",
                "min": "0",
                "name": "R0",
                "type": "float",
                "unit": "m",
                "value": 0.01
            },
            {
                "desc": "Magnet",
                "max": "",
                "min": "",
                "name": "magnet_0",
                "type": "Magnet",
                "unit": "-",
                "value": ""
            }
        ]
    },
    "HoleMag": {
        "constants": [
            {
                "name": "VERSION",
                "value": "1"
            }
        ],
        "daughters": [
            "HoleM50",
            "HoleM51",
            "HoleM52",
            "HoleM53",
            "HoleM57",
            "HoleM58",
            "HoleUD"
        ],
        "desc": "Hole with magnets for lamination (abstract)",
        "is_internal": false,
        "methods": [
            "comp_mass_magnet_id",
            "comp_mass_magnets",
            "comp_surface_magnets",
            "comp_volume_magnets",
            "get_magnet_list",
            "has_magnet"
        ],
        "mother": "Hole",
        "name": "HoleMag",
        "package": "Slot",
        "path": "pyleecan/Generator/ClassesRef/Slot/HoleMag.csv",
        "properties": []
    },
    "HoleUD": {
        "constants": [
            {
                "name": "VERSION",
                "value": "1"
            },
            {
                "name": "IS_SYMMETRICAL",
                "value": "1"
            }
        ],
        "daughters": [],
        "desc": "User defined hole from list of surface",
        "is_internal": false,
        "methods": [
            "build_geometry",
            "comp_surface_magnet_id",
            "has_magnet",
            "remove_magnet",
            "check"
        ],
        "mother": "HoleMag",
        "name": "HoleUD",
        "package": "Slot",
        "path": "pyleecan/Generator/ClassesRef/Slot/HoleUD.csv",
        "properties": [
            {
                "desc": "List of surface to draw the Hole. Surfaces must be ordered in trigo order, label must contain HoleMagnet for Magnet and Hole for holes",
                "max": "",
                "min": "",
                "name": "surf_list",
                "type": "[Surface]",
                "unit": "",
                "value": ""
            },
            {
                "desc": "dictionnary with the magnet for the Hole (None to remove magnet, key should be magnet_X)",
                "max": "",
                "min": "",
                "name": "magnet_dict",
                "type": "{Magnet}",
                "unit": "",
                "value": ""
            }
        ]
    },
    "Import": {
        "constants": [
            {
                "name": "VERSION",
                "value": "1"
            }
        ],
        "daughters": [
            "ImportGenMatrixSin",
            "ImportGenToothSaw",
            "ImportGenVectLin",
            "ImportGenVectSin",
            "ImportMatlab",
            "ImportMatrix",
            "ImportMatrixVal",
            "ImportMatrixXls"
        ],
        "desc": "Abstract class for Data Import/Generation",
        "is_internal": false,
        "methods": [],
        "mother": "",
        "name": "Import",
        "package": "Import",
        "path": "pyleecan/Generator/ClassesRef/Import/Import.csv",
        "properties": []
    },
    "ImportData": {
        "constants": [
            {
                "name": "VERSION",
                "value": "1"
            }
        ],
        "daughters": [],
        "desc": "Abstract class for Data Import/Generation",
        "is_internal": false,
        "methods": [
            "get_data"
        ],
        "mother": "",
        "name": "ImportData",
        "package": "Import",
        "path": "pyleecan/Generator/ClassesRef/Import/ImportData.csv",
        "properties": [
            {
                "desc": "List of axes of the data",
                "max": "",
                "min": "",
                "name": "axes",
                "type": "[ImportData]",
                "unit": "-",
                "value": []
            },
            {
                "desc": "Field (Import object)",
                "max": "",
                "min": "",
                "name": "field",
                "type": "Import",
                "unit": "-",
                "value": null
            },
            {
                "desc": "Unit of the field",
                "max": "",
                "min": "",
                "name": "unit",
                "type": "str",
                "unit": "-",
                "value": "SI"
            },
            {
                "desc": "Name of the field",
                "max": "",
                "min": "",
                "name": "name",
                "type": "str",
                "unit": "-",
                "value": ""
            },
            {
                "desc": "Symbol of the field",
                "max": "",
                "min": "",
                "name": "symbol",
                "type": "str",
                "unit": "-",
                "value": ""
            },
            {
                "desc": "Dict of normalizations",
                "max": "",
                "min": "",
                "name": "normalizations",
                "type": "dict",
                "unit": "-",
                "value": {}
            },
            {
                "desc": "Dict of symmetries",
                "max": "",
                "min": "",
                "name": "symmetries",
                "type": "dict",
                "unit": "-",
                "value": {}
            }
        ]
    },
    "ImportGenMatrixSin": {
        "constants": [
            {
                "name": "VERSION",
                "value": "1"
            }
        ],
        "daughters": [],
        "desc": "To generate a Sinus matrix",
        "is_internal": false,
        "methods": [
            "get_data",
            "init_vector"
        ],
        "mother": "ImportMatrix",
        "name": "ImportGenMatrixSin",
        "package": "Import",
        "path": "pyleecan/Generator/ClassesRef/Import/ImportGenMatrixSin.csv",
        "properties": [
            {
                "desc": "List of sinus vector to generate the matrix lines",
                "max": "",
                "min": "",
                "name": "sin_list",
                "type": "[ImportGenVectSin]",
                "unit": "-",
                "value": ""
            }
        ]
    },
    "ImportGenToothSaw": {
        "constants": [
            {
                "name": "VERSION",
                "value": "1"
            }
        ],
        "daughters": [],
        "desc": "To generate a toothsaw vector",
        "is_internal": false,
        "methods": [
            "get_data"
        ],
        "mother": "ImportMatrix",
        "name": "ImportGenToothSaw",
        "package": "Import",
        "path": "pyleecan/Generator/ClassesRef/Import/ImportGenToothSaw.csv",
        "properties": [
            {
                "desc": "0: Forward toothsaw, 1: Backwards toothsaw, 2: symmetrical toothsaw",
                "max": "2",
                "min": "0",
                "name": "type_signal",
                "type": "int",
                "unit": "-",
                "value": 0
            },
            {
                "desc": "Frequency of the signal to generate",
                "max": "",
                "min": "0",
                "name": "f",
                "type": "float",
                "unit": "Hz",
                "value": 100
            },
            {
                "desc": "Amplitude of the signal to generate",
                "max": "",
                "min": "",
                "name": "A",
                "type": "float",
                "unit": "-",
                "value": 1
            },
            {
                "desc": "Length of the signal to generate",
                "max": "",
                "min": "0",
                "name": "N",
                "type": "int",
                "unit": "-",
                "value": 1024
            },
            {
                "desc": "End time of the signal generation",
                "max": "",
                "min": "0",
                "name": "Tf",
                "type": "float",
                "unit": "s",
                "value": 1
            },
            {
                "desc": "Time offset",
                "max": "",
                "min": "",
                "name": "Dt",
                "type": "float",
                "unit": "s",
                "value": 0
            }
        ]
    },
    "ImportGenVectLin": {
        "constants": [
            {
                "name": "VERSION",
                "value": "1"
            }
        ],
        "daughters": [],
        "desc": "To generate a Linspace vector",
        "is_internal": false,
        "methods": [
            "check",
            "comp_step",
            "get_data"
        ],
        "mother": "ImportMatrix",
        "name": "ImportGenVectLin",
        "package": "Import",
        "path": "pyleecan/Generator/ClassesRef/Import/ImportGenVectLin.csv",
        "properties": [
            {
                "desc": "Begin point of the linspace",
                "max": "",
                "min": "",
                "name": "start",
                "type": "float",
                "unit": "-",
                "value": 0
            },
            {
                "desc": "End point of the linspace",
                "max": "",
                "min": "",
                "name": "stop",
                "type": "float",
                "unit": "-",
                "value": 1
            },
            {
                "desc": "Number of value in the linspace",
                "max": "",
                "min": "",
                "name": "num",
                "type": "float",
                "unit": "-",
                "value": 100
            },
            {
                "desc": "If True, stop is the last sample. Otherwise, it is not included",
                "max": "",
                "min": "",
                "name": "endpoint",
                "type": "bool",
                "unit": "-",
                "value": 1
            }
        ]
    },
    "ImportGenVectSin": {
        "constants": [
            {
                "name": "VERSION",
                "value": "1"
            }
        ],
        "daughters": [],
        "desc": "To generate a Sinus vector",
        "is_internal": false,
        "methods": [
            "get_data"
        ],
        "mother": "ImportMatrix",
        "name": "ImportGenVectSin",
        "package": "Import",
        "path": "pyleecan/Generator/ClassesRef/Import/ImportGenVectSin.csv",
        "properties": [
            {
                "desc": "Frequency of the sinus to generate",
                "max": "",
                "min": "0",
                "name": "f",
                "type": "float",
                "unit": "Hz",
                "value": 100
            },
            {
                "desc": "Amplitude of the sinus to generate",
                "max": "",
                "min": "",
                "name": "A",
                "type": "float",
                "unit": "-",
                "value": 1
            },
            {
                "desc": "Phase of the sinus to generate",
                "max": "6.29",
                "min": "-6.29",
                "name": "Phi",
                "type": "float",
                "unit": "-",
                "value": 0
            },
            {
                "desc": "Length of the vector to generate",
                "max": "",
                "min": "0",
                "name": "N",
                "type": "int",
                "unit": "-",
                "value": 1024
            },
            {
                "desc": "End time of the sinus generation",
                "max": "",
                "min": "0",
                "name": "Tf",
                "type": "float",
                "unit": "s",
                "value": 1
            }
        ]
    },
    "ImportMatlab": {
        "constants": [
            {
                "name": "VERSION",
                "value": "1"
            }
        ],
        "daughters": [],
        "desc": "Import the data from a mat file",
        "is_internal": false,
        "methods": [
            "get_data"
        ],
        "mother": "ImportMatrix",
        "name": "ImportMatlab",
        "package": "Import",
        "path": "pyleecan/Generator/ClassesRef/Import/ImportMatlab.csv",
        "properties": [
            {
                "desc": "Path of the file to load",
                "max": "",
                "min": "",
                "name": "file_path",
                "type": "str",
                "unit": "-",
                "value": ""
            },
            {
                "desc": "Name of the variable to load",
                "max": "",
                "min": "",
                "name": "var_name",
                "type": "str",
                "unit": "-",
                "value": ""
            }
        ]
    },
    "ImportMatrix": {
        "constants": [
            {
                "name": "VERSION",
                "value": "1"
            }
        ],
        "daughters": [
            "ImportGenMatrixSin",
            "ImportGenToothSaw",
            "ImportGenVectLin",
            "ImportGenVectSin",
            "ImportMatlab",
            "ImportMatrixVal",
            "ImportMatrixXls"
        ],
        "desc": "Abstract class to Import/Generate 1D or D matrix",
        "is_internal": false,
        "methods": [
            "edit_matrix"
        ],
        "mother": "Import",
        "name": "ImportMatrix",
        "package": "Import",
        "path": "pyleecan/Generator/ClassesRef/Import/ImportMatrix.csv",
        "properties": [
            {
                "desc": "1 to transpose the Imported/Generated matrix",
                "max": "",
                "min": "",
                "name": "is_transpose",
                "type": "bool",
                "unit": "-",
                "value": 0
            }
        ]
    },
    "ImportMatrixVal": {
        "constants": [
            {
                "name": "VERSION",
                "value": "1"
            }
        ],
        "daughters": [],
        "desc": "Import directly the value from the object",
        "is_internal": false,
        "methods": [
            "get_data"
        ],
        "mother": "ImportMatrix",
        "name": "ImportMatrixVal",
        "package": "Import",
        "path": "pyleecan/Generator/ClassesRef/Import/ImportMatrixVal.csv",
        "properties": [
            {
                "desc": "The matrix to return",
                "max": "",
                "min": "",
                "name": "value",
                "type": "ndarray",
                "unit": "-",
                "value": ""
            }
        ]
    },
    "ImportMatrixXls": {
        "constants": [
            {
                "name": "VERSION",
                "value": "1"
            }
        ],
        "daughters": [],
        "desc": "Import the data from an xls file",
        "is_internal": false,
        "methods": [
            "get_data"
        ],
        "mother": "ImportMatrix",
        "name": "ImportMatrixXls",
        "package": "Import",
        "path": "pyleecan/Generator/ClassesRef/Import/ImportMatrixXls.csv",
        "properties": [
            {
                "desc": "Path of the file to load",
                "max": "",
                "min": "",
                "name": "file_path",
                "type": "str",
                "unit": "-",
                "value": ""
            },
            {
                "desc": "Name of the sheet to load",
                "max": "",
                "min": "",
                "name": "sheet",
                "type": "str",
                "unit": "-",
                "value": ""
            },
            {
                "desc": "To skip some rows in the file (header)",
                "max": "",
                "min": "0",
                "name": "skiprows",
                "type": "int",
                "unit": "-",
                "value": 0
            },
            {
                "desc": "To select the range of column to use",
                "max": "",
                "min": "",
                "name": "usecols",
                "type": "str",
                "unit": "-",
                "value": "None"
            },
            {
                "desc": "To read axes in first line/column",
                "max": "",
                "min": "",
                "name": "axes_colrows",
                "type": "dict",
                "unit": "-",
                "value": null
            },
            {
                "desc": "To read all sheets in a 3D matrix",
                "max": "",
                "min": "",
                "name": "is_allsheets",
                "type": "bool",
                "unit": "-",
                "value": false
            }
        ]
    },
    "ImportVectorField": {
        "constants": [
            {
                "name": "VERSION",
                "value": "1"
            }
        ],
        "daughters": [],
        "desc": "Abstract class for Data Import/Generation",
        "is_internal": false,
        "methods": [
            "get_data"
        ],
        "mother": "",
        "name": "ImportVectorField",
        "package": "Import",
        "path": "pyleecan/Generator/ClassesRef/Import/ImportVectorField.csv",
        "properties": [
            {
                "desc": "Dict of components (e.g. {\"radial\": ImportData})",
                "max": "",
                "min": "",
                "name": "components",
                "type": "{ImportData}",
                "unit": "-",
                "value": {}
            },
            {
                "desc": "Name of the vector field",
                "max": "",
                "min": "",
                "name": "name",
                "type": "str",
                "unit": "-",
                "value": ""
            },
            {
                "desc": "Symbol of the vector field",
                "max": "",
                "min": "",
                "name": "symbol",
                "type": "str",
                "unit": "-",
                "value": ""
            }
        ]
    },
    "IndMag": {
        "constants": [
            {
                "name": "VERSION",
                "value": "1"
            }
        ],
        "daughters": [
            "IndMagFEMM"
        ],
        "desc": "Electric module: Magnetic Inductance",
        "is_internal": false,
        "methods": [],
        "mother": "",
        "name": "IndMag",
        "package": "Simulation",
        "path": "pyleecan/Generator/ClassesRef/Simulation/IndMag.csv",
        "properties": []
    },
    "IndMagFEMM": {
        "constants": [
            {
                "name": "VERSION",
                "value": "1"
            }
        ],
        "daughters": [],
        "desc": "Electric module: Magnetic Inductance with FEMM",
        "is_internal": false,
        "methods": [
            "comp_inductance",
            "solve_FEMM"
        ],
        "mother": "IndMag",
        "name": "IndMagFEMM",
        "package": "Simulation",
        "path": "pyleecan/Generator/ClassesRef/Simulation/IndMagFEMM.csv",
        "properties": [
            {
                "desc": "To enforce user-defined values for FEMM main parameters ",
                "max": "",
                "min": "",
                "name": "FEMM_dict",
                "type": "dict",
                "unit": "",
                "value": ""
            },
            {
                "desc": "0 no leakage calculation /  1 calculation using single slot ",
                "max": "1",
                "min": "0",
                "name": "type_calc_leakage",
                "type": "int",
                "unit": "",
                "value": 0
            },
            {
                "desc": "0 to desactivate the sliding band",
                "max": "",
                "min": "",
                "name": "is_sliding_band",
                "type": "bool",
                "unit": "",
                "value": 1
            },
            {
                "desc": "True to take into account the spatial periodicity of the machine",
                "max": "",
                "min": "",
                "name": "is_periodicity_a",
                "type": "bool",
                "unit": "",
                "value": 0
            },
            {
                "desc": "Number of time steps for the FEMM simulation",
                "max": "",
                "min": "",
                "name": "Nt_tot",
                "type": "int",
                "unit": "-",
                "value": 5
            },
            {
                "desc": "global coefficient to adjust geometry fineness in FEMM (0.5 : default , > 1 : finner , < 1 : less fine)",
                "max": "",
                "min": "",
                "name": "Kgeo_fineness",
                "type": "float",
                "unit": "",
                "value": 0.5
            }
        ]
    },
    "Input": {
        "constants": [
            {
                "name": "VERSION",
                "value": "1"
            }
        ],
        "daughters": [
            "InputCurrent",
            "InputElec",
            "InputFlux",
            "InputForce"
        ],
        "desc": "Starting data of the simulation",
        "is_internal": false,
        "methods": [
            "gen_input",
            "comp_axes",
            "comp_felec"
        ],
        "mother": "",
        "name": "Input",
        "package": "Simulation",
        "path": "pyleecan/Generator/ClassesRef/Simulation/Input.csv",
        "properties": [
            {
                "desc": "Electrical time vector (no symmetry) to import",
                "max": "",
                "min": "",
                "name": "time",
                "type": "ImportMatrix",
                "unit": "s",
                "value": null
            },
            {
                "desc": "Electrical position vector (no symmetry) to import",
                "max": "",
                "min": "",
                "name": "angle",
                "type": "ImportMatrix",
                "unit": "rad",
                "value": null
            },
            {
                "desc": "Time discretization",
                "max": "",
                "min": "1",
                "name": "Nt_tot",
                "type": "int",
                "unit": "-",
                "value": 2048
            },
            {
                "desc": "Number of rotor revolution (to compute the final time)",
                "max": "",
                "min": "0",
                "name": "Nrev",
                "type": "float",
                "unit": "-",
                "value": 1
            },
            {
                "desc": "Angular discretization",
                "max": "",
                "min": "1",
                "name": "Na_tot",
                "type": "int",
                "unit": "-",
                "value": 2048
            },
            {
                "desc": "Rotor speed",
                "max": "",
                "min": "",
                "name": "N0",
                "type": "float",
                "unit": "rpm",
                "value": null
            }
        ]
    },
    "InputCurrent": {
        "constants": [
            {
                "name": "VERSION",
                "value": "1"
            }
        ],
        "daughters": [],
        "desc": "Input to skip the electrical module and start with the magnetic one",
        "is_internal": false,
        "methods": [
            "gen_input",
            "set_Id_Iq"
        ],
        "mother": "Input",
        "name": "InputCurrent",
        "package": "Simulation",
        "path": "pyleecan/Generator/ClassesRef/Simulation/InputCurrent.csv",
        "properties": [
            {
                "desc": "Stator currents as a function of time (each column correspond to one phase) to import",
                "max": "",
                "min": "",
                "name": "Is",
                "type": "ImportMatrix",
                "unit": "A",
                "value": null
            },
            {
                "desc": "Rotor currents as a function of time (each column correspond to one phase) to import",
                "max": "",
                "min": "",
                "name": "Ir",
                "type": "ImportMatrix",
                "unit": "A",
                "value": null
            },
            {
                "desc": "Rotor angular position as a function of time (if None computed according to Nr) to import",
                "max": "",
                "min": "",
                "name": "angle_rotor",
                "type": "Import",
                "unit": "rad",
                "value": null
            },
            {
                "desc": "Rotation direction of the rotor 1 trigo, -1 clockwise",
                "max": "1",
                "min": "-1",
                "name": "rot_dir",
                "type": "float",
                "unit": "-",
                "value": null
            },
            {
                "desc": "Initial angular position of the rotor at t=0",
                "max": "",
                "min": "",
                "name": "angle_rotor_initial",
                "type": "float",
                "unit": "",
                "value": 0
            },
            {
                "desc": "Theorical Average Electromagnetic torque",
                "max": "",
                "min": "",
                "name": "Tem_av_ref",
                "type": "float",
                "unit": "N.m",
                "value": null
            },
            {
                "desc": "d-axis current RMS magnitude",
                "max": "",
                "min": "",
                "name": "Id_ref",
                "type": "float",
                "unit": "A",
                "value": null
            },
            {
                "desc": "q-axis current RMS magnitude",
                "max": "",
                "min": "",
                "name": "Iq_ref",
                "type": "float",
                "unit": "A",
                "value": null
            },
            {
                "desc": "electrical frequency",
                "max": "",
                "min": "",
                "name": "felec",
                "type": "float",
                "unit": "Hz",
                "value": null
            }
        ]
    },
    "InputElec": {
        "constants": [
            {
                "name": "VERSION",
                "value": "1"
            }
        ],
        "daughters": [],
        "desc": "Input to skip the electrical module and start with the magnetic one",
        "is_internal": false,
        "methods": [
            "gen_input",
            "comp_felec",
            "set_Id_Iq"
        ],
        "mother": "Input",
        "name": "InputElec",
        "package": "Simulation",
        "path": "pyleecan/Generator/ClassesRef/Simulation/InputElec.csv",
        "properties": [
            {
                "desc": "Rotation direction of the rotor 1 trigo, -1 clockwise",
                "max": "1",
                "min": "-1",
                "name": "rot_dir",
                "type": "float",
                "unit": "-",
                "value": -1
            },
            {
                "desc": "d-axis current magnitude",
                "max": "",
                "min": "",
                "name": "Id_ref",
                "type": "float",
                "unit": "A",
                "value": null
            },
            {
                "desc": "q-axis current magnitude",
                "max": "",
                "min": "",
                "name": "Iq_ref",
                "type": "float",
                "unit": "A",
                "value": null
            },
            {
                "desc": "d-axis voltage magnitude",
                "max": "",
                "min": "",
                "name": "Ud_ref",
                "type": "float",
                "unit": "V",
                "value": null
            },
            {
                "desc": "q-axis voltage magnitude",
                "max": "",
                "min": "",
                "name": "Uq_ref",
                "type": "float",
                "unit": "V",
                "value": null
            },
            {
                "desc": "electrical frequency",
                "max": "",
                "min": "",
                "name": "felec",
                "type": "float",
                "unit": "Hz",
                "value": null
            }
        ]
    },
    "InputFlux": {
        "constants": [
            {
                "name": "VERSION",
                "value": "1"
            }
        ],
        "daughters": [],
        "desc": "Input to skip the magnetic module and start with the structural one",
        "is_internal": false,
        "methods": [
            "gen_input",
            "comp_felec",
            "comp_axes"
        ],
        "mother": "Input",
        "name": "InputFlux",
        "package": "Simulation",
        "path": "pyleecan/Generator/ClassesRef/Simulation/InputFlux.csv",
        "properties": [
            {
                "desc": "Angle periodicity",
                "max": "",
                "min": "",
                "name": "per_a",
                "type": "int",
                "unit": "-",
                "value": 1
            },
            {
                "desc": "Time periodicity",
                "max": "",
                "min": "",
                "name": "per_t",
                "type": "int",
                "unit": "-",
                "value": 1
            },
            {
                "desc": "If angle is antiperiodic",
                "max": "",
                "min": "",
                "name": "is_antiper_a",
                "type": "bool",
                "unit": "-",
                "value": false
            },
            {
                "desc": "If time is antiperiodic",
                "max": "",
                "min": "",
                "name": "is_antiper_t",
                "type": "bool",
                "unit": "-",
                "value": false
            },
            {
                "desc": "Dict of Import objects or lists for each component of the flux",
                "max": "",
                "min": "",
                "name": "B_dict",
                "type": "dict",
                "unit": "-",
                "value": null
            },
            {
                "desc": "Unit of the flux if not T",
                "max": "",
                "min": "",
                "name": "unit",
                "type": "str",
                "unit": "-",
                "value": "None"
            },
            {
                "desc": "InputCurrent to define Operating Point (not mandatory)",
                "max": "",
                "min": "",
                "name": "OP",
                "type": "Input",
                "unit": "-",
                "value": null
            }
        ]
    },
    "InputForce": {
        "constants": [
            {
                "name": "VERSION",
                "value": "1"
            }
        ],
        "daughters": [],
        "desc": "Input to start with the structural one ",
        "is_internal": false,
        "methods": [
            "gen_input"
        ],
        "mother": "Input",
        "name": "InputForce",
        "package": "Simulation",
        "path": "pyleecan/Generator/ClassesRef/Simulation/InputForce.csv",
        "properties": [
            {
                "desc": "Magnetic air-gap surface force",
                "max": "",
                "min": "",
                "name": "P",
                "type": "ImportVectorField",
                "unit": "N.m^2",
                "value": null
            }
        ]
    },
    "Interpolation": {
        "constants": [
            {
                "name": "VERSION",
                "value": "1"
            }
        ],
        "daughters": [],
        "desc": "Store shape functions",
        "is_internal": false,
        "methods": [],
        "mother": "",
        "name": "Interpolation",
        "package": "Mesh",
        "path": "pyleecan/Generator/ClassesRef/Mesh/Interpolation/Interpolation.csv",
        "properties": [
            {
                "desc": "",
                "max": "",
                "min": "",
                "name": "ref_cell",
                "type": "RefCell",
                "unit": "",
                "value": null
            },
            {
                "desc": "",
                "max": "",
                "min": "",
                "name": "gauss_point",
                "type": "GaussPoint",
                "unit": "",
                "value": null
            },
            {
                "desc": "",
                "max": "",
                "min": "",
                "name": "scalar_product",
                "type": "ScalarProduct",
                "unit": "",
                "value": null
            }
        ]
    },
    "LamHole": {
        "constants": [
            {
                "name": "VERSION",
                "value": "1"
            }
        ],
        "daughters": [],
        "desc": "Lamination with Hole with or without magnet or winding",
        "is_internal": false,
        "methods": [
            "build_geometry",
            "comp_height_yoke",
            "comp_masses",
            "comp_surfaces",
            "comp_volumes",
            "get_pole_pair_number",
            "plot",
            "comp_radius_mid_yoke",
            "has_magnet",
            "comp_angle_d_axis",
            "comp_periodicity"
        ],
        "mother": "Lamination",
        "name": "LamHole",
        "package": "Machine",
        "path": "pyleecan/Generator/ClassesRef/Machine/LamHole.csv",
        "properties": [
            {
                "desc": "lamination Hole",
                "max": "",
                "min": "",
                "name": "hole",
                "type": "[Hole]",
                "unit": "",
                "value": ""
            },
            {
                "desc": "Bore Shape",
                "max": "",
                "min": "",
                "name": "bore",
                "type": "Bore",
                "unit": "",
                "value": null
            }
        ]
    },
    "LamSlot": {
        "constants": [
            {
                "name": "VERSION",
                "value": "1"
            }
        ],
        "daughters": [
            "LamSlotMag",
            "LamSlotWind",
            "LamSquirrelCage"
        ],
        "desc": "Lamination with empty Slot",
        "is_internal": false,
        "methods": [
            "build_geometry",
            "check",
            "comp_radius_mec",
            "comp_surfaces",
            "get_pole_pair_number",
            "plot",
            "comp_height_yoke",
            "get_Zs",
            "get_bore_desc",
            "comp_radius_mid_yoke",
            "comp_periodicity"
        ],
        "mother": "Lamination",
        "name": "LamSlot",
        "package": "Machine",
        "path": "pyleecan/Generator/ClassesRef/Machine/LamSlot.csv",
        "properties": [
            {
                "desc": "lamination Slot",
                "max": "",
                "min": "",
                "name": "slot",
                "type": "Slot",
                "unit": "",
                "value": ""
            }
        ]
    },
    "LamSlotMag": {
        "constants": [
            {
                "name": "VERSION",
                "value": "1"
            }
        ],
        "daughters": [],
        "desc": "Lamination with Slot for Magnets",
        "is_internal": false,
        "methods": [
            "build_geometry",
            "check",
            "comp_masses",
            "comp_radius_mec",
            "comp_surfaces",
            "comp_volumes",
            "plot",
            "comp_angle_d_axis",
            "comp_periodicity"
        ],
        "mother": "LamSlot",
        "name": "LamSlotMag",
        "package": "Machine",
        "path": "pyleecan/Generator/ClassesRef/Machine/LamSlotMag.csv",
        "properties": []
    },
    "LamSlotMulti": {
        "constants": [
            {
                "name": "VERSION",
                "value": "1"
            }
        ],
        "daughters": [],
        "desc": "Lamination with list of Slot",
        "is_internal": false,
        "methods": [
            "build_geometry",
            "check",
            "comp_radius_mec",
            "comp_surfaces",
            "get_pole_pair_number",
            "plot",
            "comp_height_yoke",
            "get_Zs",
            "get_bore_desc"
        ],
        "mother": "Lamination",
        "name": "LamSlotMulti",
        "package": "Machine",
        "path": "pyleecan/Generator/ClassesRef/Machine/LamSlotMulti.csv",
        "properties": [
            {
                "desc": "List of lamination Slot",
                "max": "",
                "min": "",
                "name": "slot_list",
                "type": "[Slot]",
                "unit": "",
                "value": ""
            },
            {
                "desc": "Angular position of the Slots",
                "max": "",
                "min": "",
                "name": "alpha",
                "type": "ndarray",
                "unit": "[rad]",
                "value": ""
            }
        ]
    },
    "LamSlotWind": {
        "constants": [
            {
                "name": "VERSION",
                "value": "1"
            }
        ],
        "daughters": [
            "LamSquirrelCage"
        ],
        "desc": "Lamination with Slot filled with winding",
        "is_internal": false,
        "methods": [
            "build_geometry",
            "check",
            "comp_masses",
            "comp_surfaces",
            "comp_volumes",
            "get_pole_pair_number",
            "get_name_phase",
            "plot",
            "plot_winding",
            "comp_fill_factor",
            "comp_output_geo",
            "get_polar_eq",
            "comp_wind_function",
            "plot_mmf_unit",
            "comp_resistance_wind",
            "comp_angle_d_axis",
            "comp_mmf_unit",
            "comp_rot_dir",
            "comp_lengths_winding",
            "comp_number_phase_eq",
            "comp_periodicity"
        ],
        "mother": "LamSlot",
        "name": "LamSlotWind",
        "package": "Machine",
        "path": "pyleecan/Generator/ClassesRef/Machine/LamSlotWind.csv",
        "properties": [
            {
                "desc": "Imposed Slot Fill factor (if None, will be computed according to the winding and the slot)",
                "max": "1",
                "min": "0",
                "name": "Ksfill",
                "type": "float",
                "unit": "-",
                "value": null
            },
            {
                "desc": "Lamination's Winding",
                "max": "",
                "min": "",
                "name": "winding",
                "type": "Winding",
                "unit": "",
                "value": ""
            }
        ]
    },
    "LamSquirrelCage": {
        "constants": [
            {
                "name": "VERSION",
                "value": "1"
            }
        ],
        "daughters": [],
        "desc": "squirrel cages lamination",
        "is_internal": false,
        "methods": [
            "build_geometry",
            "check",
            "comp_length_ring",
            "plot",
            "comp_number_phase_eq",
            "comp_periodicity",
            "comp_surface_ring",
            "comp_resistance_wind"
        ],
        "mother": "LamSlotWind",
        "name": "LamSquirrelCage",
        "package": "Machine",
        "path": "pyleecan/Generator/ClassesRef/Machine/LamSquirrelCage.csv",
        "properties": [
            {
                "desc": "short circuit ring section radial height [m]",
                "max": "",
                "min": "0",
                "name": "Hscr",
                "type": "float",
                "unit": "m",
                "value": 0.03
            },
            {
                "desc": "short circuit ring section axial length",
                "max": "",
                "min": "0",
                "name": "Lscr",
                "type": "float",
                "unit": "m",
                "value": 0.015
            },
            {
                "desc": "Material of the Rotor short circuit ring",
                "max": "",
                "min": "",
                "name": "ring_mat",
                "type": "Material",
                "unit": "",
                "value": ""
            }
        ]
    },
    "Lamination": {
        "constants": [
            {
                "name": "VERSION",
                "value": "1"
            }
        ],
        "daughters": [
            "LamHole",
            "LamSlot",
            "LamSlotMag",
            "LamSlotMulti",
            "LamSlotWind",
            "LamSquirrelCage"
        ],
        "desc": "abstract class for lamination",
        "is_internal": false,
        "methods": [
            "build_geometry",
            "check",
            "comp_length",
            "comp_masses",
            "comp_radius_mec",
            "comp_surface_axial_vent",
            "comp_surfaces",
            "comp_volumes",
            "get_bore_line",
            "get_Rbo",
            "get_Ryoke",
            "get_name_phase",
            "plot",
            "comp_output_geo",
            "get_polar_eq",
            "is_outwards",
            "comp_height_yoke",
            "get_notch_list",
            "comp_angle_q_axis",
            "comp_radius_mid_yoke"
        ],
        "mother": "",
        "name": "Lamination",
        "package": "Machine",
        "path": "pyleecan/Generator/ClassesRef/Machine/Lamination.csv",
        "properties": [
            {
                "desc": "Lamination stack active length [m] without radial ventilation airducts but including insulation layers between lamination sheets",
                "max": "100",
                "min": "0",
                "name": "L1",
                "type": "float",
                "unit": "m",
                "value": 0.35
            },
            {
                "desc": "Lamination's material",
                "max": "",
                "min": "",
                "name": "mat_type",
                "type": "Material",
                "unit": "",
                "value": ""
            },
            {
                "desc": "number of radial air ventilation ducts in lamination",
                "max": "",
                "min": "0",
                "name": "Nrvd",
                "type": "int",
                "unit": "-",
                "value": 0
            },
            {
                "desc": "axial width of ventilation ducts in lamination",
                "max": "",
                "min": "0",
                "name": "Wrvd",
                "type": "float",
                "unit": "m",
                "value": 0
            },
            {
                "desc": "lamination stacking / packing factor",
                "max": "1",
                "min": "0",
                "name": "Kf1",
                "type": "float",
                "unit": "-",
                "value": 0.95
            },
            {
                "desc": "1 for internal lamination topology, 0 for external lamination",
                "max": "",
                "min": "",
                "name": "is_internal",
                "type": "bool",
                "unit": "-",
                "value": 1
            },
            {
                "desc": "To fill",
                "max": "",
                "min": "0",
                "name": "Rint",
                "type": "float",
                "unit": "m",
                "value": 0
            },
            {
                "desc": "To fill",
                "max": "",
                "min": "0",
                "name": "Rext",
                "type": "float",
                "unit": "m",
                "value": 1
            },
            {
                "desc": "To fill",
                "max": "",
                "min": "",
                "name": "is_stator",
                "type": "bool",
                "unit": "-",
                "value": 1
            },
            {
                "desc": "Axial ventilation ducts",
                "max": "",
                "min": "",
                "name": "axial_vent",
                "type": "[Hole]",
                "unit": "-",
                "value": ""
            },
            {
                "desc": "Lamination bore notches",
                "max": "",
                "min": "",
                "name": "notch",
                "type": "[Notch]",
                "unit": "-",
                "value": ""
            }
        ]
    },
    "Line": {
        "constants": [
            {
                "name": "VERSION",
                "value": "1"
            }
        ],
        "daughters": [
            "Arc",
            "Arc1",
            "Arc2",
            "Arc3",
            "Segment"
        ],
        "desc": "Abstract geometry class (A line between two points)",
        "is_internal": false,
        "methods": [],
        "mother": "",
        "name": "Line",
        "package": "Geometry",
        "path": "pyleecan/Generator/ClassesRef/Geometry/Line.csv",
        "properties": [
            {
                "desc": "the label of the Line (EX: Yoke_side)",
                "max": "",
                "min": "",
                "name": "label",
                "type": "str",
                "unit": "-",
                "value": ""
            }
        ]
    },
    "Loss": {
        "constants": [
            {
                "name": "VERSION",
                "value": "1"
            }
        ],
        "daughters": [],
<<<<<<< HEAD
        "desc": "Losses module object that containt the loss models. See method add_model for implementation details.",
        "is_internal": false,
        "methods": [
            "run",
            "add_model",
            "remove_model"
=======
        "desc": "Losses module object that containt the loss models",
        "is_internal": false,
        "methods": [
            "run"
>>>>>>> bb6f1d7e
        ],
        "mother": "",
        "name": "Loss",
        "package": "Simulation",
        "path": "pyleecan/Generator/ClassesRef/Simulation/Loss.csv",
        "properties": [
            {
<<<<<<< HEAD
                "desc": "Internal dict to strore model index",
                "max": "",
                "min": "",
                "name": "model_index",
=======
                "desc": "Dict of the iron loss model (key is the lamination name)",
                "max": "",
                "min": "",
                "name": "iron",
>>>>>>> bb6f1d7e
                "type": "dict",
                "unit": "",
                "value": {}
            },
            {
<<<<<<< HEAD
                "desc": "Internal list of loss models",
                "max": "",
                "min": "",
                "name": "model_list",
                "type": "[LossModel]",
                "unit": "",
                "value": ""
=======
                "desc": "Dict of the winding loss model (key is the lamination name)",
                "max": "",
                "min": "",
                "name": "winding",
                "type": "dict",
                "unit": "",
                "value": {}
            },
            {
                "desc": "Dict of the magnet loss model (key is the lamination name)",
                "max": "",
                "min": "",
                "name": "magnet",
                "type": "dict",
                "unit": "",
                "value": {}
>>>>>>> bb6f1d7e
            }
        ]
    },
    "LossModel": {
        "constants": [
            {
                "name": "VERSION",
                "value": "1"
            }
        ],
        "daughters": [
            "LossModelBertotti",
            "LossModelWinding"
        ],
        "desc": "Abstract Loss Model Class",
        "is_internal": false,
        "methods": [],
        "mother": "",
        "name": "LossModel",
        "package": "Simulation",
        "path": "pyleecan/Generator/ClassesRef/Simulation/LossModel.csv",
        "properties": [
            {
                "desc": "Name of the loss simulation (has to be unique)",
                "max": "",
                "min": "",
                "name": "name",
                "type": "str",
                "unit": "",
                "value": ""
            }
        ]
    },
    "LossModelBertotti": {
        "constants": [
            {
                "name": "VERSION",
                "value": "1"
            },
            {
                "name": "F_REF",
                "value": "50"
            },
            {
                "name": "B_REF",
                "value": "1.5"
            }
        ],
        "daughters": [],
        "desc": "Bertotti Loss Model Class",
        "is_internal": false,
        "methods": [
            "comp_loss",
            "comp_coeff_Bertotti",
            "comp_loss_density"
        ],
        "mother": "LossModel",
        "name": "LossModelBertotti",
        "package": "Simulation",
        "path": "pyleecan/Generator/ClassesRef/Simulation/LossModelBertotti.csv",
        "properties": [
            {
                "desc": "Hysteresis loss coefficient",
                "max": "",
                "min": "",
                "name": "k_hy",
                "type": "float",
                "unit": "W/kg",
                "value": null
            },
            {
                "desc": "Eddy current loss coefficient",
                "max": "",
                "min": "",
                "name": "k_ed",
                "type": "float",
                "unit": "W/kg",
                "value": null
            },
            {
                "desc": "Excess loss coefficient",
                "max": "",
                "min": "",
                "name": "k_ex",
                "type": "float",
                "unit": "W/kg",
                "value": null
            },
            {
                "desc": "Hysteresis loss power coefficient",
                "max": "",
                "min": "",
                "name": "alpha_hy",
                "type": "float",
                "unit": "-",
                "value": null
            },
            {
                "desc": "Eddy current loss power coefficient",
                "max": "",
                "min": "",
                "name": "alpha_ed",
                "type": "float",
                "unit": "-",
                "value": null
            },
            {
                "desc": "Excess loss power coefficient",
                "max": "",
                "min": "",
                "name": "alpha_ex",
                "type": "float",
                "unit": "-",
                "value": null
            },
            {
<<<<<<< HEAD
                "desc": "String to override default FEA group to apply model",
=======
                "desc": "Name of the coressponding mesh group",
>>>>>>> bb6f1d7e
                "max": "",
                "min": "",
                "name": "group",
                "type": "str",
                "unit": "-",
<<<<<<< HEAD
                "value": "core"
=======
                "value": "None"
>>>>>>> bb6f1d7e
            },
            {
                "desc": "Store the loss density",
                "max": "",
                "min": "",
                "name": "get_meshsolution",
                "type": "bool",
                "unit": "-",
                "value": false
            },
            {
                "desc": "List of rotor speeds to override actual speed",
                "max": "",
                "min": "",
                "name": "N0",
                "type": "list",
                "unit": "rpm",
                "value": []
            }
        ]
    },
    "LossModelWinding": {
        "constants": [
            {
                "name": "VERSION",
                "value": "1"
            }
        ],
        "daughters": [],
        "desc": "Winding loss model",
        "is_internal": false,
        "methods": [
            "comp_loss"
        ],
        "mother": "LossModel",
        "name": "LossModelWinding",
        "package": "Simulation",
        "path": "pyleecan/Generator/ClassesRef/Simulation/LossModelWinding.csv",
        "properties": [
            {
                "desc": "Winding temperature",
                "max": "",
                "min": "",
                "name": "temperature",
                "type": "float",
                "unit": "\u00c2\u00b0C",
                "value": 20
            }
        ]
    },
    "Machine": {
        "constants": [
            {
                "name": "VERSION",
                "value": "1"
            }
        ],
        "daughters": [
            "MachineAsync",
            "MachineDFIM",
            "MachineIPMSM",
            "MachineSCIM",
            "MachineSIPMSM",
            "MachineSRM",
            "MachineSyRM",
            "MachineSync",
            "MachineUD",
            "MachineWRSM"
        ],
        "desc": "Abstract class for machines",
        "is_internal": false,
        "methods": [
            "build_geometry",
            "check",
            "comp_angle_offset_initial",
            "comp_desc_dict",
            "comp_length_airgap_active",
            "comp_masses",
            "comp_output_geo",
            "comp_Rgap_mec",
            "comp_periodicity",
            "comp_width_airgap_mag",
            "comp_width_airgap_mec",
            "get_material_list",
            "get_polar_eq",
            "plot",
            "plot_anim_rotor",
            "get_lam_list",
            "get_lam_list_label",
            "get_lam_by_label",
            "get_lam_index",
            "get_pole_pair_number"
        ],
        "mother": "",
        "name": "Machine",
        "package": "Machine",
        "path": "pyleecan/Generator/ClassesRef/Machine/Machine.csv",
        "properties": [
            {
                "desc": "Machine's Frame",
                "max": "",
                "min": "",
                "name": "frame",
                "type": "Frame",
                "unit": "",
                "value": ""
            },
            {
                "desc": "Machine's Shaft",
                "max": "",
                "min": "",
                "name": "shaft",
                "type": "Shaft",
                "unit": "",
                "value": ""
            },
            {
                "desc": "Name of the machine",
                "max": "",
                "min": "",
                "name": "name",
                "type": "str",
                "unit": "",
                "value": "default_machine"
            },
            {
                "desc": "Machine description",
                "max": "",
                "min": "",
                "name": "desc",
                "type": "str",
                "unit": "",
                "value": ""
            },
            {
                "desc": "Integer to store the machine type (for the GUI, should be replaced by a test of the object type)",
                "max": "",
                "min": "",
                "name": "type_machine",
                "type": "int",
                "unit": "",
                "value": 1
            },
            {
                "desc": "Name of the logger to use",
                "max": "",
                "min": "",
                "name": "logger_name",
                "type": "str",
                "unit": "-",
                "value": "Pyleecan.Machine"
            }
        ]
    },
    "MachineAsync": {
        "constants": [
            {
                "name": "VERSION",
                "value": "1"
            }
        ],
        "daughters": [
            "MachineDFIM",
            "MachineSCIM"
        ],
        "desc": "Abstract class for asynchronous machines",
        "is_internal": false,
        "methods": [
            "is_synchronous",
            "comp_desc_dict"
        ],
        "mother": "Machine",
        "name": "MachineAsync",
        "package": "Machine",
        "path": "pyleecan/Generator/ClassesRef/Machine/MachineAsync.csv",
        "properties": []
    },
    "MachineDFIM": {
        "constants": [
            {
                "name": "VERSION",
                "value": "1"
            }
        ],
        "daughters": [
            "MachineSCIM"
        ],
        "desc": "Doubly Fed Induction Machine",
        "is_internal": false,
        "methods": [
            "check",
            "get_machine_type"
        ],
        "mother": "MachineAsync",
        "name": "MachineDFIM",
        "package": "Machine",
        "path": "pyleecan/Generator/ClassesRef/Machine/MachineDFIM.csv",
        "properties": [
            {
                "desc": "Machine's Rotor",
                "max": "",
                "min": "",
                "name": "rotor",
                "type": "LamSlotWind",
                "unit": "",
                "value": ""
            },
            {
                "desc": "Machine's Stator",
                "max": "",
                "min": "",
                "name": "stator",
                "type": "LamSlotWind",
                "unit": "",
                "value": ""
            }
        ]
    },
    "MachineIPMSM": {
        "constants": [
            {
                "name": "VERSION",
                "value": "1"
            }
        ],
        "daughters": [],
        "desc": "Interior Permanent Magnet Synchronous Machine",
        "is_internal": false,
        "methods": [
            "check",
            "get_machine_type"
        ],
        "mother": "MachineSync",
        "name": "MachineIPMSM",
        "package": "Machine",
        "path": "pyleecan/Generator/ClassesRef/Machine/MachineIPMSM.csv",
        "properties": [
            {
                "desc": "Machine's Rotor",
                "max": "",
                "min": "",
                "name": "rotor",
                "type": "LamHole",
                "unit": "",
                "value": ""
            },
            {
                "desc": "Machine's Stator",
                "max": "",
                "min": "",
                "name": "stator",
                "type": "LamSlotWind",
                "unit": "",
                "value": ""
            }
        ]
    },
    "MachineSCIM": {
        "constants": [
            {
                "name": "VERSION",
                "value": "1"
            }
        ],
        "daughters": [],
        "desc": "Squirrel Cage Induction Machine",
        "is_internal": false,
        "methods": [
            "check",
            "get_machine_type"
        ],
        "mother": "MachineDFIM",
        "name": "MachineSCIM",
        "package": "Machine",
        "path": "pyleecan/Generator/ClassesRef/Machine/MachineSCIM.csv",
        "properties": []
    },
    "MachineSIPMSM": {
        "constants": [
            {
                "name": "VERSION",
                "value": "1"
            }
        ],
        "daughters": [],
        "desc": "Inset and Surface Permanent Magnet Synchronous Machine",
        "is_internal": false,
        "methods": [
            "check",
            "get_machine_type"
        ],
        "mother": "MachineSync",
        "name": "MachineSIPMSM",
        "package": "Machine",
        "path": "pyleecan/Generator/ClassesRef/Machine/MachineSIPMSM.csv",
        "properties": [
            {
                "desc": "Machine's Rotor",
                "max": "",
                "min": "",
                "name": "rotor",
                "type": "LamSlotMag",
                "unit": "",
                "value": ""
            },
            {
                "desc": "Machine's Stator",
                "max": "",
                "min": "",
                "name": "stator",
                "type": "LamSlotWind",
                "unit": "",
                "value": ""
            }
        ]
    },
    "MachineSRM": {
        "constants": [
            {
                "name": "VERSION",
                "value": "1"
            }
        ],
        "daughters": [],
        "desc": "Switched Reluctance Machine",
        "is_internal": false,
        "methods": [
            "check",
            "get_machine_type"
        ],
        "mother": "MachineSync",
        "name": "MachineSRM",
        "package": "Machine",
        "path": "pyleecan/Generator/ClassesRef/Machine/MachineSRM.csv",
        "properties": [
            {
                "desc": "Machine's Rotor",
                "max": "",
                "min": "",
                "name": "rotor",
                "type": "LamSlot",
                "unit": "",
                "value": ""
            },
            {
                "desc": "Machine's Stator",
                "max": "",
                "min": "",
                "name": "stator",
                "type": "LamSlotWind",
                "unit": "",
                "value": ""
            }
        ]
    },
    "MachineSyRM": {
        "constants": [
            {
                "name": "VERSION",
                "value": "1"
            }
        ],
        "daughters": [],
        "desc": "Synchronous Reluctance Machine",
        "is_internal": false,
        "methods": [
            "check",
            "get_machine_type"
        ],
        "mother": "MachineSync",
        "name": "MachineSyRM",
        "package": "Machine",
        "path": "pyleecan/Generator/ClassesRef/Machine/MachineSyRM.csv",
        "properties": [
            {
                "desc": "Machine's Rotor",
                "max": "",
                "min": "",
                "name": "rotor",
                "type": "LamHole",
                "unit": "",
                "value": ""
            },
            {
                "desc": "Machine's Stator",
                "max": "",
                "min": "",
                "name": "stator",
                "type": "LamSlotWind",
                "unit": "",
                "value": ""
            }
        ]
    },
    "MachineSync": {
        "constants": [
            {
                "name": "VERSION",
                "value": "1"
            }
        ],
        "daughters": [
            "MachineIPMSM",
            "MachineSIPMSM",
            "MachineSRM",
            "MachineSyRM",
            "MachineWRSM"
        ],
        "desc": "Abstract class for synchronous machine",
        "is_internal": false,
        "methods": [
            "is_synchronous"
        ],
        "mother": "Machine",
        "name": "MachineSync",
        "package": "Machine",
        "path": "pyleecan/Generator/ClassesRef/Machine/MachineSync.csv",
        "properties": []
    },
    "MachineUD": {
        "constants": [
            {
                "name": "VERSION",
                "value": "1"
            }
        ],
        "daughters": [],
        "desc": "User defined Machine with multiple Laminations",
        "is_internal": false,
        "methods": [
            "build_geometry",
            "is_synchronous"
        ],
        "mother": "Machine",
        "name": "MachineUD",
        "package": "Machine",
        "path": "pyleecan/Generator/ClassesRef/Machine/MachineUD.csv",
        "properties": [
            {
                "desc": "List of Lamination",
                "max": "",
                "min": "",
                "name": "lam_list",
                "type": "[Lamination]",
                "unit": "",
                "value": ""
            },
            {
                "desc": "True if the machine should be handled as a Synchronous machine",
                "max": "",
                "min": "",
                "name": "is_sync",
                "type": "bool",
                "unit": "",
                "value": true
            }
        ]
    },
    "MachineWRSM": {
        "constants": [
            {
                "name": "VERSION",
                "value": "1"
            }
        ],
        "daughters": [],
        "desc": "Wound Rotor Synchronous Machine",
        "is_internal": false,
        "methods": [
            "check",
            "get_machine_type"
        ],
        "mother": "MachineSync",
        "name": "MachineWRSM",
        "package": "Machine",
        "path": "pyleecan/Generator/ClassesRef/Machine/MachineWRSM.csv",
        "properties": [
            {
                "desc": "Machine's Rotor",
                "max": "",
                "min": "",
                "name": "rotor",
                "type": "LamSlotWind",
                "unit": "",
                "value": ""
            },
            {
                "desc": "Machine's Stator",
                "max": "",
                "min": "",
                "name": "stator",
                "type": "LamSlotWind",
                "unit": "",
                "value": ""
            }
        ]
    },
    "MagElmer": {
        "constants": [
            {
                "name": "VERSION",
                "value": "1"
            }
        ],
        "daughters": [],
        "desc": "Magnetic module: Finite Element model with Elmer",
        "is_internal": false,
        "methods": [
            "comp_flux_airgap",
            "solve_FEA",
            "get_meshsolution",
            "get_path_save_fea",
            "get_path_save",
            "comp_axes",
            "gen_elmer_mesh"
        ],
        "mother": "Magnetics",
        "name": "MagElmer",
        "package": "Simulation",
        "path": "pyleecan/Generator/ClassesRef/Simulation/MagElmer.csv",
        "properties": [
            {
                "desc": "global coefficient to adjust mesh fineness (1 : default , > 1 : finner , < 1 : less fine)",
                "max": "",
                "min": "",
                "name": "Kmesh_fineness",
                "type": "float",
                "unit": "",
                "value": 1
            },
            {
                "desc": "global coefficient to adjust geometry fineness (1 : default , > 1 : finner , < 1 : less fine)",
                "max": "",
                "min": "",
                "name": "Kgeo_fineness",
                "type": "float",
                "unit": "",
                "value": 1
            },
            {
                "desc": "Name of the file to save the Elmer model",
                "max": "",
                "min": "",
                "name": "file_name",
                "type": "str",
                "unit": "",
                "value": ""
            },
            {
                "desc": "To enforce user-defined values for Elmer main parameters ",
                "max": "",
                "min": "",
                "name": "FEA_dict",
                "type": "dict",
                "unit": "",
                "value": ""
            },
            {
                "desc": "To save FEA mesh for latter post-procesing ",
                "max": "",
                "min": "",
                "name": "is_get_mesh",
                "type": "bool",
                "unit": "",
                "value": 0
            },
            {
                "desc": "To save FEA mesh and solution in a file",
                "max": "",
                "min": "",
                "name": "is_save_FEA",
                "type": "bool",
                "unit": "",
                "value": 0
            },
            {
                "desc": "List of dictionnary to apply transformation on the machine surfaces. Key: label (to select the surface), type (rotate or translate), value (alpha or delta)",
                "max": "",
                "min": "",
                "name": "transform_list",
                "type": "list",
                "unit": "",
                "value": []
            },
            {
                "desc": "To use a dxf version of the rotor instead of build_geometry",
                "max": "",
                "min": "",
                "name": "rotor_dxf",
                "type": "DXFImport",
                "unit": "",
                "value": null
            },
            {
                "desc": "To use a dxf version of the rotor instead of build_geometry",
                "max": "",
                "min": "",
                "name": "stator_dxf",
                "type": "DXFImport",
                "unit": "",
                "value": null
            },
            {
                "desc": "To import an existing simulation file",
                "max": "",
                "min": "",
                "name": "import_file",
                "type": "str",
                "unit": "",
                "value": ""
            },
            {
                "desc": "To run Elmer in parallel (the parallelization is on the time loop)",
                "max": "",
                "min": "",
                "name": "nb_worker",
                "type": "int",
                "unit": "",
                "value": 1
            }
        ]
    },
    "MagFEMM": {
        "constants": [
            {
                "name": "VERSION",
                "value": "1"
            }
        ],
        "daughters": [],
        "desc": "Magnetic module: Finite Element model with FEMM",
        "is_internal": false,
        "methods": [
            "comp_flux_airgap",
            "get_path_save",
            "solve_FEMM",
            "get_meshsolution",
            "get_path_save_fem",
            "build_meshsolution",
            "solve_FEMM_parallel"
        ],
        "mother": "Magnetics",
        "name": "MagFEMM",
        "package": "Simulation",
        "path": "pyleecan/Generator/ClassesRef/Simulation/MagFEMM.csv",
        "properties": [
            {
                "desc": "global coefficient to adjust mesh fineness in FEMM (1 : default , > 1 : finner , < 1 : less fine)",
                "max": "",
                "min": "",
                "name": "Kmesh_fineness",
                "type": "float",
                "unit": "",
                "value": 1
            },
            {
                "desc": "global coefficient to adjust geometry fineness in FEMM (1 : default , > 1 : finner , < 1 : less fine)",
                "max": "",
                "min": "",
                "name": "Kgeo_fineness",
                "type": "float",
                "unit": "",
                "value": 1
            },
            {
                "desc": "0 no leakage calculation /  1 calculation using single slot ",
                "max": "1",
                "min": "0",
                "name": "type_calc_leakage",
                "type": "int",
                "unit": "",
                "value": 0
            },
            {
                "desc": "Name of the file to save the FEMM model",
                "max": "",
                "min": "",
                "name": "file_name",
                "type": "str",
                "unit": "",
                "value": ""
            },
            {
                "desc": "To enforce user-defined values for FEMM main parameters ",
                "max": "",
                "min": "",
                "name": "FEMM_dict_enforced",
                "type": "dict",
                "unit": "",
                "value": ""
            },
            {
                "desc": "To save FEA mesh for latter post-procesing ",
                "max": "",
                "min": "",
                "name": "is_get_mesh",
                "type": "bool",
                "unit": "",
                "value": 0
            },
            {
                "desc": "To save FEA mesh and solution in .dat file",
                "max": "",
                "min": "",
                "name": "is_save_FEA",
                "type": "bool",
                "unit": "",
                "value": 0
            },
            {
                "desc": "0 to desactivate the sliding band",
                "max": "",
                "min": "",
                "name": "is_sliding_band",
                "type": "bool",
                "unit": "",
                "value": 1
            },
            {
                "desc": "List of dictionnary to apply transformation on the machine surfaces. Key: label (to select the surface), type (rotate or translate), value (alpha or delta)",
                "max": "",
                "min": "",
                "name": "transform_list",
                "type": "list",
                "unit": "",
                "value": []
            },
            {
                "desc": "To use a dxf version of the rotor instead of build_geometry",
                "max": "",
                "min": "",
                "name": "rotor_dxf",
                "type": "DXFImport",
                "unit": "",
                "value": null
            },
            {
                "desc": "To use a dxf version of the rotor instead of build_geometry",
                "max": "",
                "min": "",
                "name": "stator_dxf",
                "type": "DXFImport",
                "unit": "",
                "value": null
            },
            {
                "desc": "To import an existing femm file",
                "max": "",
                "min": "",
                "name": "import_file",
                "type": "str",
                "unit": "",
                "value": "None"
            },
            {
                "desc": "To close femm automatically after the simulation",
                "max": "",
                "min": "",
                "name": "is_close_femm",
                "type": "bool",
                "unit": "",
                "value": 1
            },
            {
                "desc": "To run FEMM in parallel (the parallelization is on the time loop)",
                "max": "",
                "min": "",
                "name": "nb_worker",
                "type": "int",
                "unit": "",
                "value": 1
            },
            {
                "desc": "To enforce a different radius value for air-gap outputs",
                "max": "",
                "min": "",
                "name": "Rag_enforced",
                "type": "float",
                "unit": "m",
                "value": null
            }
        ]
    },
    "Magnet": {
        "constants": [
            {
                "name": "VERSION",
                "value": "1"
            }
        ],
        "daughters": [
            "MagnetFlat",
            "MagnetPolar",
            "MagnetType10",
            "MagnetType11",
            "MagnetType12",
            "MagnetType13",
            "MagnetType14",
            "MagnetType15"
        ],
        "desc": "abstract class of magnets",
        "is_internal": false,
        "methods": [
            "comp_angle_opening",
            "comp_height",
            "comp_mass",
            "comp_ratio_opening",
            "comp_surface",
            "comp_volume",
            "is_outwards",
            "plot"
        ],
        "mother": "",
        "name": "Magnet",
        "package": "Machine",
        "path": "pyleecan/Generator/ClassesRef/Machine/Magnet.csv",
        "properties": [
            {
                "desc": "The Magnet material",
                "max": "",
                "min": "",
                "name": "mat_type",
                "type": "Material",
                "unit": "",
                "value": ""
            },
            {
                "desc": "Permanent magnet magnetization type: 0 for radial, 1 for parallel, 2 for Hallbach",
                "max": "5",
                "min": "0",
                "name": "type_magnetization",
                "type": "int",
                "unit": "-",
                "value": 0
            },
            {
                "desc": "Magnet axial length",
                "max": "",
                "min": "0",
                "name": "Lmag",
                "type": "float",
                "unit": "-",
                "value": 0.95
            }
        ]
    },
    "MagnetFlat": {
        "constants": [
            {
                "name": "VERSION",
                "value": "1"
            }
        ],
        "daughters": [
            "MagnetType10",
            "MagnetType12",
            "MagnetType13"
        ],
        "desc": "abstract class of magnets with rectangular base",
        "is_internal": false,
        "methods": [],
        "mother": "Magnet",
        "name": "MagnetFlat",
        "package": "Machine",
        "path": "pyleecan/Generator/ClassesRef/Machine/MagnetFlat.csv",
        "properties": []
    },
    "MagnetPolar": {
        "constants": [
            {
                "name": "VERSION",
                "value": "1"
            }
        ],
        "daughters": [
            "MagnetType11",
            "MagnetType14",
            "MagnetType15"
        ],
        "desc": "abstract class of magnets with polar base",
        "is_internal": false,
        "methods": [],
        "mother": "Magnet",
        "name": "MagnetPolar",
        "package": "Machine",
        "path": "pyleecan/Generator/ClassesRef/Machine/MagnetPolar.csv",
        "properties": []
    },
    "MagnetType10": {
        "constants": [
            {
                "name": "VERSION",
                "value": "1"
            },
            {
                "name": "IS_FLAT_BOT",
                "value": "1"
            },
            {
                "name": "IS_FLAT_TOP",
                "value": "1"
            }
        ],
        "daughters": [],
        "desc": "single magnet with rectangular shape",
        "is_internal": false,
        "methods": [
            "build_geometry",
            "comp_height",
            "comp_surface"
        ],
        "mother": "MagnetFlat",
        "name": "MagnetType10",
        "package": "Machine",
        "path": "pyleecan/Generator/ClassesRef/Machine/MagnetType10.csv",
        "properties": [
            {
                "desc": "magnet bottom width [m]",
                "max": "",
                "min": "0",
                "name": "Wmag",
                "type": "float",
                "unit": "m",
                "value": 0.002
            },
            {
                "desc": "magnet radial height [m]",
                "max": "",
                "min": "0",
                "name": "Hmag",
                "type": "float",
                "unit": "m",
                "value": 0.001
            }
        ]
    },
    "MagnetType11": {
        "constants": [
            {
                "name": "VERSION",
                "value": "1"
            },
            {
                "name": "IS_FLAT_BOT",
                "value": "0"
            },
            {
                "name": "IS_FLAT_TOP",
                "value": "0"
            }
        ],
        "daughters": [],
        "desc": "single magnet with polar shape",
        "is_internal": false,
        "methods": [
            "_comp_point_coordinate",
            "build_geometry",
            "comp_height",
            "comp_surface"
        ],
        "mother": "MagnetPolar",
        "name": "MagnetType11",
        "package": "Machine",
        "path": "pyleecan/Generator/ClassesRef/Machine/MagnetType11.csv",
        "properties": [
            {
                "desc": "magnet bottom width [rad]",
                "max": "",
                "min": "0",
                "name": "Wmag",
                "type": "float",
                "unit": "rad",
                "value": 0.002
            },
            {
                "desc": "magnet radial height [m]",
                "max": "",
                "min": "0",
                "name": "Hmag",
                "type": "float",
                "unit": "m",
                "value": 0.001
            }
        ]
    },
    "MagnetType12": {
        "constants": [
            {
                "name": "VERSION",
                "value": "1"
            },
            {
                "name": "IS_FLAT_BOT",
                "value": "1"
            },
            {
                "name": "IS_FLAT_TOP",
                "value": "0"
            }
        ],
        "daughters": [],
        "desc": "single magnet with rectangular base and polar top",
        "is_internal": false,
        "methods": [
            "build_geometry",
            "comp_height",
            "comp_surface"
        ],
        "mother": "MagnetFlat",
        "name": "MagnetType12",
        "package": "Machine",
        "path": "pyleecan/Generator/ClassesRef/Machine/MagnetType12.csv",
        "properties": [
            {
                "desc": "magnet bottom width [m]",
                "max": "",
                "min": "0",
                "name": "Wmag",
                "type": "float",
                "unit": "m",
                "value": 0.002
            },
            {
                "desc": "magnet radial height [m]",
                "max": "",
                "min": "0",
                "name": "Hmag",
                "type": "float",
                "unit": "m",
                "value": 0.001
            }
        ]
    },
    "MagnetType13": {
        "constants": [
            {
                "name": "VERSION",
                "value": "1"
            },
            {
                "name": "IS_FLAT_BOT",
                "value": "1"
            },
            {
                "name": "IS_FLAT_TOP",
                "value": "0"
            }
        ],
        "daughters": [],
        "desc": "single magnet with rectangular base and curved-top shape",
        "is_internal": false,
        "methods": [
            "build_geometry",
            "comp_height",
            "comp_surface"
        ],
        "mother": "MagnetFlat",
        "name": "MagnetType13",
        "package": "Machine",
        "path": "pyleecan/Generator/ClassesRef/Machine/MagnetType13.csv",
        "properties": [
            {
                "desc": "magnet bottom width [m]",
                "max": "",
                "min": "0",
                "name": "Wmag",
                "type": "float",
                "unit": "m",
                "value": 0.002
            },
            {
                "desc": "magnet radial height [m]",
                "max": "",
                "min": "0",
                "name": "Hmag",
                "type": "float",
                "unit": "m",
                "value": 0.001
            },
            {
                "desc": "radius of the circular top shape [m]",
                "max": "",
                "min": "0",
                "name": "Rtop",
                "type": "float",
                "unit": "m",
                "value": 0.05
            }
        ]
    },
    "MagnetType14": {
        "constants": [
            {
                "name": "VERSION",
                "value": "1"
            },
            {
                "name": "IS_FLAT_BOT",
                "value": "0"
            },
            {
                "name": "IS_FLAT_TOP",
                "value": "0"
            }
        ],
        "daughters": [],
        "desc": "single magnet with polar base and curved-top shape ",
        "is_internal": false,
        "methods": [
            "build_geometry",
            "comp_height"
        ],
        "mother": "MagnetPolar",
        "name": "MagnetType14",
        "package": "Machine",
        "path": "pyleecan/Generator/ClassesRef/Machine/MagnetType14.csv",
        "properties": [
            {
                "desc": "magnet bottom width [rad]",
                "max": "",
                "min": "0",
                "name": "Wmag",
                "type": "float",
                "unit": "rad",
                "value": 0.002
            },
            {
                "desc": "magnet radial height [m]",
                "max": "",
                "min": "0",
                "name": "Hmag",
                "type": "float",
                "unit": "m",
                "value": 0.001
            },
            {
                "desc": "radius of the circular top shape [m]",
                "max": "",
                "min": "0",
                "name": "Rtop",
                "type": "float",
                "unit": "m",
                "value": 0.05
            }
        ]
    },
    "MagnetType15": {
        "constants": [
            {
                "name": "VERSION",
                "value": "1"
            },
            {
                "name": "IS_FLAT_BOT",
                "value": "0"
            },
            {
                "name": "IS_FLAT_TOP",
                "value": "0"
            }
        ],
        "daughters": [],
        "desc": "single magnet with polar base and curved-top shape and parallel sides",
        "is_internal": false,
        "methods": [
            "build_geometry",
            "comp_height",
            "comp_angle_opening"
        ],
        "mother": "MagnetPolar",
        "name": "MagnetType15",
        "package": "Machine",
        "path": "pyleecan/Generator/ClassesRef/Machine/MagnetType15.csv",
        "properties": [
            {
                "desc": "magnet width [m]",
                "max": "",
                "min": "0",
                "name": "Wmag",
                "type": "float",
                "unit": "m",
                "value": 0.002
            },
            {
                "desc": "magnet radial height [m]",
                "max": "",
                "min": "0",
                "name": "Hmag",
                "type": "float",
                "unit": "m",
                "value": 0.001
            },
            {
                "desc": "radius of the circular top shape [m]",
                "max": "",
                "min": "0",
                "name": "Rtop",
                "type": "float",
                "unit": "m",
                "value": 0.05
            }
        ]
    },
    "Magnetics": {
        "constants": [
            {
                "name": "VERSION",
                "value": "1"
            }
        ],
        "daughters": [
            "MagElmer",
            "MagFEMM"
        ],
        "desc": "Magnetic module abstract object",
        "is_internal": false,
        "methods": [
            "run",
            "comp_axes"
        ],
        "mother": "",
        "name": "Magnetics",
        "package": "Simulation",
        "path": "pyleecan/Generator/ClassesRef/Simulation/Magnetics.csv",
        "properties": [
            {
                "desc": "1 to artificially remove stator slotting effects in permeance mmf calculations",
                "max": "",
                "min": "",
                "name": "is_remove_slotS",
                "type": "bool",
                "unit": "-",
                "value": 0
            },
            {
                "desc": "1 to artificially remove rotor slotting effects in permeance mmf calculations",
                "max": "",
                "min": "",
                "name": "is_remove_slotR",
                "type": "bool",
                "unit": "-",
                "value": 0
            },
            {
                "desc": "1 to artificially remove the ventilations duct",
                "max": "",
                "min": "",
                "name": "is_remove_vent",
                "type": "bool",
                "unit": "-",
                "value": 0
            },
            {
                "desc": "1 to compute the stator magnetomotive force / stator armature magnetic field",
                "max": "",
                "min": "",
                "name": "is_mmfs",
                "type": "bool",
                "unit": "-",
                "value": 1
            },
            {
                "desc": "1 to compute the rotor magnetomotive force / rotor magnetic field",
                "max": "",
                "min": "",
                "name": "is_mmfr",
                "type": "bool",
                "unit": "-",
                "value": 1
            },
            {
                "desc": "0 to use the B(H) curve, 1 to use linear B(H) curve according to mur_lin, 2 to enforce infinite permeability (mur_lin =100000)",
                "max": "2",
                "min": "0",
                "name": "type_BH_stator",
                "type": "int",
                "unit": "-",
                "value": 0
            },
            {
                "desc": "0 to use the B(H) curve, 1 to use linear B(H) curve according to mur_lin, 2 to enforce infinite permeability (mur_lin =100000)",
                "max": "2",
                "min": "0",
                "name": "type_BH_rotor",
                "type": "int",
                "unit": "-",
                "value": 0
            },
            {
                "desc": "True to compute only on one time periodicity (use periodicities defined in output.mag.Time)",
                "max": "",
                "min": "",
                "name": "is_periodicity_t",
                "type": "bool",
                "unit": "-",
                "value": 0
            },
            {
                "desc": "True to compute only on one angle periodicity (use periodicities defined in output.mag.Angle)",
                "max": "",
                "min": "",
                "name": "is_periodicity_a",
                "type": "bool",
                "unit": "-",
                "value": 0
            },
            {
                "desc": "Shift angle to appy to the stator in magnetic model",
                "max": "",
                "min": "",
                "name": "angle_stator_shift",
                "type": "float",
                "unit": "rad",
                "value": 0
            },
            {
                "desc": "Shift angle to appy to the rotor in magnetic model",
                "max": "",
                "min": "",
                "name": "angle_rotor_shift",
                "type": "float",
                "unit": "rad",
                "value": 0
            }
        ]
    },
    "MatEconomical": {
        "constants": [
            {
                "name": "VERSION",
                "value": "1"
            }
        ],
        "daughters": [],
        "desc": "material ecomomical properties",
        "is_internal": false,
        "methods": [],
        "mother": "",
        "name": "MatEconomical",
        "package": "Material",
        "path": "pyleecan/Generator/ClassesRef/Material/MatEconomical.csv",
        "properties": [
            {
                "desc": "Cost of one kilo of material",
                "max": "",
                "min": "0",
                "name": "cost_unit",
                "type": "float",
                "unit": "unit/kg",
                "value": 0.127
            },
            {
                "desc": "Name of the unit",
                "max": "",
                "min": "",
                "name": "unit_name",
                "type": "str",
                "unit": "-",
                "value": "$"
            }
        ]
    },
    "MatElectrical": {
        "constants": [
            {
                "name": "VERSION",
                "value": "1"
            }
        ],
        "daughters": [],
        "desc": "material electrical properties",
        "is_internal": false,
        "methods": [],
        "mother": "",
        "name": "MatElectrical",
        "package": "Material",
        "path": "pyleecan/Generator/ClassesRef/Material/MatElectrical.csv",
        "properties": [
            {
                "desc": "Resistivity at 20 deg C",
                "max": "",
                "min": "0",
                "name": "rho",
                "type": "float",
                "unit": "ohm.m",
                "value": 1
            },
            {
                "desc": "Relative dielectric constant",
                "max": "",
                "min": "0",
                "name": "epsr",
                "type": "float",
                "unit": "-",
                "value": 1
            },
            {
                "desc": "Thermal Coefficient",
                "max": "",
                "min": "0",
                "name": "alpha",
                "type": "float",
                "unit": "1/K",
                "value": 1
            }
        ]
    },
    "MatHT": {
        "constants": [
            {
                "name": "VERSION",
                "value": "1"
            }
        ],
        "daughters": [],
        "desc": "Material Heat Transfer properties",
        "is_internal": false,
        "methods": [],
        "mother": "",
        "name": "MatHT",
        "package": "Material",
        "path": "pyleecan/Generator/ClassesRef/Material/MatHT.csv",
        "properties": [
            {
                "desc": "thermal conductivity (XY is lamination plane, Z is rotation axis)",
                "max": "",
                "min": "0",
                "name": "lambda_x",
                "type": "float",
                "unit": "W/K",
                "value": 1
            },
            {
                "desc": "thermal conductivity (XY is lamination plane, Z is rotation axis)",
                "max": "",
                "min": "0",
                "name": "lambda_y",
                "type": "float",
                "unit": "W/K",
                "value": 1
            },
            {
                "desc": "thermal conductivity (XY is lamination plane, Z is rotation axis)",
                "max": "",
                "min": "0",
                "name": "lambda_z",
                "type": "float",
                "unit": "W/K",
                "value": 1
            },
            {
                "desc": "specific heat capacity",
                "max": "",
                "min": "0",
                "name": "Cp",
                "type": "float",
                "unit": "W/kg/K",
                "value": 1
            },
            {
                "desc": "thermal expansion coefficient",
                "max": "",
                "min": "0",
                "name": "alpha",
                "type": "float",
                "unit": "-",
                "value": 0.00393
            }
        ]
    },
    "MatMagnetics": {
        "constants": [
            {
                "name": "VERSION",
                "value": "1"
            }
        ],
        "daughters": [],
        "desc": "magnetic material properties",
        "is_internal": false,
        "methods": [
            "get_BH",
            "plot_BH"
        ],
        "mother": "",
        "name": "MatMagnetics",
        "package": "Material",
        "path": "pyleecan/Generator/ClassesRef/Material/MatMagnetics.csv",
        "properties": [
            {
                "desc": "Relative magnetic permeability",
                "max": "",
                "min": "0",
                "name": "mur_lin",
                "type": "float",
                "unit": "-",
                "value": 1
            },
            {
                "desc": "Coercitivity field",
                "max": "",
                "min": "0",
                "name": "Hc",
                "type": "float",
                "unit": "A/m",
                "value": 0
            },
            {
                "desc": "magnet remanence induction at 20degC",
                "max": "",
                "min": "",
                "name": "Brm20",
                "type": "float",
                "unit": "T",
                "value": 0
            },
            {
                "desc": "temperature coefficient for remanent flux density /degC compared to 20degC",
                "max": "",
                "min": "",
                "name": "alpha_Br",
                "type": "float",
                "unit": "-",
                "value": 0
            },
            {
                "desc": "lamination sheet width without insulation [m] (0 == not laminated)",
                "max": "",
                "min": "0",
                "name": "Wlam",
                "type": "float",
                "unit": "m",
                "value": 0
            },
            {
                "desc": "nonlinear B(H) curve (two columns matrix, H and B(H))",
                "max": "",
                "min": "",
                "name": "BH_curve",
                "type": "ImportMatrix",
                "unit": "-",
                "value": ""
            },
            {
                "desc": "specific loss data value triplets, i.e. B, f, P",
                "max": "",
                "min": "",
                "name": "LossData",
                "type": "ImportMatrix",
                "unit": "W/kg",
                "value": ""
            }
        ]
    },
    "MatStructural": {
        "constants": [
            {
                "name": "VERSION",
                "value": "1"
            }
        ],
        "daughters": [],
        "desc": "Material Structural properties",
        "is_internal": false,
        "methods": [],
        "mother": "",
        "name": "MatStructural",
        "package": "Material",
        "path": "pyleecan/Generator/ClassesRef/Material/MatStructural.csv",
        "properties": [
            {
                "desc": "mass per unit volume [kg/m3]",
                "max": "",
                "min": "0",
                "name": "rho",
                "type": "float",
                "unit": "kg/m^3",
                "value": 7650
            },
            {
                "desc": "equivalent Young modulus (XY is lamination plane, Z is rotation axis)",
                "max": "",
                "min": "0",
                "name": "Ex",
                "type": "float",
                "unit": "Pa",
                "value": 215000000000.0
            },
            {
                "desc": "equivalent Young modulus (XY is lamination plane, Z is rotation axis)",
                "max": "",
                "min": "0",
                "name": "Ey",
                "type": "float",
                "unit": "Pa",
                "value": 215000000000.0
            },
            {
                "desc": "equivalent Young modulus (XY is lamination plane, Z is rotation axis)",
                "max": "",
                "min": "0",
                "name": "Ez",
                "type": "float",
                "unit": "Pa",
                "value": 80000000000
            },
            {
                "desc": "equivalent Poisson ratio in the XY plane (XY is lamination plane, Z is rotation axis)",
                "max": "",
                "min": "0",
                "name": "nu_xy",
                "type": "float",
                "unit": "-",
                "value": 0.3
            },
            {
                "desc": "equivalent Poisson ratio in the XZ plane (XY is lamination plane, Z is rotation axis)",
                "max": "",
                "min": "0",
                "name": "nu_xz",
                "type": "float",
                "unit": "-",
                "value": 0.03
            },
            {
                "desc": "equivalent Poisson ratio in the YZ plane (XY is lamination plane, Z is rotation axis)",
                "max": "",
                "min": "0",
                "name": "nu_yz",
                "type": "float",
                "unit": "-",
                "value": 0.03
            },
            {
                "desc": "shear modulus in XY plane (XY is lamination plane, Z is rotation axis)",
                "max": "",
                "min": "0",
                "name": "Gxz",
                "type": "float",
                "unit": "Pa",
                "value": 2000000000
            },
            {
                "desc": "shear modulus in XZ plane (XY is lamination plane, Z is rotation axis)",
                "max": "",
                "min": "0",
                "name": "Gxy",
                "type": "float",
                "unit": "Pa",
                "value": 0
            },
            {
                "desc": "shear modulus in YZ plane (XY is lamination plane, Z is rotation axis)",
                "max": "",
                "min": "0",
                "name": "Gyz",
                "type": "float",
                "unit": "Pa",
                "value": 2000000000
            }
        ]
    },
    "Material": {
        "constants": [
            {
                "name": "VERSION",
                "value": "1"
            }
        ],
        "daughters": [],
        "desc": "",
        "is_internal": false,
        "methods": [],
        "mother": "",
        "name": "Material",
        "package": "Material",
        "path": "pyleecan/Generator/ClassesRef/Material/Material.csv",
        "properties": [
            {
                "desc": "name of the material",
                "max": "",
                "min": "",
                "name": "name",
                "type": "str",
                "unit": "",
                "value": "Material"
            },
            {
                "desc": "If True, uniformity in all orientations",
                "max": "",
                "min": "",
                "name": "is_isotropic",
                "type": "bool",
                "unit": "-",
                "value": 0
            },
            {
                "desc": "Electrical properties of the material",
                "max": "",
                "min": "",
                "name": "elec",
                "type": "MatElectrical",
                "unit": "",
                "value": ""
            },
            {
                "desc": "Magnetic properties of the material",
                "max": "",
                "min": "",
                "name": "mag",
                "type": "MatMagnetics",
                "unit": "",
                "value": ""
            },
            {
                "desc": "Structural properties of the material",
                "max": "",
                "min": "",
                "name": "struct",
                "type": "MatStructural",
                "unit": "",
                "value": ""
            },
            {
                "desc": "Heat Transfer properties of the material",
                "max": "",
                "min": "",
                "name": "HT",
                "type": "MatHT",
                "unit": "",
                "value": ""
            },
            {
                "desc": "Economical properties of the material",
                "max": "",
                "min": "",
                "name": "eco",
                "type": "MatEconomical",
                "unit": "",
                "value": ""
            },
            {
                "desc": "material description",
                "max": "",
                "min": "",
                "name": "desc",
                "type": "str",
                "unit": "",
                "value": "Material description"
            },
            {
                "desc": "Path to the material file",
                "max": "",
                "min": "",
                "name": "path",
                "type": "str",
                "unit": "",
                "value": ""
            }
        ]
    },
    "Mesh": {
        "constants": [
            {
                "name": "VERSION",
                "value": "1"
            }
        ],
        "daughters": [
            "MeshMat",
            "MeshVTK"
        ],
        "desc": "Abstract Class for mesh related classes",
        "is_internal": false,
        "methods": [],
        "mother": "",
        "name": "Mesh",
        "package": "Mesh",
        "path": "pyleecan/Generator/ClassesRef/Mesh/Mesh.csv",
        "properties": [
            {
                "desc": "Description of the mesh",
                "max": "",
                "min": "",
                "name": "label",
                "type": "str",
                "unit": "-",
                "value": "None"
            },
            {
                "desc": "Dimension of the physical problem",
                "max": "3",
                "min": "1",
                "name": "dimension",
                "type": "int",
                "unit": "",
                "value": 2
            }
        ]
    },
    "MeshMat": {
        "constants": [
            {
                "name": "VERSION",
                "value": "1"
            }
        ],
        "daughters": [],
        "desc": "Gather the mesh storage format",
        "is_internal": false,
        "methods": [
            "get_point",
            "get_cell",
            "get_mesh_pv",
            "get_cell_area",
            "add_cell",
            "get_vertice",
            "get_point2cell",
            "renum",
            "find_cell",
            "interface"
        ],
        "mother": "Mesh",
        "name": "MeshMat",
        "package": "Mesh",
        "path": "pyleecan/Generator/ClassesRef/Mesh/MeshMat.csv",
        "properties": [
            {
                "desc": "Storing connectivity",
                "max": "",
                "min": "",
                "name": "cell",
                "type": "{CellMat}",
                "unit": "",
                "value": ""
            },
            {
                "desc": "Storing nodes",
                "max": "",
                "min": "",
                "name": "point",
                "type": "PointMat",
                "unit": "",
                "value": ""
            }
        ]
    },
    "MeshSolution": {
        "constants": [
            {
                "name": "VERSION",
                "value": "1"
            }
        ],
        "daughters": [],
        "desc": "Abstract class to associate a mesh with one or several solutions",
        "is_internal": false,
        "methods": [
            "get_mesh",
            "get_solution",
            "get_field",
            "plot_mesh",
            "plot_contour",
            "plot_deflection",
            "plot_deflection_animated",
            "plot_glyph",
            "get_group"
        ],
        "mother": "",
        "name": "MeshSolution",
        "package": "Mesh",
        "path": "pyleecan/Generator/ClassesRef/Mesh/MeshSolution.csv",
        "properties": [
            {
                "desc": "(Optional) Descriptive name of the mesh",
                "max": "",
                "min": "",
                "name": "label",
                "type": "str",
                "unit": "",
                "value": "None"
            },
            {
                "desc": "A list of Mesh objects. ",
                "max": "",
                "min": "",
                "name": "mesh",
                "type": "[Mesh]",
                "unit": "",
                "value": ""
            },
            {
                "desc": "1 if the mesh is the same at each step (time, mode etc.)",
                "max": "",
                "min": "",
                "name": "is_same_mesh",
                "type": "bool",
                "unit": "",
                "value": 1
            },
            {
                "desc": "A list of Solution objects",
                "max": "",
                "min": "",
                "name": "solution",
                "type": "[Solution]",
                "unit": "",
                "value": ""
            },
            {
                "desc": "Dict sorted by groups name with cells indices. ",
                "max": "",
                "min": "",
                "name": "group",
                "type": "{ndarray}",
                "unit": "",
                "value": null
            },
            {
                "desc": "Dimension of the physical problem",
                "max": "3",
                "min": "1",
                "name": "dimension",
                "type": "int",
                "unit": "",
                "value": 2
            }
        ]
    },
    "MeshVTK": {
        "constants": [
            {
                "name": "VERSION",
                "value": "1"
            }
        ],
        "daughters": [],
        "desc": "Gather the mesh storage format",
        "is_internal": false,
        "methods": [
            "get_mesh_pv",
            "get_point",
            "get_cell",
            "get_normals",
            "get_surf",
            "get_cell_area",
            "convert",
            "as_dict"
        ],
        "mother": "Mesh",
        "name": "MeshVTK",
        "package": "Mesh",
        "path": "pyleecan/Generator/ClassesRef/Mesh/MeshVTK.csv",
        "properties": [
            {
                "desc": "Pyvista object of the mesh (optional)",
                "max": "",
                "min": "",
                "name": "mesh",
                "type": "pyvista.core.pointset.PointGrid",
                "unit": "",
                "value": "None"
            },
            {
                "desc": "Store the pyvista object",
                "max": "",
                "min": "",
                "name": "is_pyvista_mesh",
                "type": "bool",
                "unit": "",
                "value": false
            },
            {
                "desc": "Format in which the mesh is stored",
                "max": "",
                "min": "",
                "name": "format",
                "type": "str",
                "unit": "",
                "value": "vtk"
            },
            {
                "desc": "Path where the mesh is stored",
                "max": "",
                "min": "",
                "name": "path",
                "type": "str",
                "unit": "",
                "value": ""
            },
            {
                "desc": "Name of the mesh file",
                "max": "",
                "min": "",
                "name": "name",
                "type": "str",
                "unit": "",
                "value": "mesh"
            },
            {
                "desc": "Pyvista object of the outer surface",
                "max": "",
                "min": "",
                "name": "surf",
                "type": "pyvista.core.pointset.PolyData",
                "unit": "",
                "value": "None"
            },
            {
                "desc": "Save the surface mesh in a vtk file",
                "max": "",
                "min": "",
                "name": "is_vtk_surf",
                "type": "bool",
                "unit": "",
                "value": false
            },
            {
                "desc": "Path where the outer surface is stored",
                "max": "",
                "min": "",
                "name": "surf_path",
                "type": "str",
                "unit": "",
                "value": ""
            },
            {
                "desc": "Name of the outer surface file",
                "max": "",
                "min": "",
                "name": "surf_name",
                "type": "str",
                "unit": "",
                "value": "surf"
            }
        ]
    },
    "Mode": {
        "constants": [
            {
                "name": "VERSION",
                "value": "1"
            }
        ],
        "daughters": [],
        "desc": "Structural module: Mode object",
        "is_internal": false,
        "methods": [
            "plot",
            "plot_animated",
            "get_shape_xyz",
            "get_shape_pol"
        ],
        "mother": "SolutionMat",
        "name": "Mode",
        "package": "Simulation",
        "path": "pyleecan/Generator/ClassesRef/Simulation/Mode.csv",
        "properties": [
            {
                "desc": "Natural frequency of the mode",
                "max": "",
                "min": "",
                "name": "nat_freq",
                "type": "float",
                "unit": "Hz",
                "value": null
            },
            {
                "desc": "Circumferential order",
                "max": "",
                "min": "0",
                "name": "order_circ",
                "type": "int",
                "unit": "-",
                "value": null
            },
            {
                "desc": "Longitudinal order",
                "max": "",
                "min": "0",
                "name": "order_long",
                "type": "int",
                "unit": "-",
                "value": null
            }
        ]
    },
    "Notch": {
        "constants": [
            {
                "name": "VERSION",
                "value": "1"
            }
        ],
        "daughters": [
            "NotchEvenDist"
        ],
        "desc": "Abstract class for notches",
        "is_internal": false,
        "methods": [
            "get_Rbo",
            "is_outwards"
        ],
        "mother": "",
        "name": "Notch",
        "package": "Machine",
        "path": "pyleecan/Generator/ClassesRef/Machine/Notch.csv",
        "properties": []
    },
    "NotchEvenDist": {
        "constants": [
            {
                "name": "VERSION",
                "value": "1"
            }
        ],
        "daughters": [],
        "desc": "Class for evenly distributed notches (according to Zs)",
        "is_internal": false,
        "methods": [
            "get_notch_list"
        ],
        "mother": "Notch",
        "name": "NotchEvenDist",
        "package": "Machine",
        "path": "pyleecan/Generator/ClassesRef/Machine/NotchEvenDist.csv",
        "properties": [
            {
                "desc": "angular positon of the first notch",
                "max": "",
                "min": "",
                "name": "alpha",
                "type": "float",
                "unit": "rad",
                "value": 0
            },
            {
                "desc": "Shape of the Notch",
                "max": "",
                "min": "",
                "name": "notch_shape",
                "type": "Slot",
                "unit": "-",
                "value": ""
            }
        ]
    },
    "OptiConstraint": {
        "constants": [
            {
                "name": "VERSION",
                "value": "1"
            }
        ],
        "daughters": [],
        "desc": "Constraint of the optimization problem",
        "is_internal": false,
        "methods": [],
        "mother": "",
        "name": "OptiConstraint",
        "package": "Optimization",
        "path": "pyleecan/Generator/ClassesRef/Optimization/OptiConstraint.csv",
        "properties": [
            {
                "desc": "name of the design variable",
                "max": "",
                "min": "",
                "name": "name",
                "type": "str",
                "unit": "",
                "value": ""
            },
            {
                "desc": "Type of comparison ( \"==\", \"<=\", \">=\", \"<\",\">\")",
                "max": "",
                "min": "",
                "name": "type_const",
                "type": "str",
                "unit": "",
                "value": "<="
            },
            {
                "desc": "Value to compare",
                "max": "",
                "min": "",
                "name": "value",
                "type": "float",
                "unit": "",
                "value": 0
            },
            {
                "desc": "Function to get the variable to compare",
                "max": "",
                "min": "",
                "name": "get_variable",
                "type": "function",
                "unit": "",
                "value": null
            }
        ]
    },
    "OptiDesignVar": {
        "constants": [
            {
                "name": "VERSION",
                "value": "1"
            }
        ],
        "daughters": [],
        "desc": "Optimization",
        "is_internal": false,
        "methods": [],
        "mother": "ParamExplorer",
        "name": "OptiDesignVar",
        "package": "Optimization",
        "path": "pyleecan/Generator/ClassesRef/Optimization/OptiDesignVar.csv",
        "properties": [
            {
                "desc": "Type of the variable interval or set.",
                "max": "",
                "min": "",
                "name": "type_var",
                "type": "str",
                "unit": "",
                "value": "interval"
            },
            {
                "desc": "Space of the variable",
                "max": "",
                "min": "",
                "name": "space",
                "type": "list",
                "unit": "",
                "value": [
                    0,
                    1
                ]
            },
            {
                "desc": "Function of the space to initiate the variable",
                "max": "",
                "min": "",
                "name": "get_value",
                "type": "function",
                "unit": "",
                "value": null
            }
        ]
    },
    "OptiGenAlg": {
        "constants": [
            {
                "name": "VERSION",
                "value": "1"
            }
        ],
        "daughters": [
            "OptiGenAlgNsga2Deap"
        ],
        "desc": "Genetic algorithm class",
        "is_internal": false,
        "methods": [],
        "mother": "OptiSolver",
        "name": "OptiGenAlg",
        "package": "Optimization",
        "path": "pyleecan/Generator/ClassesRef/Optimization/OptiGenAlg.csv",
        "properties": [
            {
                "desc": "Selector of the genetic algorithm",
                "max": "",
                "min": "",
                "name": "selector",
                "type": "function",
                "unit": "-",
                "value": null
            },
            {
                "desc": "Crossover of the genetic algorithm",
                "max": "",
                "min": "",
                "name": "crossover",
                "type": "function",
                "unit": "-",
                "value": null
            },
            {
                "desc": "Mutator of the genetic algorithm",
                "max": "",
                "min": "",
                "name": "mutator",
                "type": "function",
                "unit": "-",
                "value": null
            },
            {
                "desc": "Probability of crossover",
                "max": "1",
                "min": "0",
                "name": "p_cross",
                "type": "float",
                "unit": "-",
                "value": 0.9
            },
            {
                "desc": "Probability of mutation ",
                "max": "1",
                "min": "0",
                "name": "p_mutate",
                "type": "float",
                "unit": "-",
                "value": 0.1
            },
            {
                "desc": "Size of the population",
                "max": "",
                "min": "1",
                "name": "size_pop",
                "type": "int",
                "unit": "-",
                "value": 40
            },
            {
                "desc": "Number of generations",
                "max": "",
                "min": "1",
                "name": "nb_gen",
                "type": "int",
                "unit": "-",
                "value": 100
            }
        ]
    },
    "OptiGenAlgNsga2Deap": {
        "constants": [
            {
                "name": "VERSION",
                "value": "1"
            }
        ],
        "daughters": [],
        "desc": "Multi-objectives optimization problem with some constraints",
        "is_internal": false,
        "methods": [
            "solve",
            "mutate",
            "cross",
            "create_toolbox",
            "check_optimization_input",
            "delete_toolbox"
        ],
        "mother": "OptiGenAlg",
        "name": "OptiGenAlgNsga2Deap",
        "package": "Optimization",
        "path": "pyleecan/Generator/ClassesRef/Optimization/OptiGenAlgNsga2Deap.csv",
        "properties": [
            {
                "desc": "DEAP toolbox",
                "max": "",
                "min": "",
                "name": "toolbox",
                "type": "deap.base.Toolbox",
                "unit": "",
                "value": "None"
            }
        ]
    },
    "OptiProblem": {
        "constants": [
            {
                "name": "VERSION",
                "value": "1"
            }
        ],
        "daughters": [],
        "desc": "Multi-objectives optimization problem with some constraints",
        "is_internal": false,
        "methods": [],
        "mother": "",
        "name": "OptiProblem",
        "package": "Optimization",
        "path": "pyleecan/Generator/ClassesRef/Optimization/OptiProblem.csv",
        "properties": [
            {
                "desc": "Default simulation",
                "max": "",
                "min": "",
                "name": "simu",
                "type": "Simulation",
                "unit": "",
                "value": ""
            },
            {
                "desc": "List of design variables",
                "max": "",
                "min": "",
                "name": "design_var",
                "type": "[OptiDesignVar]",
                "unit": "",
                "value": ""
            },
            {
                "desc": "List of objective functions",
                "max": "",
                "min": "",
                "name": "obj_func",
                "type": "[DataKeeper]",
                "unit": "",
                "value": ""
            },
            {
                "desc": "Function to evaluate before computing obj function and constraints",
                "max": "",
                "min": "",
                "name": "eval_func",
                "type": "function",
                "unit": "",
                "value": null
            },
            {
                "desc": "List containing the constraints ",
                "max": "",
                "min": "",
                "name": "constraint",
                "type": "[OptiConstraint]",
                "unit": "",
                "value": ""
            },
            {
                "desc": "Function to execute a preprocessing on the simulation right before it is run.",
                "max": "",
                "min": "",
                "name": "preprocessing",
                "type": "function",
                "unit": "",
                "value": null
            },
            {
                "desc": "List of DataKeepers to run on every output",
                "max": "",
                "min": "",
                "name": "datakeeper_list",
                "type": "[DataKeeper]",
                "unit": "",
                "value": ""
            }
        ]
    },
    "OptiSolver": {
        "constants": [
            {
                "name": "VERSION",
                "value": "1"
            }
        ],
        "daughters": [
            "OptiGenAlg",
            "OptiGenAlgNsga2Deap"
        ],
        "desc": "Optimization solver class",
        "is_internal": false,
        "methods": [],
        "mother": "",
        "name": "OptiSolver",
        "package": "Optimization",
        "path": "pyleecan/Generator/ClassesRef/Optimization/OptiSolver.csv",
        "properties": [
            {
                "desc": "Problem to solve",
                "max": "",
                "min": "",
                "name": "problem",
                "type": "OptiProblem",
                "unit": "-",
                "value": ""
            },
            {
                "desc": "Optimization results containing every output",
                "max": "",
                "min": "",
                "name": "xoutput",
                "type": "XOutput",
                "unit": "-",
                "value": ""
            },
            {
                "desc": "Name of the logger to use",
                "max": "",
                "min": "",
                "name": "logger_name",
                "type": "str",
                "unit": "-",
                "value": "Pyleecan.OptiSolver"
            },
            {
                "desc": "Boolean to keep every output",
                "max": "",
                "min": "",
                "name": "is_keep_all_output",
                "type": "bool",
                "unit": "-",
                "value": false
            }
        ]
    },
    "OutElec": {
        "constants": [
            {
                "name": "VERSION",
                "value": "1"
            }
        ],
        "daughters": [],
        "desc": "Gather the electric module outputs",
        "is_internal": false,
        "methods": [
            "get_Nr",
            "get_Is",
            "get_Us",
            "comp_I_mag"
        ],
        "mother": "",
        "name": "OutElec",
        "package": "Output",
        "path": "pyleecan/Generator/ClassesRef/Output/OutElec.csv",
        "properties": [
            {
                "desc": "Electrical time Data object",
                "max": "",
                "min": "",
                "name": "Time",
                "type": "SciDataTool.Classes.DataND.Data",
                "unit": "s",
                "value": "None"
            },
            {
                "desc": "Electrical position Data object",
                "max": "",
                "min": "",
                "name": "Angle",
                "type": "SciDataTool.Classes.DataND.Data",
                "unit": "rad",
                "value": "None"
            },
            {
                "desc": "Stator currents DataTime object",
                "max": "",
                "min": "",
                "name": "Is",
                "type": "SciDataTool.Classes.DataND.DataND",
                "unit": "A",
                "value": "None"
            },
            {
                "desc": "Rotor currents as a function of time (each column correspond to one phase)",
                "max": "",
                "min": "",
                "name": "Ir",
                "type": "SciDataTool.Classes.DataND.DataND",
                "unit": "A",
                "value": "None"
            },
            {
                "desc": "Rotor angular position as a function of time (if None computed according to Nr)",
                "max": "",
                "min": "",
                "name": "angle_rotor",
                "type": "ndarray",
                "unit": "rad",
                "value": null
            },
            {
                "desc": "Rotor speed",
                "max": "",
                "min": "",
                "name": "N0",
                "type": "float",
                "unit": "rpm",
                "value": null
            },
            {
                "desc": "Initial angular position of the rotor at t=0",
                "max": "",
                "min": "",
                "name": "angle_rotor_initial",
                "type": "float",
                "unit": "",
                "value": 0
            },
            {
                "desc": "Name of the logger to use",
                "max": "",
                "min": "",
                "name": "logger_name",
                "type": "str",
                "unit": "-",
                "value": "Pyleecan.OutElec"
            },
            {
                "desc": "Theorical Average Electromagnetic torque",
                "max": "",
                "min": "",
                "name": "Tem_av_ref",
                "type": "float",
                "unit": "N.m",
                "value": null
            },
            {
                "desc": "Electrical time vector (no symmetry)",
                "max": "",
                "min": "",
                "name": "Id_ref",
                "type": "float",
                "unit": "A",
                "value": null
            },
            {
                "desc": "q-axis current magnitude",
                "max": "",
                "min": "",
                "name": "Iq_ref",
                "type": "float",
                "unit": "A",
                "value": null
            },
            {
                "desc": "Electrical Frequency",
                "max": "",
                "min": "",
                "name": "felec",
                "type": "float",
                "unit": "Hz",
                "value": null
            },
            {
                "desc": "d-axis voltage magnitude",
                "max": "",
                "min": "",
                "name": "Ud_ref",
                "type": "float",
                "unit": "V",
                "value": null
            },
            {
                "desc": "q-axis voltage magnitude",
                "max": "",
                "min": "",
                "name": "Uq_ref",
                "type": "float",
                "unit": "V",
                "value": null
            },
            {
                "desc": "Electrical Joule losses",
                "max": "",
                "min": "",
                "name": "Pj_losses",
                "type": "float",
                "unit": "W",
                "value": null
            },
            {
                "desc": "Average Electromagnetic power",
                "max": "",
                "min": "",
                "name": "Pem_av_ref",
                "type": "float",
                "unit": "W",
                "value": null
            },
            {
                "desc": "Stator voltage as a function of time (each column correspond to one phase)",
                "max": "",
                "min": "",
                "name": "Us",
                "type": "SciDataTool.Classes.DataND.DataND",
                "unit": "V",
                "value": "None"
            },
            {
                "desc": "OutInternal object containg outputs related to a specific model",
                "max": "",
                "min": "",
                "name": "internal",
                "type": "OutInternal",
                "unit": "-",
                "value": null
            }
        ]
    },
    "OutForce": {
        "constants": [
            {
                "name": "VERSION",
                "value": "1"
            }
        ],
        "daughters": [],
        "desc": "Gather the structural module outputs",
        "is_internal": false,
        "methods": [
            "store"
        ],
        "mother": "",
        "name": "OutForce",
        "package": "Output",
        "path": "pyleecan/Generator/ClassesRef/Output/OutForce.csv",
        "properties": [
            {
                "desc": "Force time Data object",
                "max": "",
                "min": "",
                "name": "Time",
                "type": "SciDataTool.Classes.DataND.Data",
                "unit": "s",
                "value": "None"
            },
            {
                "desc": "Force position Data object",
                "max": "",
                "min": "",
                "name": "Angle",
                "type": "SciDataTool.Classes.DataND.Data",
                "unit": "rad",
                "value": "None"
            },
            {
                "desc": "Air Gap Surface Force (mainly computed with Maxwell stress tensor)",
                "max": "",
                "min": "",
                "name": "AGSF",
                "type": "SciDataTool.Classes.VectorField.VectorField",
                "unit": "N.m^2",
                "value": "None"
            },
            {
                "desc": "Name of the logger to use",
                "max": "",
                "min": "",
                "name": "logger_name",
                "type": "str",
                "unit": "-",
                "value": "Pyleecan.OutForce"
            },
            {
                "desc": "Radius value for air-gap computation",
                "max": "",
                "min": "",
                "name": "Rag",
                "type": "float",
                "unit": "-",
                "value": null
            }
        ]
    },
    "OutGeo": {
        "constants": [
            {
                "name": "VERSION",
                "value": "1"
            }
        ],
        "daughters": [],
        "desc": "Gather the geometrical and the global outputs",
        "is_internal": false,
        "methods": [],
        "mother": "",
        "name": "OutGeo",
        "package": "Output",
        "path": "pyleecan/Generator/ClassesRef/Output/OutGeo.csv",
        "properties": [
            {
                "desc": "Geometry output of the stator",
                "max": "",
                "min": "",
                "name": "stator",
                "type": "OutGeoLam",
                "unit": "-",
                "value": null
            },
            {
                "desc": "Geometry output of the rotor",
                "max": "",
                "min": "",
                "name": "rotor",
                "type": "OutGeoLam",
                "unit": "-",
                "value": null
            },
            {
                "desc": "mechanical airgap width (minimal distance between the lamination including magnet)",
                "max": "",
                "min": "",
                "name": "Wgap_mec",
                "type": "float",
                "unit": "m",
                "value": null
            },
            {
                "desc": "the magnetic airgap width (distance beetween the two Laminations bore radius)",
                "max": "",
                "min": "",
                "name": "Wgap_mag",
                "type": "float",
                "unit": "m",
                "value": null
            },
            {
                "desc": "radius of the center of the mecanical airgap",
                "max": "",
                "min": "",
                "name": "Rgap_mec",
                "type": "float",
                "unit": "m",
                "value": null
            },
            {
                "desc": "Airgap active length",
                "max": "",
                "min": "",
                "name": "Lgap",
                "type": "float",
                "unit": "m",
                "value": null
            },
            {
                "desc": "Name of the logger to use",
                "max": "",
                "min": "",
                "name": "logger_name",
                "type": "str",
                "unit": "-",
                "value": "Pyleecan.OutGeo"
            },
            {
                "desc": "Difference between the d axis angle of the stator and the rotor",
                "max": "",
                "min": "",
                "name": "angle_offset_initial",
                "type": "float",
                "unit": "rad",
                "value": null
            },
            {
                "desc": "rotation direction of the magnetic field fundamental !! WARNING: rot_dir = -1 to have positive rotor rotating direction, i.e. rotor position moves towards positive angle",
                "max": "1",
                "min": "-1",
                "name": "rot_dir",
                "type": "int",
                "unit": "-",
                "value": null
            },
            {
                "desc": "Number of spatial periodicities of the machine",
                "max": "",
                "min": "",
                "name": "per_a",
                "type": "int",
                "unit": "-",
                "value": null
            },
            {
                "desc": "True if an spatial anti-periodicity is possible after the periodicities",
                "max": "",
                "min": "",
                "name": "is_antiper_a",
                "type": "bool",
                "unit": "-",
                "value": null
            },
            {
                "desc": "Number of time periodicities of the machine",
                "max": "",
                "min": "",
                "name": "per_t",
                "type": "int",
                "unit": "-",
                "value": null
            },
            {
                "desc": "True if an time anti-periodicity is possible after the periodicities",
                "max": "",
                "min": "",
                "name": "is_antiper_t",
                "type": "bool",
                "unit": "-",
                "value": null
            }
        ]
    },
    "OutGeoLam": {
        "constants": [
            {
                "name": "VERSION",
                "value": "1"
            }
        ],
        "daughters": [],
        "desc": "Gather the geometrical and the global outputs of a lamination",
        "is_internal": false,
        "methods": [],
        "mother": "",
        "name": "OutGeoLam",
        "package": "Output",
        "path": "pyleecan/Generator/ClassesRef/Output/OutGeoLam.csv",
        "properties": [
            {
                "desc": "Name of the phases of the winding (if any)",
                "max": "",
                "min": "",
                "name": "name_phase",
                "type": "list",
                "unit": "-",
                "value": null
            },
            {
                "desc": "B(H) curve (two columns matrix, H and B(H))",
                "max": "",
                "min": "",
                "name": "BH_curve",
                "type": "ndarray",
                "unit": "-",
                "value": null
            },
            {
                "desc": "Slot fill factor",
                "max": "",
                "min": "",
                "name": "Ksfill",
                "type": "float",
                "unit": "-",
                "value": null
            },
            {
                "desc": "Slot surface",
                "max": "",
                "min": "",
                "name": "S_slot",
                "type": "float",
                "unit": "m^2",
                "value": null
            },
            {
                "desc": "Slot winding surface",
                "max": "",
                "min": "",
                "name": "S_slot_wind",
                "type": "float",
                "unit": "m^2",
                "value": null
            },
            {
                "desc": "Conductor active surface",
                "max": "",
                "min": "",
                "name": "S_wind_act",
                "type": "float",
                "unit": "m^2",
                "value": null
            },
            {
                "desc": "Number of spatial periodicities of the lamination",
                "max": "",
                "min": "",
                "name": "per_a",
                "type": "int",
                "unit": "-",
                "value": null
            },
            {
                "desc": "True if an spatial anti-periodicity is possible after the periodicities",
                "max": "",
                "min": "",
                "name": "is_antiper_a",
                "type": "bool",
                "unit": "-",
                "value": null
            },
            {
                "desc": "Number of time periodicities of the lamination",
                "max": "",
                "min": "",
                "name": "per_t",
                "type": "int",
                "unit": "-",
                "value": null
            },
            {
                "desc": "True if an time anti-periodicity is possible after the periodicities",
                "max": "",
                "min": "",
                "name": "is_antiper_t",
                "type": "bool",
                "unit": "-",
                "value": null
            }
        ]
    },
    "OutInternal": {
        "constants": [
            {
                "name": "VERSION",
                "value": "1"
            }
        ],
        "daughters": [
            "OutMagElmer",
            "OutMagFEMM"
        ],
        "desc": "Abstract class whose childs enable to store outputs related to a specific model",
        "is_internal": false,
        "methods": [],
        "mother": "",
        "name": "OutInternal",
        "package": "Output",
        "path": "pyleecan/Generator/ClassesRef/Output/OutInternal.csv",
        "properties": []
    },
    "OutLoss": {
        "constants": [
            {
                "name": "VERSION",
                "value": "1"
            }
        ],
        "daughters": [],
        "desc": "Gather the loss module outputs",
        "is_internal": false,
        "methods": [
            "get_loss",
            "get_loss_dist"
        ],
        "mother": "",
        "name": "OutLoss",
        "package": "Output",
        "path": "pyleecan/Generator/ClassesRef/Output/OutLoss.csv",
        "properties": [
            {
<<<<<<< HEAD
                "desc": "Internal list of loss data",
                "max": "",
                "min": "",
                "name": "loss_list",
                "type": "[SciDataTool.Classes.DataND.DataND]",
                "unit": "",
                "value": "None"
            },
            {
                "desc": "Internal list of loss meshsolutions",
                "max": "",
                "min": "",
                "name": "meshsol_list",
                "type": "[MeshSolution]",
                "unit": "",
                "value": ""
            },
            {
                "desc": "Internal dict to index losses",
                "max": "",
                "min": "",
                "name": "loss_index",
=======
                "desc": "Dict of the computed iron losses (with dict key the name of the lamination)",
                "max": "",
                "min": "",
                "name": "iron",
                "type": "dict",
                "unit": "",
                "value": {}
            },
            {
                "desc": "Dict of the computed winding losses (with dict key the name of the lamination)",
                "max": "",
                "min": "",
                "name": "winding",
                "type": "dict",
                "unit": "",
                "value": {}
            },
            {
                "desc": "Dict of the computed magnet losses (with dict key the name of the lamination)",
                "max": "",
                "min": "",
                "name": "magnet",
                "type": "dict",
                "unit": "",
                "value": {}
            },
            {
                "desc": "Dict of FEA software mesh and post processing results",
                "max": "",
                "min": "",
                "name": "meshsolution",
>>>>>>> bb6f1d7e
                "type": "dict",
                "unit": "",
                "value": {}
            },
            {
                "desc": "Name of the logger to use",
                "max": "",
                "min": "",
                "name": "logger_name",
                "type": "str",
                "unit": "-",
                "value": "Pyleecan.OutLoss"
<<<<<<< HEAD
=======
            },
            {
                "desc": "List of the mechanical losses",
                "max": "",
                "min": "",
                "name": "mech",
                "type": "list",
                "unit": "",
                "value": []
            },
            {
                "desc": "List of the miscellaneous losses",
                "max": "",
                "min": "",
                "name": "misc",
                "type": "list",
                "unit": "",
                "value": []
>>>>>>> bb6f1d7e
            }
        ]
    },
    "OutMag": {
        "constants": [
            {
                "name": "VERSION",
                "value": "1"
            }
        ],
        "daughters": [],
        "desc": "Gather the magnetic module outputs",
        "is_internal": false,
        "methods": [
            "store",
            "clean",
            "comp_emf",
            "get_demag"
        ],
        "mother": "",
        "name": "OutMag",
        "package": "Output",
        "path": "pyleecan/Generator/ClassesRef/Output/OutMag.csv",
        "properties": [
            {
                "desc": "Magnetic time Data object",
                "max": "",
                "min": "",
                "name": "Time",
                "type": "SciDataTool.Classes.DataND.Data",
                "unit": "s",
                "value": "None"
            },
            {
                "desc": "Magnetic position Data object",
                "max": "",
                "min": "",
                "name": "Angle",
                "type": "SciDataTool.Classes.DataND.Data",
                "unit": "rad",
                "value": "None"
            },
            {
                "desc": "Airgap flux density VectorField object",
                "max": "",
                "min": "",
                "name": "B",
                "type": "SciDataTool.Classes.VectorField.VectorField",
                "unit": "H",
                "value": "None"
            },
            {
                "desc": "Electromagnetic torque DataTime object",
                "max": "",
                "min": "",
                "name": "Tem",
                "type": "SciDataTool.Classes.DataND.DataND",
                "unit": "N.m",
                "value": "None"
            },
            {
                "desc": "Average Electromagnetic torque",
                "max": "",
                "min": "",
                "name": "Tem_av",
                "type": "float",
                "unit": "N.m",
                "value": null
            },
            {
                "desc": "Peak to Peak Torque ripple normalized according to average torque (None if average torque=0)",
                "max": "",
                "min": "",
                "name": "Tem_rip_norm",
                "type": "float",
                "unit": "-",
                "value": null
            },
            {
                "desc": "Peak to Peak Torque ripple",
                "max": "",
                "min": "",
                "name": "Tem_rip_pp",
                "type": "float",
                "unit": "N.m",
                "value": null
            },
            {
                "desc": "Stator winding flux DataTime object",
                "max": "",
                "min": "",
                "name": "Phi_wind_stator",
                "type": "SciDataTool.Classes.DataTime.DataTime",
                "unit": "Wb",
                "value": "None"
            },
            {
                "desc": "Dict of lamination winding fluxlinkage DataTime objects",
                "max": "",
                "min": "",
                "name": "Phi_wind",
                "type": "{SciDataTool.Classes.DataTime.DataTime}",
                "unit": "Wb",
                "value": "None"
            },
            {
                "desc": "Electromotive force DataTime object",
                "max": "",
                "min": "",
                "name": "emf",
                "type": "SciDataTool.Classes.DataTime.DataTime",
                "unit": "V",
                "value": "None"
            },
            {
                "desc": "FEA software mesh and solution",
                "max": "",
                "min": "",
                "name": "meshsolution",
                "type": "MeshSolution",
                "unit": "",
                "value": ""
            },
            {
                "desc": "Name of the logger to use",
                "max": "",
                "min": "",
                "name": "logger_name",
                "type": "str",
                "unit": "-",
                "value": "Pyleecan.OutMag"
            },
            {
                "desc": "OutInternal object containg outputs related to a specific model",
                "max": "",
                "min": "",
                "name": "internal",
                "type": "OutInternal",
                "unit": "-",
                "value": null
            },
            {
                "desc": "Radius value for air-gap computation",
                "max": "",
                "min": "",
                "name": "Rag",
                "type": "float",
                "unit": "-",
                "value": null
            }
        ]
    },
    "OutMagElmer": {
        "constants": [
            {
                "name": "VERSION",
                "value": "1"
            }
        ],
        "daughters": [],
        "desc": "Class to store outputs related to MagElmer magnetic model",
        "is_internal": false,
        "methods": [
            "clean"
        ],
        "mother": "OutInternal",
        "name": "OutMagElmer",
        "package": "Output",
        "path": "pyleecan/Generator/ClassesRef/Output/OutMagElmer.csv",
        "properties": [
            {
                "desc": "Dictionnary containing the main FEA parameters",
                "max": "",
                "min": "",
                "name": "FEA_dict",
                "type": "dict",
                "unit": "",
                "value": null
            }
        ]
    },
    "OutMagFEMM": {
        "constants": [
            {
                "name": "VERSION",
                "value": "1"
            }
        ],
        "daughters": [],
        "desc": "Class to store outputs related to MagFEMM magnetic model",
        "is_internal": false,
        "methods": [
            "clean"
        ],
        "mother": "OutInternal",
        "name": "OutMagFEMM",
        "package": "Output",
        "path": "pyleecan/Generator/ClassesRef/Output/OutMagFEMM.csv",
        "properties": [
            {
                "desc": "Dictionnary containing the main FEMM parameters",
                "max": "",
                "min": "",
                "name": "FEMM_dict",
                "type": "dict",
                "unit": "",
                "value": null
            },
            {
                "desc": "List of FEMM Handler (more than 1 if nb_worker >1)",
                "max": "",
                "min": "",
                "name": "handler_list",
                "type": "[_FEMMHandler]",
                "unit": "",
                "value": ""
            }
        ]
    },
    "OutPost": {
        "constants": [
            {
                "name": "VERSION",
                "value": "1"
            }
        ],
        "daughters": [],
        "desc": "Gather the parameters for the post-processings",
        "is_internal": false,
        "methods": [],
        "mother": "",
        "name": "OutPost",
        "package": "Output",
        "path": "pyleecan/Generator/ClassesRef/Output/OutPost.csv",
        "properties": [
            {
                "desc": "Name to use in the legend in case of comparison",
                "max": "",
                "min": "",
                "name": "legend_name",
                "type": "str",
                "unit": "-",
                "value": ""
            },
            {
                "desc": "Color to use in case of comparison",
                "max": "",
                "min": "",
                "name": "line_color",
                "type": "str",
                "unit": "-",
                "value": ""
            }
        ]
    },
    "OutStruct": {
        "constants": [
            {
                "name": "VERSION",
                "value": "1"
            }
        ],
        "daughters": [],
        "desc": "Gather the structural module outputs",
        "is_internal": false,
        "methods": [],
        "mother": "",
        "name": "OutStruct",
        "package": "Output",
        "path": "pyleecan/Generator/ClassesRef/Output/OutStruct.csv",
        "properties": [
            {
                "desc": "Structural time Data object",
                "max": "",
                "min": "",
                "name": "Time",
                "type": "SciDataTool.Classes.DataND.Data",
                "unit": "s",
                "value": "None"
            },
            {
                "desc": "Structural position Data object",
                "max": "",
                "min": "",
                "name": "Angle",
                "type": "SciDataTool.Classes.DataND.Data",
                "unit": "rad",
                "value": "None"
            },
            {
                "desc": "Length of the time vector",
                "max": "",
                "min": "",
                "name": "Nt_tot",
                "type": "int",
                "unit": "-",
                "value": null
            },
            {
                "desc": "Length of the angle vector",
                "max": "",
                "min": "",
                "name": "Na_tot",
                "type": "int",
                "unit": "-",
                "value": null
            },
            {
                "desc": "Name of the logger to use",
                "max": "",
                "min": "",
                "name": "logger_name",
                "type": "str",
                "unit": "-",
                "value": "Pyleecan.OutStruct"
            },
            {
                "desc": "Displacement output",
                "max": "",
                "min": "",
                "name": "Yr",
                "type": "SciDataTool.Classes.DataND.DataND",
                "unit": "m",
                "value": "None"
            },
            {
                "desc": "Velocity output",
                "max": "",
                "min": "",
                "name": "Vr",
                "type": "SciDataTool.Classes.DataND.DataND",
                "unit": "m/s",
                "value": "None"
            },
            {
                "desc": "Acceleration output",
                "max": "",
                "min": "",
                "name": "Ar",
                "type": "SciDataTool.Classes.DataND.DataND",
                "unit": "m/s^2",
                "value": "None"
            },
            {
                "desc": "FEA software mesh and solution",
                "max": "",
                "min": "",
                "name": "meshsolution",
                "type": "MeshSolution",
                "unit": "",
                "value": ""
            },
            {
                "desc": "Dictionnary containing the main FEA parameter",
                "max": "",
                "min": "",
                "name": "FEA_dict",
                "type": "dict",
                "unit": "",
                "value": null
            }
        ]
    },
    "Output": {
        "constants": [
            {
                "name": "VERSION",
                "value": "1"
            }
        ],
        "daughters": [
            "XOutput"
        ],
        "desc": "Main Output object: gather all the outputs of all the modules",
        "is_internal": false,
        "methods": [
            "getter.get_angle_offset_initial",
            "getter.get_angle_rotor",
            "getter.get_BH_rotor",
            "getter.get_BH_stator",
            "getter.get_path_result",
            "getter.get_machine_periodicity",
            "getter.get_rot_dir",
            "plot.plot_2D_Data",
            "getter.get_fund_harm",
            "plot.plot_A_quiver_2D",
            "plot.plot_3D_Data",
            "plot.plot_A_time_space",
            "getter.get_data_from_str",
            "print_memory"
        ],
        "mother": "",
        "name": "Output",
        "package": "Output",
        "path": "pyleecan/Generator/ClassesRef/Output/Output.csv",
        "properties": [
            {
                "desc": "Simulation object that generated the Output",
                "max": "",
                "min": "",
                "name": "simu",
                "type": "Simulation",
                "unit": "-",
                "value": ""
            },
            {
                "desc": "Path to the folder to same the results",
                "max": "",
                "min": "",
                "name": "path_result",
                "type": "str",
                "unit": "-",
                "value": ""
            },
            {
                "desc": "Geometry output",
                "max": "",
                "min": "",
                "name": "geo",
                "type": "OutGeo",
                "unit": "-",
                "value": ""
            },
            {
                "desc": "Electrical module output",
                "max": "",
                "min": "",
                "name": "elec",
                "type": "OutElec",
                "unit": "-",
                "value": ""
            },
            {
                "desc": "Magnetic module output",
                "max": "",
                "min": "",
                "name": "mag",
                "type": "OutMag",
                "unit": "-",
                "value": ""
            },
            {
                "desc": "Structural module output",
                "max": "",
                "min": "",
                "name": "struct",
                "type": "OutStruct",
                "unit": "-",
                "value": ""
            },
            {
                "desc": "Post-Processing settings",
                "max": "",
                "min": "",
                "name": "post",
                "type": "OutPost",
                "unit": "-",
                "value": ""
            },
            {
                "desc": "Name of the logger to use",
                "max": "",
                "min": "",
                "name": "logger_name",
                "type": "str",
                "unit": "-",
                "value": "Pyleecan.Output"
            },
            {
                "desc": "Force module output",
                "max": "",
                "min": "",
                "name": "force",
                "type": "OutForce",
                "unit": "-",
                "value": ""
            },
            {
                "desc": "Loss module output",
                "max": "",
                "min": "",
                "name": "loss",
                "type": "OutLoss",
                "unit": "-",
                "value": ""
            }
        ]
    },
    "ParamExplorer": {
        "constants": [
            {
                "name": "VERSION",
                "value": "1"
            }
        ],
        "daughters": [
            "OptiDesignVar",
            "ParamExplorerSet"
        ],
        "desc": "Abstract class for the multi-simulation",
        "is_internal": false,
        "methods": [
            "_set_setter"
        ],
        "mother": "",
        "name": "ParamExplorer",
        "package": "Simulation",
        "path": "pyleecan/Generator/ClassesRef/Simulation/ParamExplorer.csv",
        "properties": [
            {
                "desc": "Parameter name",
                "max": "",
                "min": "",
                "name": "name",
                "type": "str",
                "unit": "-",
                "value": ""
            },
            {
                "desc": "Parameter symbol",
                "max": "",
                "min": "",
                "name": "symbol",
                "type": "str",
                "unit": "-",
                "value": ""
            },
            {
                "desc": "Parameter unit",
                "max": "",
                "min": "",
                "name": "unit",
                "type": "str",
                "unit": "-",
                "value": ""
            },
            {
                "desc": "Function that takes a Simulation and a value in argument and modifiers the simulation",
                "max": "",
                "min": "",
                "name": "setter",
                "type": "function",
                "unit": "-",
                "value": null
            }
        ]
    },
    "ParamExplorerSet": {
        "constants": [
            {
                "name": "VERSION",
                "value": "1"
            }
        ],
        "daughters": [],
        "desc": "Abstract class for the multi-simulation",
        "is_internal": false,
        "methods": [
            "get_value",
            "as_dict"
        ],
        "mother": "ParamExplorer",
        "name": "ParamExplorerSet",
        "package": "Simulation",
        "path": "pyleecan/Generator/ClassesRef/Simulation/ParamExplorerSet.csv",
        "properties": [
            {
                "desc": "List containing the different parameter values to explore",
                "max": "",
                "min": "",
                "name": "value",
                "type": "list",
                "unit": "-",
                "value": []
            }
        ]
    },
    "PointMat": {
        "constants": [
            {
                "name": "VERSION",
                "value": "1"
            }
        ],
        "daughters": [],
        "desc": "Class to define nodes coordinates and getter.",
        "is_internal": false,
        "methods": [
            "add_point",
            "get_coord",
            "get_group",
            "is_exist"
        ],
        "mother": "",
        "name": "PointMat",
        "package": "Mesh",
        "path": "pyleecan/Generator/ClassesRef/Mesh/PointMat.csv",
        "properties": [
            {
                "desc": "Nodes coordinates",
                "max": "",
                "min": "",
                "name": "coordinate",
                "type": "ndarray",
                "unit": "",
                "value": []
            },
            {
                "desc": "Total number of nodes",
                "max": "",
                "min": "",
                "name": "nb_pt",
                "type": "int",
                "unit": "",
                "value": 0
            },
            {
                "desc": "Sensibility for node searching",
                "max": "",
                "min": "",
                "name": "delta",
                "type": "float",
                "unit": "",
                "value": 1e-10
            },
            {
                "desc": "Point indices",
                "max": "",
                "min": "",
                "name": "indice",
                "type": "ndarray",
                "unit": "",
                "value": ""
            }
        ]
    },
    "PolarArc": {
        "constants": [
            {
                "name": "VERSION",
                "value": "1"
            }
        ],
        "daughters": [],
        "desc": "PolarArc defined by  the center of object(point_ref), the label, the angle and the height",
        "is_internal": false,
        "methods": [
            "get_lines",
            "rotate",
            "translate",
            "check",
            "comp_length",
            "discretize",
            "get_patches",
            "comp_surface",
            "comp_point_ref"
        ],
        "mother": "Surface",
        "name": "PolarArc",
        "package": "Geometry",
        "path": "pyleecan/Generator/ClassesRef/Geometry/PolarArc.csv",
        "properties": [
            {
                "desc": "Polar angle",
                "max": "",
                "min": "0",
                "name": "angle",
                "type": "float",
                "unit": "-",
                "value": 1
            },
            {
                "desc": "The Heigth of the PolarAngle",
                "max": "",
                "min": "0",
                "name": "height",
                "type": "float",
                "unit": "m",
                "value": 1
            }
        ]
    },
    "Post": {
        "constants": [
            {
                "name": "VERSION",
                "value": "1"
            }
        ],
        "daughters": [
            "PostFunction",
            "PostMethod",
            "PostPlot"
        ],
        "desc": "Abstract class for postprocessing",
        "is_internal": false,
        "methods": [],
        "mother": "",
        "name": "Post",
        "package": "Post",
        "path": "pyleecan/Generator/ClassesRef/Post/Post.csv",
        "properties": []
    },
    "PostFunction": {
        "constants": [
            {
                "name": "VERSION",
                "value": "1"
            }
        ],
        "daughters": [],
        "desc": "Post-processing from a user-defined function",
        "is_internal": false,
        "methods": [],
        "mother": "Post",
        "name": "PostFunction",
        "package": "Post",
        "path": "pyleecan/Generator/ClassesRef/Post/PostFunction.csv",
        "properties": [
            {
                "desc": "Post-processing that takes an output in argument",
                "max": "",
                "min": "",
                "name": "run",
                "type": "function",
                "unit": "",
                "value": null
            }
        ]
    },
    "PostMethod": {
        "constants": [
            {
                "name": "VERSION",
                "value": "1"
            }
        ],
        "daughters": [
            "PostPlot"
        ],
        "desc": "Abstract class for post-processing defined in the method run",
        "is_internal": false,
        "methods": [
            "run"
        ],
        "mother": "Post",
        "name": "PostMethod",
        "package": "Post",
        "path": "pyleecan/Generator/ClassesRef/Post/PostMethod.csv",
        "properties": []
    },
    "PostPlot": {
        "constants": [
            {
                "name": "VERSION",
                "value": "1"
            }
        ],
        "daughters": [],
        "desc": "Post-processing to do a plot which is a method of Output or other class if attribute is not None",
        "is_internal": false,
        "methods": [
            "run"
        ],
        "mother": "PostMethod",
        "name": "PostPlot",
        "package": "Post",
        "path": "pyleecan/Generator/ClassesRef/Post/PostPlot.csv",
        "properties": [
            {
                "desc": "Full path of the plot method to call except Output (ex: \"plot_2D_Data\", \"mag.meshsolution.plot_contour\")",
                "max": "",
                "min": "",
                "name": "method",
                "type": "str",
                "unit": "",
                "value": "None"
            },
            {
                "desc": "Name of the plot to use when saving the figure after plotting",
                "max": "",
                "min": "",
                "name": "name",
                "type": "str",
                "unit": "",
                "value": "[]"
            },
            {
                "desc": "Dictionnary of parameters to pass to the plot method when executing it",
                "max": "",
                "min": "",
                "name": "param_list",
                "type": "list",
                "unit": "",
                "value": []
            },
            {
                "desc": "Dictionnary of parameters to pass to the plot method when executing it",
                "max": "",
                "min": "",
                "name": "param_dict",
                "type": "dict",
                "unit": "",
                "value": {}
            },
            {
                "desc": "File format extension (\"png\", \"svg\", \"eps\") in which to save the figure. The PostPlot automatically saves the figure in the results folder. The user can specify a different folder by specifying \"save_path\"=path_str or not save the figure by specifying \"save_path\"=None in param_dict, if the plot_method enables it.",
                "max": "",
                "min": "",
                "name": "save_format",
                "type": "str",
                "unit": "",
                "value": "png"
            }
        ]
    },
    "RefCell": {
        "constants": [
            {
                "name": "VERSION",
                "value": "1"
            }
        ],
        "daughters": [
            "RefLine3",
            "RefQuad4",
            "RefQuad9",
            "RefSegmentP1",
            "RefTriangle3",
            "RefTriangle6"
        ],
        "desc": "Store shape functions definition in the reference element",
        "is_internal": false,
        "methods": [
            "interpolation"
        ],
        "mother": "",
        "name": "RefCell",
        "package": "Mesh",
        "path": "pyleecan/Generator/ClassesRef/Mesh/Interpolation/RefCell.csv",
        "properties": [
            {
                "desc": "Precision criterion",
                "max": "",
                "min": "0.00E+00",
                "name": "epsilon",
                "type": "float",
                "unit": "-",
                "value": 0.05
            }
        ]
    },
    "RefLine3": {
        "constants": [
            {
                "name": "VERSION",
                "value": "1"
            }
        ],
        "daughters": [],
        "desc": "Store line elements for 2D mesh",
        "is_internal": false,
        "methods": [
            "shape_function",
            "jacobian",
            "grad_shape_function",
            "get_real_point",
            "get_ref_point",
            "is_inside"
        ],
        "mother": "RefCell",
        "name": "RefLine3",
        "package": "Mesh",
        "path": "pyleecan/Generator/ClassesRef/Mesh/Interpolation/RefLine3.csv",
        "properties": []
    },
    "RefQuad4": {
        "constants": [
            {
                "name": "VERSION",
                "value": "1"
            }
        ],
        "daughters": [],
        "desc": "Store quadrangel elements for 2D mesh",
        "is_internal": false,
        "methods": [
            "shape_function",
            "jacobian",
            "grad_shape_function",
            "get_real_point",
            "get_ref_point",
            "is_inside"
        ],
        "mother": "RefCell",
        "name": "RefQuad4",
        "package": "Mesh",
        "path": "pyleecan/Generator/ClassesRef/Mesh/Interpolation/RefQuad4.csv",
        "properties": []
    },
    "RefQuad9": {
        "constants": [
            {
                "name": "VERSION",
                "value": "1"
            }
        ],
        "daughters": [],
        "desc": "Store quadrangel elements for 2D mesh",
        "is_internal": false,
        "methods": [
            "shape_function",
            "jacobian",
            "grad_shape_function",
            "get_real_point",
            "get_ref_point",
            "is_inside"
        ],
        "mother": "RefCell",
        "name": "RefQuad9",
        "package": "Mesh",
        "path": "pyleecan/Generator/ClassesRef/Mesh/Interpolation/RefQuad9.csv",
        "properties": []
    },
    "RefSegmentP1": {
        "constants": [
            {
                "name": "VERSION",
                "value": "1"
            }
        ],
        "daughters": [],
        "desc": "Store segment elements for 2D mesh",
        "is_internal": false,
        "methods": [
            "shape_function",
            "jacobian",
            "grad_shape_function",
            "get_real_point",
            "is_inside",
            "get_ref_point",
            "get_normal"
        ],
        "mother": "RefCell",
        "name": "RefSegmentP1",
        "package": "Mesh",
        "path": "pyleecan/Generator/ClassesRef/Mesh/Interpolation/RefSegmentP1.csv",
        "properties": []
    },
    "RefTriangle3": {
        "constants": [
            {
                "name": "VERSION",
                "value": "1"
            }
        ],
        "daughters": [],
        "desc": "Store triangle elements for 2D mesh",
        "is_internal": false,
        "methods": [
            "shape_function",
            "jacobian",
            "grad_shape_function",
            "get_real_point",
            "get_ref_point",
            "is_inside",
            "get_cell_area",
            "get_normal"
        ],
        "mother": "RefCell",
        "name": "RefTriangle3",
        "package": "Mesh",
        "path": "pyleecan/Generator/ClassesRef/Mesh/Interpolation/RefTriangle3.csv",
        "properties": []
    },
    "RefTriangle6": {
        "constants": [
            {
                "name": "VERSION",
                "value": "1"
            }
        ],
        "daughters": [],
        "desc": "Store triangle elements for 2D mesh",
        "is_internal": false,
        "methods": [
            "shape_function",
            "jacobian",
            "grad_shape_function",
            "get_real_point",
            "get_ref_point",
            "is_inside"
        ],
        "mother": "RefCell",
        "name": "RefTriangle6",
        "package": "Mesh",
        "path": "pyleecan/Generator/ClassesRef/Mesh/Interpolation/RefTriangle6.csv",
        "properties": []
    },
    "ScalarProduct": {
        "constants": [
            {
                "name": "VERSION",
                "value": "1"
            }
        ],
        "daughters": [
            "ScalarProductL2"
        ],
        "desc": "Store shape functions definition in the reference element",
        "is_internal": false,
        "methods": [],
        "mother": "",
        "name": "ScalarProduct",
        "package": "Mesh",
        "path": "pyleecan/Generator/ClassesRef/Mesh/Interpolation/ScalarProduct.csv",
        "properties": []
    },
    "ScalarProductL2": {
        "constants": [
            {
                "name": "VERSION",
                "value": "1"
            }
        ],
        "daughters": [],
        "desc": "Store shape functions definition in the reference element",
        "is_internal": false,
        "methods": [
            "scalar_product"
        ],
        "mother": "ScalarProduct",
        "name": "ScalarProductL2",
        "package": "Mesh",
        "path": "pyleecan/Generator/ClassesRef/Mesh/Interpolation/ScalarProductL2.csv",
        "properties": []
    },
    "Section": {
        "constants": [
            {
                "name": "VERSION",
                "value": "1"
            }
        ],
        "daughters": [],
        "desc": "Class to setup a section of an Elmer Solver Input File",
        "is_internal": false,
        "methods": [
            "__delitem__",
            "__getitem__",
            "__iter__",
            "__len__",
            "__missing__",
            "__reversed__",
            "__setitem__",
            "pop",
            "keys",
            "write"
        ],
        "mother": "Elmer",
        "name": "Section",
        "package": "Elmer",
        "path": "pyleecan/Generator/ClassesRef/Elmer/Section.csv",
        "properties": [
            {
                "desc": "Name of the section",
                "max": "",
                "min": "",
                "name": "section",
                "type": "str",
                "unit": "",
                "value": ""
            },
            {
                "desc": "Index of a numbered section",
                "max": "",
                "min": "",
                "name": "id",
                "type": "int",
                "unit": "",
                "value": null
            },
            {
                "desc": "Section global comment",
                "max": "",
                "min": "",
                "name": "comment",
                "type": "str",
                "unit": "",
                "value": ""
            },
            {
                "desc": "internal dict to store the sections statements",
                "max": "",
                "min": "",
                "name": "_statements",
                "type": "dict",
                "unit": "",
                "value": ""
            },
            {
                "desc": "internal dict to store comments on single statements",
                "max": "",
                "min": "",
                "name": "_comments",
                "type": "dict",
                "unit": "",
                "value": ""
            }
        ]
    },
    "Segment": {
        "constants": [
            {
                "name": "VERSION",
                "value": "1"
            }
        ],
        "daughters": [],
        "desc": "A segment between two points",
        "is_internal": false,
        "methods": [
            "check",
            "comp_length",
            "discretize",
            "draw_FEMM",
            "get_begin",
            "get_end",
            "get_middle",
            "intersect_line",
            "reverse",
            "rotate",
            "split_half",
            "split_line",
            "translate",
            "is_on_line",
            "comp_distance"
        ],
        "mother": "Line",
        "name": "Segment",
        "package": "Geometry",
        "path": "pyleecan/Generator/ClassesRef/Geometry/Segment.csv",
        "properties": [
            {
                "desc": "begin point of the line",
                "max": "",
                "min": "",
                "name": "begin",
                "type": "complex",
                "unit": "-",
                "value": 0
            },
            {
                "desc": "end point of the line",
                "max": "",
                "min": "",
                "name": "end",
                "type": "complex",
                "unit": "-",
                "value": 0
            }
        ]
    },
    "Shaft": {
        "constants": [
            {
                "name": "VERSION",
                "value": "1"
            }
        ],
        "daughters": [],
        "desc": "machine shaft",
        "is_internal": false,
        "methods": [
            "build_geometry",
            "comp_mass",
            "plot"
        ],
        "mother": "",
        "name": "Shaft",
        "package": "Machine",
        "path": "pyleecan/Generator/ClassesRef/Machine/Shaft.csv",
        "properties": [
            {
                "desc": "length of the rotor shaft [m] (used for weight & cost estimation only)",
                "max": "100",
                "min": "0",
                "name": "Lshaft",
                "type": "float",
                "unit": "m",
                "value": 0.442
            },
            {
                "desc": "Shaft's Material",
                "max": "",
                "min": "",
                "name": "mat_type",
                "type": "Material",
                "unit": "",
                "value": ""
            },
            {
                "desc": "diameter of the rotor shaft [m], used to estimate bearing diameter for friction losses",
                "max": "8",
                "min": "0",
                "name": "Drsh",
                "type": "float",
                "unit": "m",
                "value": 0.045
            }
        ]
    },
    "Simu1": {
        "constants": [
            {
                "name": "VERSION",
                "value": "1"
            }
        ],
        "daughters": [],
        "desc": "Five sequential weak coupling multi physics simulation",
        "is_internal": false,
        "methods": [
            "run_single"
        ],
        "mother": "Simulation",
        "name": "Simu1",
        "package": "Simulation",
        "path": "pyleecan/Generator/ClassesRef/Simulation/Simu1.csv",
        "properties": [
            {
                "desc": "Electrical module",
                "max": "",
                "min": "",
                "name": "elec",
                "type": "Electrical",
                "unit": "-",
                "value": null
            },
            {
                "desc": "Magnetic module",
                "max": "",
                "min": "",
                "name": "mag",
                "type": "Magnetics",
                "unit": "-",
                "value": null
            },
            {
                "desc": "Structural module",
                "max": "",
                "min": "",
                "name": "struct",
                "type": "Structural",
                "unit": "-",
                "value": null
            },
            {
                "desc": "Force moduale",
                "max": "",
                "min": "",
                "name": "force",
                "type": "Force",
                "unit": "-",
                "value": null
            },
            {
                "desc": "Loss moduale",
                "max": "",
                "min": "",
                "name": "loss",
                "type": "Loss",
                "unit": "-",
                "value": null
            }
        ]
    },
    "Simulation": {
        "constants": [
            {
                "name": "VERSION",
                "value": "1"
            }
        ],
        "daughters": [
            "Simu1"
        ],
        "desc": "Abstract class for the simulation",
        "is_internal": false,
        "methods": [
            "run"
        ],
        "mother": "",
        "name": "Simulation",
        "package": "Simulation",
        "path": "pyleecan/Generator/ClassesRef/Simulation/Simulation.csv",
        "properties": [
            {
                "desc": "Name of the simulation",
                "max": "",
                "min": "",
                "name": "name",
                "type": "str",
                "unit": "-",
                "value": ""
            },
            {
                "desc": "Simulation description",
                "max": "",
                "min": "",
                "name": "desc",
                "type": "str",
                "unit": "-",
                "value": ""
            },
            {
                "desc": "Machine to simulate",
                "max": "",
                "min": "",
                "name": "machine",
                "type": "Machine",
                "unit": "-",
                "value": ""
            },
            {
                "desc": "Input of the simulation",
                "max": "",
                "min": "",
                "name": "input",
                "type": "Input",
                "unit": "-",
                "value": ""
            },
            {
                "desc": "Name of the logger to use",
                "max": "",
                "min": "",
                "name": "logger_name",
                "type": "str",
                "unit": "-",
                "value": "Pyleecan.Simulation"
            },
            {
                "desc": "Multi-simulation definition",
                "max": "",
                "min": "",
                "name": "var_simu",
                "type": "VarSimu",
                "unit": "-",
                "value": null
            },
            {
                "desc": "List of postprocessings to run on Output after the simulation",
                "max": "",
                "min": "",
                "name": "postproc_list",
                "type": "[Post]",
                "unit": "-",
                "value": []
            },
            {
                "desc": "Index of the simulation (if part of a multi-simulation)",
                "max": "",
                "min": "0",
                "name": "index",
                "type": "int",
                "unit": "-",
                "value": null
            },
            {
                "desc": "Path to the Result folder to use (None to use default one)",
                "max": "",
                "min": "",
                "name": "path_result",
                "type": "str",
                "unit": "-",
                "value": "None"
            }
        ]
    },
    "Slot": {
        "constants": [
            {
                "name": "VERSION",
                "value": "1"
            }
        ],
        "daughters": [
            "Slot19",
            "SlotCirc",
            "SlotDC",
            "SlotMFlat",
            "SlotMFlat2",
            "SlotMPolar",
            "SlotMag",
            "SlotUD",
            "SlotW10",
            "SlotW11",
            "SlotW12",
            "SlotW13",
            "SlotW14",
            "SlotW15",
            "SlotW16",
            "SlotW21",
            "SlotW22",
            "SlotW23",
            "SlotW24",
            "SlotW25",
            "SlotW26",
            "SlotW27",
            "SlotW28",
            "SlotW29",
            "SlotW60",
            "SlotW61",
            "SlotWind"
        ],
        "desc": "Generic class for slot (abstract)",
        "is_internal": false,
        "methods": [
            "build_geometry_half_tooth",
            "check",
            "comp_angle_opening",
            "comp_height",
            "comp_surface",
            "get_is_stator",
            "get_Rbo",
            "get_surface",
            "get_surface_tooth",
            "is_outwards",
            "plot",
            "comp_width_opening",
            "get_name_lam"
        ],
        "mother": "",
        "name": "Slot",
        "package": "Slot",
        "path": "pyleecan/Generator/ClassesRef/Slot/Slot.csv",
        "properties": [
            {
                "desc": "slot number",
                "max": "1000",
                "min": "0",
                "name": "Zs",
                "type": "int",
                "unit": "-",
                "value": 36
            }
        ]
    },
    "Slot19": {
        "constants": [
            {
                "name": "VERSION",
                "value": "1"
            },
            {
                "name": "IS_SYMMETRICAL",
                "value": "1"
            }
        ],
        "daughters": [],
        "desc": "trapezoidal slot with rounded bottom",
        "is_internal": false,
        "methods": [
            "_comp_point_coordinate",
            "build_geometry",
            "check",
            "comp_angle_opening",
            "comp_angle_bottom",
            "comp_height",
            "comp_surface"
        ],
        "mother": "Slot",
        "name": "Slot19",
        "package": "Slot",
        "path": "pyleecan/Generator/ClassesRef/Slot/Slot19.csv",
        "properties": [
            {
                "desc": "Slot top width",
                "max": "",
                "min": "0",
                "name": "W0",
                "type": "float",
                "unit": "m",
                "value": 0.013
            },
            {
                "desc": "Slot height",
                "max": "",
                "min": "0",
                "name": "H0",
                "type": "float",
                "unit": "m",
                "value": 0.02
            },
            {
                "desc": "Slot bottom width.",
                "max": "",
                "min": "0",
                "name": "W1",
                "type": "float",
                "unit": "m",
                "value": 0.01
            },
            {
                "desc": "Wx unit, 0 for m, 1 for rad",
                "max": "",
                "min": "",
                "name": "Wx_is_rad",
                "type": "bool",
                "unit": "-",
                "value": 0
            }
        ]
    },
    "SlotCirc": {
        "constants": [
            {
                "name": "VERSION",
                "value": "1"
            },
            {
                "name": "IS_SYMMETRICAL",
                "value": "1"
            }
        ],
        "daughters": [],
        "desc": "Circular slot (for notches)",
        "is_internal": false,
        "methods": [
            "build_geometry",
            "get_surface_wind",
            "check",
            "comp_angle_opening",
            "comp_height",
            "comp_height_wind",
            "comp_surface",
            "comp_surface_wind"
        ],
        "mother": "SlotWind",
        "name": "SlotCirc",
        "package": "Slot",
        "path": "pyleecan/Generator/ClassesRef/Slot/SlotCirc.csv",
        "properties": [
            {
                "desc": "Slot isthmus width.",
                "max": "",
                "min": "0",
                "name": "W0",
                "type": "float",
                "unit": "m",
                "value": 0.01
            },
            {
                "desc": "Slot height",
                "max": "",
                "min": "0",
                "name": "H0",
                "type": "float",
                "unit": "m",
                "value": 0.03
            }
        ]
    },
    "SlotDC": {
        "constants": [
            {
                "name": "VERSION",
                "value": "1"
            },
            {
                "name": "IS_SYMMETRICAL",
                "value": "1"
            }
        ],
        "daughters": [],
        "desc": "Slot with two rods (for double squirrel cage)",
        "is_internal": false,
        "methods": [
            "_comp_point_coordinate",
            "build_geometry",
            "get_surface_wind",
            "check",
            "comp_angle_opening",
            "comp_height",
            "comp_height_wind",
            "comp_surface",
            "comp_surface_wind"
        ],
        "mother": "SlotWind",
        "name": "SlotDC",
        "package": "Slot",
        "path": "pyleecan/Generator/ClassesRef/Slot/SlotDC.csv",
        "properties": [
            {
                "desc": "Slot isthmus width.",
                "max": "",
                "min": "0",
                "name": "W1",
                "type": "float",
                "unit": "m",
                "value": 0.0122
            },
            {
                "desc": "Distance upper rod center to bore",
                "max": "",
                "min": "0",
                "name": "H1",
                "type": "float",
                "unit": "m",
                "value": 0.0122
            },
            {
                "desc": "Diameter upper rod",
                "max": "",
                "min": "0",
                "name": "D1",
                "type": "float",
                "unit": "m",
                "value": 0.001
            },
            {
                "desc": "Middle connection width",
                "max": "",
                "min": "0",
                "name": "W2",
                "type": "float",
                "unit": "m",
                "value": 0.0122
            },
            {
                "desc": "Height between the first and second center",
                "max": "",
                "min": "0",
                "name": "H2",
                "type": "float",
                "unit": "m",
                "value": 0.001
            },
            {
                "desc": "Diameter upper section lower rod",
                "max": "",
                "min": "0",
                "name": "D2",
                "type": "float",
                "unit": "m",
                "value": 0.001
            },
            {
                "desc": "Length of lower rod",
                "max": "",
                "min": "0",
                "name": "H3",
                "type": "float",
                "unit": "m",
                "value": 0.001
            },
            {
                "desc": "Radius lower section lower rod",
                "max": "",
                "min": "0",
                "name": "R3",
                "type": "float",
                "unit": "m",
                "value": 0.001
            }
        ]
    },
    "SlotMFlat": {
        "constants": [
            {
                "name": "VERSION",
                "value": "1"
            },
            {
                "name": "IS_SYMMETRICAL",
                "value": "1"
            },
            {
                "name": "IS_INSET",
                "value": "1"
            }
        ],
        "daughters": [],
        "desc": "Flat bottomed SlotMag",
        "is_internal": false,
        "methods": [
            "build_geometry",
            "comp_angle_opening",
            "comp_angle_opening_magnet",
            "comp_height",
            "comp_surface",
            "comp_W0m",
            "get_point_bottom"
        ],
        "mother": "SlotMag",
        "name": "SlotMFlat",
        "package": "Slot",
        "path": "pyleecan/Generator/ClassesRef/Slot/SlotMFlat.csv",
        "properties": [
            {
                "desc": "Slot isthmus height",
                "max": "",
                "min": "0",
                "name": "H0",
                "type": "float",
                "unit": "m",
                "value": 0
            },
            {
                "desc": "Slot isthmus width.",
                "max": "",
                "min": "0",
                "name": "W0",
                "type": "float",
                "unit": "m/rad",
                "value": 0.0122
            },
            {
                "desc": "W0 unit, 0 for m, 1 for rad",
                "max": "",
                "min": "",
                "name": "W0_is_rad",
                "type": "bool",
                "unit": "",
                "value": 0
            },
            {
                "desc": "List of magnet",
                "max": "",
                "min": "",
                "name": "magnet",
                "type": "[MagnetFlat]",
                "unit": "",
                "value": ""
            }
        ]
    },
    "SlotMFlat2": {
        "constants": [
            {
                "name": "VERSION",
                "value": "1"
            },
            {
                "name": "IS_SYMMETRICAL",
                "value": "1"
            }
        ],
        "daughters": [],
        "desc": "Flat bottomed SlotMag with adjustable slot opening (for spoke type IPMSM)",
        "is_internal": false,
        "methods": [
            "build_geometry",
            "comp_angle_opening",
            "comp_angle_magnet",
            "comp_angle_opening_magnet",
            "comp_height",
            "comp_surface",
            "comp_H_arc",
            "comp_W0m",
            "get_point_bottom"
        ],
        "mother": "SlotMag",
        "name": "SlotMFlat2",
        "package": "Slot",
        "path": "pyleecan/Generator/ClassesRef/Slot/SlotMFlat2.csv",
        "properties": [
            {
                "desc": "Internal Slot height (for Magnet)",
                "max": "",
                "min": "0",
                "name": "H0",
                "type": "float",
                "unit": "m",
                "value": 0
            },
            {
                "desc": "Slot opening height ",
                "max": "",
                "min": "0",
                "name": "H1",
                "type": "float",
                "unit": "m",
                "value": 0
            },
            {
                "desc": "Inner slot width (for Magnet)",
                "max": "",
                "min": "0",
                "name": "W0",
                "type": "float",
                "unit": "m/rad",
                "value": 0.0122
            },
            {
                "desc": "W0 unit, 0 for m, 1 for rad",
                "max": "",
                "min": "",
                "name": "W0_is_rad",
                "type": "bool",
                "unit": "",
                "value": 0
            },
            {
                "desc": "Slot opening width ",
                "max": "",
                "min": "0",
                "name": "W1",
                "type": "float",
                "unit": "m",
                "value": 0.01
            },
            {
                "desc": "List of magnet",
                "max": "",
                "min": "",
                "name": "magnet",
                "type": "[MagnetFlat]",
                "unit": "",
                "value": ""
            }
        ]
    },
    "SlotMPolar": {
        "constants": [
            {
                "name": "VERSION",
                "value": "1"
            },
            {
                "name": "IS_SYMMETRICAL",
                "value": "1"
            },
            {
                "name": "IS_INSET",
                "value": "1"
            }
        ],
        "daughters": [],
        "desc": "Polar bottomed SlotMag",
        "is_internal": false,
        "methods": [
            "build_geometry",
            "comp_angle_opening",
            "comp_angle_opening_magnet",
            "comp_height",
            "comp_surface",
            "get_point_bottom"
        ],
        "mother": "SlotMag",
        "name": "SlotMPolar",
        "package": "Slot",
        "path": "pyleecan/Generator/ClassesRef/Slot/SlotMPolar.csv",
        "properties": [
            {
                "desc": "Slot isthmus width.",
                "max": "",
                "min": "0",
                "name": "W0",
                "type": "float",
                "unit": "rad",
                "value": 0.314
            },
            {
                "desc": "Slot isthmus height",
                "max": "",
                "min": "0",
                "name": "H0",
                "type": "float",
                "unit": "m",
                "value": 0
            },
            {
                "desc": "List of magnet",
                "max": "",
                "min": "",
                "name": "magnet",
                "type": "[MagnetPolar]",
                "unit": "",
                "value": ""
            }
        ]
    },
    "SlotMag": {
        "constants": [
            {
                "name": "VERSION",
                "value": "1"
            }
        ],
        "daughters": [
            "SlotMFlat",
            "SlotMFlat2",
            "SlotMPolar"
        ],
        "desc": "Slot for inset and surface magnet (abstract)",
        "is_internal": false,
        "methods": [],
        "mother": "Slot",
        "name": "SlotMag",
        "package": "Slot",
        "path": "pyleecan/Generator/ClassesRef/Slot/SlotMag.csv",
        "properties": [
            {
                "desc": "Angle between magnet in the slot",
                "max": "",
                "min": "",
                "name": "W3",
                "type": "float",
                "unit": "rad",
                "value": 0
            }
        ]
    },
    "SlotUD": {
        "constants": [
            {
                "name": "VERSION",
                "value": "1"
            }
        ],
        "daughters": [],
        "desc": "\"User defined\" Slot from a line list. ",
        "is_internal": false,
        "methods": [
            "build_geometry",
            "set_from_point_list",
            "get_surface_wind",
            "check"
        ],
        "mother": "SlotWind",
        "name": "SlotUD",
        "package": "Slot",
        "path": "pyleecan/Generator/ClassesRef/Slot/SlotUD.csv",
        "properties": [
            {
                "desc": "list of line to draw the edges of the slot",
                "max": "",
                "min": "",
                "name": "line_list",
                "type": "[Line]",
                "unit": "-",
                "value": ""
            },
            {
                "desc": "Index of the first line to include in the winding",
                "max": "",
                "min": "",
                "name": "wind_begin_index",
                "type": "int",
                "unit": "-",
                "value": null
            },
            {
                "desc": "Index of the last line to include in the winding",
                "max": "",
                "min": "",
                "name": "wind_end_index",
                "type": "int",
                "unit": "-",
                "value": null
            },
            {
                "desc": "0 to close winding with Segment, 1 for Arc1",
                "max": "1",
                "min": "0",
                "name": "type_line_wind",
                "type": "int",
                "unit": "-",
                "value": 0
            }
        ]
    },
    "SlotW10": {
        "constants": [
            {
                "name": "VERSION",
                "value": "1"
            },
            {
                "name": "IS_SYMMETRICAL",
                "value": "1"
            }
        ],
        "daughters": [],
        "desc": "Open Rectangular or trapezoidal slot with wedge",
        "is_internal": false,
        "methods": [
            "_comp_point_coordinate",
            "build_geometry",
            "build_geometry_wind",
            "check",
            "comp_angle_opening",
            "comp_height",
            "comp_height_wind",
            "comp_surface",
            "comp_surface_wind",
            "get_surface_wind",
            "get_H1"
        ],
        "mother": "SlotWind",
        "name": "SlotW10",
        "package": "Slot",
        "path": "pyleecan/Generator/ClassesRef/Slot/SlotW10.csv",
        "properties": [
            {
                "desc": "Slot isthmus width.",
                "max": "",
                "min": "0",
                "name": "W0",
                "type": "float",
                "unit": "m",
                "value": 0.0122
            },
            {
                "desc": "Slot isthmus height.",
                "max": "",
                "min": "0",
                "name": "H0",
                "type": "float",
                "unit": "m",
                "value": 0.001
            },
            {
                "desc": "Slot wedge radial height or wedge angle .",
                "max": "",
                "min": "0",
                "name": "H1",
                "type": "float",
                "unit": "m/rad",
                "value": 0.0015
            },
            {
                "desc": "Slot wedge width.",
                "max": "",
                "min": "0",
                "name": "W1",
                "type": "float",
                "unit": "m",
                "value": 0.014
            },
            {
                "desc": "Slot height below wedge ",
                "max": "",
                "min": "0",
                "name": "H2",
                "type": "float",
                "unit": "m",
                "value": 0.0325
            },
            {
                "desc": "Slot bottom width.",
                "max": "",
                "min": "0",
                "name": "W2",
                "type": "float",
                "unit": "m",
                "value": 0.0122
            },
            {
                "desc": "H1 unit, 0 for m, 1 for rad",
                "max": "",
                "min": "",
                "name": "H1_is_rad",
                "type": "bool",
                "unit": "",
                "value": 0
            }
        ]
    },
    "SlotW11": {
        "constants": [
            {
                "name": "VERSION",
                "value": "1"
            },
            {
                "name": "IS_SYMMETRICAL",
                "value": "1"
            }
        ],
        "daughters": [],
        "desc": "",
        "is_internal": false,
        "methods": [
            "_comp_point_coordinate",
            "build_geometry",
            "get_surface_wind",
            "check",
            "comp_angle_opening",
            "comp_height",
            "comp_height_wind",
            "comp_surface",
            "comp_surface_wind",
            "get_H1"
        ],
        "mother": "SlotWind",
        "name": "SlotW11",
        "package": "Slot",
        "path": "pyleecan/Generator/ClassesRef/Slot/SlotW11.csv",
        "properties": [
            {
                "desc": "Slot isthmus width.",
                "max": "",
                "min": "0",
                "name": "W0",
                "type": "float",
                "unit": "m",
                "value": 0.003
            },
            {
                "desc": "Slot isthmus height.",
                "max": "",
                "min": "0",
                "name": "H0",
                "type": "float",
                "unit": "m",
                "value": 0.003
            },
            {
                "desc": "height or angle  (See Schematics)",
                "max": "",
                "min": "0",
                "name": "H1",
                "type": "float",
                "unit": "m/rad",
                "value": 0
            },
            {
                "desc": "H1 unit, 0 for m, 1 for rad",
                "max": "",
                "min": "",
                "name": "H1_is_rad",
                "type": "bool",
                "unit": "",
                "value": 0
            },
            {
                "desc": "Slot top width.",
                "max": "",
                "min": "0",
                "name": "W1",
                "type": "float",
                "unit": "m",
                "value": 0.013
            },
            {
                "desc": "Slot height below wedge ",
                "max": "",
                "min": "0",
                "name": "H2",
                "type": "float",
                "unit": "m",
                "value": 0.02
            },
            {
                "desc": "Slot bottom width.",
                "max": "",
                "min": "0",
                "name": "W2",
                "type": "float",
                "unit": "m",
                "value": 0.01
            },
            {
                "desc": "Slot bottom radius",
                "max": "",
                "min": "0",
                "name": "R1",
                "type": "float",
                "unit": "m",
                "value": 0.001
            }
        ]
    },
    "SlotW12": {
        "constants": [
            {
                "name": "VERSION",
                "value": "1"
            },
            {
                "name": "IS_SYMMETRICAL",
                "value": "1"
            }
        ],
        "daughters": [],
        "desc": "",
        "is_internal": false,
        "methods": [
            "build_geometry",
            "get_surface_wind",
            "check",
            "comp_angle_opening",
            "comp_height",
            "comp_height_wind",
            "comp_surface",
            "comp_surface_wind"
        ],
        "mother": "SlotWind",
        "name": "SlotW12",
        "package": "Slot",
        "path": "pyleecan/Generator/ClassesRef/Slot/SlotW12.csv",
        "properties": [
            {
                "desc": "Slot isthmus height.",
                "max": "",
                "min": "0",
                "name": "H0",
                "type": "float",
                "unit": "m",
                "value": 0.003
            },
            {
                "desc": "Slot middle height",
                "max": "",
                "min": "0",
                "name": "H1",
                "type": "float",
                "unit": "m/rad",
                "value": 0
            },
            {
                "desc": "Wedges radius",
                "max": "",
                "min": "0",
                "name": "R1",
                "type": "float",
                "unit": "m",
                "value": 0.001
            },
            {
                "desc": "Slot bottom radius",
                "max": "",
                "min": "0",
                "name": "R2",
                "type": "float",
                "unit": "m",
                "value": 0.001
            }
        ]
    },
    "SlotW13": {
        "constants": [
            {
                "name": "VERSION",
                "value": "1"
            },
            {
                "name": "IS_SYMMETRICAL",
                "value": "1"
            }
        ],
        "daughters": [],
        "desc": "Open Rectangular or trapezoidal slot with wedge",
        "is_internal": false,
        "methods": [
            "_comp_point_coordinate",
            "build_geometry",
            "build_geometry_wind",
            "check",
            "comp_angle_opening",
            "comp_height",
            "comp_height_wind",
            "comp_surface",
            "comp_surface_wind",
            "get_surface_wind",
            "get_H1"
        ],
        "mother": "SlotWind",
        "name": "SlotW13",
        "package": "Slot",
        "path": "pyleecan/Generator/ClassesRef/Slot/SlotW13.csv",
        "properties": [
            {
                "desc": "Slot isthmus width.",
                "max": "",
                "min": "0",
                "name": "W0",
                "type": "float",
                "unit": "m",
                "value": 0.0122
            },
            {
                "desc": "Slot isthmus height.",
                "max": "",
                "min": "0",
                "name": "H0",
                "type": "float",
                "unit": "m",
                "value": 0.001
            },
            {
                "desc": "Slot wedge radial height or wedge angle .",
                "max": "",
                "min": "0",
                "name": "H1",
                "type": "float",
                "unit": "m/rad",
                "value": 0.0015
            },
            {
                "desc": "Slot wedge width.",
                "max": "",
                "min": "0",
                "name": "W1",
                "type": "float",
                "unit": "m",
                "value": 0.014
            },
            {
                "desc": "Slot height below wedge ",
                "max": "",
                "min": "0",
                "name": "H2",
                "type": "float",
                "unit": "m",
                "value": 0.0325
            },
            {
                "desc": "Slot width below wedge ",
                "max": "",
                "min": "0",
                "name": "W2",
                "type": "float",
                "unit": "m",
                "value": 0.0122
            },
            {
                "desc": "Slot bottom width.",
                "max": "",
                "min": "0",
                "name": "W3",
                "type": "float",
                "unit": "m",
                "value": 0.0122
            },
            {
                "desc": "H1 unit, 0 for m, 1 for rad",
                "max": "",
                "min": "",
                "name": "H1_is_rad",
                "type": "bool",
                "unit": "",
                "value": 0
            }
        ]
    },
    "SlotW14": {
        "constants": [
            {
                "name": "VERSION",
                "value": "1"
            },
            {
                "name": "IS_SYMMETRICAL",
                "value": "1"
            }
        ],
        "daughters": [],
        "desc": "",
        "is_internal": false,
        "methods": [
            "_comp_point_coordinate",
            "build_geometry",
            "get_surface_wind",
            "check",
            "comp_angle_opening",
            "comp_height",
            "comp_height_wind",
            "comp_surface",
            "comp_surface_wind"
        ],
        "mother": "SlotWind",
        "name": "SlotW14",
        "package": "Slot",
        "path": "pyleecan/Generator/ClassesRef/Slot/SlotW14.csv",
        "properties": [
            {
                "desc": "Slot isthmus width.",
                "max": "",
                "min": "0",
                "name": "W0",
                "type": "float",
                "unit": "m",
                "value": 0.0122
            },
            {
                "desc": "Slot isthmus height.",
                "max": "",
                "min": "0",
                "name": "H0",
                "type": "float",
                "unit": "m",
                "value": 0.001
            },
            {
                "desc": "Slot intermediate height.",
                "max": "",
                "min": "0",
                "name": "H1",
                "type": "float",
                "unit": "m",
                "value": 0.0015
            },
            {
                "desc": "Tooth height",
                "max": "",
                "min": "0",
                "name": "H3",
                "type": "float",
                "unit": "m",
                "value": 0.0122
            },
            {
                "desc": "Tooth width",
                "max": "",
                "min": "0",
                "name": "W3",
                "type": "float",
                "unit": "m",
                "value": 0.0122
            }
        ]
    },
    "SlotW15": {
        "constants": [
            {
                "name": "VERSION",
                "value": "1"
            },
            {
                "name": "IS_SYMMETRICAL",
                "value": "1"
            }
        ],
        "daughters": [],
        "desc": "",
        "is_internal": false,
        "methods": [
            "_comp_point_coordinate",
            "build_geometry",
            "get_surface_wind",
            "check",
            "comp_angle_opening",
            "comp_height",
            "comp_height_wind",
            "comp_surface"
        ],
        "mother": "SlotWind",
        "name": "SlotW15",
        "package": "Slot",
        "path": "pyleecan/Generator/ClassesRef/Slot/SlotW15.csv",
        "properties": [
            {
                "desc": "Slot isthmus width.",
                "max": "",
                "min": "0",
                "name": "W0",
                "type": "float",
                "unit": "m",
                "value": 0.0122
            },
            {
                "desc": "Tooth width",
                "max": "",
                "min": "0",
                "name": "W3",
                "type": "float",
                "unit": "m",
                "value": 0.0122
            },
            {
                "desc": "Slot isthmus height.",
                "max": "",
                "min": "0",
                "name": "H0",
                "type": "float",
                "unit": "m",
                "value": 0.001
            },
            {
                "desc": "Slot intermediate height.",
                "max": "",
                "min": "0",
                "name": "H1",
                "type": "float",
                "unit": "m",
                "value": 0.0015
            },
            {
                "desc": "Slot height",
                "max": "",
                "min": "0",
                "name": "H2",
                "type": "float",
                "unit": "m",
                "value": 0.0122
            },
            {
                "desc": "Top radius",
                "max": "",
                "min": "0",
                "name": "R1",
                "type": "float",
                "unit": "m",
                "value": 0.001
            },
            {
                "desc": "Bottom radius",
                "max": "",
                "min": "0",
                "name": "R2",
                "type": "float",
                "unit": "m",
                "value": 0.001
            }
        ]
    },
    "SlotW16": {
        "constants": [
            {
                "name": "VERSION",
                "value": "1"
            },
            {
                "name": "IS_SYMMETRICAL",
                "value": "1"
            }
        ],
        "daughters": [],
        "desc": "",
        "is_internal": false,
        "methods": [
            "_comp_point_coordinate",
            "build_geometry",
            "get_surface_wind",
            "check",
            "comp_angle_opening",
            "comp_height",
            "comp_height_wind",
            "comp_surface"
        ],
        "mother": "SlotWind",
        "name": "SlotW16",
        "package": "Slot",
        "path": "pyleecan/Generator/ClassesRef/Slot/SlotW16.csv",
        "properties": [
            {
                "desc": "Slot isthmus angular width.",
                "max": "",
                "min": "0",
                "name": "W0",
                "type": "float",
                "unit": "rad",
                "value": 0.0122
            },
            {
                "desc": "Tooth width",
                "max": "",
                "min": "0",
                "name": "W3",
                "type": "float",
                "unit": "m",
                "value": 0.0122
            },
            {
                "desc": "Slot isthmus height.",
                "max": "",
                "min": "0",
                "name": "H0",
                "type": "float",
                "unit": "m",
                "value": 0.001
            },
            {
                "desc": "Slot height",
                "max": "",
                "min": "0",
                "name": "H2",
                "type": "float",
                "unit": "m",
                "value": 0.0122
            },
            {
                "desc": "Top radius",
                "max": "",
                "min": "0",
                "name": "R1",
                "type": "float",
                "unit": "m",
                "value": 0.001
            }
        ]
    },
    "SlotW21": {
        "constants": [
            {
                "name": "VERSION",
                "value": "1"
            },
            {
                "name": "IS_SYMMETRICAL",
                "value": "1"
            }
        ],
        "daughters": [],
        "desc": "semi-closed trapezoidal without fillet without wedge (flat bottom)",
        "is_internal": false,
        "methods": [
            "_comp_point_coordinate",
            "build_geometry",
            "get_surface_wind",
            "check",
            "comp_angle_opening",
            "comp_height",
            "comp_height_wind",
            "comp_surface",
            "comp_surface_wind",
            "build_geometry_wind",
            "get_H1"
        ],
        "mother": "SlotWind",
        "name": "SlotW21",
        "package": "Slot",
        "path": "pyleecan/Generator/ClassesRef/Slot/SlotW21.csv",
        "properties": [
            {
                "desc": "Slot isthmus width.",
                "max": "",
                "min": "0",
                "name": "W0",
                "type": "float",
                "unit": "m",
                "value": 0.003
            },
            {
                "desc": "Slot isthmus height.",
                "max": "",
                "min": "0",
                "name": "H0",
                "type": "float",
                "unit": "m",
                "value": 0.003
            },
            {
                "desc": "height or angle  (See Schematics)",
                "max": "",
                "min": "0",
                "name": "H1",
                "type": "float",
                "unit": "m/rad",
                "value": 0
            },
            {
                "desc": "H1 unit, 0 for m, 1 for rad",
                "max": "",
                "min": "",
                "name": "H1_is_rad",
                "type": "bool",
                "unit": "",
                "value": 0
            },
            {
                "desc": "Slot top width.",
                "max": "",
                "min": "0",
                "name": "W1",
                "type": "float",
                "unit": "m",
                "value": 0.013
            },
            {
                "desc": "Slot height below wedge ",
                "max": "",
                "min": "0",
                "name": "H2",
                "type": "float",
                "unit": "m",
                "value": 0.02
            },
            {
                "desc": "Slot bottom width.",
                "max": "",
                "min": "0",
                "name": "W2",
                "type": "float",
                "unit": "m",
                "value": 0.01
            }
        ]
    },
    "SlotW22": {
        "constants": [
            {
                "name": "VERSION",
                "value": "1"
            },
            {
                "name": "IS_SYMMETRICAL",
                "value": "1"
            }
        ],
        "daughters": [],
        "desc": "semi-closed orthoradial without fillet without wedge",
        "is_internal": false,
        "methods": [
            "build_geometry",
            "get_surface_wind",
            "check",
            "comp_angle_opening",
            "comp_height",
            "comp_height_wind",
            "comp_surface",
            "comp_surface_wind",
            "build_geometry_wind"
        ],
        "mother": "SlotWind",
        "name": "SlotW22",
        "package": "Slot",
        "path": "pyleecan/Generator/ClassesRef/Slot/SlotW22.csv",
        "properties": [
            {
                "desc": "Slot isthmus orthoradial angular width.",
                "max": "",
                "min": "0",
                "name": "W0",
                "type": "float",
                "unit": "rad",
                "value": 0.043633
            },
            {
                "desc": "Slot isthmus radial height.",
                "max": "",
                "min": "0",
                "name": "H0",
                "type": "float",
                "unit": "m",
                "value": 0.006
            },
            {
                "desc": "Slot radial height below wedge ",
                "max": "",
                "min": "0",
                "name": "H2",
                "type": "float",
                "unit": "m",
                "value": 0.04
            },
            {
                "desc": "Angle between slot edges",
                "max": "",
                "min": "0",
                "name": "W2",
                "type": "float",
                "unit": "rad",
                "value": 0.08725
            }
        ]
    },
    "SlotW23": {
        "constants": [
            {
                "name": "VERSION",
                "value": "1"
            },
            {
                "name": "IS_SYMMETRICAL",
                "value": "1"
            }
        ],
        "daughters": [],
        "desc": "semi-closed trapezoidal without fillet without wedge (rounded bottom)",
        "is_internal": false,
        "methods": [
            "_comp_W",
            "_comp_point_coordinate",
            "build_geometry",
            "build_geometry_wind",
            "check",
            "comp_angle_opening",
            "comp_height",
            "comp_height_wind",
            "comp_surface",
            "comp_surface_wind",
            "get_surface_wind"
        ],
        "mother": "SlotWind",
        "name": "SlotW23",
        "package": "Slot",
        "path": "pyleecan/Generator/ClassesRef/Slot/SlotW23.csv",
        "properties": [
            {
                "desc": "Slot isthmus width.",
                "max": "",
                "min": "0",
                "name": "W0",
                "type": "float",
                "unit": "m",
                "value": 0.003
            },
            {
                "desc": "Slot isthmus height.",
                "max": "",
                "min": "0",
                "name": "H0",
                "type": "float",
                "unit": "m",
                "value": 0.003
            },
            {
                "desc": "height or angle  (See Schematics)",
                "max": "",
                "min": "0",
                "name": "H1",
                "type": "float",
                "unit": "m/rad",
                "value": 0
            },
            {
                "desc": "Slot top width.",
                "max": "",
                "min": "0",
                "name": "W1",
                "type": "float",
                "unit": "m",
                "value": 0.013
            },
            {
                "desc": "Slot height below wedge ",
                "max": "",
                "min": "0",
                "name": "H2",
                "type": "float",
                "unit": "m",
                "value": 0.02
            },
            {
                "desc": "Slot bottom width.",
                "max": "",
                "min": "0",
                "name": "W2",
                "type": "float",
                "unit": "m",
                "value": 0.01
            },
            {
                "desc": "Tooth width",
                "max": "",
                "min": "0",
                "name": "W3",
                "type": "float",
                "unit": "m",
                "value": 0.01
            },
            {
                "desc": "H1 unit, 0 for m, 1 for rad",
                "max": "",
                "min": "",
                "name": "H1_is_rad",
                "type": "bool",
                "unit": "-",
                "value": 0
            },
            {
                "desc": "True: use W3 to define the slot, False: use W2 and W1",
                "max": "",
                "min": "",
                "name": "is_cstt_tooth",
                "type": "bool",
                "unit": "-",
                "value": 0
            }
        ]
    },
    "SlotW24": {
        "constants": [
            {
                "name": "VERSION",
                "value": "1"
            },
            {
                "name": "IS_SYMMETRICAL",
                "value": "1"
            }
        ],
        "daughters": [],
        "desc": "",
        "is_internal": false,
        "methods": [
            "_comp_point_coordinate",
            "build_geometry",
            "build_geometry_wind",
            "check",
            "comp_alphas",
            "comp_angle_opening",
            "comp_height",
            "comp_height_wind",
            "comp_surface",
            "comp_surface_wind",
            "get_surface_wind"
        ],
        "mother": "SlotWind",
        "name": "SlotW24",
        "package": "Slot",
        "path": "pyleecan/Generator/ClassesRef/Slot/SlotW24.csv",
        "properties": [
            {
                "desc": "Teeth width",
                "max": "",
                "min": "0",
                "name": "W3",
                "type": "float",
                "unit": "m",
                "value": 0.003
            },
            {
                "desc": "Slot height",
                "max": "",
                "min": "0",
                "name": "H2",
                "type": "float",
                "unit": "m",
                "value": 0.003
            }
        ]
    },
    "SlotW25": {
        "constants": [
            {
                "name": "VERSION",
                "value": "1"
            },
            {
                "name": "IS_SYMMETRICAL",
                "value": "1"
            }
        ],
        "daughters": [],
        "desc": "",
        "is_internal": false,
        "methods": [
            "_comp_point_coordinate",
            "build_geometry",
            "build_geometry_wind",
            "check",
            "comp_angle_opening",
            "comp_height",
            "comp_height_wind",
            "comp_surface",
            "comp_surface_wind",
            "get_surface_wind"
        ],
        "mother": "SlotWind",
        "name": "SlotW25",
        "package": "Slot",
        "path": "pyleecan/Generator/ClassesRef/Slot/SlotW25.csv",
        "properties": [
            {
                "desc": "Teeth bottom width",
                "max": "",
                "min": "0",
                "name": "W3",
                "type": "float",
                "unit": "m",
                "value": 0.003
            },
            {
                "desc": "Slot bottom height",
                "max": "",
                "min": "0",
                "name": "H2",
                "type": "float",
                "unit": "m",
                "value": 0.003
            },
            {
                "desc": "Teeth top width",
                "max": "",
                "min": "0",
                "name": "W4",
                "type": "float",
                "unit": "m",
                "value": 0.003
            },
            {
                "desc": "Slot top height",
                "max": "",
                "min": "0",
                "name": "H1",
                "type": "float",
                "unit": "m",
                "value": 0.003
            }
        ]
    },
    "SlotW26": {
        "constants": [
            {
                "name": "VERSION",
                "value": "1"
            },
            {
                "name": "IS_SYMMETRICAL",
                "value": "1"
            }
        ],
        "daughters": [],
        "desc": "",
        "is_internal": false,
        "methods": [
            "_comp_point_coordinate",
            "build_geometry",
            "get_surface_wind",
            "check",
            "comp_angle_opening",
            "comp_height",
            "comp_height_wind",
            "comp_surface",
            "comp_surface_wind"
        ],
        "mother": "SlotWind",
        "name": "SlotW26",
        "package": "Slot",
        "path": "pyleecan/Generator/ClassesRef/Slot/SlotW26.csv",
        "properties": [
            {
                "desc": "Slot isthmus width.",
                "max": "",
                "min": "0",
                "name": "W0",
                "type": "float",
                "unit": "m",
                "value": 0.0122
            },
            {
                "desc": "Slot isthmus height.",
                "max": "",
                "min": "0",
                "name": "H0",
                "type": "float",
                "unit": "m",
                "value": 0.001
            },
            {
                "desc": "Slot depth ",
                "max": "",
                "min": "0",
                "name": "H1",
                "type": "float",
                "unit": "m",
                "value": 0.003
            },
            {
                "desc": "Slot edge radius",
                "max": "",
                "min": "0",
                "name": "R1",
                "type": "float",
                "unit": "m",
                "value": 0.003
            },
            {
                "desc": "Slot top radius",
                "max": "",
                "min": "0",
                "name": "R2",
                "type": "float",
                "unit": "m",
                "value": 0.003
            }
        ]
    },
    "SlotW27": {
        "constants": [
            {
                "name": "VERSION",
                "value": "1"
            },
            {
                "name": "IS_SYMMETRICAL",
                "value": "1"
            }
        ],
        "daughters": [],
        "desc": "semi-closed trapezoidal without fillet without wedge (flat bottom)",
        "is_internal": false,
        "methods": [
            "_comp_point_coordinate",
            "build_geometry",
            "get_surface_wind",
            "check",
            "comp_angle_opening",
            "comp_height",
            "comp_height_wind",
            "comp_surface",
            "comp_surface_wind"
        ],
        "mother": "SlotWind",
        "name": "SlotW27",
        "package": "Slot",
        "path": "pyleecan/Generator/ClassesRef/Slot/SlotW27.csv",
        "properties": [
            {
                "desc": "Slot isthmus height.",
                "max": "",
                "min": "0",
                "name": "H0",
                "type": "float",
                "unit": "m",
                "value": 0.003
            },
            {
                "desc": "Slot first part height",
                "max": "",
                "min": "0",
                "name": "H1",
                "type": "float",
                "unit": "m",
                "value": 0
            },
            {
                "desc": "Slot second part height",
                "max": "",
                "min": "0",
                "name": "H2",
                "type": "float",
                "unit": "m",
                "value": 0.02
            },
            {
                "desc": "Slot isthmus width.",
                "max": "",
                "min": "0",
                "name": "W0",
                "type": "float",
                "unit": "m",
                "value": 0.003
            },
            {
                "desc": "Slot top width.",
                "max": "",
                "min": "0",
                "name": "W1",
                "type": "float",
                "unit": "m",
                "value": 0.013
            },
            {
                "desc": "Slot middle width",
                "max": "",
                "min": "0",
                "name": "W2",
                "type": "float",
                "unit": "m",
                "value": 0.01
            },
            {
                "desc": "Slot bottom width.",
                "max": "",
                "min": "0",
                "name": "W3",
                "type": "float",
                "unit": "m",
                "value": 0.003
            },
            {
                "desc": "If True, split the winding on the  trapezium bases. Else split at the middle height as usual",
                "max": "",
                "min": "",
                "name": "is_trap_wind",
                "type": "bool",
                "unit": "-",
                "value": 0
            }
        ]
    },
    "SlotW28": {
        "constants": [
            {
                "name": "VERSION",
                "value": "1"
            },
            {
                "name": "IS_SYMMETRICAL",
                "value": "1"
            }
        ],
        "daughters": [],
        "desc": "",
        "is_internal": false,
        "methods": [
            "_comp_point_coordinate",
            "build_geometry",
            "get_surface_wind",
            "check",
            "comp_angle_opening",
            "comp_height",
            "comp_height_wind",
            "comp_surface"
        ],
        "mother": "SlotWind",
        "name": "SlotW28",
        "package": "Slot",
        "path": "pyleecan/Generator/ClassesRef/Slot/SlotW28.csv",
        "properties": [
            {
                "desc": "Slot isthmus width.",
                "max": "",
                "min": "0",
                "name": "W0",
                "type": "float",
                "unit": "m",
                "value": 0.0122
            },
            {
                "desc": "Slot isthmus height.",
                "max": "",
                "min": "0",
                "name": "H0",
                "type": "float",
                "unit": "m",
                "value": 0.001
            },
            {
                "desc": "Slot edge radius",
                "max": "",
                "min": "0",
                "name": "R1",
                "type": "float",
                "unit": "m",
                "value": 0.003
            },
            {
                "desc": "Tooth width",
                "max": "",
                "min": "0",
                "name": "W3",
                "type": "float",
                "unit": "m",
                "value": 0.005
            },
            {
                "desc": "Tooth height",
                "max": "",
                "min": "0",
                "name": "H3",
                "type": "float",
                "unit": "m",
                "value": 0.003
            }
        ]
    },
    "SlotW29": {
        "constants": [
            {
                "name": "VERSION",
                "value": "1"
            },
            {
                "name": "IS_SYMMETRICAL",
                "value": "1"
            }
        ],
        "daughters": [],
        "desc": "",
        "is_internal": false,
        "methods": [
            "_comp_point_coordinate",
            "build_geometry",
            "build_geometry_wind",
            "check",
            "comp_angle_opening",
            "comp_height",
            "comp_height_wind",
            "comp_surface",
            "comp_surface_wind",
            "get_surface_wind"
        ],
        "mother": "SlotWind",
        "name": "SlotW29",
        "package": "Slot",
        "path": "pyleecan/Generator/ClassesRef/Slot/SlotW29.csv",
        "properties": [
            {
                "desc": "Slot isthmus width.",
                "max": "",
                "min": "0",
                "name": "W0",
                "type": "float",
                "unit": "m",
                "value": 0.05
            },
            {
                "desc": "Slot isthmus height.",
                "max": "",
                "min": "0",
                "name": "H0",
                "type": "float",
                "unit": "m",
                "value": 0.001
            },
            {
                "desc": "Slot middle height",
                "max": "",
                "min": "0",
                "name": "H1",
                "type": "float",
                "unit": "m",
                "value": 0.0015
            },
            {
                "desc": "Slot middle width.",
                "max": "",
                "min": "0",
                "name": "W1",
                "type": "float",
                "unit": "m",
                "value": 0.015
            },
            {
                "desc": "Slot bottom height",
                "max": "",
                "min": "0",
                "name": "H2",
                "type": "float",
                "unit": "m",
                "value": 0.03
            },
            {
                "desc": "Slot bottom width.",
                "max": "",
                "min": "0",
                "name": "W2",
                "type": "float",
                "unit": "m",
                "value": 0.2
            }
        ]
    },
    "SlotW60": {
        "constants": [
            {
                "name": "VERSION",
                "value": "1"
            },
            {
                "name": "IS_SYMMETRICAL",
                "value": "0"
            }
        ],
        "daughters": [],
        "desc": "",
        "is_internal": false,
        "methods": [
            "_comp_point_coordinate",
            "build_geometry",
            "build_geometry_wind",
            "check",
            "comp_angle_opening",
            "comp_height",
            "comp_height_wind",
            "comp_surface",
            "comp_surface_wind",
            "get_surface_wind"
        ],
        "mother": "SlotWind",
        "name": "SlotW60",
        "package": "Slot",
        "path": "pyleecan/Generator/ClassesRef/Slot/SlotW60.csv",
        "properties": [
            {
                "desc": "Pole top width",
                "max": "",
                "min": "0",
                "name": "W1",
                "type": "float",
                "unit": "m",
                "value": 0.02
            },
            {
                "desc": "Pole bottom width",
                "max": "",
                "min": "0",
                "name": "W2",
                "type": "float",
                "unit": "m",
                "value": 0.03
            },
            {
                "desc": "Pole top height",
                "max": "",
                "min": "0",
                "name": "H1",
                "type": "float",
                "unit": "m",
                "value": 0.05
            },
            {
                "desc": "Pole bottom height",
                "max": "",
                "min": "0",
                "name": "H2",
                "type": "float",
                "unit": "m",
                "value": 0.15
            },
            {
                "desc": "Pole top radius",
                "max": "",
                "min": "0",
                "name": "R1",
                "type": "float",
                "unit": "m",
                "value": 0.03
            },
            {
                "desc": "Top Distance Ploe-coil ",
                "max": "",
                "min": "0",
                "name": "H3",
                "type": "float",
                "unit": "m",
                "value": 0
            },
            {
                "desc": "Bottom Distance Ploe-coil ",
                "max": "",
                "min": "0",
                "name": "H4",
                "type": "float",
                "unit": "m",
                "value": 0
            },
            {
                "desc": "Edge Distance Ploe-coil ",
                "max": "",
                "min": "0",
                "name": "W3",
                "type": "float",
                "unit": "m",
                "value": 0
            }
        ]
    },
    "SlotW61": {
        "constants": [
            {
                "name": "VERSION",
                "value": "1"
            },
            {
                "name": "IS_SYMMETRICAL",
                "value": "0"
            }
        ],
        "daughters": [],
        "desc": "",
        "is_internal": false,
        "methods": [
            "_comp_point_coordinate",
            "build_geometry",
            "build_geometry_wind",
            "check",
            "comp_angle_opening",
            "comp_height",
            "comp_height_wind",
            "comp_surface",
            "comp_surface_wind",
            "get_surface_wind"
        ],
        "mother": "SlotWind",
        "name": "SlotW61",
        "package": "Slot",
        "path": "pyleecan/Generator/ClassesRef/Slot/SlotW61.csv",
        "properties": [
            {
                "desc": "Pole top width",
                "max": "",
                "min": "0",
                "name": "W0",
                "type": "float",
                "unit": "m",
                "value": 0.314
            },
            {
                "desc": "Pole top width",
                "max": "",
                "min": "0",
                "name": "W1",
                "type": "float",
                "unit": "m",
                "value": 0.02
            },
            {
                "desc": "Pole bottom width",
                "max": "",
                "min": "0",
                "name": "W2",
                "type": "float",
                "unit": "m",
                "value": 0.03
            },
            {
                "desc": "Pole top height",
                "max": "",
                "min": "0",
                "name": "H0",
                "type": "float",
                "unit": "m",
                "value": 0.003
            },
            {
                "desc": "Pole intermediate height",
                "max": "",
                "min": "0",
                "name": "H1",
                "type": "float",
                "unit": "m",
                "value": 0.05
            },
            {
                "desc": "Pole bottom height",
                "max": "",
                "min": "0",
                "name": "H2",
                "type": "float",
                "unit": "m",
                "value": 0.15
            },
            {
                "desc": "Top Distance Ploe-coil ",
                "max": "",
                "min": "0",
                "name": "H3",
                "type": "float",
                "unit": "m",
                "value": 0
            },
            {
                "desc": "Bottom Distance Ploe-coil ",
                "max": "",
                "min": "0",
                "name": "H4",
                "type": "float",
                "unit": "m",
                "value": 0
            },
            {
                "desc": "Edge Distance Ploe-coil ",
                "max": "",
                "min": "0",
                "name": "W3",
                "type": "float",
                "unit": "m",
                "value": 0
            }
        ]
    },
    "SlotWind": {
        "constants": [
            {
                "name": "VERSION",
                "value": "1"
            }
        ],
        "daughters": [
            "SlotCirc",
            "SlotDC",
            "SlotUD",
            "SlotW10",
            "SlotW11",
            "SlotW12",
            "SlotW13",
            "SlotW14",
            "SlotW15",
            "SlotW16",
            "SlotW21",
            "SlotW22",
            "SlotW23",
            "SlotW24",
            "SlotW25",
            "SlotW26",
            "SlotW27",
            "SlotW28",
            "SlotW29",
            "SlotW60",
            "SlotW61"
        ],
        "desc": "Slot for winding (abstract)",
        "is_internal": false,
        "methods": [
            "comp_angle_wind_eq",
            "comp_height_wind",
            "comp_radius_mid_wind",
            "comp_surface_wind",
            "plot_wind",
            "build_geometry_wind"
        ],
        "mother": "Slot",
        "name": "SlotWind",
        "package": "Slot",
        "path": "pyleecan/Generator/ClassesRef/Slot/SlotWind.csv",
        "properties": []
    },
    "Solution": {
        "constants": [
            {
                "name": "VERSION",
                "value": "1"
            }
        ],
        "daughters": [
            "Mode",
            "SolutionData",
            "SolutionMat",
            "SolutionVector"
        ],
        "desc": "Abstract class for solution related classes.",
        "is_internal": false,
        "methods": [],
        "mother": "",
        "name": "Solution",
        "package": "Mesh",
        "path": "pyleecan/Generator/ClassesRef/Mesh/Solution.csv",
        "properties": [
            {
                "desc": "Type of cell (Point, Segment2, Triangle3, etc.)",
                "max": "",
                "min": "",
                "name": "type_cell",
                "type": "str",
                "unit": "-",
                "value": "triangle"
            },
            {
                "desc": "Label to identify the solution",
                "max": "",
                "min": "",
                "name": "label",
                "type": "str",
                "unit": "-",
                "value": "None"
            },
            {
                "desc": "Dimension of the physical problem",
                "max": "3",
                "min": "1",
                "name": "dimension",
                "type": "int",
                "unit": "",
                "value": 2
            }
        ]
    },
    "SolutionData": {
        "constants": [
            {
                "name": "VERSION",
                "value": "1"
            }
        ],
        "daughters": [],
        "desc": "Define a Solution with SciDataTool objects.",
        "is_internal": false,
        "methods": [
            "get_field",
            "get_axes_list",
            "get_solution"
        ],
        "mother": "Solution",
        "name": "SolutionData",
        "package": "Mesh",
        "path": "pyleecan/Generator/ClassesRef/Mesh/SolutionData.csv",
        "properties": [
            {
                "desc": "Data object containing the numerical values of a solution. One of the axis must be \"Indices\", a list of indices. If the solution is a vector, one of the axis must be \"Direction\", values ['x','y'] for example.",
                "max": "",
                "min": "",
                "name": "field",
                "type": "SciDataTool.Classes.DataND.DataND",
                "unit": "-",
                "value": "None"
            }
        ]
    },
    "SolutionMat": {
        "constants": [
            {
                "name": "VERSION",
                "value": "1"
            }
        ],
        "daughters": [
            "Mode"
        ],
        "desc": "Define a Solution with ndarray object.",
        "is_internal": false,
        "methods": [
            "get_field",
            "get_axes_list",
            "get_solution"
        ],
        "mother": "Solution",
        "name": "SolutionMat",
        "package": "Mesh",
        "path": "pyleecan/Generator/ClassesRef/Mesh/SolutionMat.csv",
        "properties": [
            {
                "desc": "Matrix/Vector of the numerical values of the solutions.",
                "max": "",
                "min": "",
                "name": "field",
                "type": "ndarray",
                "unit": "-",
                "value": null
            },
            {
                "desc": "Indices of loaded cells. Set to None if all cells are loaded",
                "max": "",
                "min": "",
                "name": "indice",
                "type": "ndarray",
                "unit": "-",
                "value": null
            },
            {
                "desc": "List of axis names (e.g. \"time\", \"direction\")",
                "max": "",
                "min": "",
                "name": "axis_name",
                "type": "list",
                "unit": "-",
                "value": null
            },
            {
                "desc": "List of axis sizes",
                "max": "",
                "min": "",
                "name": "axis_size",
                "type": "list",
                "unit": "-",
                "value": null
            }
        ]
    },
    "SolutionVector": {
        "constants": [
            {
                "name": "VERSION",
                "value": "1"
            }
        ],
        "daughters": [],
        "desc": "Define a Solution with SciDataTool objects.",
        "is_internal": false,
        "methods": [
            "get_field",
            "get_axes_list",
            "get_solution"
        ],
        "mother": "Solution",
        "name": "SolutionVector",
        "package": "Mesh",
        "path": "pyleecan/Generator/ClassesRef/Mesh/SolutionVector.csv",
        "properties": [
            {
                "desc": "Data object containing the numerical values of a solution. One of the axis must be \"Indices\", a list of indices. If the solution is a vector, one of the axis must be \"Direction\", values ['x','y'] for example.",
                "max": "",
                "min": "",
                "name": "field",
                "type": "SciDataTool.Classes.VectorField.VectorField",
                "unit": "-",
                "value": "None"
            }
        ]
    },
    "SolverInputFile": {
        "constants": [
            {
                "name": "VERSION",
                "value": "1"
            }
        ],
        "daughters": [],
        "desc": "Class to setup the Elmer Solver Input File",
        "is_internal": false,
        "methods": [
            "write"
        ],
        "mother": "Elmer",
        "name": "SolverInputFile",
        "package": "Elmer",
        "path": "pyleecan/Generator/ClassesRef/Elmer/SolverInputFile.csv",
        "properties": [
            {
                "desc": "List of SIF sections",
                "max": "",
                "min": "",
                "name": "sections",
                "type": "list",
                "unit": "",
                "value": []
            }
        ]
    },
    "StructElmer": {
        "constants": [
            {
                "name": "VERSION",
                "value": "1"
            }
        ],
        "daughters": [],
        "desc": "Structural module: FEA model with Elmer",
        "is_internal": false,
        "methods": [
            "run",
            "get_meshsolution",
            "get_path_save_fea",
            "solve_FEA",
            "gen_mesh",
            "gen_case",
            "process_mesh"
        ],
        "mother": "Structural",
        "name": "StructElmer",
        "package": "Simulation",
        "path": "pyleecan/Generator/ClassesRef/Simulation/StructElmer.csv",
        "properties": [
            {
                "desc": "global coefficient to adjust mesh fineness in FEMM (1 : default , > 1 : finner , < 1 : less fine)",
                "max": "",
                "min": "",
                "name": "Kmesh_fineness",
                "type": "float",
                "unit": "",
                "value": 1
            },
            {
                "desc": "Name of the path to save the FEA model",
                "max": "",
                "min": "",
                "name": "path_name",
                "type": "str",
                "unit": "",
                "value": ""
            },
            {
                "desc": "To enforce user-defined values for FEA main parameters ",
                "max": "",
                "min": "",
                "name": "FEA_dict_enforced",
                "type": "dict",
                "unit": "",
                "value": ""
            },
            {
                "desc": "To save FEA mesh for latter post-procesing (only possible with is_save_FEA set to True)",
                "max": "",
                "min": "",
                "name": "is_get_mesh",
                "type": "bool",
                "unit": "",
                "value": 0
            },
            {
                "desc": "To save FEA mesh and solution in .vtu file",
                "max": "",
                "min": "",
                "name": "is_save_FEA",
                "type": "bool",
                "unit": "",
                "value": 1
            },
            {
                "desc": "List of dictionnary to apply transformation on the machine surfaces. Key: label (to select the surface), type (rotate or translate), value (alpha or delta)",
                "max": "",
                "min": "",
                "name": "transform_list",
                "type": "list",
                "unit": "",
                "value": []
            },
            {
                "desc": "Switch to include magents in the structural simulation",
                "max": "",
                "min": "",
                "name": "include_magnets",
                "type": "bool",
                "unit": "",
                "value": 1
            }
        ]
    },
    "Structural": {
        "constants": [
            {
                "name": "VERSION",
                "value": "1"
            }
        ],
        "daughters": [
            "StructElmer"
        ],
        "desc": "Structural module abstract object",
        "is_internal": false,
        "methods": [
            "run",
            "comp_axes"
        ],
        "mother": "",
        "name": "Structural",
        "package": "Simulation",
        "path": "pyleecan/Generator/ClassesRef/Simulation/Structural.csv",
        "properties": []
    },
    "SurfLine": {
        "constants": [
            {
                "name": "VERSION",
                "value": "1"
            }
        ],
        "daughters": [],
        "desc": "SurfLine defined by list of lines that delimit it, label and point reference.",
        "is_internal": false,
        "methods": [
            "get_lines",
            "rotate",
            "translate",
            "check",
            "comp_length",
            "get_patches",
            "discretize",
            "comp_surface",
            "plot_lines",
            "comp_point_ref"
        ],
        "mother": "Surface",
        "name": "SurfLine",
        "package": "Geometry",
        "path": "pyleecan/Generator/ClassesRef/Geometry/SurfLine.csv",
        "properties": [
            {
                "desc": "List of Lines ",
                "max": "",
                "min": "",
                "name": "line_list",
                "type": "[Line]",
                "unit": "-",
                "value": []
            }
        ]
    },
    "SurfRing": {
        "constants": [
            {
                "name": "VERSION",
                "value": "1"
            }
        ],
        "daughters": [],
        "desc": "SurfRing is a surface between two closed surfaces (lamination surfaces for instance)",
        "is_internal": false,
        "methods": [
            "get_lines",
            "rotate",
            "translate",
            "check",
            "comp_length",
            "get_patches",
            "discretize",
            "comp_surface",
            "plot_lines",
            "comp_point_ref"
        ],
        "mother": "Surface",
        "name": "SurfRing",
        "package": "Geometry",
        "path": "pyleecan/Generator/ClassesRef/Geometry/SurfRing.csv",
        "properties": [
            {
                "desc": "Outter surface",
                "max": "",
                "min": "",
                "name": "out_surf",
                "type": "Surface",
                "unit": "-",
                "value": ""
            },
            {
                "desc": "Inner surface",
                "max": "",
                "min": "",
                "name": "in_surf",
                "type": "Surface",
                "unit": "-",
                "value": ""
            }
        ]
    },
    "Surface": {
        "constants": [
            {
                "name": "VERSION",
                "value": "1"
            }
        ],
        "daughters": [
            "Circle",
            "PolarArc",
            "SurfLine",
            "SurfRing",
            "Trapeze"
        ],
        "desc": "SurfLine define by list of lines that delimit it, label and point reference.",
        "is_internal": false,
        "methods": [
            "comp_mesh_dict",
            "draw_FEMM",
            "plot",
            "split_line"
        ],
        "mother": "",
        "name": "Surface",
        "package": "Geometry",
        "path": "pyleecan/Generator/ClassesRef/Geometry/Surface.csv",
        "properties": [
            {
                "desc": "Center of symmetry",
                "max": "",
                "min": "",
                "name": "point_ref",
                "type": "complex",
                "unit": "-",
                "value": 0
            },
            {
                "desc": "Label of the surface",
                "max": "",
                "min": "",
                "name": "label",
                "type": "str",
                "unit": "-",
                "value": ""
            }
        ]
    },
    "Trapeze": {
        "constants": [
            {
                "name": "VERSION",
                "value": "1"
            }
        ],
        "daughters": [],
        "desc": "Trapeze defined by  the center of symmetry(point_ref), the label, the polar angle, the height and the big and small weight",
        "is_internal": false,
        "methods": [
            "check",
            "comp_length",
            "comp_surface",
            "discretize",
            "get_lines",
            "get_patches",
            "rotate",
            "translate",
            "comp_point_ref"
        ],
        "mother": "Surface",
        "name": "Trapeze",
        "package": "Geometry",
        "path": "pyleecan/Generator/ClassesRef/Geometry/Trapeze.csv",
        "properties": [
            {
                "desc": "the height of the Trapeze",
                "max": "",
                "min": "0",
                "name": "height",
                "type": "float",
                "unit": "m",
                "value": 1
            },
            {
                "desc": "the big base of Trapeze",
                "max": "",
                "min": "0",
                "name": "W2",
                "type": "float",
                "unit": "m",
                "value": 1
            },
            {
                "desc": "the small base of the Trapeze",
                "max": "",
                "min": "0",
                "name": "W1",
                "type": "float",
                "unit": "m",
                "value": 1
            }
        ]
    },
    "Unit": {
        "constants": [
            {
                "name": "VERSION",
                "value": "1"
            }
        ],
        "daughters": [],
        "desc": "",
        "is_internal": false,
        "methods": [
            "get_m",
            "get_m2",
            "get_m_name",
            "get_m2_name",
            "set_m",
            "set_m2"
        ],
        "mother": "",
        "name": "Unit",
        "package": "GUI_Option",
        "path": "pyleecan/Generator/ClassesRef/GUI_Option/Unit.csv",
        "properties": [
            {
                "desc": "0: use m, 1: use mm",
                "max": "1",
                "min": "0",
                "name": "unit_m",
                "type": "int",
                "unit": "-",
                "value": 0
            },
            {
                "desc": "0: use rad, 1: use deg",
                "max": "1",
                "min": "0",
                "name": "unit_rad",
                "type": "int",
                "unit": "-",
                "value": 0
            },
            {
                "desc": "0: use m^2, 1: use mm^2",
                "max": "1",
                "min": "0",
                "name": "unit_m2",
                "type": "int",
                "unit": "-",
                "value": 0
            }
        ]
    },
    "VarLoad": {
        "constants": [
            {
                "name": "VERSION",
                "value": "1"
            }
        ],
        "daughters": [
            "VarLoadCurrent"
        ],
        "desc": "Abstract class to generate multi-simulation by changing the operating point",
        "is_internal": false,
        "methods": [
            "get_elec_datakeeper",
            "get_mag_datakeeper",
            "get_force_datakeeper"
        ],
        "mother": "VarSimu",
        "name": "VarLoad",
        "package": "Simulation",
        "path": "pyleecan/Generator/ClassesRef/Simulation/VarLoad.csv",
        "properties": []
    },
    "VarLoadCurrent": {
        "constants": [
            {
                "name": "VERSION",
                "value": "1"
            }
        ],
        "daughters": [],
        "desc": "Generate a multisimulation with InputCurrent at variable operating point",
        "is_internal": false,
        "methods": [
            "get_input_list",
            "get_simulations",
            "gen_datakeeper_list",
            "check_param",
            "get_elec_datakeeper"
        ],
        "mother": "VarLoad",
        "name": "VarLoadCurrent",
        "package": "Simulation",
        "path": "pyleecan/Generator/ClassesRef/Simulation/VarLoadCurrent.csv",
        "properties": [
            {
                "desc": "Operating point matrix (N0,I0,Phi0,T,P) or (N0,Id,Iq,T,P) ",
                "max": "",
                "min": "",
                "name": "OP_matrix",
                "type": "ndarray",
                "unit": "-",
                "value": null
            },
            {
                "desc": "Select with kind of OP_matrix is used 0: (N0,I0,Phi0,T,P), 1:(N0,Id,Iq,T,P) ",
                "max": "1",
                "min": "0",
                "name": "type_OP_matrix",
                "type": "int",
                "unit": "-",
                "value": 0
            },
            {
                "desc": "True if the Torque is defined in OP_matrix",
                "max": "",
                "min": "",
                "name": "is_torque",
                "type": "bool",
                "unit": "-",
                "value": false
            },
            {
                "desc": "True if the Power is defined in OP_matrix",
                "max": "",
                "min": "",
                "name": "is_power",
                "type": "bool",
                "unit": "",
                "value": false
            }
        ]
    },
    "VarParam": {
        "constants": [
            {
                "name": "VERSION",
                "value": "1"
            }
        ],
        "daughters": [],
        "desc": "Handle multisimulation by varying parameters",
        "is_internal": false,
        "methods": [
            "check_param",
            "get_simulations",
            "get_simu_number"
        ],
        "mother": "VarSimu",
        "name": "VarParam",
        "package": "Simulation",
        "path": "pyleecan/Generator/ClassesRef/Simulation/VarParam.csv",
        "properties": [
            {
                "desc": "List containing ParamSetter to define every simulation",
                "max": "",
                "min": "",
                "name": "paramexplorer_list",
                "type": "[ParamExplorer]",
                "unit": "-",
                "value": ""
            }
        ]
    },
    "VarSimu": {
        "constants": [
            {
                "name": "VERSION",
                "value": "1"
            }
        ],
        "daughters": [
            "VarLoad",
            "VarLoadCurrent",
            "VarParam"
        ],
        "desc": "Abstract class for the multi-simulation",
        "is_internal": false,
        "methods": [
            "run",
            "set_reused_data",
            "check_param",
            "get_simulations"
        ],
        "mother": "",
        "name": "VarSimu",
        "package": "Simulation",
        "path": "pyleecan/Generator/ClassesRef/Simulation/VarSimu.csv",
        "properties": [
            {
                "desc": "Name of the multi-simulation",
                "max": "",
                "min": "",
                "name": "name",
                "type": "str",
                "unit": "-",
                "value": ""
            },
            {
                "desc": "Multi-simulation description",
                "max": "",
                "min": "",
                "name": "desc",
                "type": "str",
                "unit": "-",
                "value": ""
            },
            {
                "desc": "List containing DataKeepers to extract VarSimu results ",
                "max": "",
                "min": "",
                "name": "datakeeper_list",
                "type": "[DataKeeper]",
                "unit": "-",
                "value": ""
            },
            {
                "desc": "True to store every output in a list",
                "max": "",
                "min": "",
                "name": "is_keep_all_output",
                "type": "bool",
                "unit": "-",
                "value": false
            },
            {
                "desc": "Stop the multi-simulation if a simulation fails ",
                "max": "",
                "min": "",
                "name": "stop_if_error",
                "type": "bool",
                "unit": "-",
                "value": false
            },
            {
                "desc": "Index of the reference simulation, if None the reference simulation is not in the multi-simulation",
                "max": "",
                "min": "0",
                "name": "ref_simu_index",
                "type": "int",
                "unit": "-",
                "value": null
            },
            {
                "desc": "Number of simulations",
                "max": "",
                "min": "",
                "name": "nb_simu",
                "type": "int",
                "unit": "-",
                "value": 0
            },
            {
                "desc": "True to reuse the femm file for each simulation (draw the machine only once, MagFEMM only)",
                "max": "",
                "min": "",
                "name": "is_reuse_femm_file",
                "type": "bool",
                "unit": "-",
                "value": 1
            },
            {
                "desc": "List of post-processing to run on XOutput after the multisimulation",
                "max": "",
                "min": "",
                "name": "postproc_list",
                "type": "[Post]",
                "unit": "-",
                "value": ""
            },
            {
                "desc": "If not None, replace the reference simulation postproc_list in each generated simulation (run before datakeeper)",
                "max": "",
                "min": "",
                "name": "pre_keeper_postproc_list",
                "type": "[Post]",
                "unit": "-",
                "value": null
            },
            {
                "desc": "List of post-processing to run on output after each simulation (except reference one) after the datakeeper.",
                "max": "",
                "min": "",
                "name": "post_keeper_postproc_list",
                "type": "[Post]",
                "unit": "-",
                "value": null
            }
        ]
    },
    "VentilationCirc": {
        "constants": [
            {
                "name": "VERSION",
                "value": "1"
            }
        ],
        "daughters": [],
        "desc": "Circular axial ventilation duct",
        "is_internal": false,
        "methods": [
            "build_geometry",
            "check",
            "comp_radius",
            "comp_surface",
            "get_center"
        ],
        "mother": "Hole",
        "name": "VentilationCirc",
        "package": "Slot",
        "path": "pyleecan/Generator/ClassesRef/Slot/VentilationCirc.csv",
        "properties": [
            {
                "desc": "Shift angle of the holes around circumference",
                "max": "6.29",
                "min": "0",
                "name": "Alpha0",
                "type": "float",
                "unit": "rad",
                "value": 0
            },
            {
                "desc": "Hole diameters",
                "max": "",
                "min": "0",
                "name": "D0",
                "type": "float",
                "unit": "m",
                "value": 1
            },
            {
                "desc": "Diameter of the hole centers",
                "max": "",
                "min": "0",
                "name": "H0",
                "type": "float",
                "unit": "m",
                "value": 1
            }
        ]
    },
    "VentilationPolar": {
        "constants": [
            {
                "name": "VERSION",
                "value": "1"
            }
        ],
        "daughters": [],
        "desc": "Polar axial ventilation duct",
        "is_internal": false,
        "methods": [
            "build_geometry",
            "check",
            "comp_radius",
            "comp_surface",
            "get_center"
        ],
        "mother": "Hole",
        "name": "VentilationPolar",
        "package": "Slot",
        "path": "pyleecan/Generator/ClassesRef/Slot/VentilationPolar.csv",
        "properties": [
            {
                "desc": "Shift angle of the hole around circumference",
                "max": "6.29",
                "min": "0",
                "name": "Alpha0",
                "type": "float",
                "unit": "rad",
                "value": 0
            },
            {
                "desc": "Height of the hole",
                "max": "",
                "min": "0",
                "name": "D0",
                "type": "float",
                "unit": "m",
                "value": 1
            },
            {
                "desc": "Radius of the bottom of Hole",
                "max": "",
                "min": "0",
                "name": "H0",
                "type": "float",
                "unit": "m",
                "value": 1
            },
            {
                "desc": "Hole angular width",
                "max": "6.29",
                "min": "0",
                "name": "W1",
                "type": "float",
                "unit": "rad",
                "value": 1
            }
        ]
    },
    "VentilationTrap": {
        "constants": [
            {
                "name": "VERSION",
                "value": "1"
            }
        ],
        "daughters": [],
        "desc": "Trapezoidal axial ventilation ducts",
        "is_internal": false,
        "methods": [
            "build_geometry",
            "check",
            "comp_radius",
            "comp_surface",
            "get_center"
        ],
        "mother": "Hole",
        "name": "VentilationTrap",
        "package": "Slot",
        "path": "pyleecan/Generator/ClassesRef/Slot/VentilationTrap.csv",
        "properties": [
            {
                "desc": "Shift angle of the hole around circumference",
                "max": "6.29",
                "min": "0",
                "name": "Alpha0",
                "type": "float",
                "unit": "rad",
                "value": 0
            },
            {
                "desc": "Hole height",
                "max": "",
                "min": "0",
                "name": "D0",
                "type": "float",
                "unit": "m",
                "value": 1
            },
            {
                "desc": "Radius of the hole bottom",
                "max": "",
                "min": "0",
                "name": "H0",
                "type": "float",
                "unit": "m",
                "value": 1
            },
            {
                "desc": "Hole small basis",
                "max": "",
                "min": "0",
                "name": "W1",
                "type": "float",
                "unit": "m",
                "value": 1
            },
            {
                "desc": "Hole large basis",
                "max": "",
                "min": "0",
                "name": "W2",
                "type": "float",
                "unit": "m",
                "value": 1
            }
        ]
    },
    "Winding": {
        "constants": [
            {
                "name": "VERSION",
                "value": "1"
            },
            {
                "name": "NAME",
                "value": "\"Abstract Winding\""
            }
        ],
        "daughters": [
            "WindingCW1L",
            "WindingCW2LR",
            "WindingCW2LT",
            "WindingDW1L",
            "WindingDW2L",
            "WindingSC",
            "WindingUD"
        ],
        "desc": "Winding abstract class",
        "is_internal": false,
        "methods": [
            "comp_Ncspc",
            "comp_Ntspc",
            "comp_phasor_angle",
            "comp_winding_factor",
            "comp_length_endwinding"
        ],
        "mother": "",
        "name": "Winding",
        "package": "Machine",
        "path": "pyleecan/Generator/ClassesRef/Machine/Winding.csv",
        "properties": [
            {
                "desc": "1 to reverse the default winding algorithm along the airgap (c, b, a instead of a, b, c along the trigonometric direction)",
                "max": "",
                "min": "",
                "name": "is_reverse_wind",
                "type": "bool",
                "unit": "-",
                "value": 0
            },
            {
                "desc": "0 not to change the stator winding connection matrix built by pyleecan number of slots to shift the coils obtained with pyleecan winding algorithm (a, b, c becomes b, c, a with Nslot_shift_wind1=1)",
                "max": "",
                "min": "",
                "name": "Nslot_shift_wind",
                "type": "int",
                "unit": "-",
                "value": 0
            },
            {
                "desc": "number of phases ",
                "max": "100",
                "min": "0",
                "name": "qs",
                "type": "int",
                "unit": "-",
                "value": 3
            },
            {
                "desc": "number of turns per coil",
                "max": "1000",
                "min": "1",
                "name": "Ntcoil",
                "type": "int",
                "unit": "-",
                "value": 7
            },
            {
                "desc": "number of parallel circuits per phase (maximum 2p)",
                "max": "1000",
                "min": "1",
                "name": "Npcpp",
                "type": "int",
                "unit": "-",
                "value": 2
            },
            {
                "desc": "Winding connection : 0 star (Y), 1 triangle (delta)",
                "max": "1",
                "min": "0",
                "name": "type_connection",
                "type": "int",
                "unit": "-",
                "value": 0
            },
            {
                "desc": "pole pairs number",
                "max": "100",
                "min": "1",
                "name": "p",
                "type": "int",
                "unit": "-",
                "value": 3
            },
            {
                "desc": "straight length of the conductors outside the lamination before the curved part of winding overhang [m] - can be negative to tune the average turn length ",
                "max": "100",
                "min": "0",
                "name": "Lewout",
                "type": "float",
                "unit": "m",
                "value": 0.015
            },
            {
                "desc": "Winding's conductor",
                "max": "",
                "min": "",
                "name": "conductor",
                "type": "Conductor",
                "unit": "-",
                "value": ""
            }
        ]
    },
    "WindingCW1L": {
        "constants": [
            {
                "name": "VERSION",
                "value": "1"
            },
            {
                "name": "NAME",
                "value": "\"single layer concentrated\""
            }
        ],
        "daughters": [],
        "desc": "single layer non-overlapping 'concentrated' tooth winding 'alternate teeth wound'",
        "is_internal": false,
        "methods": [
            "comp_connection_mat",
            "get_dim_wind"
        ],
        "mother": "Winding",
        "name": "WindingCW1L",
        "package": "Machine",
        "path": "pyleecan/Generator/ClassesRef/Machine/WindingCW1L.csv",
        "properties": []
    },
    "WindingCW2LR": {
        "constants": [
            {
                "name": "VERSION",
                "value": "1"
            },
            {
                "name": "NAME",
                "value": "\"double layer concentrated (radial)\""
            }
        ],
        "daughters": [],
        "desc": "double layer non-overlapping \"concentrated\" tooth winding \"all teeth wound\", radial coil superposition",
        "is_internal": false,
        "methods": [
            "comp_connection_mat",
            "get_dim_wind"
        ],
        "mother": "Winding",
        "name": "WindingCW2LR",
        "package": "Machine",
        "path": "pyleecan/Generator/ClassesRef/Machine/WindingCW2LR.csv",
        "properties": []
    },
    "WindingCW2LT": {
        "constants": [
            {
                "name": "VERSION",
                "value": "1"
            },
            {
                "name": "NAME",
                "value": "\"double layer concentrated (orthoradial)\""
            }
        ],
        "daughters": [],
        "desc": "double layer non-overlapping \"concentrated\" tooth winding \"all teeth wound\", orthoradial coil superposition",
        "is_internal": false,
        "methods": [
            "comp_connection_mat",
            "get_dim_wind"
        ],
        "mother": "Winding",
        "name": "WindingCW2LT",
        "package": "Machine",
        "path": "pyleecan/Generator/ClassesRef/Machine/WindingCW2LT.csv",
        "properties": []
    },
    "WindingDW1L": {
        "constants": [
            {
                "name": "VERSION",
                "value": "1"
            },
            {
                "name": "NAME",
                "value": "\"single layer distributed\""
            }
        ],
        "daughters": [
            "WindingDW2L"
        ],
        "desc": "single layer overlapping integral distributed winding",
        "is_internal": false,
        "methods": [
            "comp_connection_mat",
            "get_dim_wind"
        ],
        "mother": "Winding",
        "name": "WindingDW1L",
        "package": "Machine",
        "path": "pyleecan/Generator/ClassesRef/Machine/WindingDW1L.csv",
        "properties": [
            {
                "desc": "winding coil pitch or coil span expressed in slots (coil_pitch1=Zs/(2p)->full-pitch distributed winding, coil_pitch1<Zs/(2p)->chorded/shorted-pitch distributed winding, coil_pitch1=1->tooth-winding). Coil pitch is sometimes written 1/9 means Input.Magnetics.coil_pitch1=9-1=8",
                "max": "1000",
                "min": "0",
                "name": "coil_pitch",
                "type": "int",
                "unit": "-",
                "value": 5
            }
        ]
    },
    "WindingDW2L": {
        "constants": [
            {
                "name": "VERSION",
                "value": "1"
            },
            {
                "name": "NAME",
                "value": "\"double layer distributed\""
            }
        ],
        "daughters": [],
        "desc": "double layer overlapping integral distributed winding, radial coil superposition",
        "is_internal": false,
        "methods": [
            "get_dim_wind"
        ],
        "mother": "WindingDW1L",
        "name": "WindingDW2L",
        "package": "Machine",
        "path": "pyleecan/Generator/ClassesRef/Machine/WindingDW2L.csv",
        "properties": []
    },
    "WindingSC": {
        "constants": [
            {
                "name": "VERSION",
                "value": "1"
            },
            {
                "name": "NAME",
                "value": "\"short-circuit\""
            }
        ],
        "daughters": [],
        "desc": "short-circuit winding (e.g. squirrel cage type)",
        "is_internal": false,
        "methods": [
            "comp_connection_mat",
            "get_dim_wind"
        ],
        "mother": "Winding",
        "name": "WindingSC",
        "package": "Machine",
        "path": "pyleecan/Generator/ClassesRef/Machine/WindingSC.csv",
        "properties": []
    },
    "WindingUD": {
        "constants": [
            {
                "name": "VERSION",
                "value": "1"
            },
            {
                "name": "NAME",
                "value": "\"User defined\""
            }
        ],
        "daughters": [],
        "desc": "User defined winding",
        "is_internal": false,
        "methods": [
            "comp_connection_mat",
            "get_dim_wind"
        ],
        "mother": "Winding",
        "name": "WindingUD",
        "package": "Machine",
        "path": "pyleecan/Generator/ClassesRef/Machine/WindingUD.csv",
        "properties": [
            {
                "desc": "user defined Winding matrix",
                "max": "",
                "min": "",
                "name": "user_wind_mat",
                "type": "ndarray",
                "unit": "-",
                "value": ""
            }
        ]
    },
    "XOutput": {
        "constants": [
            {
                "name": "VERSION",
                "value": "1"
            }
        ],
        "daughters": [],
        "desc": "XOutput object: gather all the outputs of all the modules for multiple simulations",
        "is_internal": false,
        "methods": [
            "__delitem__",
            "__getitem__",
            "__iter__",
            "__len__",
            "__missing__",
            "__next__",
            "__reversed__",
            "__setitem__",
            "count",
            "insert",
            "pop",
            "remove",
            "append",
            "get_simu",
            "keys",
            "items",
            "get_param_simu",
            "get_paramexplorer",
            "plot_multi",
            "plot_pareto",
            "plot_generation",
            "get_pareto_index",
            "print_memory"
        ],
        "mother": "Output",
        "name": "XOutput",
        "package": "Output",
        "path": "pyleecan/Generator/ClassesRef/Output/XOutput.csv",
        "properties": [
            {
                "desc": "List containing ParamExplorer",
                "max": "",
                "min": "",
                "name": "paramexplorer_list",
                "type": "[ParamExplorer]",
                "unit": "-",
                "value": ""
            },
            {
                "desc": "List containing Output for each simulation",
                "max": "",
                "min": "",
                "name": "output_list",
                "type": "[Output]",
                "unit": "-",
                "value": ""
            },
            {
                "desc": "Dictionnary containing VarParam DataKeeper results in ndarray",
                "max": "",
                "min": "",
                "name": "xoutput_dict",
                "type": "{DataKeeper}",
                "unit": "-",
                "value": ""
            },
            {
                "desc": "Number of simulations excluding reference simulation",
                "max": "",
                "min": "0",
                "name": "nb_simu",
                "type": "int",
                "unit": "-",
                "value": 0
            }
        ]
    }
}<|MERGE_RESOLUTION|>--- conflicted
+++ resolved
@@ -4059,19 +4059,12 @@
             }
         ],
         "daughters": [],
-<<<<<<< HEAD
         "desc": "Losses module object that containt the loss models. See method add_model for implementation details.",
         "is_internal": false,
         "methods": [
             "run",
             "add_model",
             "remove_model"
-=======
-        "desc": "Losses module object that containt the loss models",
-        "is_internal": false,
-        "methods": [
-            "run"
->>>>>>> bb6f1d7e
         ],
         "mother": "",
         "name": "Loss",
@@ -4079,23 +4072,15 @@
         "path": "pyleecan/Generator/ClassesRef/Simulation/Loss.csv",
         "properties": [
             {
-<<<<<<< HEAD
                 "desc": "Internal dict to strore model index",
                 "max": "",
                 "min": "",
                 "name": "model_index",
-=======
-                "desc": "Dict of the iron loss model (key is the lamination name)",
-                "max": "",
-                "min": "",
-                "name": "iron",
->>>>>>> bb6f1d7e
                 "type": "dict",
                 "unit": "",
                 "value": {}
             },
             {
-<<<<<<< HEAD
                 "desc": "Internal list of loss models",
                 "max": "",
                 "min": "",
@@ -4103,24 +4088,6 @@
                 "type": "[LossModel]",
                 "unit": "",
                 "value": ""
-=======
-                "desc": "Dict of the winding loss model (key is the lamination name)",
-                "max": "",
-                "min": "",
-                "name": "winding",
-                "type": "dict",
-                "unit": "",
-                "value": {}
-            },
-            {
-                "desc": "Dict of the magnet loss model (key is the lamination name)",
-                "max": "",
-                "min": "",
-                "name": "magnet",
-                "type": "dict",
-                "unit": "",
-                "value": {}
->>>>>>> bb6f1d7e
             }
         ]
     },
@@ -4237,21 +4204,13 @@
                 "value": null
             },
             {
-<<<<<<< HEAD
                 "desc": "String to override default FEA group to apply model",
-=======
-                "desc": "Name of the coressponding mesh group",
->>>>>>> bb6f1d7e
                 "max": "",
                 "min": "",
                 "name": "group",
                 "type": "str",
                 "unit": "-",
-<<<<<<< HEAD
                 "value": "core"
-=======
-                "value": "None"
->>>>>>> bb6f1d7e
             },
             {
                 "desc": "Store the loss density",
@@ -7289,7 +7248,6 @@
         "path": "pyleecan/Generator/ClassesRef/Output/OutLoss.csv",
         "properties": [
             {
-<<<<<<< HEAD
                 "desc": "Internal list of loss data",
                 "max": "",
                 "min": "",
@@ -7312,39 +7270,6 @@
                 "max": "",
                 "min": "",
                 "name": "loss_index",
-=======
-                "desc": "Dict of the computed iron losses (with dict key the name of the lamination)",
-                "max": "",
-                "min": "",
-                "name": "iron",
-                "type": "dict",
-                "unit": "",
-                "value": {}
-            },
-            {
-                "desc": "Dict of the computed winding losses (with dict key the name of the lamination)",
-                "max": "",
-                "min": "",
-                "name": "winding",
-                "type": "dict",
-                "unit": "",
-                "value": {}
-            },
-            {
-                "desc": "Dict of the computed magnet losses (with dict key the name of the lamination)",
-                "max": "",
-                "min": "",
-                "name": "magnet",
-                "type": "dict",
-                "unit": "",
-                "value": {}
-            },
-            {
-                "desc": "Dict of FEA software mesh and post processing results",
-                "max": "",
-                "min": "",
-                "name": "meshsolution",
->>>>>>> bb6f1d7e
                 "type": "dict",
                 "unit": "",
                 "value": {}
@@ -7357,27 +7282,6 @@
                 "type": "str",
                 "unit": "-",
                 "value": "Pyleecan.OutLoss"
-<<<<<<< HEAD
-=======
-            },
-            {
-                "desc": "List of the mechanical losses",
-                "max": "",
-                "min": "",
-                "name": "mech",
-                "type": "list",
-                "unit": "",
-                "value": []
-            },
-            {
-                "desc": "List of the miscellaneous losses",
-                "max": "",
-                "min": "",
-                "name": "misc",
-                "type": "list",
-                "unit": "",
-                "value": []
->>>>>>> bb6f1d7e
             }
         ]
     },
