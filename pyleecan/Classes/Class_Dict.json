--- conflicted
+++ resolved
@@ -3231,13 +3231,7 @@
         "daughters": [],
         "desc": "Store shape functions",
         "is_internal": false,
-<<<<<<< HEAD
-        "methods": [
-            "interpolation"
-        ],
-=======
         "methods": [],
->>>>>>> 21f44e9f
         "mother": "",
         "name": "Interpolation",
         "package": "Mesh",
@@ -5486,12 +5480,8 @@
             "get_vertice",
             "get_point2cell",
             "renum",
-<<<<<<< HEAD
-            "find_cell"
-=======
             "find_cell",
             "interface"
->>>>>>> 21f44e9f
         ],
         "mother": "Mesh",
         "name": "MeshMat",
@@ -7264,13 +7254,9 @@
         ],
         "desc": "Store shape functions definition in the reference element",
         "is_internal": false,
-<<<<<<< HEAD
-        "methods": [],
-=======
         "methods": [
             "interpolation"
         ],
->>>>>>> 21f44e9f
         "mother": "",
         "name": "RefCell",
         "package": "Mesh",
@@ -7302,14 +7288,7 @@
             "jacobian",
             "grad_shape_function",
             "get_real_point",
-<<<<<<< HEAD
-            "interpolation",
-            "is_inside",
-            "get_ref_point",
-            "get_normal"
-=======
             "get_ref_point"
->>>>>>> 21f44e9f
         ],
         "mother": "RefCell",
         "name": "RefSegmentP1",
@@ -7331,11 +7310,7 @@
             "shape_function",
             "jacobian",
             "grad_shape_function",
-<<<<<<< HEAD
-            "get_real_points",
-=======
             "get_real_point",
->>>>>>> 21f44e9f
             "get_ref_point"
         ],
         "mother": "RefCell",
