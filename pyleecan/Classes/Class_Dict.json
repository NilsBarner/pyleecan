--- conflicted
+++ resolved
@@ -3825,11 +3825,8 @@
             "get_polar_eq",
             "plot",
             "plot_anim_rotor",
-<<<<<<< HEAD
+            "get_lam_list",
             "get_pole_pair_number"
-=======
-            "get_lam_list"
->>>>>>> c44a4efd
         ],
         "mother": "",
         "name": "Machine",
