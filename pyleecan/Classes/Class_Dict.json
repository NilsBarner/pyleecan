{
    "Arc": {
        "constants": [
            {
                "name": "VERSION",
                "value": "1"
            }
        ],
        "daughters": [
            "Arc1",
            "Arc2",
            "Arc3"
        ],
        "desc": "Abstract class for arc",
        "is_internal": false,
        "methods": [
            "draw_FEMM",
            "intersect_line",
            "is_on_arc",
            "split_line"
        ],
        "mother": "Line",
        "name": "Arc",
        "package": "Geometry",
        "path": "pyleecan/pyleecan/Generator/ClassesRef/Geometry/Arc.csv",
        "properties": []
    },
    "Arc1": {
        "constants": [
            {
                "name": "VERSION",
                "value": "1"
            }
        ],
        "daughters": [],
        "desc": "An arc between two points (defined by a radius)",
        "is_internal": false,
        "methods": [
            "check",
            "comp_length",
            "comp_radius",
            "discretize",
            "get_angle",
            "get_begin",
            "get_center",
            "get_end",
            "get_middle",
            "reverse",
            "rotate",
            "split_half",
            "translate"
        ],
        "mother": "Arc",
        "name": "Arc1",
        "package": "Geometry",
        "path": "pyleecan/pyleecan/Generator/ClassesRef/Geometry/Arc1.csv",
        "properties": [
            {
                "desc": "begin point of the arc",
                "max": "",
                "min": "",
                "name": "begin",
                "type": "complex",
                "unit": "",
                "value": 0
            },
            {
                "desc": "end point of the arc",
                "max": "",
                "min": "",
                "name": "end",
                "type": "complex",
                "unit": "",
                "value": 0
            },
            {
                "desc": "Radius of the arc (can be + or -)",
                "max": "",
                "min": "",
                "name": "radius",
                "type": "float",
                "unit": "",
                "value": 0
            },
            {
                "desc": "Rotation direction of the arc",
                "max": "",
                "min": "",
                "name": "is_trigo_direction",
                "type": "bool",
                "unit": "-",
                "value": 1
            }
        ]
    },
    "Arc2": {
        "constants": [
            {
                "name": "VERSION",
                "value": "1"
            }
        ],
        "daughters": [],
        "desc": "An arc between two points (defined by the begin  point and a center and angle)",
        "is_internal": false,
        "methods": [
            "check",
            "comp_length",
            "comp_radius",
            "discretize",
            "get_angle",
            "get_begin",
            "get_center",
            "get_end",
            "get_middle",
            "reverse",
            "rotate",
            "split_half",
            "translate"
        ],
        "mother": "Arc",
        "name": "Arc2",
        "package": "Geometry",
        "path": "pyleecan/pyleecan/Generator/ClassesRef/Geometry/Arc2.csv",
        "properties": [
            {
                "desc": "begin point of the arc",
                "max": "",
                "min": "",
                "name": "begin",
                "type": "complex",
                "unit": "-",
                "value": 0
            },
            {
                "desc": "center of the arc",
                "max": "",
                "min": "",
                "name": "center",
                "type": "complex",
                "unit": "-",
                "value": 0
            },
            {
                "desc": "opening angle of the arc",
                "max": "6.2831853071796",
                "min": "-6.2831853071796",
                "name": "angle",
                "type": "float",
                "unit": "rad",
                "value": 1.57079633
            }
        ]
    },
    "Arc3": {
        "constants": [
            {
                "name": "VERSION",
                "value": "1"
            }
        ],
        "daughters": [],
        "desc": "Half circle define by two points",
        "is_internal": false,
        "methods": [
            "check",
            "comp_length",
            "comp_radius",
            "discretize",
            "get_angle",
            "get_begin",
            "get_center",
            "get_end",
            "get_middle",
            "reverse",
            "rotate",
            "split_half",
            "translate"
        ],
        "mother": "Arc",
        "name": "Arc3",
        "package": "Geometry",
        "path": "pyleecan/pyleecan/Generator/ClassesRef/Geometry/Arc3.csv",
        "properties": [
            {
                "desc": "begin point of the arc",
                "max": "",
                "min": "",
                "name": "begin",
                "type": "complex",
                "unit": "-",
                "value": 0
            },
            {
                "desc": "end of the arc",
                "max": "",
                "min": "",
                "name": "end",
                "type": "complex",
                "unit": "-",
                "value": 0
            },
            {
                "desc": "Rotation direction of the arc",
                "max": "",
                "min": "",
                "name": "is_trigo_direction",
                "type": "bool",
                "unit": "-",
                "value": 0
            }
        ]
    },
    "Bore": {
        "constants": [
            {
                "name": "VERSION",
                "value": "1"
            }
        ],
        "daughters": [
            "Bore",
            "BoreFlower"
        ],
        "desc": "Abstract class for Bore shape",
        "is_internal": false,
        "methods": [],
        "mother": "",
        "name": "Bore",
        "package": "Machine",
        "path": "pyleecan/pyleecan/Generator/ClassesRef/Machine/Bore.csv",
        "properties": []
    },
    "BoreFlower": {
        "constants": [
            {
                "name": "VERSION",
                "value": "1"
            }
        ],
        "daughters": [],
        "desc": "Class for Bore flower shape",
        "is_internal": false,
        "methods": [
            "get_bore_line"
        ],
        "mother": "Bore",
        "name": "BoreFlower",
        "package": "Machine",
        "path": "pyleecan/pyleecan/Generator/ClassesRef/Machine/BoreFlower.csv",
        "properties": [
            {
                "desc": "Number of flower arc",
                "max": "",
                "min": "0",
                "name": "N",
                "type": "int",
                "unit": "-",
                "value": 8
            },
            {
                "desc": "Radius of the flower arc",
                "max": "",
                "min": "0",
                "name": "Rarc",
                "type": "float",
                "unit": "m",
                "value": 0.01
            },
            {
                "desc": "Angular offset for the arc",
                "max": "",
                "min": "",
                "name": "alpha",
                "type": "float",
                "unit": "rad",
                "value": 0
            }
        ]
    },
    "CellMat": {
        "constants": [
            {
                "name": "VERSION",
                "value": "1"
            }
        ],
        "daughters": [],
        "desc": "Define the connectivity under matricial format containing one type of element (example: only triangles with 3 nodes). ",
        "is_internal": false,
        "methods": [
            "add_cell",
            "get_all_connectivity",
            "get_all_node_tags",
            "get_connectivity",
            "get_group",
            "get_point2cell",
            "is_exist"
        ],
        "mother": "",
        "name": "CellMat",
        "package": "Mesh",
        "path": "pyleecan/pyleecan/Generator/ClassesRef/Mesh/CellMat.csv",
        "properties": [
            {
                "desc": "Matrix of connectivity for one element type",
                "max": "",
                "min": "",
                "name": "connectivity",
                "type": "ndarray",
                "unit": "",
                "value": ""
            },
            {
                "desc": "Total number of elements",
                "max": "",
                "min": "",
                "name": "nb_cell",
                "type": "int",
                "unit": "",
                "value": 0
            },
            {
                "desc": "Define the number of node per element",
                "max": "",
                "min": "",
                "name": "nb_pt_per_cell",
                "type": "int",
                "unit": "",
                "value": 0
            },
            {
                "desc": "Element indices",
                "max": "",
                "min": "",
                "name": "indice",
                "type": "ndarray",
                "unit": "",
                "value": ""
            }
        ]
    },
    "Circle": {
        "constants": [
            {
                "name": "VERSION",
                "value": "1"
            }
        ],
        "daughters": [],
        "desc": "Circle define by  the center of circle(point_ref), the label and the radius",
        "is_internal": false,
        "methods": [
            "check",
            "comp_length",
            "comp_surface",
            "discretize",
            "get_lines",
            "get_patches",
            "rotate",
            "translate",
            "comp_point_ref"
        ],
        "mother": "Surface",
        "name": "Circle",
        "package": "Geometry",
        "path": "pyleecan/pyleecan/Generator/ClassesRef/Geometry/Circle.csv",
        "properties": [
            {
                "desc": "Radius of the circle",
                "max": "",
                "min": "0",
                "name": "radius",
                "type": "float",
                "unit": "",
                "value": 1
            },
            {
                "desc": "center of the Circle",
                "max": "",
                "min": "",
                "name": "center",
                "type": "complex",
                "unit": "",
                "value": 0
            },
            {
                "desc": "Label to set to the lines",
                "max": "",
                "min": "",
                "name": "line_label",
                "type": "str",
                "unit": "",
                "value": ""
            }
        ]
    },
    "CondType11": {
        "constants": [
            {
                "name": "VERSION",
                "value": "1"
            }
        ],
        "daughters": [],
        "desc": "parallel stranded conductor consisting of at least a single rectangular wire",
        "is_internal": false,
        "methods": [
            "comp_surface_active",
            "comp_height",
            "comp_surface",
            "comp_width",
            "plot"
        ],
        "mother": "Conductor",
        "name": "CondType11",
        "package": "Machine",
        "path": "pyleecan/pyleecan/Generator/ClassesRef/Machine/CondType11.csv",
        "properties": [
            {
                "desc": "cf schematics, single wire height without insulation [m]",
                "max": "",
                "min": "0",
                "name": "Hwire",
                "type": "float",
                "unit": "m",
                "value": 0.01
            },
            {
                "desc": "cf schematics, single wire width without insulation [m]",
                "max": "",
                "min": "0",
                "name": "Wwire",
                "type": "float",
                "unit": "m",
                "value": 0.01
            },
            {
                "desc": "cf schematics, stator winding number of preformed wires (strands) in parallel per coil along radial (vertical) direction",
                "max": "",
                "min": "1",
                "name": "Nwppc_rad",
                "type": "int",
                "unit": "-",
                "value": 1
            },
            {
                "desc": "cf schematics, stator winding number of preformed wires (strands) in parallel per coil along tangential (horizontal) direction",
                "max": "",
                "min": "1",
                "name": "Nwppc_tan",
                "type": "int",
                "unit": "-",
                "value": 1
            },
            {
                "desc": "(advanced) cf schematics, winding strand insulation thickness [m]",
                "max": "",
                "min": "0",
                "name": "Wins_wire",
                "type": "float",
                "unit": "m",
                "value": 0
            },
            {
                "desc": "(advanced) cf schematics, winding coil insulation  thickness [m]",
                "max": "",
                "min": "0",
                "name": "Wins_coil",
                "type": "float",
                "unit": "m",
                "value": 0
            },
            {
                "desc": "type of winding shape for end winding length calculation\\n0 for hairpin windings\\n1 for normal windings",
                "max": "1",
                "min": "0",
                "name": "type_winding_shape",
                "type": "int",
                "unit": "-",
                "value": 0
            },
            {
                "desc": "angle of winding overhang hairpin coils [deg]",
                "max": "180",
                "min": "0",
                "name": "alpha_ew",
                "type": "float",
                "unit": "deg",
                "value": 58
            }
        ]
    },
    "CondType12": {
        "constants": [
            {
                "name": "VERSION",
                "value": "1"
            }
        ],
        "daughters": [],
        "desc": "parallel stranded conductor consisting of at least a single round wire",
        "is_internal": false,
        "methods": [
            "check",
            "comp_surface_active",
            "comp_height",
            "comp_surface",
            "comp_width",
            "plot"
        ],
        "mother": "Conductor",
        "name": "CondType12",
        "package": "Machine",
        "path": "pyleecan/pyleecan/Generator/ClassesRef/Machine/CondType12.csv",
        "properties": [
            {
                "desc": "cf schematics, single wire diameter without insulation [m]",
                "max": "",
                "min": "0",
                "name": "Wwire",
                "type": "float",
                "unit": "m",
                "value": 0.015
            },
            {
                "desc": "(advanced) cf schematics, winding coil insulation diameter [m]",
                "max": "",
                "min": "0",
                "name": "Wins_cond",
                "type": "float",
                "unit": "m",
                "value": 0.015
            },
            {
                "desc": "cf schematics, winding number of random wires (strands) in parallel per coil",
                "max": "",
                "min": "1",
                "name": "Nwppc",
                "type": "int",
                "unit": "-",
                "value": 1
            },
            {
                "desc": "(advanced) cf schematics, winding strand insulation thickness [m]",
                "max": "",
                "min": "0",
                "name": "Wins_wire",
                "type": "float",
                "unit": "m",
                "value": 0
            },
            {
                "desc": "winding overhang factor which describes the fact that random round wire end-windings can be more or less compressed (0.5 for small motors, 0.8 for large motors) - can be used to tune the average turn length (relevant if type_cond==1)",
                "max": "",
                "min": "0",
                "name": "Kwoh",
                "type": "float",
                "unit": "-",
                "value": 0.5
            }
        ]
    },
    "CondType21": {
        "constants": [
            {
                "name": "VERSION",
                "value": "1"
            }
        ],
        "daughters": [],
        "desc": "single rectangular conductor \\nhas to be used for LamSquirrelCages's conductor",
        "is_internal": false,
        "methods": [
            "comp_surface_active",
            "comp_height",
            "comp_surface",
            "comp_width",
            "plot"
        ],
        "mother": "Conductor",
        "name": "CondType21",
        "package": "Machine",
        "path": "pyleecan/pyleecan/Generator/ClassesRef/Machine/CondType21.csv",
        "properties": [
            {
                "desc": "Bar height",
                "max": "",
                "min": "0",
                "name": "Hbar",
                "type": "float",
                "unit": "m",
                "value": 0.01
            },
            {
                "desc": "Bar width",
                "max": "",
                "min": "0",
                "name": "Wbar",
                "type": "float",
                "unit": "m",
                "value": 0.01
            },
            {
                "desc": "Width of insulation",
                "max": "",
                "min": "0",
                "name": "Wins",
                "type": "float",
                "unit": "m",
                "value": 0
            }
        ]
    },
    "CondType22": {
        "constants": [
            {
                "name": "VERSION",
                "value": "1"
            }
        ],
        "daughters": [],
        "desc": "conductor with only surface definition without specifc shape nor isolation",
        "is_internal": false,
        "methods": [
            "comp_surface_active",
            "comp_surface"
        ],
        "mother": "Conductor",
        "name": "CondType22",
        "package": "Machine",
        "path": "pyleecan/pyleecan/Generator/ClassesRef/Machine/CondType22.csv",
        "properties": [
            {
                "desc": "Surface of the Slot",
                "max": "",
                "min": "0",
                "name": "Sbar",
                "type": "float",
                "unit": "m",
                "value": 0.01
            }
        ]
    },
    "Conductor": {
        "constants": [
            {
                "name": "VERSION",
                "value": "1"
            }
        ],
        "daughters": [
            "Conductor",
            "CondType11",
            "CondType12",
            "CondType21",
            "CondType22"
        ],
        "desc": "abstact class for conductors",
        "is_internal": false,
        "methods": [
            "check"
        ],
        "mother": "",
        "name": "Conductor",
        "package": "Machine",
        "path": "pyleecan/pyleecan/Generator/ClassesRef/Machine/Conductor.csv",
        "properties": [
            {
                "desc": "Material of the conductor",
                "max": "",
                "min": "",
                "name": "cond_mat",
                "type": "Material",
                "unit": "-",
                "value": ""
            },
            {
                "desc": "Material of the insulation",
                "max": "",
                "min": "",
                "name": "ins_mat",
                "type": "Material",
                "unit": "-",
                "value": ""
            }
        ]
    },
    "Drive": {
        "constants": [
            {
                "name": "VERSION",
                "value": "1"
            }
        ],
        "daughters": [
            "Drive",
            "DriveWave"
        ],
        "desc": "Abstract Drive class",
        "is_internal": false,
        "methods": [],
        "mother": "",
        "name": "Drive",
        "package": "Simulation",
        "path": "pyleecan/pyleecan/Generator/ClassesRef/Simulation/Drive.csv",
        "properties": [
            {
                "desc": "Maximum RMS voltage of the Drive",
                "max": "",
                "min": "0",
                "name": "Umax",
                "type": "float",
                "unit": "V",
                "value": 800
            },
            {
                "desc": "Maximum RMS current of the Drive",
                "max": "",
                "min": "0",
                "name": "Imax",
                "type": "float",
                "unit": "A",
                "value": 800
            },
            {
                "desc": "True to generate current waveform, False for voltage",
                "max": "",
                "min": "",
                "name": "is_current",
                "type": "bool",
                "unit": "-",
                "value": 0
            }
        ]
    },
    "DriveWave": {
        "constants": [
            {
                "name": "VERSION",
                "value": "1"
            }
        ],
        "daughters": [],
        "desc": "Drive to generate a wave according to an Import object",
        "is_internal": false,
        "methods": [
            "get_wave"
        ],
        "mother": "Drive",
        "name": "DriveWave",
        "package": "Simulation",
        "path": "pyleecan/pyleecan/Generator/ClassesRef/Simulation/DriveWave.csv",
        "properties": [
            {
                "desc": "Wave generator",
                "max": "",
                "min": "",
                "name": "wave",
                "type": "Import",
                "unit": "",
                "value": ""
            }
        ]
    },
    "EEC": {
        "constants": [
            {
                "name": "VERSION",
                "value": "1"
            }
        ],
        "daughters": [
            "EEC",
            "EEC_PMSM"
        ],
        "desc": "Electric module: Equivalent Electrical Circuit abstract class",
        "is_internal": false,
        "methods": [],
        "mother": "",
        "name": "EEC",
        "package": "Simulation",
        "path": "pyleecan/pyleecan/Generator/ClassesRef/Simulation/EEC.csv",
        "properties": []
    },
    "EEC_PMSM": {
        "constants": [
            {
                "name": "VERSION",
                "value": "1"
            }
        ],
        "daughters": [],
        "desc": "Electric module: Electrical Equivalent Circuit",
        "is_internal": false,
        "methods": [
            "comp_parameters",
            "solve_EEC",
            "gen_drive"
        ],
        "mother": "EEC",
        "name": "EEC_PMSM",
        "package": "Simulation",
        "path": "pyleecan/pyleecan/Generator/ClassesRef/Simulation/EEC_PMSM.csv",
        "properties": [
            {
                "desc": "Magnetic inductance",
                "max": "",
                "min": "",
                "name": "indmag",
                "type": "IndMag",
                "unit": "-",
                "value": null
            },
            {
                "desc": "Flux Linkage",
                "max": "",
                "min": "",
                "name": "fluxlink",
                "type": "FluxLink",
                "unit": "-",
                "value": null
            },
            {
                "desc": "Parameters of the EEC: computed if empty, or enforced",
                "max": "",
                "min": "",
                "name": "parameters",
                "type": "dict",
                "unit": "-",
                "value": {}
            },
            {
                "desc": "Frequency",
                "max": "",
                "min": "",
                "name": "freq0",
                "type": "float",
                "unit": "Hz",
                "value": null
            },
            {
                "desc": "Drive",
                "max": "",
                "min": "",
                "name": "drive",
                "type": "Drive",
                "unit": "-",
                "value": null
            }
        ]
    },
    "Electrical": {
        "constants": [
            {
                "name": "VERSION",
                "value": "1"
            }
        ],
        "daughters": [],
        "desc": "Electric module abstract object",
        "is_internal": false,
        "methods": [
            "run"
        ],
        "mother": "",
        "name": "Electrical",
        "package": "Simulation",
        "path": "pyleecan/pyleecan/Generator/ClassesRef/Simulation/Electrical.csv",
        "properties": [
            {
                "desc": "Electrical Equivalent Circuit",
                "max": "",
                "min": "",
                "name": "eec",
                "type": "EEC",
                "unit": "-",
                "value": null
            }
        ]
    },
<<<<<<< HEAD
    "Element": {
        "constants": [
            {
                "name": "VERSION",
                "value": "1"
            }
        ],
        "daughters": [
            "Element",
            "ElementMat"
        ],
        "desc": "Abstract class to define connectivity and getter.",
        "is_internal": false,
        "methods": [],
        "mother": "",
        "name": "Element",
        "package": "Mesh",
        "path": "pyleecan/pyleecan/Generator/ClassesRef/Mesh/Element.csv",
        "properties": []
    },
    "ElementMat": {
        "constants": [
            {
                "name": "VERSION",
                "value": "1"
            }
        ],
        "daughters": [],
        "desc": "Define the connectivity under matricial format containing one type of element (example: only triangles with 3 nodes). ",
        "is_internal": false,
        "methods": [
            "add_element",
            "get_all_connectivity",
            "get_all_node_tags",
            "get_connectivity",
            "get_group",
            "get_node2element",
            "is_exist"
        ],
        "mother": "Element",
        "name": "ElementMat",
        "package": "Mesh",
        "path": "pyleecan/pyleecan/Generator/ClassesRef/Mesh/ElementMat.csv",
        "properties": [
            {
                "desc": "Matrix of connectivity for one element type",
                "max": "",
                "min": "",
                "name": "connectivity",
                "type": "ndarray",
                "unit": "",
                "value": ""
            },
            {
                "desc": "Total number of elements",
                "max": "",
                "min": "",
                "name": "nb_elem",
                "type": "int",
                "unit": "",
                "value": 0
            },
            {
                "desc": "Define the number of node per element",
                "max": "",
                "min": "",
                "name": "nb_node_per_element",
                "type": "int",
                "unit": "",
                "value": 0
            },
            {
                "desc": "Attribute a group number (int) to each element . This group number should correspond to a subpart of the machine.",
                "max": "",
                "min": "",
                "name": "group",
                "type": "ndarray",
                "unit": "",
                "value": ""
            },
            {
                "desc": "Element tags",
                "max": "",
                "min": "",
                "name": "tag",
                "type": "ndarray",
                "unit": "",
                "value": ""
            }
        ]
    },
=======
>>>>>>> a0848a98
    "FluxLink": {
        "constants": [
            {
                "name": "VERSION",
                "value": "1"
            }
        ],
        "daughters": [
            "FluxLink",
            "FluxLinkFEMM"
        ],
        "desc": "Electric module: Flux Linkage",
        "is_internal": false,
        "methods": [],
        "mother": "",
        "name": "FluxLink",
        "package": "Simulation",
        "path": "pyleecan/pyleecan/Generator/ClassesRef/Simulation/FluxLink.csv",
        "properties": []
    },
    "FluxLinkFEMM": {
        "constants": [
            {
                "name": "VERSION",
                "value": "1"
            }
        ],
        "daughters": [],
        "desc": "Electric module: Flux Linkage with FEMM",
        "is_internal": false,
        "methods": [
            "comp_fluxlinkage",
            "solve_FEMM"
        ],
        "mother": "FluxLink",
        "name": "FluxLinkFEMM",
        "package": "Simulation",
        "path": "pyleecan/pyleecan/Generator/ClassesRef/Simulation/FluxLinkFEMM.csv",
        "properties": [
            {
                "desc": "To enforce user-defined values for FEMM main parameters ",
                "max": "",
                "min": "",
                "name": "FEMM_dict",
                "type": "dict",
                "unit": "",
                "value": ""
            },
            {
                "desc": "0 no leakage calculation /  1 calculation using single slot ",
                "max": "1",
                "min": "0",
                "name": "type_calc_leakage",
                "type": "int",
                "unit": "",
                "value": 0
            },
            {
                "desc": "0 to desactivate the sliding band",
                "max": "",
                "min": "",
                "name": "is_sliding_band",
                "type": "bool",
                "unit": "",
                "value": 1
            },
            {
                "desc": "0 Compute on the complete machine, 1 compute according to sym_a and is_antiper_a",
                "max": "",
                "min": "",
                "name": "is_symmetry_a",
                "type": "bool",
                "unit": "",
                "value": 0
            },
            {
                "desc": "Number of symmetry for the angle vector",
                "max": "",
                "min": "1",
                "name": "sym_a",
                "type": "int",
                "unit": "-",
                "value": 1
            },
            {
                "desc": "To add an antiperiodicity to the angle vector",
                "max": "",
                "min": "",
                "name": "is_antiper_a",
                "type": "bool",
                "unit": "-",
                "value": 0
            },
            {
                "desc": "Number of time steps for the FEMM simulation",
                "max": "",
                "min": "",
                "name": "Nt_tot",
                "type": "int",
                "unit": "-",
                "value": 5
            }
        ]
    },
    "Force": {
        "constants": [
            {
                "name": "VERSION",
                "value": "1"
            }
        ],
        "daughters": [
            "Force",
            "ForceMT"
        ],
        "desc": "Forces module abstract object",
        "is_internal": false,
        "methods": [
            "comp_time_angle",
            "run"
        ],
        "mother": "",
        "name": "Force",
        "package": "Simulation",
        "path": "pyleecan/pyleecan/Generator/ClassesRef/Simulation/Force.csv",
        "properties": [
            {
                "desc": "1 to compute lumped tooth forces",
                "max": "",
                "min": "",
                "name": "is_comp_nodal_force",
                "type": "bool",
                "unit": "-",
                "value": 0
            }
        ]
    },
    "ForceMT": {
        "constants": [
            {
                "name": "VERSION",
                "value": "1"
            }
        ],
        "daughters": [],
        "desc": "Force Maxwell tensor model",
        "is_internal": false,
        "methods": [
            "comp_force",
            "comp_force_nodal"
        ],
        "mother": "Force",
        "name": "ForceMT",
        "package": "Simulation",
        "path": "pyleecan/pyleecan/Generator/ClassesRef/Simulation/ForceMT.csv",
        "properties": []
    },
    "Frame": {
        "constants": [
            {
                "name": "VERSION",
                "value": "1"
            }
        ],
        "daughters": [],
        "desc": "machine frame",
        "is_internal": false,
        "methods": [
            "build_geometry",
            "comp_height_eq",
            "comp_mass",
            "comp_surface",
            "comp_volume",
            "get_length",
            "plot"
        ],
        "mother": "",
        "name": "Frame",
        "package": "Machine",
        "path": "pyleecan/pyleecan/Generator/ClassesRef/Machine/Frame.csv",
        "properties": [
            {
                "desc": "frame length [m]",
                "max": "",
                "min": "0",
                "name": "Lfra",
                "type": "float",
                "unit": "m",
                "value": 0.35
            },
            {
                "desc": "frame internal radius",
                "max": "",
                "min": "0",
                "name": "Rint",
                "type": "float",
                "unit": "m",
                "value": 0.2
            },
            {
                "desc": "Frame external radius",
                "max": "",
                "min": "0",
                "name": "Rext",
                "type": "float",
                "unit": "m",
                "value": 0.2
            },
            {
                "desc": "Frame material",
                "max": "",
                "min": "",
                "name": "mat_type",
                "type": "Material",
                "unit": "",
                "value": ""
            }
        ]
    },
    "GUIOption": {
        "constants": [
            {
                "name": "VERSION",
                "value": "1"
            }
        ],
        "daughters": [],
        "desc": "",
        "is_internal": false,
        "methods": [],
        "mother": "",
        "name": "GUIOption",
        "package": "GUIOption",
        "path": "pyleecan/pyleecan/Generator/ClassesRef/GUI_Option/GUIOption.csv",
        "properties": [
            {
                "desc": "Unit options",
                "max": "",
                "min": "",
                "name": "unit",
                "type": "Unit",
                "unit": "-",
                "value": ""
            }
        ]
    },
    "Hole": {
        "constants": [
            {
                "name": "VERSION",
                "value": "1"
            }
        ],
        "daughters": [
            "Hole",
            "HoleM50",
            "HoleM51",
            "HoleM52",
            "HoleM53",
            "HoleM54",
            "HoleM57",
            "HoleM58",
            "HoleMag",
            "VentilationCirc",
            "VentilationPolar",
            "VentilationTrap"
        ],
        "desc": "Holes for lamination (abstract)",
        "is_internal": false,
        "methods": [
            "comp_radius",
            "comp_surface",
            "get_is_stator",
            "get_Rbo",
            "has_magnet",
            "plot"
        ],
        "mother": "",
        "name": "Hole",
        "package": "Slot",
        "path": "pyleecan/pyleecan/Generator/ClassesRef/Slot/Hole.csv",
        "properties": [
            {
                "desc": "Number of Hole around the circumference",
                "max": "1000",
                "min": "0",
                "name": "Zh",
                "type": "int",
                "unit": "-",
                "value": 36
            },
            {
                "desc": "Material of the void part of the hole (Air in general)",
                "max": "",
                "min": "",
                "name": "mat_void",
                "type": "Material",
                "unit": "-",
                "value": ""
            }
        ]
    },
    "HoleM50": {
        "constants": [
            {
                "name": "VERSION",
                "value": "1"
            },
            {
                "name": "IS_SYMMETRICAL",
                "value": "1"
            }
        ],
        "daughters": [],
        "desc": "V shape slot for buried magnet",
        "is_internal": false,
        "methods": [
            "build_geometry",
            "check",
            "comp_alpha",
            "comp_mass_magnets",
            "comp_radius",
            "comp_surface_magnets",
            "comp_volume_magnets",
            "comp_W5",
            "get_height_magnet",
            "remove_magnet",
            "has_magnet"
        ],
        "mother": "HoleMag",
        "name": "HoleM50",
        "package": "Slot",
        "path": "pyleecan/pyleecan/Generator/ClassesRef/Slot/HoleM50.csv",
        "properties": [
            {
                "desc": "Slot depth",
                "max": "",
                "min": "0",
                "name": "H0",
                "type": "float",
                "unit": "m",
                "value": 0.003
            },
            {
                "desc": "Slot opening",
                "max": "",
                "min": "0",
                "name": "W0",
                "type": "float",
                "unit": "m",
                "value": 0.003
            },
            {
                "desc": "Distance from the lamination Bore",
                "max": "",
                "min": "0",
                "name": "H1",
                "type": "float",
                "unit": "m",
                "value": 0
            },
            {
                "desc": "Tooth width (at V bottom)",
                "max": "",
                "min": "0",
                "name": "W1",
                "type": "float",
                "unit": "m",
                "value": 0.013
            },
            {
                "desc": "Additional depth for the magnet",
                "max": "",
                "min": "0",
                "name": "H2",
                "type": "float",
                "unit": "m",
                "value": 0.02
            },
            {
                "desc": "Distance Magnet to bottom of the V",
                "max": "",
                "min": "0",
                "name": "W2",
                "type": "float",
                "unit": "m",
                "value": 0.01
            },
            {
                "desc": "Magnet Height",
                "max": "",
                "min": "0",
                "name": "H3",
                "type": "float",
                "unit": "m",
                "value": 0.01
            },
            {
                "desc": "Tooth width (at V top)",
                "max": "",
                "min": "0",
                "name": "W3",
                "type": "float",
                "unit": "m",
                "value": 0.01
            },
            {
                "desc": "Slot top height",
                "max": "",
                "min": "0",
                "name": "H4",
                "type": "float",
                "unit": "m",
                "value": 0
            },
            {
                "desc": "Magnet Width",
                "max": "",
                "min": "0",
                "name": "W4",
                "type": "float",
                "unit": "m",
                "value": 0.01
            },
            {
                "desc": "First Magnet",
                "max": "",
                "min": "",
                "name": "magnet_0",
                "type": "Magnet",
                "unit": "-",
                "value": ""
            },
            {
                "desc": "Second Magnet",
                "max": "",
                "min": "",
                "name": "magnet_1",
                "type": "Magnet",
                "unit": "-",
                "value": ""
            }
        ]
    },
    "HoleM51": {
        "constants": [
            {
                "name": "VERSION",
                "value": "1"
            },
            {
                "name": "IS_SYMMETRICAL",
                "value": "1"
            }
        ],
        "daughters": [],
        "desc": "3 magnets V hole",
        "is_internal": false,
        "methods": [
            "build_geometry",
            "check",
            "comp_alpha",
            "comp_mass_magnets",
            "comp_radius",
            "comp_surface_magnets",
            "comp_volume_magnets",
            "comp_width",
            "get_height_magnet",
            "remove_magnet",
            "has_magnet"
        ],
        "mother": "HoleMag",
        "name": "HoleM51",
        "package": "Slot",
        "path": "pyleecan/pyleecan/Generator/ClassesRef/Slot/HoleM51.csv",
        "properties": [
            {
                "desc": "Hole depth",
                "max": "",
                "min": "0",
                "name": "H0",
                "type": "float",
                "unit": "m",
                "value": 0.003
            },
            {
                "desc": "Distance from the lamination Bore",
                "max": "",
                "min": "0",
                "name": "H1",
                "type": "float",
                "unit": "m",
                "value": 0
            },
            {
                "desc": "Hole width",
                "max": "",
                "min": "0",
                "name": "H2",
                "type": "float",
                "unit": "m",
                "value": 0.02
            },
            {
                "desc": "Hole bottom width",
                "max": "",
                "min": "0",
                "name": "W0",
                "type": "float",
                "unit": "m",
                "value": 0.01
            },
            {
                "desc": "Hole angular width",
                "max": "",
                "min": "0",
                "name": "W1",
                "type": "float",
                "unit": "rad",
                "value": 0
            },
            {
                "desc": "magnet_1 position",
                "max": "",
                "min": "0",
                "name": "W2",
                "type": "float",
                "unit": "m",
                "value": 0.01
            },
            {
                "desc": "magnet_1 width",
                "max": "",
                "min": "0",
                "name": "W3",
                "type": "float",
                "unit": "m",
                "value": 0
            },
            {
                "desc": "magnet_2 position",
                "max": "",
                "min": "0",
                "name": "W4",
                "type": "float",
                "unit": "m",
                "value": 0.01
            },
            {
                "desc": "magnet_2 width",
                "max": "",
                "min": "0",
                "name": "W5",
                "type": "float",
                "unit": "m",
                "value": 0.01
            },
            {
                "desc": "magnet_0 position",
                "max": "",
                "min": "0",
                "name": "W6",
                "type": "float",
                "unit": "m",
                "value": 0
            },
            {
                "desc": "magnet_0 width",
                "max": "",
                "min": "0",
                "name": "W7",
                "type": "float",
                "unit": "m",
                "value": 0
            },
            {
                "desc": "First Magnet",
                "max": "",
                "min": "",
                "name": "magnet_0",
                "type": "Magnet",
                "unit": "-",
                "value": ""
            },
            {
                "desc": "Second Magnet",
                "max": "",
                "min": "",
                "name": "magnet_1",
                "type": "Magnet",
                "unit": "-",
                "value": ""
            },
            {
                "desc": "Third Magnet",
                "max": "",
                "min": "",
                "name": "magnet_2",
                "type": "Magnet",
                "unit": "-",
                "value": ""
            }
        ]
    },
    "HoleM52": {
        "constants": [
            {
                "name": "VERSION",
                "value": "1"
            },
            {
                "name": "IS_SYMMETRICAL",
                "value": "1"
            }
        ],
        "daughters": [],
        "desc": "V shape slot for buried magnet",
        "is_internal": false,
        "methods": [
            "build_geometry",
            "check",
            "comp_alpha",
            "comp_mass_magnets",
            "comp_radius",
            "comp_surface",
            "comp_surface_magnets",
            "comp_volume_magnets",
            "comp_W1",
            "get_height_magnet",
            "remove_magnet",
            "has_magnet"
        ],
        "mother": "HoleMag",
        "name": "HoleM52",
        "package": "Slot",
        "path": "pyleecan/pyleecan/Generator/ClassesRef/Slot/HoleM52.csv",
        "properties": [
            {
                "desc": "Slot depth",
                "max": "",
                "min": "0",
                "name": "H0",
                "type": "float",
                "unit": "m",
                "value": 0.003
            },
            {
                "desc": "Magnet width",
                "max": "",
                "min": "0",
                "name": "W0",
                "type": "float",
                "unit": "m",
                "value": 0.003
            },
            {
                "desc": "Magnet height",
                "max": "",
                "min": "0",
                "name": "H1",
                "type": "float",
                "unit": "m",
                "value": 0
            },
            {
                "desc": "Tooth width",
                "max": "",
                "min": "0",
                "name": "W3",
                "type": "float",
                "unit": "m",
                "value": 0.013
            },
            {
                "desc": "Additional depth for the magnet",
                "max": "",
                "min": "0",
                "name": "H2",
                "type": "float",
                "unit": "m",
                "value": 0.02
            },
            {
                "desc": "Magnet of the hole",
                "max": "",
                "min": "",
                "name": "magnet_0",
                "type": "Magnet",
                "unit": "-",
                "value": ""
            }
        ]
    },
    "HoleM53": {
        "constants": [
            {
                "name": "VERSION",
                "value": "1"
            },
            {
                "name": "IS_SYMMETRICAL",
                "value": "1"
            }
        ],
        "daughters": [],
        "desc": "V shape slot for buried magnet",
        "is_internal": false,
        "methods": [
            "build_geometry",
            "check",
            "comp_alpha",
            "comp_mass_magnets",
            "comp_radius",
            "comp_surface_magnets",
            "comp_volume_magnets",
            "comp_W5",
            "get_height_magnet",
            "remove_magnet",
            "has_magnet"
        ],
        "mother": "HoleMag",
        "name": "HoleM53",
        "package": "Slot",
        "path": "pyleecan/pyleecan/Generator/ClassesRef/Slot/HoleM53.csv",
        "properties": [
            {
                "desc": "Slot depth",
                "max": "",
                "min": "0",
                "name": "H0",
                "type": "float",
                "unit": "m",
                "value": 0.003
            },
            {
                "desc": "Distance from the lamination Bore",
                "max": "",
                "min": "0",
                "name": "H1",
                "type": "float",
                "unit": "m",
                "value": 0
            },
            {
                "desc": "Tooth width (at V bottom)",
                "max": "",
                "min": "0",
                "name": "W1",
                "type": "float",
                "unit": "m",
                "value": 0.013
            },
            {
                "desc": "Magnet Height",
                "max": "",
                "min": "0",
                "name": "H2",
                "type": "float",
                "unit": "m",
                "value": 0.02
            },
            {
                "desc": "Distance Magnet to bottom of the V",
                "max": "",
                "min": "0",
                "name": "W2",
                "type": "float",
                "unit": "m",
                "value": 0.01
            },
            {
                "desc": "Additional depth for the magnet",
                "max": "",
                "min": "0",
                "name": "H3",
                "type": "float",
                "unit": "m",
                "value": 0.01
            },
            {
                "desc": "Magnet Width",
                "max": "",
                "min": "0",
                "name": "W3",
                "type": "float",
                "unit": "m",
                "value": 0.01
            },
            {
                "desc": "Slot angle",
                "max": "",
                "min": "0",
                "name": "W4",
                "type": "float",
                "unit": "rad",
                "value": 0.01
            },
            {
                "desc": "First Magnet",
                "max": "",
                "min": "",
                "name": "magnet_0",
                "type": "Magnet",
                "unit": "-",
                "value": ""
            },
            {
                "desc": "Second Magnet",
                "max": "",
                "min": "",
                "name": "magnet_1",
                "type": "Magnet",
                "unit": "-",
                "value": ""
            }
        ]
    },
    "HoleM54": {
        "constants": [
            {
                "name": "VERSION",
                "value": "1"
            },
            {
                "name": "IS_SYMMETRICAL",
                "value": "1"
            }
        ],
        "daughters": [],
        "desc": "Arc Hole for SyRM",
        "is_internal": false,
        "methods": [
            "build_geometry",
            "check",
            "comp_radius",
            "comp_surface",
            "get_height_magnet"
        ],
        "mother": "Hole",
        "name": "HoleM54",
        "package": "Slot",
        "path": "pyleecan/pyleecan/Generator/ClassesRef/Slot/HoleM54.csv",
        "properties": [
            {
                "desc": "Hole depth",
                "max": "",
                "min": "0",
                "name": "H0",
                "type": "float",
                "unit": "m",
                "value": 0.003
            },
            {
                "desc": "Hole width",
                "max": "",
                "min": "0",
                "name": "H1",
                "type": "float",
                "unit": "m",
                "value": 0
            },
            {
                "desc": "Hole angular width",
                "max": "",
                "min": "0",
                "name": "W0",
                "type": "float",
                "unit": "rad",
                "value": 0.013
            },
            {
                "desc": "Hole radius",
                "max": "",
                "min": "0",
                "name": "R1",
                "type": "float",
                "unit": "m",
                "value": 0.02
            }
        ]
    },
    "HoleM57": {
        "constants": [
            {
                "name": "VERSION",
                "value": "1"
            },
            {
                "name": "IS_SYMMETRICAL",
                "value": "1"
            }
        ],
        "daughters": [],
        "desc": "V shape slot for buried magnet",
        "is_internal": false,
        "methods": [
            "build_geometry",
            "check",
            "comp_mass_magnets",
            "comp_radius",
            "comp_surface_magnets",
            "comp_volume_magnets",
            "remove_magnet",
            "get_height_magnet",
            "has_magnet"
        ],
        "mother": "HoleMag",
        "name": "HoleM57",
        "package": "Slot",
        "path": "pyleecan/pyleecan/Generator/ClassesRef/Slot/HoleM57.csv",
        "properties": [
            {
                "desc": "V angle",
                "max": "3.15",
                "min": "0",
                "name": "W0",
                "type": "float",
                "unit": "rad",
                "value": 0.2
            },
            {
                "desc": "Distance from the lamination Bore",
                "max": "",
                "min": "0",
                "name": "H1",
                "type": "float",
                "unit": "m",
                "value": 0
            },
            {
                "desc": "Tooth width (at V bottom)",
                "max": "",
                "min": "0",
                "name": "W1",
                "type": "float",
                "unit": "m",
                "value": 0.013
            },
            {
                "desc": "Magnet height",
                "max": "",
                "min": "0",
                "name": "H2",
                "type": "float",
                "unit": "m",
                "value": 0.02
            },
            {
                "desc": "Distance Magnet to top of the V",
                "max": "",
                "min": "0",
                "name": "W2",
                "type": "float",
                "unit": "m",
                "value": 0.01
            },
            {
                "desc": "Tooth width (at V top)",
                "max": "",
                "min": "0",
                "name": "W3",
                "type": "float",
                "unit": "m",
                "value": 0.01
            },
            {
                "desc": "Magnet Width",
                "max": "",
                "min": "0",
                "name": "W4",
                "type": "float",
                "unit": "m",
                "value": 0.01
            },
            {
                "desc": "First Magnet",
                "max": "",
                "min": "",
                "name": "magnet_0",
                "type": "Magnet",
                "unit": "-",
                "value": ""
            },
            {
                "desc": "Second Magnet",
                "max": "",
                "min": "",
                "name": "magnet_1",
                "type": "Magnet",
                "unit": "-",
                "value": ""
            }
        ]
    },
    "HoleM58": {
        "constants": [
            {
                "name": "VERSION",
                "value": "1"
            },
            {
                "name": "IS_SYMMETRICAL",
                "value": "1"
            }
        ],
        "daughters": [],
        "desc": "One magnet with circular notches",
        "is_internal": false,
        "methods": [
            "build_geometry",
            "check",
            "comp_mass_magnets",
            "comp_radius",
            "comp_surface_magnets",
            "comp_volume_magnets",
            "get_height_magnet",
            "remove_magnet",
            "has_magnet"
        ],
        "mother": "HoleMag",
        "name": "HoleM58",
        "package": "Slot",
        "path": "pyleecan/pyleecan/Generator/ClassesRef/Slot/HoleM58.csv",
        "properties": [
            {
                "desc": "Slot depth",
                "max": "",
                "min": "0",
                "name": "H0",
                "type": "float",
                "unit": "m",
                "value": 0.003
            },
            {
                "desc": "Slot width",
                "max": "",
                "min": "0",
                "name": "W0",
                "type": "float",
                "unit": "m",
                "value": 0.003
            },
            {
                "desc": "Distance from the lamination Bore",
                "max": "",
                "min": "0",
                "name": "H1",
                "type": "float",
                "unit": "m",
                "value": 0
            },
            {
                "desc": "Magnet width",
                "max": "",
                "min": "0",
                "name": "W1",
                "type": "float",
                "unit": "m",
                "value": 0.013
            },
            {
                "desc": "Magnet Height",
                "max": "",
                "min": "0",
                "name": "H2",
                "type": "float",
                "unit": "m",
                "value": 0.02
            },
            {
                "desc": "Distance Magnet to side of the notch",
                "max": "",
                "min": "0",
                "name": "W2",
                "type": "float",
                "unit": "m",
                "value": 0.01
            },
            {
                "desc": "Tooth angular opening width",
                "max": "",
                "min": "0",
                "name": "W3",
                "type": "float",
                "unit": "rad",
                "value": 0.01
            },
            {
                "desc": "Notch radius",
                "max": "",
                "min": "0",
                "name": "R0",
                "type": "float",
                "unit": "m",
                "value": 0.01
            },
            {
                "desc": "Magnet",
                "max": "",
                "min": "",
                "name": "magnet_0",
                "type": "Magnet",
                "unit": "-",
                "value": ""
            }
        ]
    },
    "HoleMag": {
        "constants": [
            {
                "name": "VERSION",
                "value": "1"
            }
        ],
        "daughters": [
            "HoleM50",
            "HoleM51",
            "HoleM52",
            "HoleM53",
            "HoleM57",
            "HoleM58"
        ],
        "desc": "Hole with magnets for lamination (abstract)",
        "is_internal": false,
        "methods": [
            "has_magnet"
        ],
        "mother": "Hole",
        "name": "HoleMag",
        "package": "Slot",
        "path": "pyleecan/pyleecan/Generator/ClassesRef/Slot/HoleMag.csv",
        "properties": []
    },
    "Import": {
        "constants": [
            {
                "name": "VERSION",
                "value": "1"
            }
        ],
        "daughters": [
            "Import",
            "ImportGenMatrixSin",
            "ImportGenToothSaw",
            "ImportGenVectLin",
            "ImportGenVectSin",
            "ImportMatlab",
            "ImportMatrix",
            "ImportMatrixVal",
            "ImportMatrixXls"
        ],
        "desc": "Abstract class for Data Import/Generation",
        "is_internal": false,
        "methods": [],
        "mother": "",
        "name": "Import",
        "package": "Import",
        "path": "pyleecan/pyleecan/Generator/ClassesRef/Import/Import.csv",
        "properties": []
    },
    "ImportGenMatrixSin": {
        "constants": [
            {
                "name": "VERSION",
                "value": "1"
            }
        ],
        "daughters": [],
        "desc": "To generate a Sinus matrix",
        "is_internal": false,
        "methods": [
            "get_data",
            "init_vector"
        ],
        "mother": "ImportMatrix",
        "name": "ImportGenMatrixSin",
        "package": "Import",
        "path": "pyleecan/pyleecan/Generator/ClassesRef/Import/ImportGenMatrixSin.csv",
        "properties": [
            {
                "desc": "List of sinus vector to generate the matrix lines",
                "max": "",
                "min": "",
                "name": "sin_list",
                "type": "[ImportGenVectSin]",
                "unit": "-",
                "value": ""
            }
        ]
    },
    "ImportGenToothSaw": {
        "constants": [
            {
                "name": "VERSION",
                "value": "1"
            }
        ],
        "daughters": [],
        "desc": "To generate a toothsaw vector",
        "is_internal": false,
        "methods": [
            "get_data"
        ],
        "mother": "ImportMatrix",
        "name": "ImportGenToothSaw",
        "package": "Import",
        "path": "pyleecan/pyleecan/Generator/ClassesRef/Import/ImportGenToothSaw.csv",
        "properties": [
            {
                "desc": "0: Forward toothsaw, 1: Backwards toothsaw, 2: symmetrical toothsaw",
                "max": "2",
                "min": "0",
                "name": "type_signal",
                "type": "int",
                "unit": "-",
                "value": 0
            },
            {
                "desc": "Frequency of the signal to generate",
                "max": "",
                "min": "0",
                "name": "f",
                "type": "float",
                "unit": "Hz",
                "value": 100
            },
            {
                "desc": "Amplitude of the signal to generate",
                "max": "",
                "min": "",
                "name": "A",
                "type": "float",
                "unit": "-",
                "value": 1
            },
            {
                "desc": "Length of the signal to generate",
                "max": "",
                "min": "0",
                "name": "N",
                "type": "int",
                "unit": "-",
                "value": 1024
            },
            {
                "desc": "End time of the signal generation",
                "max": "",
                "min": "0",
                "name": "Tf",
                "type": "float",
                "unit": "s",
                "value": 1
            },
            {
                "desc": "Time offset",
                "max": "",
                "min": "",
                "name": "Dt",
                "type": "float",
                "unit": "s",
                "value": 0
            }
        ]
    },
    "ImportGenVectLin": {
        "constants": [
            {
                "name": "VERSION",
                "value": "1"
            }
        ],
        "daughters": [],
        "desc": "To generate a Linspace vector",
        "is_internal": false,
        "methods": [
            "get_data"
        ],
        "mother": "ImportMatrix",
        "name": "ImportGenVectLin",
        "package": "Import",
        "path": "pyleecan/pyleecan/Generator/ClassesRef/Import/ImportGenVectLin.csv",
        "properties": [
            {
                "desc": "Begin point of the linspace",
                "max": "",
                "min": "",
                "name": "start",
                "type": "float",
                "unit": "-",
                "value": 0
            },
            {
                "desc": "End point of the linspace",
                "max": "",
                "min": "",
                "name": "stop",
                "type": "float",
                "unit": "-",
                "value": 1
            },
            {
                "desc": "Number of value in the linspace",
                "max": "",
                "min": "",
                "name": "num",
                "type": "float",
                "unit": "-",
                "value": 100
            },
            {
                "desc": "If True, stop is the last sample. Otherwise, it is not included",
                "max": "",
                "min": "",
                "name": "endpoint",
                "type": "bool",
                "unit": "-",
                "value": 1
            }
        ]
    },
    "ImportGenVectSin": {
        "constants": [
            {
                "name": "VERSION",
                "value": "1"
            }
        ],
        "daughters": [],
        "desc": "To generate a Sinus vector",
        "is_internal": false,
        "methods": [
            "get_data"
        ],
        "mother": "ImportMatrix",
        "name": "ImportGenVectSin",
        "package": "Import",
        "path": "pyleecan/pyleecan/Generator/ClassesRef/Import/ImportGenVectSin.csv",
        "properties": [
            {
                "desc": "Frequency of the sinus to generate",
                "max": "",
                "min": "0",
                "name": "f",
                "type": "float",
                "unit": "Hz",
                "value": 100
            },
            {
                "desc": "Amplitude of the sinus to generate",
                "max": "",
                "min": "",
                "name": "A",
                "type": "float",
                "unit": "-",
                "value": 1
            },
            {
                "desc": "Phase of the sinus to generate",
                "max": "6.29",
                "min": "-6.29",
                "name": "Phi",
                "type": "float",
                "unit": "-",
                "value": 0
            },
            {
                "desc": "Length of the vector to generate",
                "max": "",
                "min": "0",
                "name": "N",
                "type": "int",
                "unit": "-",
                "value": 1024
            },
            {
                "desc": "End time of the sinus generation",
                "max": "",
                "min": "0",
                "name": "Tf",
                "type": "float",
                "unit": "s",
                "value": 1
            }
        ]
    },
    "ImportMatlab": {
        "constants": [
            {
                "name": "VERSION",
                "value": "1"
            }
        ],
        "daughters": [],
        "desc": "Import the data from a mat file",
        "is_internal": false,
        "methods": [
            "get_data"
        ],
        "mother": "Import",
        "name": "ImportMatlab",
        "package": "Import",
        "path": "pyleecan/pyleecan/Generator/ClassesRef/Import/ImportMatlab.csv",
        "properties": [
            {
                "desc": "Path of the file to load",
                "max": "",
                "min": "",
                "name": "file_path",
                "type": "str",
                "unit": "-",
                "value": ""
            },
            {
                "desc": "Name of the variable to load",
                "max": "",
                "min": "",
                "name": "var_name",
                "type": "str",
                "unit": "-",
                "value": ""
            }
        ]
    },
    "ImportMatrix": {
        "constants": [
            {
                "name": "VERSION",
                "value": "1"
            }
        ],
        "daughters": [
            "ImportMatrix",
            "ImportGenMatrixSin",
            "ImportGenToothSaw",
            "ImportGenVectLin",
            "ImportGenVectSin",
            "ImportMatrixVal",
            "ImportMatrixXls"
        ],
        "desc": "Abstract class to Import/Generate 1D or D matrix",
        "is_internal": false,
        "methods": [
            "edit_matrix"
        ],
        "mother": "Import",
        "name": "ImportMatrix",
        "package": "Import",
        "path": "pyleecan/pyleecan/Generator/ClassesRef/Import/ImportMatrix.csv",
        "properties": [
            {
                "desc": "1 to transpose the Imported/Generated matrix",
                "max": "",
                "min": "",
                "name": "is_transpose",
                "type": "bool",
                "unit": "-",
                "value": 0
            }
        ]
    },
    "ImportMatrixVal": {
        "constants": [
            {
                "name": "VERSION",
                "value": "1"
            }
        ],
        "daughters": [],
        "desc": "Import directly the value from the object",
        "is_internal": false,
        "methods": [
            "get_data"
        ],
        "mother": "ImportMatrix",
        "name": "ImportMatrixVal",
        "package": "Import",
        "path": "pyleecan/pyleecan/Generator/ClassesRef/Import/ImportMatrixVal.csv",
        "properties": [
            {
                "desc": "The matrix to return",
                "max": "",
                "min": "",
                "name": "value",
                "type": "ndarray",
                "unit": "-",
                "value": ""
            }
        ]
    },
    "ImportMatrixXls": {
        "constants": [
            {
                "name": "VERSION",
                "value": "1"
            }
        ],
        "daughters": [],
        "desc": "Import the data from an xls file",
        "is_internal": false,
        "methods": [
            "get_data"
        ],
        "mother": "ImportMatrix",
        "name": "ImportMatrixXls",
        "package": "Import",
        "path": "pyleecan/pyleecan/Generator/ClassesRef/Import/ImportMatrixXls.csv",
        "properties": [
            {
                "desc": "Path of the file to load",
                "max": "",
                "min": "",
                "name": "file_path",
                "type": "str",
                "unit": "-",
                "value": ""
            },
            {
                "desc": "Name of the sheet to load",
                "max": "",
                "min": "",
                "name": "sheet",
                "type": "str",
                "unit": "-",
                "value": ""
            },
            {
                "desc": "To skip some rows in the file (header)",
                "max": "",
                "min": "0",
                "name": "skiprows",
                "type": "int",
                "unit": "-",
                "value": 0
            },
            {
                "desc": "To select the range of column to use",
                "max": "",
                "min": "",
                "name": "usecols",
                "type": "str",
                "unit": "-",
                "value": "None"
            }
        ]
    },
    "IndMag": {
        "constants": [
            {
                "name": "VERSION",
                "value": "1"
            }
        ],
        "daughters": [
            "IndMag",
            "IndMagFEMM"
        ],
        "desc": "Electric module: Magnetic Inductance",
        "is_internal": false,
        "methods": [],
        "mother": "",
        "name": "IndMag",
        "package": "Simulation",
        "path": "pyleecan/pyleecan/Generator/ClassesRef/Simulation/IndMag.csv",
        "properties": []
    },
    "IndMagFEMM": {
        "constants": [
            {
                "name": "VERSION",
                "value": "1"
            }
        ],
        "daughters": [],
        "desc": "Electric module: Magnetic Inductance with FEMM",
        "is_internal": false,
        "methods": [
            "comp_inductance",
            "solve_FEMM"
        ],
        "mother": "IndMag",
        "name": "IndMagFEMM",
        "package": "Simulation",
        "path": "pyleecan/pyleecan/Generator/ClassesRef/Simulation/IndMagFEMM.csv",
        "properties": [
            {
                "desc": "To enforce user-defined values for FEMM main parameters ",
                "max": "",
                "min": "",
                "name": "FEMM_dict",
                "type": "dict",
                "unit": "",
                "value": ""
            },
            {
                "desc": "0 no leakage calculation /  1 calculation using single slot ",
                "max": "1",
                "min": "0",
                "name": "type_calc_leakage",
                "type": "int",
                "unit": "",
                "value": 0
            },
            {
                "desc": "0 to desactivate the sliding band",
                "max": "",
                "min": "",
                "name": "is_sliding_band",
                "type": "bool",
                "unit": "",
                "value": 1
            },
            {
                "desc": "0 Compute on the complete machine, 1 compute according to sym_a and is_antiper_a",
                "max": "",
                "min": "",
                "name": "is_symmetry_a",
                "type": "bool",
                "unit": "",
                "value": 0
            },
            {
                "desc": "Number of symmetry for the angle vector",
                "max": "",
                "min": "1",
                "name": "sym_a",
                "type": "int",
                "unit": "-",
                "value": 1
            },
            {
                "desc": "To add an antiperiodicity to the angle vector",
                "max": "",
                "min": "",
                "name": "is_antiper_a",
                "type": "bool",
                "unit": "-",
                "value": 0
            },
            {
                "desc": "Number of time steps for the FEMM simulation",
                "max": "",
                "min": "",
                "name": "Nt_tot",
                "type": "int",
                "unit": "-",
                "value": 5
            }
        ]
    },
    "Input": {
        "constants": [
            {
                "name": "VERSION",
                "value": "1"
            }
        ],
        "daughters": [
            "Input",
            "InputCurrent",
            "InputCurrentDQ",
            "InputFlux",
            "InputForce"
        ],
        "desc": "Starting data of the simulation",
        "is_internal": false,
        "methods": [
            "gen_input"
        ],
        "mother": "",
        "name": "Input",
        "package": "Simulation",
        "path": "pyleecan/pyleecan/Generator/ClassesRef/Simulation/Input.csv",
        "properties": [
            {
                "desc": "Electrical time vector (no symmetry) to import",
                "max": "",
                "min": "",
                "name": "time",
                "type": "Import",
                "unit": "s",
                "value": "ImportMatrixVal()"
            },
            {
                "desc": "Electrical position vector (no symmetry) to import",
                "max": "",
                "min": "",
                "name": "angle",
                "type": "Import",
                "unit": "rad",
                "value": "ImportMatrixVal()"
            }
        ]
    },
    "InputCurrent": {
        "constants": [
            {
                "name": "VERSION",
                "value": "1"
            }
        ],
        "daughters": [],
        "desc": "Input to skip the electrical module and start with the magnetic one",
        "is_internal": false,
        "methods": [
            "gen_input",
            "set_Nr"
        ],
        "mother": "Input",
        "name": "InputCurrent",
        "package": "Simulation",
        "path": "pyleecan/pyleecan/Generator/ClassesRef/Simulation/InputCurrent.csv",
        "properties": [
            {
                "desc": "Stator currents as a function of time (each column correspond to one phase) to import",
                "max": "",
                "min": "",
                "name": "Is",
                "type": "Import",
                "unit": "A",
                "value": "ImportMatrixVal()"
            },
            {
                "desc": "Rotor currents as a function of time (each column correspond to one phase) to import",
                "max": "",
                "min": "",
                "name": "Ir",
                "type": "Import",
                "unit": "A",
                "value": "ImportMatrixVal()"
            },
            {
                "desc": "Rotor angular position as a function of time (if None computed according to Nr) to import",
                "max": "",
                "min": "",
                "name": "angle_rotor",
                "type": "Import",
                "unit": "rad",
                "value": null
            },
            {
                "desc": "Rotor speed as a function of time to import",
                "max": "",
                "min": "",
                "name": "Nr",
                "type": "Import",
                "unit": "rpm",
                "value": "ImportMatrixVal()"
            },
            {
                "desc": "Rotation direction of the rotor 1 trigo, -1 clockwise",
                "max": "1",
                "min": "-1",
                "name": "rot_dir",
                "type": "float",
                "unit": "-",
                "value": -1
            },
            {
                "desc": "Initial angular position of the rotor at t=0",
                "max": "",
                "min": "",
                "name": "angle_rotor_initial",
                "type": "float",
                "unit": "",
                "value": 0
            }
        ]
    },
    "InputCurrentDQ": {
        "constants": [
            {
                "name": "VERSION",
                "value": "1"
            }
        ],
        "daughters": [],
        "desc": "Input to set the electrical module output",
        "is_internal": false,
        "methods": [
            "gen_input"
        ],
        "mother": "Input",
        "name": "InputCurrentDQ",
        "package": "Simulation",
        "path": "pyleecan/pyleecan/Generator/ClassesRef/Simulation/InputCurrentDQ.csv",
        "properties": [
            {
                "desc": "Stator dq-currents as a function of time to import",
                "max": "",
                "min": "",
                "name": "Is",
                "type": "Import",
                "unit": "A",
                "value": null
            },
            {
                "desc": "Rotor currents as a function of time to import",
                "max": "",
                "min": "",
                "name": "Ir",
                "type": "Import",
                "unit": "A",
                "value": null
            },
            {
                "desc": "Rotor angular position as a function of time (if None computed according to Nr) to import",
                "max": "",
                "min": "",
                "name": "angle_rotor",
                "type": "Import",
                "unit": "rad",
                "value": null
            },
            {
                "desc": "Rotor speed as a function of time to import",
                "max": "",
                "min": "",
                "name": "Nr",
                "type": "Import",
                "unit": "rpm",
                "value": null
            },
            {
                "desc": "Rotation direction of the rotor 1 trigo, -1 clockwise",
                "max": "1",
                "min": "-1",
                "name": "rot_dir",
                "type": "float",
                "unit": "-",
                "value": -1
            },
            {
                "desc": "Initial angular position of the rotor at t=0",
                "max": "",
                "min": "",
                "name": "angle_rotor_initial",
                "type": "float",
                "unit": "",
                "value": 0
            }
        ]
    },
    "InputFlux": {
        "constants": [
            {
                "name": "VERSION",
                "value": "1"
            }
        ],
        "daughters": [],
        "desc": "Input to skip the magnetic module and start with the structural one",
        "is_internal": false,
        "methods": [
            "gen_input"
        ],
        "mother": "Input",
        "name": "InputFlux",
        "package": "Simulation",
        "path": "pyleecan/pyleecan/Generator/ClassesRef/Simulation/InputFlux.csv",
        "properties": [
            {
                "desc": "Radial airgap flux density",
                "max": "",
                "min": "",
                "name": "Br",
                "type": "Import",
                "unit": "T",
                "value": null
            },
            {
                "desc": "Tangential airgap flux density",
                "max": "",
                "min": "",
                "name": "Bt",
                "type": "Import",
                "unit": "T",
                "value": null
            }
        ]
    },
    "InputForce": {
        "constants": [
            {
                "name": "VERSION",
                "value": "1"
            }
        ],
        "daughters": [],
        "desc": "Input to start with the structural one ",
        "is_internal": false,
        "methods": [
            "gen_input"
        ],
        "mother": "Input",
        "name": "InputForce",
        "package": "Simulation",
        "path": "pyleecan/pyleecan/Generator/ClassesRef/Simulation/InputForce.csv",
        "properties": [
            {
                "desc": "Radial magnetic air-gap surface force",
                "max": "",
                "min": "",
                "name": "Prad",
                "type": "Import",
                "unit": "N.m^2",
                "value": null
            },
            {
                "desc": "Tangential magnetic air-gap surface force",
                "max": "",
                "min": "",
                "name": "Ptan",
                "type": "Import",
                "unit": "N.m^2",
                "value": null
            }
        ]
    },
    "LamHole": {
        "constants": [
            {
                "name": "VERSION",
                "value": "1"
            }
        ],
        "daughters": [],
        "desc": "Lamination with Hole with or without magnet or winding",
        "is_internal": false,
        "methods": [
            "build_geometry",
            "comp_height_yoke",
            "comp_masses",
            "comp_surfaces",
            "comp_volumes",
            "get_pole_pair_number",
            "plot",
            "comp_radius_mid_yoke",
            "has_magnet",
            "comp_angle_d_axis",
            "comp_sym"
        ],
        "mother": "Lamination",
        "name": "LamHole",
        "package": "Machine",
        "path": "pyleecan/pyleecan/Generator/ClassesRef/Machine/LamHole.csv",
        "properties": [
            {
                "desc": "lamination Hole",
                "max": "",
                "min": "",
                "name": "hole",
                "type": "[Hole]",
                "unit": "",
                "value": ""
            },
            {
                "desc": "Bore Shape",
                "max": "",
                "min": "",
                "name": "bore",
                "type": "Bore",
                "unit": "",
                "value": null
            }
        ]
    },
    "LamSlot": {
        "constants": [
            {
                "name": "VERSION",
                "value": "1"
            }
        ],
        "daughters": [
            "LamSlot",
            "LamSlotMag",
            "LamSlotWind",
            "LamSquirrelCage"
        ],
        "desc": "Lamination with empty Slot",
        "is_internal": false,
        "methods": [
            "build_geometry",
            "check",
            "comp_radius_mec",
            "comp_surfaces",
            "get_pole_pair_number",
            "plot",
            "comp_height_yoke",
            "get_Zs",
            "get_bore_desc",
            "comp_radius_mid_yoke",
            "comp_sym"
        ],
        "mother": "Lamination",
        "name": "LamSlot",
        "package": "Machine",
        "path": "pyleecan/pyleecan/Generator/ClassesRef/Machine/LamSlot.csv",
        "properties": [
            {
                "desc": "lamination Slot",
                "max": "",
                "min": "",
                "name": "slot",
                "type": "Slot",
                "unit": "",
                "value": ""
            }
        ]
    },
    "LamSlotMag": {
        "constants": [
            {
                "name": "VERSION",
                "value": "1"
            }
        ],
        "daughters": [],
        "desc": "Lamination with Slot for Magnets",
        "is_internal": false,
        "methods": [
            "build_geometry",
            "check",
            "comp_masses",
            "comp_radius_mec",
            "comp_surfaces",
            "comp_volumes",
            "plot",
            "comp_angle_d_axis",
            "comp_sym"
        ],
        "mother": "LamSlot",
        "name": "LamSlotMag",
        "package": "Machine",
        "path": "pyleecan/pyleecan/Generator/ClassesRef/Machine/LamSlotMag.csv",
        "properties": []
    },
    "LamSlotMulti": {
        "constants": [
            {
                "name": "VERSION",
                "value": "1"
            }
        ],
        "daughters": [],
        "desc": "Lamination with list of Slot",
        "is_internal": false,
        "methods": [
            "build_geometry",
            "check",
            "comp_radius_mec",
            "comp_surfaces",
            "get_pole_pair_number",
            "plot",
            "comp_height_yoke",
            "get_Zs",
            "get_bore_desc"
        ],
        "mother": "Lamination",
        "name": "LamSlotMulti",
        "package": "Machine",
        "path": "pyleecan/pyleecan/Generator/ClassesRef/Machine/LamSlotMulti.csv",
        "properties": [
            {
                "desc": "List of lamination Slot",
                "max": "",
                "min": "",
                "name": "slot_list",
                "type": "[Slot]",
                "unit": "",
                "value": ""
            },
            {
                "desc": "Angular position of the Slots",
                "max": "",
                "min": "",
                "name": "alpha",
                "type": "ndarray",
                "unit": "[rad]",
                "value": ""
            }
        ]
    },
    "LamSlotWind": {
        "constants": [
            {
                "name": "VERSION",
                "value": "1"
            }
        ],
        "daughters": [
            "LamSlotWind",
            "LamSquirrelCage"
        ],
        "desc": "Lamination with Slot filled with winding",
        "is_internal": false,
        "methods": [
            "build_geometry",
            "check",
            "comp_masses",
            "comp_surfaces",
            "comp_volumes",
            "get_pole_pair_number",
            "get_name_phase",
            "plot",
            "plot_winding",
            "comp_fill_factor",
            "comp_output_geo",
            "get_polar_eq",
            "comp_wind_function",
            "plot_mmf_unit",
            "comp_resistance_wind",
            "comp_angle_d_axis",
            "comp_mmf_unit",
            "comp_rot_dir",
            "comp_lengths_winding",
            "comp_number_phase_eq",
            "comp_sym"
        ],
        "mother": "LamSlot",
        "name": "LamSlotWind",
        "package": "Machine",
        "path": "pyleecan/pyleecan/Generator/ClassesRef/Machine/LamSlotWind.csv",
        "properties": [
            {
                "desc": "Imposed Slot Fill factor (if None, will be computed according to the winding and the slot)",
                "max": "1",
                "min": "0",
                "name": "Ksfill",
                "type": "float",
                "unit": "-",
                "value": null
            },
            {
                "desc": "Lamination's Winding",
                "max": "",
                "min": "",
                "name": "winding",
                "type": "Winding",
                "unit": "",
                "value": ""
            }
        ]
    },
    "LamSquirrelCage": {
        "constants": [
            {
                "name": "VERSION",
                "value": "1"
            }
        ],
        "daughters": [],
        "desc": "squirrel cages lamination",
        "is_internal": false,
        "methods": [
            "build_geometry",
            "check",
            "comp_length_ring",
            "plot",
            "comp_number_phase_eq",
            "comp_sym"
        ],
        "mother": "LamSlotWind",
        "name": "LamSquirrelCage",
        "package": "Machine",
        "path": "pyleecan/pyleecan/Generator/ClassesRef/Machine/LamSquirrelCage.csv",
        "properties": [
            {
                "desc": "short circuit ring section radial height [m]",
                "max": "",
                "min": "0",
                "name": "Hscr",
                "type": "float",
                "unit": "m",
                "value": 0.03
            },
            {
                "desc": "short circuit ring section axial length",
                "max": "",
                "min": "0",
                "name": "Lscr",
                "type": "float",
                "unit": "m",
                "value": 0.015
            },
            {
                "desc": "Material of the Rotor short circuit ring",
                "max": "",
                "min": "",
                "name": "ring_mat",
                "type": "Material",
                "unit": "",
                "value": ""
            }
        ]
    },
    "Lamination": {
        "constants": [
            {
                "name": "VERSION",
                "value": "1"
            }
        ],
        "daughters": [
            "Lamination",
            "LamHole",
            "LamSlot",
            "LamSlotMag",
            "LamSlotMulti",
            "LamSlotWind",
            "LamSquirrelCage"
        ],
        "desc": "abstract class for lamination",
        "is_internal": false,
        "methods": [
            "build_geometry",
            "check",
            "comp_length",
            "comp_masses",
            "comp_radius_mec",
            "comp_surface_axial_vent",
            "comp_surfaces",
            "comp_volumes",
            "get_bore_line",
            "get_Rbo",
            "get_Ryoke",
            "get_name_phase",
            "plot",
            "comp_output_geo",
            "get_polar_eq",
            "is_outwards",
            "comp_height_yoke",
            "get_notch_list",
            "comp_angle_q_axis",
            "comp_radius_mid_yoke"
        ],
        "mother": "",
        "name": "Lamination",
        "package": "Machine",
        "path": "pyleecan/pyleecan/Generator/ClassesRef/Machine/Lamination.csv",
        "properties": [
            {
                "desc": "Lamination stack active length [m] without radial ventilation airducts but including insulation layers between lamination sheets",
                "max": "100",
                "min": "0",
                "name": "L1",
                "type": "float",
                "unit": "m",
                "value": 0.35
            },
            {
                "desc": "Lamination's material",
                "max": "",
                "min": "",
                "name": "mat_type",
                "type": "Material",
                "unit": "",
                "value": ""
            },
            {
                "desc": "number of radial air ventilation ducts in lamination",
                "max": "",
                "min": "0",
                "name": "Nrvd",
                "type": "int",
                "unit": "-",
                "value": 0
            },
            {
                "desc": "axial width of ventilation ducts in lamination",
                "max": "",
                "min": "0",
                "name": "Wrvd",
                "type": "float",
                "unit": "m",
                "value": 0
            },
            {
                "desc": "lamination stacking / packing factor",
                "max": "1",
                "min": "0",
                "name": "Kf1",
                "type": "float",
                "unit": "-",
                "value": 0.95
            },
            {
                "desc": "1 for internal lamination topology, 0 for external lamination",
                "max": "",
                "min": "",
                "name": "is_internal",
                "type": "bool",
                "unit": "-",
                "value": 1
            },
            {
                "desc": "To fill",
                "max": "",
                "min": "0",
                "name": "Rint",
                "type": "float",
                "unit": "m",
                "value": 0
            },
            {
                "desc": "To fill",
                "max": "",
                "min": "0",
                "name": "Rext",
                "type": "float",
                "unit": "m",
                "value": 1
            },
            {
                "desc": "To fill",
                "max": "",
                "min": "",
                "name": "is_stator",
                "type": "bool",
                "unit": "-",
                "value": 1
            },
            {
                "desc": "Axial ventilation ducts",
                "max": "",
                "min": "",
                "name": "axial_vent",
                "type": "[Hole]",
                "unit": "-",
                "value": ""
            },
            {
                "desc": "Lamination bore notches",
                "max": "",
                "min": "",
                "name": "notch",
                "type": "[Notch]",
                "unit": "-",
                "value": ""
            }
        ]
    },
    "Line": {
        "constants": [
            {
                "name": "VERSION",
                "value": "1"
            }
        ],
        "daughters": [
            "Line",
            "Arc",
            "Arc1",
            "Arc2",
            "Arc3",
            "Segment"
        ],
        "desc": "Abstract geometry class (A line between two points)",
        "is_internal": false,
        "methods": [],
        "mother": "",
        "name": "Line",
        "package": "Geometry",
        "path": "pyleecan/pyleecan/Generator/ClassesRef/Geometry/Line.csv",
        "properties": [
            {
                "desc": "the label of the Line (EX: Yoke_side)",
                "max": "",
                "min": "",
                "name": "label",
                "type": "str",
                "unit": "-",
                "value": ""
            }
        ]
    },
    "Loss": {
        "constants": [
            {
                "name": "VERSION",
                "value": "1"
            }
        ],
        "daughters": [
            "Loss",
            "Loss1"
        ],
        "desc": "Losses module abstract object",
        "is_internal": false,
        "methods": [],
        "mother": "",
        "name": "Loss",
        "package": "Simulation",
        "path": "pyleecan/pyleecan/Generator/ClassesRef/Simulation/Loss.csv",
        "properties": []
    },
    "Loss1": {
        "constants": [
            {
                "name": "VERSION",
                "value": "1"
            }
        ],
        "daughters": [],
        "desc": "Gather loss modules loss calculation models",
        "is_internal": false,
        "methods": [
            "run"
        ],
        "mother": "Loss",
        "name": "Loss1",
        "package": "Simulation",
        "path": "pyleecan/pyleecan/Generator/ClassesRef/Simulation/Loss1.csv",
        "properties": [
            {
                "desc": "Stator Lamination Loss Model",
                "max": "",
                "min": "",
                "name": "lam_stator",
                "type": "LossModel",
                "unit": "-",
                "value": null
            },
            {
                "desc": "Rotor Lamination Loss Model",
                "max": "",
                "min": "",
                "name": "lam_rotor",
                "type": "LossModel",
                "unit": "-",
                "value": null
            },
            {
                "desc": "Stator Winding Loss Model",
                "max": "",
                "min": "",
                "name": "wind_stator",
                "type": "LossModel",
                "unit": "-",
                "value": null
            },
            {
                "desc": "Rotor Winding Loss Model",
                "max": "",
                "min": "",
                "name": "wind_rotor",
                "type": "LossModel",
                "unit": "-",
                "value": null
            },
            {
                "desc": "Stator Magnet Loss Model",
                "max": "",
                "min": "",
                "name": "mag_stator",
                "type": "LossModel",
                "unit": "-",
                "value": null
            },
            {
                "desc": "Rotor Magnet Loss Model",
                "max": "",
                "min": "",
                "name": "mag_rotor",
                "type": "LossModel",
                "unit": "-",
                "value": null
            },
            {
                "desc": "Windage Loss Model",
                "max": "",
                "min": "",
                "name": "windage",
                "type": "LossModel",
                "unit": "-",
                "value": null
            },
            {
                "desc": "Bearing Loss Model",
                "max": "",
                "min": "",
                "name": "bearing",
                "type": "LossModel",
                "unit": "-",
                "value": null
            },
            {
                "desc": "Shaft Loss Model",
                "max": "",
                "min": "",
                "name": "shaft",
                "type": "LossModel",
                "unit": "-",
                "value": null
            },
            {
                "desc": "Frame Loss Model",
                "max": "",
                "min": "",
                "name": "frame",
                "type": "LossModel",
                "unit": "-",
                "value": null
            },
            {
                "desc": "Loss moduale",
                "max": "",
                "min": "",
                "name": "additional",
                "type": "LossModel",
                "unit": "-",
                "value": null
            }
        ]
    },
    "LossModel": {
        "constants": [
            {
                "name": "VERSION",
                "value": "1"
            }
        ],
        "daughters": [
            "LossModel",
            "LossModelBertotti"
        ],
        "desc": "Abstract Loss Model Class",
        "is_internal": false,
        "methods": [
            "comp_loss"
        ],
        "mother": "",
        "name": "LossModel",
        "package": "Simulation",
        "path": "pyleecan/pyleecan/Generator/ClassesRef/Simulation/LossModel.csv",
        "properties": []
    },
    "LossModelBertotti": {
        "constants": [
            {
                "name": "VERSION",
                "value": "1"
            },
            {
                "name": "F_REF",
                "value": "50"
            },
            {
                "name": "B_REF",
                "value": "1.5"
            }
        ],
        "daughters": [],
        "desc": "Bertotti Loss Model Class",
        "is_internal": false,
        "methods": [
            "comp_loss",
            "comp_coeff_Bertotti"
        ],
        "mother": "LossModel",
        "name": "LossModelBertotti",
        "package": "Simulation",
        "path": "pyleecan/pyleecan/Generator/ClassesRef/Simulation/LossModelBertotti.csv",
        "properties": [
            {
                "desc": "Hysteresis loss coefficient",
                "max": "",
                "min": "",
                "name": "k_hy",
                "type": "float",
                "unit": "W/kg",
                "value": null
            },
            {
                "desc": "Eddy current loss coefficient",
                "max": "",
                "min": "",
                "name": "k_ed",
                "type": "float",
                "unit": "W/kg",
                "value": null
            },
            {
                "desc": "Excess loss coefficient",
                "max": "",
                "min": "",
                "name": "k_ex",
                "type": "float",
                "unit": "W/kg",
                "value": null
            },
            {
                "desc": "Hysteresis loss power coefficient",
                "max": "",
                "min": "",
                "name": "alpha_hy",
                "type": "float",
                "unit": "-",
                "value": null
            },
            {
                "desc": "Eddy current loss power coefficient",
                "max": "",
                "min": "",
                "name": "alpha_ed",
                "type": "float",
                "unit": "-",
                "value": null
            },
            {
                "desc": "Excess loss power coefficient",
                "max": "",
                "min": "",
                "name": "alpha_ex",
                "type": "float",
                "unit": "-",
                "value": null
            }
        ]
    },
    "Machine": {
        "constants": [
            {
                "name": "VERSION",
                "value": "1"
            }
        ],
        "daughters": [
            "Machine",
            "MachineAsync",
            "MachineDFIM",
            "MachineIPMSM",
            "MachineSCIM",
            "MachineSIPMSM",
            "MachineSRM",
            "MachineSyRM",
            "MachineSync",
            "MachineUD",
            "MachineWRSM"
        ],
        "desc": "Abstract class for machines",
        "is_internal": false,
        "methods": [
            "build_geometry",
            "check",
            "comp_masses",
            "comp_width_airgap_mag",
            "comp_width_airgap_mec",
            "get_lamination",
            "comp_Rgap_mec",
            "plot",
            "comp_output_geo",
            "comp_length_airgap_active",
            "get_polar_eq",
            "plot_anim_rotor",
            "get_material_list",
            "comp_sym"
        ],
        "mother": "",
        "name": "Machine",
        "package": "Machine",
        "path": "pyleecan/pyleecan/Generator/ClassesRef/Machine/Machine.csv",
        "properties": [
            {
                "desc": "Machine's Frame",
                "max": "",
                "min": "",
                "name": "frame",
                "type": "Frame",
                "unit": "",
                "value": ""
            },
            {
                "desc": "Machine's Shaft",
                "max": "",
                "min": "",
                "name": "shaft",
                "type": "Shaft",
                "unit": "",
                "value": ""
            },
            {
                "desc": "Name of the machine",
                "max": "",
                "min": "",
                "name": "name",
                "type": "str",
                "unit": "",
                "value": "default_machine"
            },
            {
                "desc": "Machine description",
                "max": "",
                "min": "",
                "name": "desc",
                "type": "str",
                "unit": "",
                "value": ""
            },
            {
                "desc": "Integer to store the machine type (for the GUI, should be replaced by a test of the object type)",
                "max": "",
                "min": "",
                "name": "type_machine",
                "type": "int",
                "unit": "",
                "value": 1
            },
            {
                "desc": "Name of the logger to use",
                "max": "",
                "min": "",
                "name": "logger_name",
                "type": "str",
                "unit": "-",
                "value": "Pyleecan.Machine"
            }
        ]
    },
    "MachineAsync": {
        "constants": [
            {
                "name": "VERSION",
                "value": "1"
            }
        ],
        "daughters": [
            "MachineDFIM",
            "MachineSCIM"
        ],
        "desc": "Abstract class for asynchronous machines",
        "is_internal": false,
        "methods": [
            "is_synchronous"
        ],
        "mother": "Machine",
        "name": "MachineAsync",
        "package": "Machine",
        "path": "pyleecan/pyleecan/Generator/ClassesRef/Machine/MachineAsync.csv",
        "properties": []
    },
    "MachineDFIM": {
        "constants": [
            {
                "name": "VERSION",
                "value": "1"
            }
        ],
        "daughters": [
            "MachineSCIM"
        ],
        "desc": "Doubly Fed Induction Machine",
        "is_internal": false,
        "methods": [
            "check",
            "get_machine_type"
        ],
        "mother": "MachineAsync",
        "name": "MachineDFIM",
        "package": "Machine",
        "path": "pyleecan/pyleecan/Generator/ClassesRef/Machine/MachineDFIM.csv",
        "properties": [
            {
                "desc": "Machine's Rotor",
                "max": "",
                "min": "",
                "name": "rotor",
                "type": "LamSlotWind",
                "unit": "",
                "value": ""
            },
            {
                "desc": "Machine's Stator",
                "max": "",
                "min": "",
                "name": "stator",
                "type": "LamSlotWind",
                "unit": "",
                "value": ""
            }
        ]
    },
    "MachineIPMSM": {
        "constants": [
            {
                "name": "VERSION",
                "value": "1"
            }
        ],
        "daughters": [],
        "desc": "Interior Permanent Magnet Synchronous Machine",
        "is_internal": false,
        "methods": [
            "check",
            "get_machine_type"
        ],
        "mother": "MachineSync",
        "name": "MachineIPMSM",
        "package": "Machine",
        "path": "pyleecan/pyleecan/Generator/ClassesRef/Machine/MachineIPMSM.csv",
        "properties": [
            {
                "desc": "Machine's Rotor",
                "max": "",
                "min": "",
                "name": "rotor",
                "type": "LamHole",
                "unit": "",
                "value": ""
            },
            {
                "desc": "Machine's Stator",
                "max": "",
                "min": "",
                "name": "stator",
                "type": "LamSlotWind",
                "unit": "",
                "value": ""
            }
        ]
    },
    "MachineSCIM": {
        "constants": [
            {
                "name": "VERSION",
                "value": "1"
            }
        ],
        "daughters": [],
        "desc": "Squirrel Cage Induction Machine",
        "is_internal": false,
        "methods": [
            "check",
            "get_machine_type"
        ],
        "mother": "MachineDFIM",
        "name": "MachineSCIM",
        "package": "Machine",
        "path": "pyleecan/pyleecan/Generator/ClassesRef/Machine/MachineSCIM.csv",
        "properties": []
    },
    "MachineSIPMSM": {
        "constants": [
            {
                "name": "VERSION",
                "value": "1"
            }
        ],
        "daughters": [],
        "desc": "Inset and Surface Permanent Magnet Synchronous Machine",
        "is_internal": false,
        "methods": [
            "check",
            "get_machine_type"
        ],
        "mother": "MachineSync",
        "name": "MachineSIPMSM",
        "package": "Machine",
        "path": "pyleecan/pyleecan/Generator/ClassesRef/Machine/MachineSIPMSM.csv",
        "properties": [
            {
                "desc": "Machine's Rotor",
                "max": "",
                "min": "",
                "name": "rotor",
                "type": "LamSlotMag",
                "unit": "",
                "value": ""
            },
            {
                "desc": "Machine's Stator",
                "max": "",
                "min": "",
                "name": "stator",
                "type": "LamSlotWind",
                "unit": "",
                "value": ""
            }
        ]
    },
    "MachineSRM": {
        "constants": [
            {
                "name": "VERSION",
                "value": "1"
            }
        ],
        "daughters": [],
        "desc": "Switched Reluctance Machine",
        "is_internal": false,
        "methods": [
            "check",
            "get_machine_type"
        ],
        "mother": "MachineSync",
        "name": "MachineSRM",
        "package": "Machine",
        "path": "pyleecan/pyleecan/Generator/ClassesRef/Machine/MachineSRM.csv",
        "properties": [
            {
                "desc": "Machine's Rotor",
                "max": "",
                "min": "",
                "name": "rotor",
                "type": "LamSlot",
                "unit": "",
                "value": ""
            },
            {
                "desc": "Machine's Stator",
                "max": "",
                "min": "",
                "name": "stator",
                "type": "LamSlotWind",
                "unit": "",
                "value": ""
            }
        ]
    },
    "MachineSyRM": {
        "constants": [
            {
                "name": "VERSION",
                "value": "1"
            }
        ],
        "daughters": [],
        "desc": "Synchronous Reluctance Machine",
        "is_internal": false,
        "methods": [
            "check",
            "get_machine_type"
        ],
        "mother": "MachineSync",
        "name": "MachineSyRM",
        "package": "Machine",
        "path": "pyleecan/pyleecan/Generator/ClassesRef/Machine/MachineSyRM.csv",
        "properties": [
            {
                "desc": "Machine's Rotor",
                "max": "",
                "min": "",
                "name": "rotor",
                "type": "LamHole",
                "unit": "",
                "value": ""
            },
            {
                "desc": "Machine's Stator",
                "max": "",
                "min": "",
                "name": "stator",
                "type": "LamSlotWind",
                "unit": "",
                "value": ""
            }
        ]
    },
    "MachineSync": {
        "constants": [
            {
                "name": "VERSION",
                "value": "1"
            }
        ],
        "daughters": [
            "MachineIPMSM",
            "MachineSIPMSM",
            "MachineSRM",
            "MachineSyRM",
            "MachineWRSM"
        ],
        "desc": "Abstract class for synchronous machine",
        "is_internal": false,
        "methods": [
            "is_synchronous",
            "comp_initial_angle"
        ],
        "mother": "Machine",
        "name": "MachineSync",
        "package": "Machine",
        "path": "pyleecan/pyleecan/Generator/ClassesRef/Machine/MachineSync.csv",
        "properties": []
    },
    "MachineUD": {
        "constants": [
            {
                "name": "VERSION",
                "value": "1"
            }
        ],
        "daughters": [],
        "desc": "Doubly Fed Induction Machine",
        "is_internal": false,
        "methods": [
            "build_geometry",
            "plot"
        ],
        "mother": "Machine",
        "name": "MachineUD",
        "package": "Machine",
        "path": "pyleecan/pyleecan/Generator/ClassesRef/Machine/MachineUD.csv",
        "properties": [
            {
                "desc": "List of Lamination",
                "max": "",
                "min": "",
                "name": "lam_list",
                "type": "[Lamination]",
                "unit": "",
                "value": ""
            }
        ]
    },
    "MachineWRSM": {
        "constants": [
            {
                "name": "VERSION",
                "value": "1"
            }
        ],
        "daughters": [],
        "desc": "Wound Rotor Synchronous Machine",
        "is_internal": false,
        "methods": [
            "check",
            "get_machine_type"
        ],
        "mother": "MachineSync",
        "name": "MachineWRSM",
        "package": "Machine",
        "path": "pyleecan/pyleecan/Generator/ClassesRef/Machine/MachineWRSM.csv",
        "properties": [
            {
                "desc": "Machine's Rotor",
                "max": "",
                "min": "",
                "name": "rotor",
                "type": "LamSlotWind",
                "unit": "",
                "value": ""
            },
            {
                "desc": "Machine's Stator",
                "max": "",
                "min": "",
                "name": "stator",
                "type": "LamSlotWind",
                "unit": "",
                "value": ""
            }
        ]
    },
    "MagFEMM": {
        "constants": [
            {
                "name": "VERSION",
                "value": "1"
            }
        ],
        "daughters": [],
        "desc": "Magnetic module: Finite Element model with FEMM",
        "is_internal": false,
        "methods": [
            "comp_flux_airgap",
            "get_path_save",
            "solve_FEMM",
            "get_meshsolution",
            "get_path_save_fem",
            "build_meshsolution"
        ],
        "mother": "Magnetics",
        "name": "MagFEMM",
        "package": "Simulation",
        "path": "pyleecan/pyleecan/Generator/ClassesRef/Simulation/MagFEMM.csv",
        "properties": [
            {
                "desc": "global coefficient to adjust mesh fineness in FEMM (1 : default , > 1 : finner , < 1 : less fine)",
                "max": "",
                "min": "",
                "name": "Kmesh_fineness",
                "type": "float",
                "unit": "",
                "value": 1
            },
            {
                "desc": "global coefficient to adjust geometry fineness in FEMM (1 : default , > 1 : finner , < 1 : less fine)",
                "max": "",
                "min": "",
                "name": "Kgeo_fineness",
                "type": "float",
                "unit": "",
                "value": 1
            },
            {
                "desc": "0 no leakage calculation /  1 calculation using single slot ",
                "max": "1",
                "min": "0",
                "name": "type_calc_leakage",
                "type": "int",
                "unit": "",
                "value": 0
            },
            {
                "desc": "Name of the file to save the FEMM model",
                "max": "",
                "min": "",
                "name": "file_name",
                "type": "str",
                "unit": "",
                "value": ""
            },
            {
                "desc": "To enforce user-defined values for FEMM main parameters ",
                "max": "",
                "min": "",
                "name": "FEMM_dict",
                "type": "dict",
                "unit": "",
                "value": ""
            },
            {
                "desc": "Angular position shift of the stator",
                "max": "",
                "min": "",
                "name": "angle_stator",
                "type": "float",
                "unit": "rad",
                "value": 0
            },
            {
                "desc": "To save FEA mesh for latter post-procesing ",
                "max": "",
                "min": "",
                "name": "is_get_mesh",
                "type": "bool",
                "unit": "",
                "value": 0
            },
            {
                "desc": "To save FEA mesh and solution in .dat file",
                "max": "",
                "min": "",
                "name": "is_save_FEA",
                "type": "bool",
                "unit": "",
                "value": 0
            },
            {
                "desc": "0 to desactivate the sliding band",
                "max": "",
                "min": "",
                "name": "is_sliding_band",
                "type": "bool",
                "unit": "",
                "value": 1
            },
            {
                "desc": "List of dictionnary to apply transformation on the machine surfaces. Key: label (to select the surface), type (rotate or translate), value (alpha or delta)",
                "max": "",
                "min": "",
                "name": "transform_list",
                "type": "list",
                "unit": "",
                "value": []
            }
        ]
    },
    "Magnet": {
        "constants": [
            {
                "name": "VERSION",
                "value": "1"
            }
        ],
        "daughters": [
            "Magnet",
            "MagnetFlat",
            "MagnetPolar",
            "MagnetType10",
            "MagnetType11",
            "MagnetType12",
            "MagnetType13",
            "MagnetType14"
        ],
        "desc": "abstract class of magnets",
        "is_internal": false,
        "methods": [
            "comp_angle_opening",
            "comp_height",
            "comp_mass",
            "comp_ratio_opening",
            "comp_surface",
            "comp_volume",
            "is_outwards",
            "plot"
        ],
        "mother": "",
        "name": "Magnet",
        "package": "Machine",
        "path": "pyleecan/pyleecan/Generator/ClassesRef/Machine/Magnet.csv",
        "properties": [
            {
                "desc": "The Magnet material",
                "max": "",
                "min": "",
                "name": "mat_type",
                "type": "Material",
                "unit": "",
                "value": ""
            },
            {
                "desc": "Permanent magnet magnetization type: 0 for radial, 1 for parallel, 2 for Hallbach",
                "max": "5",
                "min": "0",
                "name": "type_magnetization",
                "type": "int",
                "unit": "-",
                "value": 0
            },
            {
                "desc": "Magnet axial length",
                "max": "",
                "min": "0",
                "name": "Lmag",
                "type": "float",
                "unit": "-",
                "value": 0.95
            }
        ]
    },
    "MagnetFlat": {
        "constants": [
            {
                "name": "VERSION",
                "value": "1"
            }
        ],
        "daughters": [
            "MagnetFlat",
            "MagnetType10",
            "MagnetType12",
            "MagnetType13"
        ],
        "desc": "abstract class of magnets with rectangular base",
        "is_internal": false,
        "methods": [],
        "mother": "Magnet",
        "name": "MagnetFlat",
        "package": "Machine",
        "path": "pyleecan/pyleecan/Generator/ClassesRef/Machine/MagnetFlat.csv",
        "properties": []
    },
    "MagnetPolar": {
        "constants": [
            {
                "name": "VERSION",
                "value": "1"
            }
        ],
        "daughters": [
            "MagnetPolar",
            "MagnetType11",
            "MagnetType14"
        ],
        "desc": "abstract class of magnets with polar base",
        "is_internal": false,
        "methods": [],
        "mother": "Magnet",
        "name": "MagnetPolar",
        "package": "Machine",
        "path": "pyleecan/pyleecan/Generator/ClassesRef/Machine/MagnetPolar.csv",
        "properties": []
    },
    "MagnetType10": {
        "constants": [
            {
                "name": "VERSION",
                "value": "1"
            },
            {
                "name": "IS_FLAT_BOT",
                "value": "1"
            },
            {
                "name": "IS_FLAT_TOP",
                "value": "1"
            }
        ],
        "daughters": [],
        "desc": "single magnet with rectangular shape",
        "is_internal": false,
        "methods": [
            "build_geometry",
            "comp_height",
            "comp_surface"
        ],
        "mother": "MagnetFlat",
        "name": "MagnetType10",
        "package": "Machine",
        "path": "pyleecan/pyleecan/Generator/ClassesRef/Machine/MagnetType10.csv",
        "properties": [
            {
                "desc": "magnet bottom width [m]",
                "max": "",
                "min": "0",
                "name": "Wmag",
                "type": "float",
                "unit": "m",
                "value": 0.002
            },
            {
                "desc": "magnet radial height [m]",
                "max": "",
                "min": "0",
                "name": "Hmag",
                "type": "float",
                "unit": "m",
                "value": 0.001
            }
        ]
    },
    "MagnetType11": {
        "constants": [
            {
                "name": "VERSION",
                "value": "1"
            },
            {
                "name": "IS_FLAT_BOT",
                "value": "0"
            },
            {
                "name": "IS_FLAT_TOP",
                "value": "0"
            }
        ],
        "daughters": [],
        "desc": "single magnet with polar shape",
        "is_internal": false,
        "methods": [
            "_comp_point_coordinate",
            "build_geometry",
            "comp_height",
            "comp_surface"
        ],
        "mother": "MagnetPolar",
        "name": "MagnetType11",
        "package": "Machine",
        "path": "pyleecan/pyleecan/Generator/ClassesRef/Machine/MagnetType11.csv",
        "properties": [
            {
                "desc": "magnet bottom width [rad]",
                "max": "",
                "min": "0",
                "name": "Wmag",
                "type": "float",
                "unit": "rad",
                "value": 0.002
            },
            {
                "desc": "magnet radial height [m]",
                "max": "",
                "min": "0",
                "name": "Hmag",
                "type": "float",
                "unit": "m",
                "value": 0.001
            }
        ]
    },
    "MagnetType12": {
        "constants": [
            {
                "name": "VERSION",
                "value": "1"
            },
            {
                "name": "IS_FLAT_BOT",
                "value": "1"
            },
            {
                "name": "IS_FLAT_TOP",
                "value": "0"
            }
        ],
        "daughters": [],
        "desc": "single magnet with rectangular base and polar top",
        "is_internal": false,
        "methods": [
            "build_geometry",
            "comp_height",
            "comp_surface"
        ],
        "mother": "MagnetFlat",
        "name": "MagnetType12",
        "package": "Machine",
        "path": "pyleecan/pyleecan/Generator/ClassesRef/Machine/MagnetType12.csv",
        "properties": [
            {
                "desc": "magnet bottom width [m]",
                "max": "",
                "min": "0",
                "name": "Wmag",
                "type": "float",
                "unit": "m",
                "value": 0.002
            },
            {
                "desc": "magnet radial height [m]",
                "max": "",
                "min": "0",
                "name": "Hmag",
                "type": "float",
                "unit": "m",
                "value": 0.001
            }
        ]
    },
    "MagnetType13": {
        "constants": [
            {
                "name": "VERSION",
                "value": "1"
            },
            {
                "name": "IS_FLAT_BOT",
                "value": "1"
            },
            {
                "name": "IS_FLAT_TOP",
                "value": "0"
            }
        ],
        "daughters": [],
        "desc": "single magnet with rectangular base and curved-top shape",
        "is_internal": false,
        "methods": [
            "build_geometry",
            "comp_height",
            "comp_surface"
        ],
        "mother": "MagnetFlat",
        "name": "MagnetType13",
        "package": "Machine",
        "path": "pyleecan/pyleecan/Generator/ClassesRef/Machine/MagnetType13.csv",
        "properties": [
            {
                "desc": "magnet bottom width [m]",
                "max": "",
                "min": "0",
                "name": "Wmag",
                "type": "float",
                "unit": "m",
                "value": 0.002
            },
            {
                "desc": "magnet radial height [m]",
                "max": "",
                "min": "0",
                "name": "Hmag",
                "type": "float",
                "unit": "m",
                "value": 0.001
            },
            {
                "desc": "radius of the circular top shape [m]",
                "max": "",
                "min": "0",
                "name": "Rtop",
                "type": "float",
                "unit": "m",
                "value": 0.05
            }
        ]
    },
    "MagnetType14": {
        "constants": [
            {
                "name": "VERSION",
                "value": "1"
            },
            {
                "name": "IS_FLAT_BOT",
                "value": "0"
            },
            {
                "name": "IS_FLAT_TOP",
                "value": "0"
            }
        ],
        "daughters": [],
        "desc": "single magnet with polar base and curved-top shape ",
        "is_internal": false,
        "methods": [
            "build_geometry",
            "comp_height"
        ],
        "mother": "MagnetPolar",
        "name": "MagnetType14",
        "package": "Machine",
        "path": "pyleecan/pyleecan/Generator/ClassesRef/Machine/MagnetType14.csv",
        "properties": [
            {
                "desc": "magnet bottom width [rad]",
                "max": "",
                "min": "0",
                "name": "Wmag",
                "type": "float",
                "unit": "rad",
                "value": 0.002
            },
            {
                "desc": "magnet radial height [m]",
                "max": "",
                "min": "0",
                "name": "Hmag",
                "type": "float",
                "unit": "m",
                "value": 0.001
            },
            {
                "desc": "radius of the circular top shape [m]",
                "max": "",
                "min": "0",
                "name": "Rtop",
                "type": "float",
                "unit": "m",
                "value": 0.05
            }
        ]
    },
    "Magnetics": {
        "constants": [
            {
                "name": "VERSION",
                "value": "1"
            }
        ],
        "daughters": [
            "Magnetics",
            "MagFEMM"
        ],
        "desc": "Magnetic module abstract object",
        "is_internal": false,
        "methods": [
            "run",
            "comp_time_angle",
            "comp_emf"
        ],
        "mother": "",
        "name": "Magnetics",
        "package": "Simulation",
        "path": "pyleecan/pyleecan/Generator/ClassesRef/Simulation/Magnetics.csv",
        "properties": [
            {
                "desc": "1 to artificially remove stator slotting effects in permeance mmf calculations",
                "max": "",
                "min": "",
                "name": "is_remove_slotS",
                "type": "bool",
                "unit": "-",
                "value": 0
            },
            {
                "desc": "1 to artificially remove rotor slotting effects in permeance mmf calculations",
                "max": "",
                "min": "",
                "name": "is_remove_slotR",
                "type": "bool",
                "unit": "-",
                "value": 0
            },
            {
                "desc": "1 to artificially remove the ventilations duct",
                "max": "",
                "min": "",
                "name": "is_remove_vent",
                "type": "bool",
                "unit": "-",
                "value": 0
            },
            {
                "desc": "1 to compute the stator magnetomotive force / stator armature magnetic field",
                "max": "",
                "min": "",
                "name": "is_mmfs",
                "type": "bool",
                "unit": "-",
                "value": 1
            },
            {
                "desc": "1 to compute the rotor magnetomotive force / rotor magnetic field",
                "max": "",
                "min": "",
                "name": "is_mmfr",
                "type": "bool",
                "unit": "-",
                "value": 1
            },
            {
                "desc": "0 to use the B(H) curve, 1 to use linear B(H) curve according to mur_lin, 2 to enforce infinite permeability (mur_lin =100000)",
                "max": "2",
                "min": "0",
                "name": "type_BH_stator",
                "type": "int",
                "unit": "-",
                "value": 0
            },
            {
                "desc": "0 to use the B(H) curve, 1 to use linear B(H) curve according to mur_lin, 2 to enforce infinite permeability (mur_lin =100000)",
                "max": "2",
                "min": "0",
                "name": "type_BH_rotor",
                "type": "int",
                "unit": "-",
                "value": 0
            },
            {
                "desc": "0 Compute on the complete time vector, 1 compute according to sym_t and is_antiper_t",
                "max": "",
                "min": "",
                "name": "is_symmetry_t",
                "type": "bool",
                "unit": "-",
                "value": 0
            },
            {
                "desc": "Number of symmetry for the time vector",
                "max": "",
                "min": "1",
                "name": "sym_t",
                "type": "int",
                "unit": "-",
                "value": 1
            },
            {
                "desc": "To add an antiperiodicity to the time vector",
                "max": "",
                "min": "",
                "name": "is_antiper_t",
                "type": "bool",
                "unit": "-",
                "value": 0
            },
            {
                "desc": "0 Compute on the complete machine, 1 compute according to sym_a and is_antiper_a",
                "max": "",
                "min": "",
                "name": "is_symmetry_a",
                "type": "bool",
                "unit": "",
                "value": 0
            },
            {
                "desc": "Number of symmetry for the angle vector",
                "max": "",
                "min": "1",
                "name": "sym_a",
                "type": "int",
                "unit": "-",
                "value": 1
            },
            {
                "desc": "To add an antiperiodicity to the angle vector",
                "max": "",
                "min": "",
                "name": "is_antiper_a",
                "type": "bool",
                "unit": "-",
                "value": 0
            }
        ]
    },
    "MatEconomical": {
        "constants": [
            {
                "name": "VERSION",
                "value": "1"
            }
        ],
        "daughters": [],
        "desc": "material ecomomical properties",
        "is_internal": false,
        "methods": [],
        "mother": "",
        "name": "MatEconomical",
        "package": "Material",
        "path": "pyleecan/pyleecan/Generator/ClassesRef/Material/MatEconomical.csv",
        "properties": [
            {
                "desc": "Cost of one kilo of material",
                "max": "",
                "min": "0",
                "name": "cost_unit",
                "type": "float",
                "unit": "unit/kg",
                "value": 0.127
            },
            {
                "desc": "Name of the unit",
                "max": "",
                "min": "",
                "name": "unit_name",
                "type": "str",
                "unit": "-",
                "value": "$"
            }
        ]
    },
    "MatElectrical": {
        "constants": [
            {
                "name": "VERSION",
                "value": "1"
            }
        ],
        "daughters": [],
        "desc": "material electrical properties",
        "is_internal": false,
        "methods": [],
        "mother": "",
        "name": "MatElectrical",
        "package": "Material",
        "path": "pyleecan/pyleecan/Generator/ClassesRef/Material/MatElectrical.csv",
        "properties": [
            {
                "desc": "Resistivity at 20 deg C",
                "max": "",
                "min": "0",
                "name": "rho",
                "type": "float",
                "unit": "ohm.m",
                "value": 1
            },
            {
                "desc": "Relative dielectric constant",
                "max": "",
                "min": "0",
                "name": "epsr",
                "type": "float",
                "unit": "-",
                "value": 1
            },
            {
                "desc": "Thermal Coefficient",
                "max": "",
                "min": "0",
                "name": "alpha",
                "type": "float",
                "unit": "1/K",
                "value": 1
            }
        ]
    },
    "MatHT": {
        "constants": [
            {
                "name": "VERSION",
                "value": "1"
            }
        ],
        "daughters": [],
        "desc": "Material Heat Transfer properties",
        "is_internal": false,
        "methods": [],
        "mother": "",
        "name": "MatHT",
        "package": "Material",
        "path": "pyleecan/pyleecan/Generator/ClassesRef/Material/MatHT.csv",
        "properties": [
            {
                "desc": "thermal conductivity (XY is lamination plane, Z is rotation axis)",
                "max": "",
                "min": "0",
                "name": "lambda_x",
                "type": "float",
                "unit": "W/K",
                "value": 1
            },
            {
                "desc": "thermal conductivity (XY is lamination plane, Z is rotation axis)",
                "max": "",
                "min": "0",
                "name": "lambda_y",
                "type": "float",
                "unit": "W/K",
                "value": 1
            },
            {
                "desc": "thermal conductivity (XY is lamination plane, Z is rotation axis)",
                "max": "",
                "min": "0",
                "name": "lambda_z",
                "type": "float",
                "unit": "W/K",
                "value": 1
            },
            {
                "desc": "specific heat capacity",
                "max": "",
                "min": "0",
                "name": "Cp",
                "type": "float",
                "unit": "W/kg/K",
                "value": 1
            },
            {
                "desc": "thermal expansion coefficient",
                "max": "",
                "min": "0",
                "name": "alpha",
                "type": "float",
                "unit": "-",
                "value": 0.00393
            }
        ]
    },
    "MatMagnetics": {
        "constants": [
            {
                "name": "VERSION",
                "value": "1"
            }
        ],
        "daughters": [],
        "desc": "magnetic material properties",
        "is_internal": false,
        "methods": [
            "get_BH",
            "plot_BH"
        ],
        "mother": "",
        "name": "MatMagnetics",
        "package": "Material",
        "path": "pyleecan/pyleecan/Generator/ClassesRef/Material/MatMagnetics.csv",
        "properties": [
            {
                "desc": "Relative magnetic permeability",
                "max": "",
                "min": "0",
                "name": "mur_lin",
                "type": "float",
                "unit": "-",
                "value": 1
            },
            {
                "desc": "Coercitivity field",
                "max": "",
                "min": "0",
                "name": "Hc",
                "type": "float",
                "unit": "A/m",
                "value": 0
            },
            {
                "desc": "magnet remanence induction at 20degC",
                "max": "",
                "min": "",
                "name": "Brm20",
                "type": "float",
                "unit": "T",
                "value": 0
            },
            {
                "desc": "temperature coefficient for remanent flux density /degC compared to 20degC",
                "max": "",
                "min": "",
                "name": "alpha_Br",
                "type": "float",
                "unit": "-",
                "value": 0
            },
            {
                "desc": "lamination sheet width without insulation [m] (0 == not laminated)",
                "max": "",
                "min": "0",
                "name": "Wlam",
                "type": "float",
                "unit": "m",
                "value": 0
            },
            {
                "desc": "nonlinear B(H) curve (two columns matrix, H and B(H))",
                "max": "",
                "min": "",
                "name": "BH_curve",
                "type": "ImportMatrix",
                "unit": "-",
                "value": ""
            },
            {
                "desc": "specific loss data value triplets, i.e. B, f, P",
                "max": "",
                "min": "",
                "name": "LossData",
                "type": "ImportMatrix",
                "unit": "W/kg",
                "value": ""
            }
        ]
    },
    "MatStructural": {
        "constants": [
            {
                "name": "VERSION",
                "value": "1"
            }
        ],
        "daughters": [],
        "desc": "Material Structural properties",
        "is_internal": false,
        "methods": [],
        "mother": "",
        "name": "MatStructural",
        "package": "Material",
        "path": "pyleecan/pyleecan/Generator/ClassesRef/Material/MatStructural.csv",
        "properties": [
            {
                "desc": "mass per unit volume [kg/m3]",
                "max": "",
                "min": "0",
                "name": "rho",
                "type": "float",
                "unit": "kg/m^3",
                "value": 7650
            },
            {
                "desc": "equivalent Young modulus (XY is lamination plane, Z is rotation axis)",
                "max": "",
                "min": "0",
                "name": "Ex",
                "type": "float",
                "unit": "Pa",
                "value": 215000000000.0
            },
            {
                "desc": "equivalent Young modulus (XY is lamination plane, Z is rotation axis)",
                "max": "",
                "min": "0",
                "name": "Ey",
                "type": "float",
                "unit": "Pa",
                "value": 215000000000.0
            },
            {
                "desc": "equivalent Young modulus (XY is lamination plane, Z is rotation axis)",
                "max": "",
                "min": "0",
                "name": "Ez",
                "type": "float",
                "unit": "Pa",
                "value": 80000000000
            },
            {
                "desc": "equivalent Poisson ratio in the XY plane (XY is lamination plane, Z is rotation axis)",
                "max": "",
                "min": "0",
                "name": "nu_xy",
                "type": "float",
                "unit": "-",
                "value": 0.3
            },
            {
                "desc": "equivalent Poisson ratio in the XZ plane (XY is lamination plane, Z is rotation axis)",
                "max": "",
                "min": "0",
                "name": "nu_xz",
                "type": "float",
                "unit": "-",
                "value": 0.03
            },
            {
                "desc": "equivalent Poisson ratio in the YZ plane (XY is lamination plane, Z is rotation axis)",
                "max": "",
                "min": "0",
                "name": "nu_yz",
                "type": "float",
                "unit": "-",
                "value": 0.03
            },
            {
                "desc": "shear modulus in XY plane (XY is lamination plane, Z is rotation axis)",
                "max": "",
                "min": "0",
                "name": "Gxz",
                "type": "float",
                "unit": "Pa",
                "value": 2000000000
            },
            {
                "desc": "shear modulus in XZ plane (XY is lamination plane, Z is rotation axis)",
                "max": "",
                "min": "0",
                "name": "Gxy",
                "type": "float",
                "unit": "Pa",
                "value": 0
            },
            {
                "desc": "shear modulus in YZ plane (XY is lamination plane, Z is rotation axis)",
                "max": "",
                "min": "0",
                "name": "Gyz",
                "type": "float",
                "unit": "Pa",
                "value": 2000000000
            }
        ]
    },
    "Material": {
        "constants": [
            {
                "name": "VERSION",
                "value": "1"
            }
        ],
        "daughters": [],
        "desc": "",
        "is_internal": false,
        "methods": [],
        "mother": "",
        "name": "Material",
        "package": "Material",
        "path": "pyleecan/pyleecan/Generator/ClassesRef/Material/Material.csv",
        "properties": [
            {
                "desc": "name of the material",
                "max": "",
                "min": "",
                "name": "name",
                "type": "str",
                "unit": "",
                "value": "Material"
            },
            {
                "desc": "If True, uniformity in all orientations",
                "max": "",
                "min": "",
                "name": "is_isotropic",
                "type": "bool",
                "unit": "-",
                "value": 0
            },
            {
                "desc": "Electrical properties of the material",
                "max": "",
                "min": "",
                "name": "elec",
                "type": "MatElectrical",
                "unit": "",
                "value": ""
            },
            {
                "desc": "Magnetic properties of the material",
                "max": "",
                "min": "",
                "name": "mag",
                "type": "MatMagnetics",
                "unit": "",
                "value": ""
            },
            {
                "desc": "Structural properties of the material",
                "max": "",
                "min": "",
                "name": "struct",
                "type": "MatStructural",
                "unit": "",
                "value": ""
            },
            {
                "desc": "Heat Transfer properties of the material",
                "max": "",
                "min": "",
                "name": "HT",
                "type": "MatHT",
                "unit": "",
                "value": ""
            },
            {
                "desc": "Economical properties of the material",
                "max": "",
                "min": "",
                "name": "eco",
                "type": "MatEconomical",
                "unit": "",
                "value": ""
            },
            {
                "desc": "material description",
                "max": "",
                "min": "",
                "name": "desc",
                "type": "str",
                "unit": "",
                "value": "Material description"
            },
            {
                "desc": "Path to the material file",
                "max": "",
                "min": "",
                "name": "path",
                "type": "str",
                "unit": "",
                "value": ""
            }
        ]
    },
    "Mesh": {
        "constants": [
            {
                "name": "VERSION",
                "value": "1"
            }
        ],
        "daughters": [
            "Mesh",
            "MeshMat",
            "MeshVTK"
        ],
        "desc": "Abstract Class for mesh related classes",
        "is_internal": false,
        "methods": [
            "get_mesh"
        ],
        "mother": "",
        "name": "Mesh",
        "package": "Mesh",
        "path": "pyleecan/pyleecan/Generator/ClassesRef/Mesh/Mesh.csv",
        "properties": [
            {
                "desc": "Description of the mesh",
                "max": "",
                "min": "",
                "name": "label",
                "type": "str",
                "unit": "-",
                "value": "None"
            }
        ]
    },
    "MeshMat": {
        "constants": [
            {
                "name": "VERSION",
                "value": "1"
            }
        ],
        "daughters": [],
        "desc": "Gather the mesh storage format",
        "is_internal": false,
        "methods": [
            "get_point",
            "get_cell",
            "get_mesh_pv",
            "get_normal",
            "get_surf",
            "get_cell_area",
            "set_submesh",
            "add_cell",
            "interface",
            "get_vertice",
            "plot_mesh",
            "get_group"
        ],
        "mother": "Mesh",
        "name": "MeshMat",
        "package": "Mesh",
<<<<<<< HEAD
        "path": "pyleecan/pyleecan/Generator/ClassesRef/Mesh/Mesh.csv",
=======
        "path": "pyleecan/pyleecan/Generator/ClassesRef/Mesh/MeshMat.csv",
>>>>>>> a0848a98
        "properties": [
            {
                "desc": "Storing connectivity",
                "max": "",
                "min": "",
                "name": "cell",
                "type": "{CellMat}",
                "unit": "",
                "value": ""
            },
            {
                "desc": "Storing nodes",
                "max": "",
                "min": "",
                "name": "point",
                "type": "PointMat",
                "unit": "",
                "value": ""
            },
            {
                "desc": "Storing submeshes. Node and element numbers/tags or group must be the same.",
                "max": "",
                "min": "",
                "name": "submesh",
                "type": "[Mesh]",
                "unit": "",
                "value": ""
            },
            {
                "desc": "Dict sorted by groups name with cells indices. ",
                "max": "",
                "min": "",
                "name": "group",
                "type": "dict",
                "unit": "",
                "value": ""
            }
        ]
    },
    "MeshSolution": {
        "constants": [
            {
                "name": "VERSION",
                "value": "1"
            }
        ],
        "daughters": [],
        "desc": "Abstract class to associate a mesh with one or several solutions",
        "is_internal": false,
        "methods": [
            "get_mesh",
            "get_solution",
            "save_to_file",
            "get_field",
            "plot_mesh",
            "plot_contour",
            "plot_deflection",
            "plot_deflection_animated",
            "plot_glyph"
        ],
        "mother": "",
        "name": "MeshSolution",
        "package": "Mesh",
        "path": "pyleecan/pyleecan/Generator/ClassesRef/Mesh/MeshSolution.csv",
        "properties": [
            {
                "desc": "(Optional) Descriptive name of the mesh",
                "max": "",
                "min": "",
                "name": "label",
                "type": "str",
                "unit": "",
                "value": "None"
            },
            {
                "desc": "A list of Mesh objects. ",
                "max": "",
                "min": "",
                "name": "mesh",
                "type": "[Mesh]",
                "unit": "",
                "value": null
            },
            {
                "desc": "1 if the mesh is the same at each step (time, mode etc.)",
                "max": "",
                "min": "",
                "name": "is_same_mesh",
                "type": "bool",
                "unit": "",
                "value": 1
            },
            {
                "desc": "A list of Solution objects",
                "max": "",
                "min": "",
                "name": "solution",
                "type": "[Solution]",
                "unit": "",
                "value": null
            },
            {
                "desc": "Dimension of the physical problem",
                "max": "3",
                "min": "1",
                "name": "dimension",
                "type": "int",
                "unit": "",
                "value": 3
            }
        ]
    },
    "MeshVTK": {
        "constants": [
            {
                "name": "VERSION",
                "value": "1"
            }
        ],
        "daughters": [],
        "desc": "Gather the mesh storage format",
        "is_internal": false,
        "methods": [
            "get_mesh",
            "get_points",
            "get_cells",
            "get_normals",
            "get_surf",
            "get_cell_area"
        ],
        "mother": "Mesh",
        "name": "MeshVTK",
        "package": "Mesh",
        "path": "pyleecan/pyleecan/Generator/ClassesRef/Mesh/MeshVTK.csv",
        "properties": [
            {
                "desc": "Pyvista object of the mesh (optional)",
                "max": "",
                "min": "",
                "name": "mesh",
                "type": "pyvista.core.pointset.UnstructuredGrid",
                "unit": "",
                "value": "None"
            },
            {
                "desc": "Store the pyvista object",
                "max": "",
                "min": "",
                "name": "is_pyvista_mesh",
                "type": "bool",
                "unit": "",
                "value": false
            },
            {
                "desc": "Format in which the mesh is stored",
                "max": "",
                "min": "",
                "name": "format",
                "type": "str",
                "unit": "",
                "value": "vtk"
            },
            {
                "desc": "Path where the mesh is stored",
                "max": "",
                "min": "",
                "name": "path",
                "type": "str",
                "unit": "",
                "value": ""
            },
            {
                "desc": "Name of the mesh file",
                "max": "",
                "min": "",
                "name": "name",
                "type": "str",
                "unit": "",
                "value": "mesh"
            },
            {
                "desc": "Contain all possible group numbers",
                "max": "",
                "min": "",
                "name": "group",
                "type": "ndarray",
                "unit": "",
                "value": ""
            },
            {
                "desc": "Pyvista object of the outer surface",
                "max": "",
                "min": "",
                "name": "surf",
                "type": "pyvista.core.pointset.PolyData",
                "unit": "",
                "value": "None"
            },
            {
                "desc": "Save the surface mesh in a vtk file",
                "max": "",
                "min": "",
                "name": "is_vtk_surf",
                "type": "bool",
                "unit": "",
                "value": false
            },
            {
                "desc": "Path where the outer surface is stored",
                "max": "",
                "min": "",
                "name": "surf_path",
                "type": "str",
                "unit": "",
                "value": ""
            },
            {
                "desc": "Name of the outer surface file",
                "max": "",
                "min": "",
                "name": "surf_name",
                "type": "str",
                "unit": "",
                "value": "surf"
            }
        ]
    },
<<<<<<< HEAD
    "Node": {
        "constants": [
            {
                "name": "VERSION",
                "value": "1"
            }
        ],
        "daughters": [
            "Node",
            "NodeMat"
        ],
        "desc": "Abstract class to define nodes. It must have at least a method get_coord to get nodes coordinates for given node tags/number, and a method get_group to create a new objet Node based on a set of given elements.",
        "is_internal": false,
        "methods": [],
        "mother": "",
        "name": "Node",
        "package": "Mesh",
        "path": "pyleecan/pyleecan/Generator/ClassesRef/Mesh/Node.csv",
        "properties": []
    },
    "NodeMat": {
=======
    "Mode": {
>>>>>>> a0848a98
        "constants": [
            {
                "name": "VERSION",
                "value": "1"
            }
        ],
        "daughters": [],
        "desc": "Structural module: Mode object",
        "is_internal": false,
        "methods": [
            "plot",
            "plot_animated",
            "get_shape_xyz",
            "get_shape_pol"
        ],
<<<<<<< HEAD
        "mother": "Node",
        "name": "NodeMat",
        "package": "Mesh",
        "path": "pyleecan/pyleecan/Generator/ClassesRef/Mesh/NodeMat.csv",
=======
        "mother": "SolutionMat",
        "name": "Mode",
        "package": "Simulation",
        "path": "pyleecan/pyleecan/Generator/ClassesRef/Simulation/Mode.csv",
>>>>>>> a0848a98
        "properties": [
            {
                "desc": "Natural frequency of the mode",
                "max": "",
                "min": "",
                "name": "nat_freq",
                "type": "float",
                "unit": "Hz",
                "value": null
            },
            {
                "desc": "Circumferential order",
                "max": "",
                "min": "0",
                "name": "order_circ",
                "type": "int",
                "unit": "-",
                "value": null
            },
            {
                "desc": "Longitudinal order",
                "max": "",
                "min": "0",
                "name": "order_long",
                "type": "int",
                "unit": "-",
                "value": null
            }
        ]
    },
    "Notch": {
        "constants": [
            {
                "name": "VERSION",
                "value": "1"
            }
        ],
        "daughters": [
            "Notch",
            "NotchEvenDist"
        ],
        "desc": "Abstract class for notches",
        "is_internal": false,
        "methods": [
            "get_Rbo",
            "is_outwards"
        ],
        "mother": "",
        "name": "Notch",
        "package": "Machine",
        "path": "pyleecan/pyleecan/Generator/ClassesRef/Machine/Notch.csv",
        "properties": []
    },
    "NotchEvenDist": {
        "constants": [
            {
                "name": "VERSION",
                "value": "1"
            }
        ],
        "daughters": [],
        "desc": "Class for evenly distributed notches (according to Zs)",
        "is_internal": false,
        "methods": [
            "get_notch_list"
        ],
        "mother": "Notch",
        "name": "NotchEvenDist",
        "package": "Machine",
        "path": "pyleecan/pyleecan/Generator/ClassesRef/Machine/NotchEvenDist.csv",
        "properties": [
            {
                "desc": "angular positon of the first notch",
                "max": "",
                "min": "",
                "name": "alpha",
                "type": "float",
                "unit": "rad",
                "value": 0
            },
            {
                "desc": "Shape of the Notch",
                "max": "",
                "min": "",
                "name": "notch_shape",
                "type": "Slot",
                "unit": "-",
                "value": ""
            }
        ]
    },
    "OptiConstraint": {
        "constants": [
            {
                "name": "VERSION",
                "value": "1"
            }
        ],
        "daughters": [],
        "desc": "Constraint of the optimization problem",
        "is_internal": false,
        "methods": [],
        "mother": "",
        "name": "OptiConstraint",
        "package": "Optimization",
        "path": "pyleecan/pyleecan/Generator/ClassesRef/Optimization/OptiConstraint.csv",
        "properties": [
            {
                "desc": "name of the design variable",
                "max": "",
                "min": "",
                "name": "name",
                "type": "str",
                "unit": "",
                "value": ""
            },
            {
                "desc": "Type of comparison ( \"==\", \"<=\", \">=\", \"<\",\">\")",
                "max": "",
                "min": "",
                "name": "type_const",
                "type": "str",
                "unit": "",
                "value": "<="
            },
            {
                "desc": "Value to compare",
                "max": "",
                "min": "",
                "name": "value",
                "type": "float",
                "unit": "",
                "value": 0
            },
            {
                "desc": "Function to get the variable to compare",
                "max": "",
                "min": "",
                "name": "get_variable",
                "type": "function",
                "unit": "",
                "value": null
            }
        ]
    },
    "OptiDesignVar": {
        "constants": [
            {
                "name": "VERSION",
                "value": "1"
            }
        ],
        "daughters": [],
        "desc": "Optimization",
        "is_internal": false,
        "methods": [],
        "mother": "",
        "name": "OptiDesignVar",
        "package": "Optimization",
        "path": "pyleecan/pyleecan/Generator/ClassesRef/Optimization/OptiDesignVar.csv",
        "properties": [
            {
                "desc": "name of the design variable",
                "max": "",
                "min": "",
                "name": "name",
                "type": "str",
                "unit": "",
                "value": ""
            },
            {
                "desc": "Type of the variable interval or set.",
                "max": "",
                "min": "",
                "name": "type_var",
                "type": "str",
                "unit": "",
                "value": "interval"
            },
            {
                "desc": "Space of the variable",
                "max": "",
                "min": "",
                "name": "space",
                "type": "list",
                "unit": "",
                "value": [
                    0,
                    1
                ]
            },
            {
                "desc": "Function of the space to initiate the variable",
                "max": "",
                "min": "",
                "name": "function",
                "type": "function",
                "unit": "",
                "value": null
            }
        ]
    },
    "OptiGenAlg": {
        "constants": [
            {
                "name": "VERSION",
                "value": "1"
            }
        ],
        "daughters": [
            "OptiGenAlgNsga2Deap"
        ],
        "desc": "Genetic algorithm class",
        "is_internal": false,
        "methods": [],
        "mother": "OptiSolver",
        "name": "OptiGenAlg",
        "package": "Optimization",
        "path": "pyleecan/pyleecan/Generator/ClassesRef/Optimization/OptiGenAlg.csv",
        "properties": [
            {
                "desc": "Selector of the genetic algorithm",
                "max": "",
                "min": "",
                "name": "selector",
                "type": "function",
                "unit": "-",
                "value": null
            },
            {
                "desc": "Crossover of the genetic algorithm",
                "max": "",
                "min": "",
                "name": "crossover",
                "type": "function",
                "unit": "-",
                "value": null
            },
            {
                "desc": "Mutator of the genetic algorithm",
                "max": "",
                "min": "",
                "name": "mutator",
                "type": "function",
                "unit": "-",
                "value": null
            },
            {
                "desc": "Probability of crossover",
                "max": "1",
                "min": "0",
                "name": "p_cross",
                "type": "float",
                "unit": "-",
                "value": 0.9
            },
            {
                "desc": "Probability of mutation ",
                "max": "1",
                "min": "0",
                "name": "p_mutate",
                "type": "float",
                "unit": "-",
                "value": 0.1
            },
            {
                "desc": "Size of the population",
                "max": "",
                "min": "1",
                "name": "size_pop",
                "type": "int",
                "unit": "-",
                "value": 40
            },
            {
                "desc": "Number of generations",
                "max": "",
                "min": "1",
                "name": "nb_gen",
                "type": "int",
                "unit": "-",
                "value": 100
            }
        ]
    },
    "OptiGenAlgNsga2Deap": {
        "constants": [
            {
                "name": "VERSION",
                "value": "1"
            }
        ],
        "daughters": [],
        "desc": "Multi-objectives optimization problem with some constraints",
        "is_internal": false,
        "methods": [
            "solve",
            "mutate",
            "cross",
            "create_toolbox",
            "check_optimization_input"
        ],
        "mother": "OptiGenAlg",
        "name": "OptiGenAlgNsga2Deap",
        "package": "Optimization",
        "path": "pyleecan/pyleecan/Generator/ClassesRef/Optimization/OptiGenAlgNsga2Deap.csv",
        "properties": [
            {
                "desc": "DEAP toolbox",
                "max": "",
                "min": "",
                "name": "toolbox",
                "type": "deap.base.Toolbox",
                "unit": "",
                "value": "None"
            }
        ]
    },
    "OptiObjFunc": {
        "constants": [
            {
                "name": "VERSION",
                "value": "1"
            }
        ],
        "daughters": [],
        "desc": "Optimization",
        "is_internal": false,
        "methods": [],
        "mother": "",
        "name": "OptiObjFunc",
        "package": "Optimization",
        "path": "pyleecan/pyleecan/Generator/ClassesRef/Optimization/OptiObjFunc.csv",
        "properties": [
            {
                "desc": "Description of the objective",
                "max": "",
                "min": "",
                "name": "description",
                "type": "str",
                "unit": "",
                "value": "'"
            },
            {
                "desc": "Function to minimize",
                "max": "",
                "min": "",
                "name": "func",
                "type": "function",
                "unit": "",
                "value": null
            }
        ]
    },
    "OptiProblem": {
        "constants": [
            {
                "name": "VERSION",
                "value": "1"
            }
        ],
        "daughters": [],
        "desc": "Multi-objectives optimization problem with some constraints",
        "is_internal": false,
        "methods": [],
        "mother": "",
        "name": "OptiProblem",
        "package": "Optimization",
        "path": "pyleecan/pyleecan/Generator/ClassesRef/Optimization/OptiProblem.csv",
        "properties": [
            {
                "desc": "Default output to define the default simulation. ",
                "max": "",
                "min": "",
                "name": "output",
                "type": "Output",
                "unit": "",
                "value": ""
            },
            {
                "desc": "Dict of design variables",
                "max": "",
                "min": "",
                "name": "design_var",
                "type": "{OptiDesignVar}",
                "unit": "",
                "value": {}
            },
            {
                "desc": "Dict of objective functions",
                "max": "",
                "min": "",
                "name": "obj_func",
                "type": "{OptiObjFunc}",
                "unit": "",
                "value": {}
            },
            {
                "desc": "Function to evaluate before computing obj function and constraints",
                "max": "",
                "min": "",
                "name": "eval_func",
                "type": "function",
                "unit": "",
                "value": null
            },
            {
                "desc": "Dict containing the constraints ",
                "max": "",
                "min": "",
                "name": "constraint",
                "type": "{OptiConstraint}",
                "unit": "",
                "value": {}
            }
        ]
    },
    "OptiSolver": {
        "constants": [
            {
                "name": "VERSION",
                "value": "1"
            }
        ],
        "daughters": [
            "OptiGenAlg",
            "OptiGenAlgNsga2Deap"
        ],
        "desc": "Optimization solver class",
        "is_internal": false,
        "methods": [],
        "mother": "",
        "name": "OptiSolver",
        "package": "Optimization",
        "path": "pyleecan/pyleecan/Generator/ClassesRef/Optimization/OptiSolver.csv",
        "properties": [
            {
                "desc": "Problem to solve",
                "max": "",
                "min": "",
                "name": "problem",
                "type": "OptiProblem",
                "unit": "-",
                "value": ""
            },
            {
                "desc": "Optimization results containing every output",
                "max": "",
                "min": "",
                "name": "multi_output",
                "type": "OutputMultiOpti",
                "unit": "-",
                "value": ""
            },
            {
                "desc": "Name of the logger to use",
                "max": "",
                "min": "",
                "name": "logger_name",
                "type": "str",
                "unit": "-",
                "value": "Pyleecan.OptiSolver"
            }
        ]
    },
    "OutElec": {
        "constants": [
            {
                "name": "VERSION",
                "value": "1"
            }
        ],
        "daughters": [],
        "desc": "Gather the electric module outputs",
        "is_internal": false,
        "methods": [],
        "mother": "",
        "name": "OutElec",
        "package": "Output",
        "path": "pyleecan/pyleecan/Generator/ClassesRef/Output/OutElec.csv",
        "properties": [
            {
                "desc": "Electrical time vector (no symmetry)",
                "max": "",
                "min": "",
                "name": "time",
                "type": "ndarray",
                "unit": "s",
                "value": null
            },
            {
                "desc": "Electrical position vector (no symmetry)",
                "max": "",
                "min": "",
                "name": "angle",
                "type": "ndarray",
                "unit": "rad",
                "value": null
            },
            {
                "desc": "Stator currents as a function of time (each column correspond to one phase)",
                "max": "",
                "min": "",
                "name": "Is",
                "type": "ndarray",
                "unit": "A",
                "value": null
            },
            {
                "desc": "Rotor currents as a function of time (each column correspond to one phase)",
                "max": "",
                "min": "",
                "name": "Ir",
                "type": "ndarray",
                "unit": "A",
                "value": null
            },
            {
                "desc": "Rotor angular position as a function of time (if None computed according to Nr)",
                "max": "",
                "min": "",
                "name": "angle_rotor",
                "type": "ndarray",
                "unit": "rad",
                "value": null
            },
            {
                "desc": "Rotor speed as a function of time",
                "max": "",
                "min": "",
                "name": "Nr",
                "type": "ndarray",
                "unit": "rpm",
                "value": null
            },
            {
                "desc": "Rotation direction of the rotor 1 trigo, -1 clockwise",
                "max": "1",
                "min": "-1",
                "name": "rot_dir",
                "type": "float",
                "unit": "-",
                "value": -1
            },
            {
                "desc": "Initial angular position of the rotor at t=0",
                "max": "",
                "min": "",
                "name": "angle_rotor_initial",
                "type": "float",
                "unit": "",
                "value": 0
            },
            {
                "desc": "Name of the logger to use",
                "max": "",
                "min": "",
                "name": "logger_name",
                "type": "str",
                "unit": "-",
                "value": "Pyleecan.OutElec"
            },
            {
                "desc": "Unit magnetomotive force",
                "max": "",
                "min": "",
                "name": "mmf_unit",
                "type": "SciDataTool.Classes.DataND.DataND",
                "unit": "-",
                "value": "None"
            },
            {
                "desc": "Currents",
                "max": "",
                "min": "",
                "name": "Currents",
                "type": "SciDataTool.Classes.DataND.DataND",
                "unit": "-",
                "value": "None"
            }
        ]
    },
    "OutForce": {
        "constants": [
            {
                "name": "VERSION",
                "value": "1"
            }
        ],
        "daughters": [],
        "desc": "Gather the structural module outputs",
        "is_internal": false,
        "methods": [],
        "mother": "",
        "name": "OutForce",
        "package": "Output",
        "path": "pyleecan/pyleecan/Generator/ClassesRef/Output/OutForce.csv",
        "properties": [
            {
                "desc": "Structural time vector (no symmetry)",
                "max": "",
                "min": "",
                "name": "time",
                "type": "ndarray",
                "unit": "s",
                "value": null
            },
            {
                "desc": "Structural position vector (no symmetry)",
                "max": "",
                "min": "",
                "name": "angle",
                "type": "ndarray",
                "unit": "rad",
                "value": null
            },
            {
                "desc": "Length of the time vector",
                "max": "",
                "min": "",
                "name": "Nt_tot",
                "type": "int",
                "unit": "-",
                "value": null
            },
            {
                "desc": "Length of the angle vector",
                "max": "",
                "min": "",
                "name": "Na_tot",
                "type": "int",
                "unit": "-",
                "value": null
            },
            {
                "desc": "Radial magnetic air-gap surface force",
                "max": "",
                "min": "",
                "name": "Prad",
                "type": "SciDataTool.Classes.DataND.DataND",
                "unit": "N.m^2",
                "value": "None"
            },
            {
                "desc": "Tangential magnetic air-gap surface force",
                "max": "",
                "min": "",
                "name": "Ptan",
                "type": "SciDataTool.Classes.DataND.DataND",
                "unit": "N.m^2",
                "value": "None"
            },
            {
                "desc": "Name of the logger to use",
                "max": "",
                "min": "",
                "name": "logger_name",
                "type": "str",
                "unit": "-",
                "value": "Pyleecan.OutStruct"
            }
        ]
    },
    "OutGeo": {
        "constants": [
            {
                "name": "VERSION",
                "value": "1"
            }
        ],
        "daughters": [],
        "desc": "Gather the geometrical and the global outputs",
        "is_internal": false,
        "methods": [],
        "mother": "",
        "name": "OutGeo",
        "package": "Output",
        "path": "pyleecan/pyleecan/Generator/ClassesRef/Output/OutGeo.csv",
        "properties": [
            {
                "desc": "Geometry output of the stator",
                "max": "",
                "min": "",
                "name": "stator",
                "type": "OutGeoLam",
                "unit": "-",
                "value": null
            },
            {
                "desc": "Geometry output of the rotor",
                "max": "",
                "min": "",
                "name": "rotor",
                "type": "OutGeoLam",
                "unit": "-",
                "value": null
            },
            {
                "desc": "mechanical airgap width (minimal distance between the lamination including magnet)",
                "max": "",
                "min": "",
                "name": "Wgap_mec",
                "type": "float",
                "unit": "m",
                "value": null
            },
            {
                "desc": "the magnetic airgap width (distance beetween the two Laminations bore radius)",
                "max": "",
                "min": "",
                "name": "Wgap_mag",
                "type": "float",
                "unit": "m",
                "value": null
            },
            {
                "desc": "radius of the center of the mecanical airgap",
                "max": "",
                "min": "",
                "name": "Rgap_mec",
                "type": "float",
                "unit": "m",
                "value": null
            },
            {
                "desc": "Airgap active length",
                "max": "",
                "min": "",
                "name": "Lgap",
                "type": "float",
                "unit": "m",
                "value": null
            },
            {
                "desc": "Name of the logger to use",
                "max": "",
                "min": "",
                "name": "logger_name",
                "type": "str",
                "unit": "-",
                "value": "Pyleecan.OutGeo"
            },
            {
                "desc": "Difference between the d axis angle of the stator and the rotor",
                "max": "",
                "min": "",
                "name": "d_angle_diff",
                "type": "float",
                "unit": "rad",
                "value": null
            },
            {
                "desc": "Rotation direction",
                "max": "1",
                "min": "-1",
                "name": "rot_dir",
                "type": "int",
                "unit": "-",
                "value": null
            }
        ]
    },
    "OutGeoLam": {
        "constants": [
            {
                "name": "VERSION",
                "value": "1"
            }
        ],
        "daughters": [],
        "desc": "Gather the geometrical and the global outputs of a lamination",
        "is_internal": false,
        "methods": [],
        "mother": "",
        "name": "OutGeoLam",
        "package": "Output",
        "path": "pyleecan/pyleecan/Generator/ClassesRef/Output/OutGeoLam.csv",
        "properties": [
            {
                "desc": "Name of the phases of the winding (if any)",
                "max": "",
                "min": "",
                "name": "name_phase",
                "type": "list",
                "unit": "-",
                "value": null
            },
            {
                "desc": "B(H) curve (two columns matrix, H and B(H))",
                "max": "",
                "min": "",
                "name": "BH_curve",
                "type": "ndarray",
                "unit": "-",
                "value": null
            },
            {
                "desc": "Slot fill factor",
                "max": "",
                "min": "",
                "name": "Ksfill",
                "type": "float",
                "unit": "-",
                "value": null
            },
            {
                "desc": "Slot surface",
                "max": "",
                "min": "",
                "name": "S_slot",
                "type": "float",
                "unit": "m^2",
                "value": null
            },
            {
                "desc": "Slot winding surface",
                "max": "",
                "min": "",
                "name": "S_slot_wind",
                "type": "float",
                "unit": "m^2",
                "value": null
            },
            {
                "desc": "Conductor active surface",
                "max": "",
                "min": "",
                "name": "S_wind_act",
                "type": "float",
                "unit": "m^2",
                "value": null
            },
            {
                "desc": "Symmetry factor of the lamination (1=full machine; 2 = half;...)",
                "max": "",
                "min": "",
                "name": "sym",
                "type": "int",
                "unit": "-",
                "value": null
            },
            {
                "desc": "True if the winding has a asymmetry",
                "max": "",
                "min": "",
                "name": "is_asym_wind",
                "type": "bool",
                "unit": "",
                "value": null
            }
        ]
    },
    "OutLoss": {
        "constants": [
            {
                "name": "VERSION",
                "value": "1"
            }
        ],
        "daughters": [],
        "desc": "Gather the loss module outputs",
        "is_internal": false,
        "methods": [],
        "mother": "",
        "name": "OutLoss",
        "package": "Output",
        "path": "pyleecan/pyleecan/Generator/ClassesRef/Output/OutLoss.csv",
        "properties": [
            {
                "desc": "Structural time vector (no symmetry)",
                "max": "",
                "min": "",
                "name": "time",
                "type": "ndarray",
                "unit": "s",
                "value": null
            },
            {
                "desc": "Length of the time vector",
                "max": "",
                "min": "",
                "name": "Nt_tot",
                "type": "int",
                "unit": "-",
                "value": null
            },
            {
                "desc": "Stator Lamination Losses",
                "max": "",
                "min": "",
                "name": "Plam_stator",
                "type": "ndarray",
                "unit": "W",
                "value": null
            },
            {
                "desc": "Rotor Lamination Losses",
                "max": "",
                "min": "",
                "name": "Plam_rotor",
                "type": "ndarray",
                "unit": "W",
                "value": null
            },
            {
                "desc": "Stator Winding Losses",
                "max": "",
                "min": "",
                "name": "Pwind_stator",
                "type": "ndarray",
                "unit": "W",
                "value": null
            },
            {
                "desc": "Rotor Winding Losses",
                "max": "",
                "min": "",
                "name": "Pwind_rotor",
                "type": "ndarray",
                "unit": "W",
                "value": null
            },
            {
                "desc": "Stator Magnet Losses",
                "max": "",
                "min": "",
                "name": "Pmag_stator",
                "type": "ndarray",
                "unit": "W",
                "value": null
            },
            {
                "desc": "Rotor Magnet Losses",
                "max": "",
                "min": "",
                "name": "Pmag_rotor",
                "type": "ndarray",
                "unit": "W",
                "value": null
            },
            {
                "desc": "Windage Losses",
                "max": "",
                "min": "",
                "name": "Pwindage",
                "type": "ndarray",
                "unit": "W",
                "value": null
            },
            {
                "desc": "Bearing Losses",
                "max": "",
                "min": "",
                "name": "Pbearing",
                "type": "ndarray",
                "unit": "W",
                "value": null
            },
            {
                "desc": "Shaft Iron Losses",
                "max": "",
                "min": "",
                "name": "Pshaft",
                "type": "ndarray",
                "unit": "W",
                "value": null
            },
            {
                "desc": "Frame Iron Losses",
                "max": "",
                "min": "",
                "name": "Pframe",
                "type": "ndarray",
                "unit": "W",
                "value": null
            },
            {
                "desc": "Additional Losses",
                "max": "",
                "min": "",
                "name": "Padd",
                "type": "ndarray",
                "unit": "W",
                "value": null
            },
            {
                "desc": "Name of the logger to use",
                "max": "",
                "min": "",
                "name": "logger_name",
                "type": "str",
                "unit": "-",
                "value": "Pyleecan.OutLoss"
            }
        ]
    },
    "OutMag": {
        "constants": [
            {
                "name": "VERSION",
                "value": "1"
            }
        ],
        "daughters": [],
        "desc": "Gather the magnetic module outputs",
        "is_internal": false,
        "methods": [],
        "mother": "",
        "name": "OutMag",
        "package": "Output",
        "path": "pyleecan/pyleecan/Generator/ClassesRef/Output/OutMag.csv",
        "properties": [
            {
                "desc": "Magnetic time vector (no symmetry)",
                "max": "",
                "min": "",
                "name": "time",
                "type": "ndarray",
                "unit": "s",
                "value": null
            },
            {
                "desc": "Magnetic position vector (no symmetry)",
                "max": "",
                "min": "",
                "name": "angle",
                "type": "ndarray",
                "unit": "rad",
                "value": null
            },
            {
                "desc": "Length of the time vector",
                "max": "",
                "min": "",
                "name": "Nt_tot",
                "type": "int",
                "unit": "-",
                "value": null
            },
            {
                "desc": "Length of the angle vector",
                "max": "",
                "min": "",
                "name": "Na_tot",
                "type": "int",
                "unit": "-",
                "value": null
            },
            {
                "desc": "Radial airgap flux density",
                "max": "",
                "min": "",
                "name": "Br",
                "type": "SciDataTool.Classes.DataND.DataND",
                "unit": "H",
                "value": "None"
            },
            {
                "desc": "Tangential airgap flux density",
                "max": "",
                "min": "",
                "name": "Bt",
                "type": "SciDataTool.Classes.DataND.DataND",
                "unit": "H",
                "value": "None"
            },
            {
                "desc": "Electromagnetic torque",
                "max": "",
                "min": "",
                "name": "Tem",
                "type": "SciDataTool.Classes.DataND.DataND",
                "unit": "N.m",
                "value": "None"
            },
            {
                "desc": "Average Electromagnetic torque",
                "max": "",
                "min": "",
                "name": "Tem_av",
                "type": "float",
                "unit": "N.m",
                "value": null
            },
            {
                "desc": "Torque ripple",
                "max": "",
                "min": "",
                "name": "Tem_rip",
                "type": "float",
                "unit": "-",
                "value": null
            },
            {
                "desc": "Stator winding flux",
                "max": "",
                "min": "",
                "name": "Phi_wind_stator",
                "type": "ndarray",
                "unit": "Wb",
                "value": null
            },
            {
                "desc": "Electromotive force",
                "max": "",
                "min": "",
                "name": "emf",
                "type": "ndarray",
                "unit": "V",
                "value": null
            },
            {
                "desc": "FEA software mesh and solution",
                "max": "",
                "min": "",
                "name": "meshsolution",
                "type": "MeshSolution",
                "unit": "",
                "value": ""
            },
            {
                "desc": "Dictionnary containing the main FEMM parameter",
                "max": "",
                "min": "",
                "name": "FEMM_dict",
                "type": "dict",
                "unit": "",
                "value": null
            },
            {
                "desc": "Name of the logger to use",
                "max": "",
                "min": "",
                "name": "logger_name",
                "type": "str",
                "unit": "-",
                "value": "Pyleecan.OutMag"
            }
        ]
    },
    "OutPost": {
        "constants": [
            {
                "name": "VERSION",
                "value": "1"
            }
        ],
        "daughters": [],
        "desc": "Gather the parameters for the post-processings",
        "is_internal": false,
        "methods": [],
        "mother": "",
        "name": "OutPost",
        "package": "Output",
        "path": "pyleecan/pyleecan/Generator/ClassesRef/Output/OutPost.csv",
        "properties": [
            {
                "desc": "Name to use in the legend in case of comparison",
                "max": "",
                "min": "",
                "name": "legend_name",
                "type": "str",
                "unit": "-",
                "value": ""
            },
            {
                "desc": "Color to use in case of comparison",
                "max": "",
                "min": "",
                "name": "line_color",
                "type": "str",
                "unit": "-",
                "value": ""
            }
        ]
    },
    "OutStruct": {
        "constants": [
            {
                "name": "VERSION",
                "value": "1"
            }
        ],
        "daughters": [],
        "desc": "Gather the structural module outputs",
        "is_internal": false,
        "methods": [],
        "mother": "",
        "name": "OutStruct",
        "package": "Output",
        "path": "pyleecan/pyleecan/Generator/ClassesRef/Output/OutStruct.csv",
        "properties": [
            {
                "desc": "Structural time vector (no symmetry)",
                "max": "",
                "min": "",
                "name": "time",
                "type": "ndarray",
                "unit": "s",
                "value": null
            },
            {
                "desc": "Structural position vector (no symmetry)",
                "max": "",
                "min": "",
                "name": "angle",
                "type": "ndarray",
                "unit": "rad",
                "value": null
            },
            {
                "desc": "Length of the time vector",
                "max": "",
                "min": "",
                "name": "Nt_tot",
                "type": "int",
                "unit": "-",
                "value": null
            },
            {
                "desc": "Length of the angle vector",
                "max": "",
                "min": "",
                "name": "Na_tot",
                "type": "int",
                "unit": "-",
                "value": null
            },
            {
                "desc": "Name of the logger to use",
                "max": "",
                "min": "",
                "name": "logger_name",
                "type": "str",
                "unit": "-",
                "value": "Pyleecan.OutStruct"
            },
            {
                "desc": "Displacement output",
                "max": "",
                "min": "",
                "name": "Yr",
                "type": "SciDataTool.Classes.DataND.DataND",
                "unit": "m",
                "value": "None"
            },
            {
                "desc": "Velocity output",
                "max": "",
                "min": "",
                "name": "Vr",
                "type": "SciDataTool.Classes.DataND.DataND",
                "unit": "m/s",
                "value": "None"
            },
            {
                "desc": "Acceleration output",
                "max": "",
                "min": "",
                "name": "Ar",
                "type": "SciDataTool.Classes.DataND.DataND",
                "unit": "m/s^2",
                "value": "None"
            }
        ]
    },
    "Output": {
        "constants": [
            {
                "name": "VERSION",
                "value": "1"
            }
        ],
        "daughters": [],
        "desc": "Main Output object: gather all the outputs of all the modules",
        "is_internal": false,
        "methods": [
            "getter.get_angle_rotor",
            "getter.get_BH_rotor",
            "getter.get_BH_stator",
            "getter.get_path_result",
            "plot.Magnetic.plot_B_space",
            "plot.Magnetic.plot_mesh",
            "plot.Magnetic.plot_mesh_field",
            "plot.plot_A_cfft2",
            "plot.plot_A_fft2",
            "plot.plot_A_space",
            "plot.plot_A_surf",
            "plot.plot_A_time",
            "plot.plot_A_time_space",
            "plot.Structural.plot_force_space",
            "plot.Magnetic.plot_mesh_field",
            "plot.plot_A_quiver_2D",
            "getter.get_rot_dir",
            "getter.get_d_angle_diff"
        ],
        "mother": "",
        "name": "Output",
        "package": "Output",
        "path": "pyleecan/pyleecan/Generator/ClassesRef/Output/Output.csv",
        "properties": [
            {
                "desc": "Simulation object that generated the Output",
                "max": "",
                "min": "",
                "name": "simu",
                "type": "Simulation",
                "unit": "-",
                "value": ""
            },
            {
                "desc": "Path to the folder to same the results",
                "max": "",
                "min": "",
                "name": "path_res",
                "type": "str",
                "unit": "-",
                "value": ""
            },
            {
                "desc": "Geometry output",
                "max": "",
                "min": "",
                "name": "geo",
                "type": "OutGeo",
                "unit": "-",
                "value": ""
            },
            {
                "desc": "Electrical module output",
                "max": "",
                "min": "",
                "name": "elec",
                "type": "OutElec",
                "unit": "-",
                "value": ""
            },
            {
                "desc": "Magnetic module output",
                "max": "",
                "min": "",
                "name": "mag",
                "type": "OutMag",
                "unit": "-",
                "value": ""
            },
            {
                "desc": "Structural module output",
                "max": "",
                "min": "",
                "name": "struct",
                "type": "OutStruct",
                "unit": "-",
                "value": ""
            },
            {
                "desc": "Post-Processing settings",
                "max": "",
                "min": "",
                "name": "post",
                "type": "OutPost",
                "unit": "-",
                "value": ""
            },
            {
                "desc": "Name of the logger to use",
                "max": "",
                "min": "",
                "name": "logger_name",
                "type": "str",
                "unit": "-",
                "value": "Pyleecan.Output"
            },
            {
                "desc": "Force module output",
                "max": "",
                "min": "",
                "name": "force",
                "type": "OutForce",
                "unit": "-",
                "value": ""
            },
            {
                "desc": "Loss module output",
                "max": "",
                "min": "",
                "name": "loss",
                "type": "OutLoss",
                "unit": "-",
                "value": ""
            }
        ]
    },
    "OutputMulti": {
        "constants": [],
        "daughters": [
            "OutputMultiOpti"
        ],
        "desc": "",
        "is_internal": false,
        "methods": [
            "add_output"
        ],
        "mother": "",
        "name": "OutputMulti",
        "package": "Output",
        "path": "pyleecan/pyleecan/Generator/ClassesRef/Output/OutputMulti.csv",
        "properties": [
            {
                "desc": "Reference output of the multi simulation",
                "max": "",
                "min": "",
                "name": "output_ref",
                "type": "Output",
                "unit": "",
                "value": ""
            },
            {
                "desc": "list of output from the multi-simulation",
                "max": "",
                "min": "",
                "name": "outputs",
                "type": "[Output]",
                "unit": "-",
                "value": []
            },
            {
                "desc": "list to indicate if the corresponding output is valid",
                "max": "",
                "min": "",
                "name": "is_valid",
                "type": "list",
                "unit": "-",
                "value": []
            },
            {
                "desc": "list of design variables corresponding to the output",
                "max": "",
                "min": "",
                "name": "design_var",
                "type": "list",
                "unit": "",
                "value": []
            },
            {
                "desc": "list of str containing the design variables names sorted alphabetically",
                "max": "",
                "min": "",
                "name": "design_var_names",
                "type": "list",
                "unit": "-",
                "value": []
            }
        ]
    },
    "OutputMultiOpti": {
        "constants": [],
        "daughters": [],
        "desc": "Optimization results",
        "is_internal": false,
        "methods": [
            "add_evaluation",
            "plot_pareto",
            "plot_generation",
            "get_pareto",
            "plot_pareto_design_space",
            "plot_generation_design_space"
        ],
        "mother": "OutputMulti",
        "name": "OutputMultiOpti",
        "package": "Output",
        "path": "pyleecan/pyleecan/Generator/ClassesRef/Output/OutputMultiOpti.csv",
        "properties": [
            {
                "desc": "List of the corresponding output objective values",
                "max": "",
                "min": "",
                "name": "fitness",
                "type": "list",
                "unit": "-",
                "value": []
            },
            {
                "desc": "List of the corresponding output constraint values",
                "max": "",
                "min": "",
                "name": "constraint",
                "type": "list",
                "unit": "-",
                "value": []
            },
            {
                "desc": "Number of generation of the indiv",
                "max": "",
                "min": "",
                "name": "ngen",
                "type": "list",
                "unit": "-",
                "value": []
            },
            {
                "desc": "Names of the objectives functions",
                "max": "",
                "min": "",
                "name": "fitness_names",
                "type": "list",
                "unit": "-",
                "value": []
            }
        ]
    },
    "PointMat": {
        "constants": [
            {
                "name": "VERSION",
                "value": "1"
            }
        ],
        "daughters": [],
        "desc": "Class to define nodes coordinates and getter.",
        "is_internal": false,
        "methods": [
            "add_node",
            "get_coord",
            "get_group",
            "is_exist"
        ],
        "mother": "",
        "name": "PointMat",
        "package": "Mesh",
        "path": "pyleecan/pyleecan/Generator/ClassesRef/Mesh/PointMat.csv",
        "properties": [
            {
                "desc": "Nodes coordinates",
                "max": "",
                "min": "",
                "name": "coordinate",
                "type": "ndarray",
                "unit": "",
                "value": null
            },
            {
                "desc": "Total number of nodes",
                "max": "",
                "min": "",
                "name": "nb_pt",
                "type": "int",
                "unit": "",
                "value": 0
            },
            {
                "desc": "Node indices",
                "max": "",
                "min": "",
                "name": "indice",
                "type": "ndarray",
                "unit": "",
                "value": null
            },
            {
                "desc": "Sensibility for node searching",
                "max": "",
                "min": "",
                "name": "delta",
                "type": "float",
                "unit": "",
                "value": 1e-10
            }
        ]
    },
    "PolarArc": {
        "constants": [
            {
                "name": "VERSION",
                "value": "1"
            }
        ],
        "daughters": [],
        "desc": "PolarArc defined by  the center of object(point_ref), the label, the angle and the height",
        "is_internal": false,
        "methods": [
            "get_lines",
            "rotate",
            "translate",
            "check",
            "comp_length",
            "discretize",
            "get_patches",
            "comp_surface",
            "comp_point_ref"
        ],
        "mother": "Surface",
        "name": "PolarArc",
        "package": "Geometry",
        "path": "pyleecan/pyleecan/Generator/ClassesRef/Geometry/PolarArc.csv",
        "properties": [
            {
                "desc": "Polar angle",
                "max": "",
                "min": "0",
                "name": "angle",
                "type": "float",
                "unit": "-",
                "value": 1
            },
            {
                "desc": "The Heigth of the PolarAngle",
                "max": "",
                "min": "0",
                "name": "height",
                "type": "float",
                "unit": "m",
                "value": 1
            }
        ]
    },
    "Segment": {
        "constants": [
            {
                "name": "VERSION",
                "value": "1"
            }
        ],
        "daughters": [],
        "desc": "A segment between two points",
        "is_internal": false,
        "methods": [
            "check",
            "comp_length",
            "discretize",
            "draw_FEMM",
            "get_begin",
            "get_end",
            "get_middle",
            "intersect_line",
            "reverse",
            "rotate",
            "split_half",
            "split_line",
            "translate",
            "is_on_line",
            "comp_distance"
        ],
        "mother": "Line",
        "name": "Segment",
        "package": "Geometry",
        "path": "pyleecan/pyleecan/Generator/ClassesRef/Geometry/Segment.csv",
        "properties": [
            {
                "desc": "begin point of the line",
                "max": "",
                "min": "",
                "name": "begin",
                "type": "complex",
                "unit": "-",
                "value": 0
            },
            {
                "desc": "end point of the line",
                "max": "",
                "min": "",
                "name": "end",
                "type": "complex",
                "unit": "-",
                "value": 0
            }
        ]
    },
    "Shaft": {
        "constants": [
            {
                "name": "VERSION",
                "value": "1"
            }
        ],
        "daughters": [],
        "desc": "machine shaft",
        "is_internal": false,
        "methods": [
            "build_geometry",
            "comp_mass",
            "plot"
        ],
        "mother": "",
        "name": "Shaft",
        "package": "Machine",
        "path": "pyleecan/pyleecan/Generator/ClassesRef/Machine/Shaft.csv",
        "properties": [
            {
                "desc": "length of the rotor shaft [m] (used for weight & cost estimation only)",
                "max": "100",
                "min": "0",
                "name": "Lshaft",
                "type": "float",
                "unit": "m",
                "value": 0.442
            },
            {
                "desc": "Shaft's Material",
                "max": "",
                "min": "",
                "name": "mat_type",
                "type": "Material",
                "unit": "",
                "value": ""
            },
            {
                "desc": "diameter of the rotor shaft [m], used to estimate bearing diameter for friction losses",
                "max": "8",
                "min": "0",
                "name": "Drsh",
                "type": "float",
                "unit": "m",
                "value": 0.045
            }
        ]
    },
    "Simu1": {
        "constants": [
            {
                "name": "VERSION",
                "value": "1"
            }
        ],
        "daughters": [],
        "desc": "Five sequential weak coupling multi physics simulation",
        "is_internal": false,
        "methods": [
            "run"
        ],
        "mother": "Simulation",
        "name": "Simu1",
        "package": "Simulation",
        "path": "pyleecan/pyleecan/Generator/ClassesRef/Simulation/Simu1.csv",
        "properties": [
            {
                "desc": "Electrical module",
                "max": "",
                "min": "",
                "name": "elec",
                "type": "Electrical",
                "unit": "-",
                "value": ""
            },
            {
                "desc": "Magnetic module",
                "max": "",
                "min": "",
                "name": "mag",
                "type": "Magnetics",
                "unit": "-",
                "value": ""
            },
            {
                "desc": "Structural module",
                "max": "",
                "min": "",
                "name": "struct",
                "type": "Structural",
                "unit": "-",
                "value": ""
            },
            {
                "desc": "Force moduale",
                "max": "",
                "min": "",
                "name": "force",
                "type": "Force",
                "unit": "-",
                "value": ""
            },
            {
                "desc": "Loss moduale",
                "max": "",
                "min": "",
                "name": "loss",
                "type": "Loss",
                "unit": "-",
                "value": ""
            }
        ]
    },
    "Simulation": {
        "constants": [
            {
                "name": "VERSION",
                "value": "1"
            }
        ],
        "daughters": [
            "Simulation",
            "Simu1"
        ],
        "desc": "Abstract class for the simulation",
        "is_internal": false,
        "methods": [],
        "mother": "",
        "name": "Simulation",
        "package": "Simulation",
        "path": "pyleecan/pyleecan/Generator/ClassesRef/Simulation/Simulation.csv",
        "properties": [
            {
                "desc": "Name of the simulation",
                "max": "",
                "min": "",
                "name": "name",
                "type": "str",
                "unit": "-",
                "value": ""
            },
            {
                "desc": "Simulation description",
                "max": "",
                "min": "",
                "name": "desc",
                "type": "str",
                "unit": "-",
                "value": ""
            },
            {
                "desc": "Machine to simulate",
                "max": "",
                "min": "",
                "name": "machine",
                "type": "Machine",
                "unit": "-",
                "value": ""
            },
            {
                "desc": "Input of the simulation",
                "max": "",
                "min": "",
                "name": "input",
                "type": "Input",
                "unit": "-",
                "value": ""
            },
            {
                "desc": "Name of the logger to use",
                "max": "",
                "min": "",
                "name": "logger_name",
                "type": "str",
                "unit": "-",
                "value": "Pyleecan.Simulation"
            }
        ]
    },
    "Slot": {
        "constants": [
            {
                "name": "VERSION",
                "value": "1"
            }
        ],
        "daughters": [
            "Slot",
            "Slot19",
            "SlotCirc",
            "SlotMFlat",
            "SlotMPolar",
            "SlotMag",
            "SlotUD",
            "SlotW10",
            "SlotW11",
            "SlotW12",
            "SlotW13",
            "SlotW14",
            "SlotW15",
            "SlotW16",
            "SlotW21",
            "SlotW22",
            "SlotW23",
            "SlotW24",
            "SlotW25",
            "SlotW26",
            "SlotW27",
            "SlotW28",
            "SlotW29",
            "SlotW60",
            "SlotW61",
            "SlotWind"
        ],
        "desc": "Generic class for slot (abstract)",
        "is_internal": false,
        "methods": [
            "build_geometry_half_tooth",
            "check",
            "comp_angle_opening",
            "comp_height",
            "comp_surface",
            "get_is_stator",
            "get_Rbo",
            "get_surface",
            "get_surface_tooth",
            "is_outwards",
            "plot",
            "comp_width_opening"
        ],
        "mother": "",
        "name": "Slot",
        "package": "Slot",
        "path": "pyleecan/pyleecan/Generator/ClassesRef/Slot/Slot.csv",
        "properties": [
            {
                "desc": "slot number",
                "max": "1000",
                "min": "0",
                "name": "Zs",
                "type": "int",
                "unit": "-",
                "value": 36
            }
        ]
    },
    "Slot19": {
        "constants": [
            {
                "name": "VERSION",
                "value": "1"
            },
            {
                "name": "IS_SYMMETRICAL",
                "value": "1"
            }
        ],
        "daughters": [],
        "desc": "trapezoidal slot with rounded bottom",
        "is_internal": false,
        "methods": [
            "_comp_point_coordinate",
            "build_geometry",
            "check",
            "comp_angle_opening",
            "comp_angle_bottom",
            "comp_height",
            "comp_surface"
        ],
        "mother": "Slot",
        "name": "Slot19",
        "package": "Slot",
        "path": "pyleecan/pyleecan/Generator/ClassesRef/Slot/Slot19.csv",
        "properties": [
            {
                "desc": "Slot top width",
                "max": "",
                "min": "0",
                "name": "W0",
                "type": "float",
                "unit": "m",
                "value": 0.013
            },
            {
                "desc": "Slot height",
                "max": "",
                "min": "0",
                "name": "H0",
                "type": "float",
                "unit": "m",
                "value": 0.02
            },
            {
                "desc": "Slot bottom width.",
                "max": "",
                "min": "0",
                "name": "W1",
                "type": "float",
                "unit": "m",
                "value": 0.01
            },
            {
                "desc": "Wx unit, 0 for m, 1 for rad",
                "max": "",
                "min": "",
                "name": "Wx_is_rad",
                "type": "bool",
                "unit": "-",
                "value": 0
            }
        ]
    },
    "SlotCirc": {
        "constants": [
            {
                "name": "VERSION",
                "value": "1"
            },
            {
                "name": "IS_SYMMETRICAL",
                "value": "1"
            }
        ],
        "daughters": [],
        "desc": "Circular slot (for notches)",
        "is_internal": false,
        "methods": [
            "build_geometry",
            "build_geometry_wind",
            "check",
            "comp_angle_opening",
            "comp_height",
            "comp_height_wind",
            "comp_surface",
            "comp_surface_wind"
        ],
        "mother": "SlotWind",
        "name": "SlotCirc",
        "package": "Slot",
        "path": "pyleecan/pyleecan/Generator/ClassesRef/Slot/SlotCirc.csv",
        "properties": [
            {
                "desc": "Slot isthmus width.",
                "max": "",
                "min": "0",
                "name": "W0",
                "type": "float",
                "unit": "m",
                "value": 0.01
            },
            {
                "desc": "Slot height",
                "max": "",
                "min": "0",
                "name": "H0",
                "type": "float",
                "unit": "m",
                "value": 0.03
            }
        ]
    },
    "SlotMFlat": {
        "constants": [
            {
                "name": "VERSION",
                "value": "1"
            },
            {
                "name": "IS_SYMMETRICAL",
                "value": "1"
            },
            {
                "name": "IS_INSET",
                "value": "1"
            }
        ],
        "daughters": [],
        "desc": "Flat bottomed SlotMag",
        "is_internal": false,
        "methods": [
            "build_geometry",
            "comp_angle_opening",
            "comp_angle_opening_magnet",
            "comp_height",
            "comp_surface",
            "comp_W0m",
            "get_point_bottom"
        ],
        "mother": "SlotMag",
        "name": "SlotMFlat",
        "package": "Slot",
        "path": "pyleecan/pyleecan/Generator/ClassesRef/Slot/SlotMFlat.csv",
        "properties": [
            {
                "desc": "Slot isthmus height",
                "max": "",
                "min": "0",
                "name": "H0",
                "type": "float",
                "unit": "m",
                "value": 0
            },
            {
                "desc": "Slot isthmus width.",
                "max": "",
                "min": "0",
                "name": "W0",
                "type": "float",
                "unit": "m/rad",
                "value": 0.0122
            },
            {
                "desc": "W0 unit, 0 for m, 1 for rad",
                "max": "",
                "min": "",
                "name": "W0_is_rad",
                "type": "bool",
                "unit": "",
                "value": 0
            },
            {
                "desc": "List of magnet",
                "max": "",
                "min": "",
                "name": "magnet",
                "type": "[MagnetFlat]",
                "unit": "",
                "value": ""
            }
        ]
    },
    "SlotMPolar": {
        "constants": [
            {
                "name": "VERSION",
                "value": "1"
            },
            {
                "name": "IS_SYMMETRICAL",
                "value": "1"
            },
            {
                "name": "IS_INSET",
                "value": "1"
            }
        ],
        "daughters": [],
        "desc": "Polar bottomed SlotMag",
        "is_internal": false,
        "methods": [
            "build_geometry",
            "comp_angle_opening",
            "comp_angle_opening_magnet",
            "comp_height",
            "comp_surface",
            "get_point_bottom"
        ],
        "mother": "SlotMag",
        "name": "SlotMPolar",
        "package": "Slot",
        "path": "pyleecan/pyleecan/Generator/ClassesRef/Slot/SlotMPolar.csv",
        "properties": [
            {
                "desc": "Slot isthmus width.",
                "max": "",
                "min": "0",
                "name": "W0",
                "type": "float",
                "unit": "rad",
                "value": 0.314
            },
            {
                "desc": "Slot isthmus height",
                "max": "",
                "min": "0",
                "name": "H0",
                "type": "float",
                "unit": "m",
                "value": 0
            },
            {
                "desc": "List of magnet",
                "max": "",
                "min": "",
                "name": "magnet",
                "type": "[MagnetPolar]",
                "unit": "",
                "value": ""
            }
        ]
    },
    "SlotMag": {
        "constants": [
            {
                "name": "VERSION",
                "value": "1"
            }
        ],
        "daughters": [
            "SlotMFlat",
            "SlotMPolar"
        ],
        "desc": "Slot for inset and surface magnet (abstract)",
        "is_internal": false,
        "methods": [],
        "mother": "Slot",
        "name": "SlotMag",
        "package": "Slot",
        "path": "pyleecan/pyleecan/Generator/ClassesRef/Slot/SlotMag.csv",
        "properties": [
            {
                "desc": "Angle between magnet in the slot",
                "max": "",
                "min": "",
                "name": "W3",
                "type": "float",
                "unit": "rad",
                "value": 0
            }
        ]
    },
    "SlotUD": {
        "constants": [
            {
                "name": "VERSION",
                "value": "1"
            }
        ],
        "daughters": [],
        "desc": "\"User defined\" Slot from a point list. ",
        "is_internal": false,
        "methods": [
            "build_geometry"
        ],
        "mother": "Slot",
        "name": "SlotUD",
        "package": "Slot",
        "path": "pyleecan/pyleecan/Generator/ClassesRef/Slot/SlotUD.csv",
        "properties": [
            {
                "desc": "Coordinates of the slot points (will be connected in order with Segments)",
                "max": "",
                "min": "",
                "name": "point_list",
                "type": "list",
                "unit": "-",
                "value": []
            },
            {
                "desc": "True to enter only half of the point coordinates",
                "max": "",
                "min": "",
                "name": "is_sym",
                "type": "bool",
                "unit": "-",
                "value": 0
            }
        ]
    },
    "SlotW10": {
        "constants": [
            {
                "name": "VERSION",
                "value": "1"
            },
            {
                "name": "IS_SYMMETRICAL",
                "value": "1"
            }
        ],
        "daughters": [],
        "desc": "Open Rectangular or trapezoidal slot with wedge",
        "is_internal": false,
        "methods": [
            "_comp_point_coordinate",
            "build_geometry",
            "build_geometry_wind",
            "check",
            "comp_angle_opening",
            "comp_height",
            "comp_height_wind",
            "comp_surface",
            "comp_surface_wind"
        ],
        "mother": "SlotWind",
        "name": "SlotW10",
        "package": "Slot",
        "path": "pyleecan/pyleecan/Generator/ClassesRef/Slot/SlotW10.csv",
        "properties": [
            {
                "desc": "Slot isthmus width.",
                "max": "",
                "min": "0",
                "name": "W0",
                "type": "float",
                "unit": "m",
                "value": 0.0122
            },
            {
                "desc": "Slot isthmus height.",
                "max": "",
                "min": "0",
                "name": "H0",
                "type": "float",
                "unit": "m",
                "value": 0.001
            },
            {
                "desc": "Slot wedge radial height or wedge angle .",
                "max": "",
                "min": "0",
                "name": "H1",
                "type": "float",
                "unit": "m/rad",
                "value": 0.0015
            },
            {
                "desc": "Slot wedge width.",
                "max": "",
                "min": "0",
                "name": "W1",
                "type": "float",
                "unit": "m",
                "value": 0.014
            },
            {
                "desc": "Slot height below wedge ",
                "max": "",
                "min": "0",
                "name": "H2",
                "type": "float",
                "unit": "m",
                "value": 0.0325
            },
            {
                "desc": "Slot bottom width.",
                "max": "",
                "min": "0",
                "name": "W2",
                "type": "float",
                "unit": "m",
                "value": 0.0122
            },
            {
                "desc": "H1 unit, 0 for m, 1 for rad",
                "max": "",
                "min": "",
                "name": "H1_is_rad",
                "type": "bool",
                "unit": "",
                "value": 0
            }
        ]
    },
    "SlotW11": {
        "constants": [
            {
                "name": "VERSION",
                "value": "1"
            },
            {
                "name": "IS_SYMMETRICAL",
                "value": "1"
            }
        ],
        "daughters": [],
        "desc": "",
        "is_internal": false,
        "methods": [
            "_comp_point_coordinate",
            "build_geometry",
            "build_geometry_wind",
            "check",
            "comp_angle_opening",
            "comp_height",
            "comp_height_wind",
            "comp_surface",
            "comp_surface_wind"
        ],
        "mother": "SlotWind",
        "name": "SlotW11",
        "package": "Slot",
        "path": "pyleecan/pyleecan/Generator/ClassesRef/Slot/SlotW11.csv",
        "properties": [
            {
                "desc": "Slot isthmus width.",
                "max": "",
                "min": "0",
                "name": "W0",
                "type": "float",
                "unit": "m",
                "value": 0.003
            },
            {
                "desc": "Slot isthmus height.",
                "max": "",
                "min": "0",
                "name": "H0",
                "type": "float",
                "unit": "m",
                "value": 0.003
            },
            {
                "desc": "height or angle  (See Schematics)",
                "max": "",
                "min": "0",
                "name": "H1",
                "type": "float",
                "unit": "m/rad",
                "value": 0
            },
            {
                "desc": "H1 unit, 0 for m, 1 for rad",
                "max": "",
                "min": "",
                "name": "H1_is_rad",
                "type": "bool",
                "unit": "",
                "value": 0
            },
            {
                "desc": "Slot top width.",
                "max": "",
                "min": "0",
                "name": "W1",
                "type": "float",
                "unit": "m",
                "value": 0.013
            },
            {
                "desc": "Slot height below wedge ",
                "max": "",
                "min": "0",
                "name": "H2",
                "type": "float",
                "unit": "m",
                "value": 0.02
            },
            {
                "desc": "Slot bottom width.",
                "max": "",
                "min": "0",
                "name": "W2",
                "type": "float",
                "unit": "m",
                "value": 0.01
            },
            {
                "desc": "Slot bottom radius",
                "max": "",
                "min": "0",
                "name": "R1",
                "type": "float",
                "unit": "m",
                "value": 0.001
            }
        ]
    },
    "SlotW12": {
        "constants": [
            {
                "name": "VERSION",
                "value": "1"
            },
            {
                "name": "IS_SYMMETRICAL",
                "value": "1"
            }
        ],
        "daughters": [],
        "desc": "",
        "is_internal": false,
        "methods": [
            "build_geometry",
            "build_geometry_wind",
            "check",
            "comp_angle_opening",
            "comp_height",
            "comp_height_wind",
            "comp_surface",
            "comp_surface_wind"
        ],
        "mother": "SlotWind",
        "name": "SlotW12",
        "package": "Slot",
        "path": "pyleecan/pyleecan/Generator/ClassesRef/Slot/SlotW12.csv",
        "properties": [
            {
                "desc": "Slot isthmus height.",
                "max": "",
                "min": "0",
                "name": "H0",
                "type": "float",
                "unit": "m",
                "value": 0.003
            },
            {
                "desc": "Slot middle height",
                "max": "",
                "min": "0",
                "name": "H1",
                "type": "float",
                "unit": "m/rad",
                "value": 0
            },
            {
                "desc": "Wedges radius",
                "max": "",
                "min": "0",
                "name": "R1",
                "type": "float",
                "unit": "m",
                "value": 0.001
            },
            {
                "desc": "Slot bottom radius",
                "max": "",
                "min": "0",
                "name": "R2",
                "type": "float",
                "unit": "m",
                "value": 0.001
            }
        ]
    },
    "SlotW13": {
        "constants": [
            {
                "name": "VERSION",
                "value": "1"
            },
            {
                "name": "IS_SYMMETRICAL",
                "value": "1"
            }
        ],
        "daughters": [],
        "desc": "Open Rectangular or trapezoidal slot with wedge",
        "is_internal": false,
        "methods": [
            "_comp_point_coordinate",
            "build_geometry",
            "build_geometry_wind",
            "check",
            "comp_angle_opening",
            "comp_height",
            "comp_height_wind",
            "comp_surface",
            "comp_surface_wind"
        ],
        "mother": "SlotWind",
        "name": "SlotW13",
        "package": "Slot",
        "path": "pyleecan/pyleecan/Generator/ClassesRef/Slot/SlotW13.csv",
        "properties": [
            {
                "desc": "Slot isthmus width.",
                "max": "",
                "min": "0",
                "name": "W0",
                "type": "float",
                "unit": "m",
                "value": 0.0122
            },
            {
                "desc": "Slot isthmus height.",
                "max": "",
                "min": "0",
                "name": "H0",
                "type": "float",
                "unit": "m",
                "value": 0.001
            },
            {
                "desc": "Slot wedge radial height or wedge angle .",
                "max": "",
                "min": "0",
                "name": "H1",
                "type": "float",
                "unit": "m/rad",
                "value": 0.0015
            },
            {
                "desc": "Slot wedge width.",
                "max": "",
                "min": "0",
                "name": "W1",
                "type": "float",
                "unit": "m",
                "value": 0.014
            },
            {
                "desc": "Slot height below wedge ",
                "max": "",
                "min": "0",
                "name": "H2",
                "type": "float",
                "unit": "m",
                "value": 0.0325
            },
            {
                "desc": "Slot width below wedge ",
                "max": "",
                "min": "0",
                "name": "W2",
                "type": "float",
                "unit": "m",
                "value": 0.0122
            },
            {
                "desc": "Slot bottom width.",
                "max": "",
                "min": "0",
                "name": "W3",
                "type": "float",
                "unit": "m",
                "value": 0.0122
            },
            {
                "desc": "H1 unit, 0 for m, 1 for rad",
                "max": "",
                "min": "",
                "name": "H1_is_rad",
                "type": "bool",
                "unit": "",
                "value": 0
            }
        ]
    },
    "SlotW14": {
        "constants": [
            {
                "name": "VERSION",
                "value": "1"
            },
            {
                "name": "IS_SYMMETRICAL",
                "value": "1"
            }
        ],
        "daughters": [],
        "desc": "",
        "is_internal": false,
        "methods": [
            "_comp_point_coordinate",
            "build_geometry",
            "build_geometry_wind",
            "check",
            "comp_angle_opening",
            "comp_height",
            "comp_height_wind",
            "comp_surface",
            "comp_surface_wind"
        ],
        "mother": "SlotWind",
        "name": "SlotW14",
        "package": "Slot",
        "path": "pyleecan/pyleecan/Generator/ClassesRef/Slot/SlotW14.csv",
        "properties": [
            {
                "desc": "Slot isthmus width.",
                "max": "",
                "min": "0",
                "name": "W0",
                "type": "float",
                "unit": "m",
                "value": 0.0122
            },
            {
                "desc": "Slot isthmus height.",
                "max": "",
                "min": "0",
                "name": "H0",
                "type": "float",
                "unit": "m",
                "value": 0.001
            },
            {
                "desc": "Slot intermediate height.",
                "max": "",
                "min": "0",
                "name": "H1",
                "type": "float",
                "unit": "m",
                "value": 0.0015
            },
            {
                "desc": "Tooth height",
                "max": "",
                "min": "0",
                "name": "H3",
                "type": "float",
                "unit": "m",
                "value": 0.0122
            },
            {
                "desc": "Tooth width",
                "max": "",
                "min": "0",
                "name": "W3",
                "type": "float",
                "unit": "m",
                "value": 0.0122
            }
        ]
    },
    "SlotW15": {
        "constants": [
            {
                "name": "VERSION",
                "value": "1"
            },
            {
                "name": "IS_SYMMETRICAL",
                "value": "1"
            }
        ],
        "daughters": [],
        "desc": "",
        "is_internal": false,
        "methods": [
            "_comp_point_coordinate",
            "build_geometry",
            "build_geometry_wind",
            "check",
            "comp_angle_opening",
            "comp_height",
            "comp_height_wind",
            "comp_surface"
        ],
        "mother": "SlotWind",
        "name": "SlotW15",
        "package": "Slot",
        "path": "pyleecan/pyleecan/Generator/ClassesRef/Slot/SlotW15.csv",
        "properties": [
            {
                "desc": "Slot isthmus width.",
                "max": "",
                "min": "0",
                "name": "W0",
                "type": "float",
                "unit": "m",
                "value": 0.0122
            },
            {
                "desc": "Tooth width",
                "max": "",
                "min": "0",
                "name": "W3",
                "type": "float",
                "unit": "m",
                "value": 0.0122
            },
            {
                "desc": "Slot isthmus height.",
                "max": "",
                "min": "0",
                "name": "H0",
                "type": "float",
                "unit": "m",
                "value": 0.001
            },
            {
                "desc": "Slot intermediate height.",
                "max": "",
                "min": "0",
                "name": "H1",
                "type": "float",
                "unit": "m",
                "value": 0.0015
            },
            {
                "desc": "Slot height",
                "max": "",
                "min": "0",
                "name": "H2",
                "type": "float",
                "unit": "m",
                "value": 0.0122
            },
            {
                "desc": "Top radius",
                "max": "",
                "min": "0",
                "name": "R1",
                "type": "float",
                "unit": "m",
                "value": 0.001
            },
            {
                "desc": "Bottom radius",
                "max": "",
                "min": "0",
                "name": "R2",
                "type": "float",
                "unit": "m",
                "value": 0.001
            }
        ]
    },
    "SlotW16": {
        "constants": [
            {
                "name": "VERSION",
                "value": "1"
            },
            {
                "name": "IS_SYMMETRICAL",
                "value": "1"
            }
        ],
        "daughters": [],
        "desc": "",
        "is_internal": false,
        "methods": [
            "_comp_point_coordinate",
            "build_geometry",
            "build_geometry_wind",
            "check",
            "comp_angle_opening",
            "comp_height",
            "comp_height_wind",
            "comp_surface"
        ],
        "mother": "SlotWind",
        "name": "SlotW16",
        "package": "Slot",
        "path": "pyleecan/pyleecan/Generator/ClassesRef/Slot/SlotW16.csv",
        "properties": [
            {
                "desc": "Slot isthmus angular width.",
                "max": "",
                "min": "0",
                "name": "W0",
                "type": "float",
                "unit": "rad",
                "value": 0.0122
            },
            {
                "desc": "Tooth width",
                "max": "",
                "min": "0",
                "name": "W3",
                "type": "float",
                "unit": "m",
                "value": 0.0122
            },
            {
                "desc": "Slot isthmus height.",
                "max": "",
                "min": "0",
                "name": "H0",
                "type": "float",
                "unit": "m",
                "value": 0.001
            },
            {
                "desc": "Slot height",
                "max": "",
                "min": "0",
                "name": "H2",
                "type": "float",
                "unit": "m",
                "value": 0.0122
            },
            {
                "desc": "Top radius",
                "max": "",
                "min": "0",
                "name": "R1",
                "type": "float",
                "unit": "m",
                "value": 0.001
            }
        ]
    },
    "SlotW21": {
        "constants": [
            {
                "name": "VERSION",
                "value": "1"
            },
            {
                "name": "IS_SYMMETRICAL",
                "value": "1"
            }
        ],
        "daughters": [],
        "desc": "semi-closed trapezoidal without fillet without wedge (flat bottom)",
        "is_internal": false,
        "methods": [
            "_comp_point_coordinate",
            "build_geometry",
            "build_geometry_wind",
            "check",
            "comp_angle_opening",
            "comp_height",
            "comp_height_wind",
            "comp_surface",
            "comp_surface_wind"
        ],
        "mother": "SlotWind",
        "name": "SlotW21",
        "package": "Slot",
        "path": "pyleecan/pyleecan/Generator/ClassesRef/Slot/SlotW21.csv",
        "properties": [
            {
                "desc": "Slot isthmus width.",
                "max": "",
                "min": "0",
                "name": "W0",
                "type": "float",
                "unit": "m",
                "value": 0.003
            },
            {
                "desc": "Slot isthmus height.",
                "max": "",
                "min": "0",
                "name": "H0",
                "type": "float",
                "unit": "m",
                "value": 0.003
            },
            {
                "desc": "height or angle  (See Schematics)",
                "max": "",
                "min": "0",
                "name": "H1",
                "type": "float",
                "unit": "m/rad",
                "value": 0
            },
            {
                "desc": "H1 unit, 0 for m, 1 for rad",
                "max": "",
                "min": "",
                "name": "H1_is_rad",
                "type": "bool",
                "unit": "",
                "value": 0
            },
            {
                "desc": "Slot top width.",
                "max": "",
                "min": "0",
                "name": "W1",
                "type": "float",
                "unit": "m",
                "value": 0.013
            },
            {
                "desc": "Slot height below wedge ",
                "max": "",
                "min": "0",
                "name": "H2",
                "type": "float",
                "unit": "m",
                "value": 0.02
            },
            {
                "desc": "Slot bottom width.",
                "max": "",
                "min": "0",
                "name": "W2",
                "type": "float",
                "unit": "m",
                "value": 0.01
            }
        ]
    },
    "SlotW22": {
        "constants": [
            {
                "name": "VERSION",
                "value": "1"
            },
            {
                "name": "IS_SYMMETRICAL",
                "value": "1"
            }
        ],
        "daughters": [],
        "desc": "semi-closed orthoradial without fillet without wedge",
        "is_internal": false,
        "methods": [
            "build_geometry",
            "build_geometry_wind",
            "check",
            "comp_angle_opening",
            "comp_height",
            "comp_height_wind",
            "comp_surface",
            "comp_surface_wind"
        ],
        "mother": "SlotWind",
        "name": "SlotW22",
        "package": "Slot",
        "path": "pyleecan/pyleecan/Generator/ClassesRef/Slot/SlotW22.csv",
        "properties": [
            {
                "desc": "Slot isthmus orthoradial angular width.",
                "max": "",
                "min": "0",
                "name": "W0",
                "type": "float",
                "unit": "rad",
                "value": 0.043633
            },
            {
                "desc": "Slot isthmus radial height.",
                "max": "",
                "min": "0",
                "name": "H0",
                "type": "float",
                "unit": "m",
                "value": 0.006
            },
            {
                "desc": "Slot radial height below wedge ",
                "max": "",
                "min": "0",
                "name": "H2",
                "type": "float",
                "unit": "m",
                "value": 0.04
            },
            {
                "desc": "Angle between slot edges",
                "max": "",
                "min": "0",
                "name": "W2",
                "type": "float",
                "unit": "rad",
                "value": 0.08725
            }
        ]
    },
    "SlotW23": {
        "constants": [
            {
                "name": "VERSION",
                "value": "1"
            },
            {
                "name": "IS_SYMMETRICAL",
                "value": "1"
            }
        ],
        "daughters": [],
        "desc": "semi-closed trapezoidal without fillet without wedge (rounded bottom)",
        "is_internal": false,
        "methods": [
            "_comp_W",
            "_comp_point_coordinate",
            "build_geometry",
            "build_geometry_wind",
            "check",
            "comp_angle_opening",
            "comp_height",
            "comp_height_wind",
            "comp_surface",
            "comp_surface_wind"
        ],
        "mother": "SlotWind",
        "name": "SlotW23",
        "package": "Slot",
        "path": "pyleecan/pyleecan/Generator/ClassesRef/Slot/SlotW23.csv",
        "properties": [
            {
                "desc": "Slot isthmus width.",
                "max": "",
                "min": "0",
                "name": "W0",
                "type": "float",
                "unit": "m",
                "value": 0.003
            },
            {
                "desc": "Slot isthmus height.",
                "max": "",
                "min": "0",
                "name": "H0",
                "type": "float",
                "unit": "m",
                "value": 0.003
            },
            {
                "desc": "height or angle  (See Schematics)",
                "max": "",
                "min": "0",
                "name": "H1",
                "type": "float",
                "unit": "m/rad",
                "value": 0
            },
            {
                "desc": "Slot top width.",
                "max": "",
                "min": "0",
                "name": "W1",
                "type": "float",
                "unit": "m",
                "value": 0.013
            },
            {
                "desc": "Slot height below wedge ",
                "max": "",
                "min": "0",
                "name": "H2",
                "type": "float",
                "unit": "m",
                "value": 0.02
            },
            {
                "desc": "Slot bottom width.",
                "max": "",
                "min": "0",
                "name": "W2",
                "type": "float",
                "unit": "m",
                "value": 0.01
            },
            {
                "desc": "Tooth width",
                "max": "",
                "min": "0",
                "name": "W3",
                "type": "float",
                "unit": "m",
                "value": 0.01
            },
            {
                "desc": "H1 unit, 0 for m, 1 for rad",
                "max": "",
                "min": "",
                "name": "H1_is_rad",
                "type": "bool",
                "unit": "-",
                "value": 0
            },
            {
                "desc": "True: use W3 to define the slot, False: use W2 and W1",
                "max": "",
                "min": "",
                "name": "is_cstt_tooth",
                "type": "bool",
                "unit": "-",
                "value": 0
            }
        ]
    },
    "SlotW24": {
        "constants": [
            {
                "name": "VERSION",
                "value": "1"
            },
            {
                "name": "IS_SYMMETRICAL",
                "value": "1"
            }
        ],
        "daughters": [],
        "desc": "",
        "is_internal": false,
        "methods": [
            "_comp_point_coordinate",
            "build_geometry",
            "build_geometry_wind",
            "check",
            "comp_alphas",
            "comp_angle_opening",
            "comp_height",
            "comp_height_wind",
            "comp_surface",
            "comp_surface_wind"
        ],
        "mother": "SlotWind",
        "name": "SlotW24",
        "package": "Slot",
        "path": "pyleecan/pyleecan/Generator/ClassesRef/Slot/SlotW24.csv",
        "properties": [
            {
                "desc": "Teeth width",
                "max": "",
                "min": "0",
                "name": "W3",
                "type": "float",
                "unit": "m",
                "value": 0.003
            },
            {
                "desc": "Slot height",
                "max": "",
                "min": "0",
                "name": "H2",
                "type": "float",
                "unit": "m",
                "value": 0.003
            }
        ]
    },
    "SlotW25": {
        "constants": [
            {
                "name": "VERSION",
                "value": "1"
            },
            {
                "name": "IS_SYMMETRICAL",
                "value": "1"
            }
        ],
        "daughters": [],
        "desc": "",
        "is_internal": false,
        "methods": [
            "_comp_point_coordinate",
            "build_geometry",
            "build_geometry_wind",
            "check",
            "comp_angle_opening",
            "comp_height",
            "comp_height_wind",
            "comp_surface",
            "comp_surface_wind"
        ],
        "mother": "SlotWind",
        "name": "SlotW25",
        "package": "Slot",
        "path": "pyleecan/pyleecan/Generator/ClassesRef/Slot/SlotW25.csv",
        "properties": [
            {
                "desc": "Teeth bottom width",
                "max": "",
                "min": "0",
                "name": "W3",
                "type": "float",
                "unit": "m",
                "value": 0.003
            },
            {
                "desc": "Slot bottom height",
                "max": "",
                "min": "0",
                "name": "H2",
                "type": "float",
                "unit": "m",
                "value": 0.003
            },
            {
                "desc": "Teeth top width",
                "max": "",
                "min": "0",
                "name": "W4",
                "type": "float",
                "unit": "m",
                "value": 0.003
            },
            {
                "desc": "Slot top height",
                "max": "",
                "min": "0",
                "name": "H1",
                "type": "float",
                "unit": "m",
                "value": 0.003
            }
        ]
    },
    "SlotW26": {
        "constants": [
            {
                "name": "VERSION",
                "value": "1"
            },
            {
                "name": "IS_SYMMETRICAL",
                "value": "1"
            }
        ],
        "daughters": [],
        "desc": "",
        "is_internal": false,
        "methods": [
            "_comp_point_coordinate",
            "build_geometry",
            "build_geometry_wind",
            "check",
            "comp_angle_opening",
            "comp_height",
            "comp_height_wind",
            "comp_surface",
            "comp_surface_wind"
        ],
        "mother": "SlotWind",
        "name": "SlotW26",
        "package": "Slot",
        "path": "pyleecan/pyleecan/Generator/ClassesRef/Slot/SlotW26.csv",
        "properties": [
            {
                "desc": "Slot isthmus width.",
                "max": "",
                "min": "0",
                "name": "W0",
                "type": "float",
                "unit": "m",
                "value": 0.0122
            },
            {
                "desc": "Slot isthmus height.",
                "max": "",
                "min": "0",
                "name": "H0",
                "type": "float",
                "unit": "m",
                "value": 0.001
            },
            {
                "desc": "Slot depth ",
                "max": "",
                "min": "0",
                "name": "H1",
                "type": "float",
                "unit": "m",
                "value": 0.003
            },
            {
                "desc": "Slot edge radius",
                "max": "",
                "min": "0",
                "name": "R1",
                "type": "float",
                "unit": "m",
                "value": 0.003
            },
            {
                "desc": "Slot top radius",
                "max": "",
                "min": "0",
                "name": "R2",
                "type": "float",
                "unit": "m",
                "value": 0.003
            }
        ]
    },
    "SlotW27": {
        "constants": [
            {
                "name": "VERSION",
                "value": "1"
            },
            {
                "name": "IS_SYMMETRICAL",
                "value": "1"
            }
        ],
        "daughters": [],
        "desc": "semi-closed trapezoidal without fillet without wedge (flat bottom)",
        "is_internal": false,
        "methods": [
            "_comp_point_coordinate",
            "build_geometry",
            "build_geometry_wind",
            "check",
            "comp_angle_opening",
            "comp_height",
            "comp_height_wind",
            "comp_surface",
            "comp_surface_wind"
        ],
        "mother": "SlotWind",
        "name": "SlotW27",
        "package": "Slot",
        "path": "pyleecan/pyleecan/Generator/ClassesRef/Slot/SlotW27.csv",
        "properties": [
            {
                "desc": "Slot isthmus height.",
                "max": "",
                "min": "0",
                "name": "H0",
                "type": "float",
                "unit": "m",
                "value": 0.003
            },
            {
                "desc": "Slot first part height",
                "max": "",
                "min": "0",
                "name": "H1",
                "type": "float",
                "unit": "m",
                "value": 0
            },
            {
                "desc": "Slot second part height",
                "max": "",
                "min": "0",
                "name": "H2",
                "type": "float",
                "unit": "m",
                "value": 0.02
            },
            {
                "desc": "Slot isthmus width.",
                "max": "",
                "min": "0",
                "name": "W0",
                "type": "float",
                "unit": "m",
                "value": 0.003
            },
            {
                "desc": "Slot top width.",
                "max": "",
                "min": "0",
                "name": "W1",
                "type": "float",
                "unit": "m",
                "value": 0.013
            },
            {
                "desc": "Slot middle width",
                "max": "",
                "min": "0",
                "name": "W2",
                "type": "float",
                "unit": "m",
                "value": 0.01
            },
            {
                "desc": "Slot bottom width.",
                "max": "",
                "min": "0",
                "name": "W3",
                "type": "float",
                "unit": "m",
                "value": 0.003
            },
            {
                "desc": "If True, split the winding on the  trapezium bases. Else split at the middle height as usual",
                "max": "",
                "min": "",
                "name": "is_trap_wind",
                "type": "bool",
                "unit": "-",
                "value": 0
            }
        ]
    },
    "SlotW28": {
        "constants": [
            {
                "name": "VERSION",
                "value": "1"
            },
            {
                "name": "IS_SYMMETRICAL",
                "value": "1"
            }
        ],
        "daughters": [],
        "desc": "",
        "is_internal": false,
        "methods": [
            "_comp_point_coordinate",
            "build_geometry",
            "build_geometry_wind",
            "check",
            "comp_angle_opening",
            "comp_height",
            "comp_height_wind",
            "comp_surface"
        ],
        "mother": "SlotWind",
        "name": "SlotW28",
        "package": "Slot",
        "path": "pyleecan/pyleecan/Generator/ClassesRef/Slot/SlotW28.csv",
        "properties": [
            {
                "desc": "Slot isthmus width.",
                "max": "",
                "min": "0",
                "name": "W0",
                "type": "float",
                "unit": "m",
                "value": 0.0122
            },
            {
                "desc": "Slot isthmus height.",
                "max": "",
                "min": "0",
                "name": "H0",
                "type": "float",
                "unit": "m",
                "value": 0.001
            },
            {
                "desc": "Slot edge radius",
                "max": "",
                "min": "0",
                "name": "R1",
                "type": "float",
                "unit": "m",
                "value": 0.003
            },
            {
                "desc": "Tooth width",
                "max": "",
                "min": "0",
                "name": "W3",
                "type": "float",
                "unit": "m",
                "value": 0.005
            },
            {
                "desc": "Tooth height",
                "max": "",
                "min": "0",
                "name": "H3",
                "type": "float",
                "unit": "m",
                "value": 0.003
            }
        ]
    },
    "SlotW29": {
        "constants": [
            {
                "name": "VERSION",
                "value": "1"
            },
            {
                "name": "IS_SYMMETRICAL",
                "value": "1"
            }
        ],
        "daughters": [],
        "desc": "",
        "is_internal": false,
        "methods": [
            "_comp_point_coordinate",
            "build_geometry",
            "build_geometry_wind",
            "check",
            "comp_angle_opening",
            "comp_height",
            "comp_height_wind",
            "comp_surface",
            "comp_surface_wind"
        ],
        "mother": "SlotWind",
        "name": "SlotW29",
        "package": "Slot",
        "path": "pyleecan/pyleecan/Generator/ClassesRef/Slot/SlotW29.csv",
        "properties": [
            {
                "desc": "Slot isthmus width.",
                "max": "",
                "min": "0",
                "name": "W0",
                "type": "float",
                "unit": "m",
                "value": 0.05
            },
            {
                "desc": "Slot isthmus height.",
                "max": "",
                "min": "0",
                "name": "H0",
                "type": "float",
                "unit": "m",
                "value": 0.001
            },
            {
                "desc": "Slot middle height",
                "max": "",
                "min": "0",
                "name": "H1",
                "type": "float",
                "unit": "m",
                "value": 0.0015
            },
            {
                "desc": "Slot middle width.",
                "max": "",
                "min": "0",
                "name": "W1",
                "type": "float",
                "unit": "m",
                "value": 0.015
            },
            {
                "desc": "Slot bottom height",
                "max": "",
                "min": "0",
                "name": "H2",
                "type": "float",
                "unit": "m",
                "value": 0.03
            },
            {
                "desc": "Slot bottom width.",
                "max": "",
                "min": "0",
                "name": "W2",
                "type": "float",
                "unit": "m",
                "value": 0.2
            }
        ]
    },
    "SlotW60": {
        "constants": [
            {
                "name": "VERSION",
                "value": "1"
            },
            {
                "name": "IS_SYMMETRICAL",
                "value": "0"
            }
        ],
        "daughters": [],
        "desc": "",
        "is_internal": false,
        "methods": [
            "_comp_point_coordinate",
            "build_geometry",
            "build_geometry_wind",
            "check",
            "comp_angle_opening",
            "comp_height",
            "comp_height_wind",
            "comp_surface",
            "comp_surface_wind"
        ],
        "mother": "SlotWind",
        "name": "SlotW60",
        "package": "Slot",
        "path": "pyleecan/pyleecan/Generator/ClassesRef/Slot/SlotW60.csv",
        "properties": [
            {
                "desc": "Pole top width",
                "max": "",
                "min": "0",
                "name": "W1",
                "type": "float",
                "unit": "m",
                "value": 0.02
            },
            {
                "desc": "Pole bottom width",
                "max": "",
                "min": "0",
                "name": "W2",
                "type": "float",
                "unit": "m",
                "value": 0.03
            },
            {
                "desc": "Pole top height",
                "max": "",
                "min": "0",
                "name": "H1",
                "type": "float",
                "unit": "m",
                "value": 0.05
            },
            {
                "desc": "Pole bottom height",
                "max": "",
                "min": "0",
                "name": "H2",
                "type": "float",
                "unit": "m",
                "value": 0.15
            },
            {
                "desc": "Pole top radius",
                "max": "",
                "min": "0",
                "name": "R1",
                "type": "float",
                "unit": "m",
                "value": 0.03
            },
            {
                "desc": "Top Distance Ploe-coil ",
                "max": "",
                "min": "0",
                "name": "H3",
                "type": "float",
                "unit": "m",
                "value": 0
            },
            {
                "desc": "Bottom Distance Ploe-coil ",
                "max": "",
                "min": "0",
                "name": "H4",
                "type": "float",
                "unit": "m",
                "value": 0
            },
            {
                "desc": "Edge Distance Ploe-coil ",
                "max": "",
                "min": "0",
                "name": "W3",
                "type": "float",
                "unit": "m",
                "value": 0
            }
        ]
    },
    "SlotW61": {
        "constants": [
            {
                "name": "VERSION",
                "value": "1"
            },
            {
                "name": "IS_SYMMETRICAL",
                "value": "0"
            }
        ],
        "daughters": [],
        "desc": "",
        "is_internal": false,
        "methods": [
            "_comp_point_coordinate",
            "build_geometry",
            "build_geometry_wind",
            "check",
            "comp_angle_opening",
            "comp_height",
            "comp_height_wind",
            "comp_surface",
            "comp_surface_wind"
        ],
        "mother": "SlotWind",
        "name": "SlotW61",
        "package": "Slot",
        "path": "pyleecan/pyleecan/Generator/ClassesRef/Slot/SlotW61.csv",
        "properties": [
            {
                "desc": "Pole top width",
                "max": "",
                "min": "0",
                "name": "W0",
                "type": "float",
                "unit": "m",
                "value": 0.314
            },
            {
                "desc": "Pole top width",
                "max": "",
                "min": "0",
                "name": "W1",
                "type": "float",
                "unit": "m",
                "value": 0.02
            },
            {
                "desc": "Pole bottom width",
                "max": "",
                "min": "0",
                "name": "W2",
                "type": "float",
                "unit": "m",
                "value": 0.03
            },
            {
                "desc": "Pole top height",
                "max": "",
                "min": "0",
                "name": "H0",
                "type": "float",
                "unit": "m",
                "value": 0.003
            },
            {
                "desc": "Pole intermediate height",
                "max": "",
                "min": "0",
                "name": "H1",
                "type": "float",
                "unit": "m",
                "value": 0.05
            },
            {
                "desc": "Pole bottom height",
                "max": "",
                "min": "0",
                "name": "H2",
                "type": "float",
                "unit": "m",
                "value": 0.15
            },
            {
                "desc": "Top Distance Ploe-coil ",
                "max": "",
                "min": "0",
                "name": "H3",
                "type": "float",
                "unit": "m",
                "value": 0
            },
            {
                "desc": "Bottom Distance Ploe-coil ",
                "max": "",
                "min": "0",
                "name": "H4",
                "type": "float",
                "unit": "m",
                "value": 0
            },
            {
                "desc": "Edge Distance Ploe-coil ",
                "max": "",
                "min": "0",
                "name": "W3",
                "type": "float",
                "unit": "m",
                "value": 0
            }
        ]
    },
    "SlotWind": {
        "constants": [
            {
                "name": "VERSION",
                "value": "1"
            }
        ],
        "daughters": [
            "SlotCirc",
            "SlotW10",
            "SlotW11",
            "SlotW12",
            "SlotW13",
            "SlotW14",
            "SlotW15",
            "SlotW16",
            "SlotW21",
            "SlotW22",
            "SlotW23",
            "SlotW24",
            "SlotW25",
            "SlotW26",
            "SlotW27",
            "SlotW28",
            "SlotW29",
            "SlotW60",
            "SlotW61"
        ],
        "desc": "Slot for winding (abstract)",
        "is_internal": false,
        "methods": [
            "comp_angle_wind_eq",
            "comp_height_wind",
            "comp_radius_mid_wind",
            "comp_surface_wind",
            "plot_wind"
        ],
        "mother": "Slot",
        "name": "SlotWind",
        "package": "Slot",
        "path": "pyleecan/pyleecan/Generator/ClassesRef/Slot/SlotWind.csv",
        "properties": []
    },
    "Solution": {
        "constants": [
            {
                "name": "VERSION",
                "value": "1"
            }
        ],
        "daughters": [
            "Solution",
            "Mode",
            "SolutionData",
            "SolutionMat"
        ],
        "desc": "Abstract class for solution related classes.",
        "is_internal": false,
        "methods": [
            "get_field"
        ],
        "mother": "",
        "name": "Solution",
        "package": "Mesh",
        "path": "pyleecan/pyleecan/Generator/ClassesRef/Mesh/Solution.csv",
<<<<<<< HEAD
=======
        "properties": []
    },
    "SolutionData": {
        "constants": [
            {
                "name": "VERSION",
                "value": "1"
            }
        ],
        "daughters": [],
        "desc": "Define a Solution with SciDataTool objects.",
        "is_internal": false,
        "methods": [
            "get_field"
        ],
        "mother": "Solution",
        "name": "SolutionData",
        "package": "Mesh",
        "path": "pyleecan/pyleecan/Generator/ClassesRef/Mesh/SolutionData.csv",
>>>>>>> a0848a98
        "properties": [
            {
                "desc": "Data object containing the numerical values of a solution. One of the axis must be \"Indices\", a list of indices. If the solution is a vector, one of the axis must be \"Direction\", values ['x','y'] for example.",
                "max": "",
                "min": "",
                "name": "field",
                "type": "SciDataTool.Classes.DataND.DataND",
                "unit": "-",
                "value": "None"
            },
            {
                "desc": "Type of cell (Point, Segment2, Triangle3, etc.)",
                "max": "",
                "min": "",
                "name": "type_cell",
                "type": "str",
                "unit": "-",
                "value": "triangle"
            },
            {
                "desc": "Label to identify the solution",
                "max": "",
                "min": "",
                "name": "label",
                "type": "str",
                "unit": "-",
                "value": "None"
            }
        ]
    },
    "SolutionMat": {
        "constants": [
            {
                "name": "VERSION",
                "value": "1"
            }
        ],
        "daughters": [
            "Mode"
        ],
        "desc": "Define a Solution with ndarray object.",
        "is_internal": false,
        "methods": [
            "get_field"
        ],
        "mother": "Solution",
        "name": "SolutionMat",
        "package": "Mesh",
        "path": "pyleecan/pyleecan/Generator/ClassesRef/Mesh/SolutionMat.csv",
        "properties": [
            {
                "desc": "Matrix/Vector of the numerical values of the solutions.",
                "max": "",
                "min": "",
                "name": "field",
                "type": "ndarray",
                "unit": "-",
                "value": null
            },
            {
                "desc": "Type of cell (Point, Segment2, Triangle3, etc.)",
                "max": "",
                "min": "",
                "name": "type_cell",
                "type": "str",
                "unit": "-",
                "value": "triangle"
            },
            {
                "desc": "Label to identify the solution",
                "max": "",
                "min": "",
                "name": "label",
                "type": "str",
                "unit": "-",
                "value": "None"
            },
            {
                "desc": "Indices of loaded cells. Set to None if all cells are loaded",
                "max": "",
                "min": "",
                "name": "indice",
                "type": "ndarray",
                "unit": "-",
                "value": null
            }
        ]
    },
    "Structural": {
        "constants": [
            {
                "name": "VERSION",
                "value": "1"
            }
        ],
        "daughters": [],
        "desc": "Structural module abstract object",
        "is_internal": false,
        "methods": [
            "run",
            "comp_time_angle"
        ],
        "mother": "",
        "name": "Structural",
        "package": "Simulation",
        "path": "pyleecan/pyleecan/Generator/ClassesRef/Simulation/Structural.csv",
        "properties": [
            {
                "desc": "Force module",
                "max": "",
                "min": "",
                "name": "force",
                "type": "Force",
                "unit": "-",
                "value": ""
            }
        ]
    },
    "SurfLine": {
        "constants": [
            {
                "name": "VERSION",
                "value": "1"
            }
        ],
        "daughters": [],
        "desc": "SurfLine defined by list of lines that delimit it, label and point reference.",
        "is_internal": false,
        "methods": [
            "get_lines",
            "rotate",
            "translate",
            "check",
            "comp_length",
            "get_patches",
            "discretize",
            "comp_surface",
            "plot_lines",
            "comp_point_ref"
        ],
        "mother": "Surface",
        "name": "SurfLine",
        "package": "Geometry",
        "path": "pyleecan/pyleecan/Generator/ClassesRef/Geometry/SurfLine.csv",
        "properties": [
            {
                "desc": "List of Lines ",
                "max": "",
                "min": "",
                "name": "line_list",
                "type": "[Line]",
                "unit": "-",
                "value": []
            }
        ]
    },
    "SurfRing": {
        "constants": [
            {
                "name": "VERSION",
                "value": "1"
            }
        ],
        "daughters": [],
        "desc": "SurfRing is a surface between two closed surfaces (lamination surfaces for instance)",
        "is_internal": false,
        "methods": [
            "get_lines",
            "rotate",
            "translate",
            "check",
            "comp_length",
            "get_patches",
            "discretize",
            "comp_surface",
            "plot_lines",
            "comp_point_ref"
        ],
        "mother": "Surface",
        "name": "SurfRing",
        "package": "Geometry",
        "path": "pyleecan/pyleecan/Generator/ClassesRef/Geometry/SurfRing.csv",
        "properties": [
            {
                "desc": "Outter surface",
                "max": "",
                "min": "",
                "name": "out_surf",
                "type": "Surface",
                "unit": "-",
                "value": ""
            },
            {
                "desc": "Inner surface",
                "max": "",
                "min": "",
                "name": "in_surf",
                "type": "Surface",
                "unit": "-",
                "value": ""
            }
        ]
    },
    "Surface": {
        "constants": [
            {
                "name": "VERSION",
                "value": "1"
            }
        ],
        "daughters": [
            "Surface",
            "Circle",
            "PolarArc",
            "SurfLine",
            "SurfRing",
            "Trapeze"
        ],
        "desc": "SurfLine define by list of lines that delimit it, label and point reference.",
        "is_internal": false,
        "methods": [
            "comp_mesh_dict",
            "draw_FEMM",
            "plot",
            "split_line"
        ],
        "mother": "",
        "name": "Surface",
        "package": "Geometry",
        "path": "pyleecan/pyleecan/Generator/ClassesRef/Geometry/Surface.csv",
        "properties": [
            {
                "desc": "Center of symmetry",
                "max": "",
                "min": "",
                "name": "point_ref",
                "type": "complex",
                "unit": "-",
                "value": 0
            },
            {
                "desc": "Label of the surface",
                "max": "",
                "min": "",
                "name": "label",
                "type": "str",
                "unit": "-",
                "value": ""
            }
        ]
    },
    "Trapeze": {
        "constants": [
            {
                "name": "VERSION",
                "value": "1"
            }
        ],
        "daughters": [],
        "desc": "Trapeze defined by  the center of symmetry(point_ref), the label, the polar angle, the height and the big and small weight",
        "is_internal": false,
        "methods": [
            "check",
            "comp_length",
            "comp_surface",
            "discretize",
            "get_lines",
            "get_patches",
            "rotate",
            "translate",
            "comp_point_ref"
        ],
        "mother": "Surface",
        "name": "Trapeze",
        "package": "Geometry",
        "path": "pyleecan/pyleecan/Generator/ClassesRef/Geometry/Trapeze.csv",
        "properties": [
            {
                "desc": "the height of the Trapeze",
                "max": "",
                "min": "0",
                "name": "height",
                "type": "float",
                "unit": "m",
                "value": 1
            },
            {
                "desc": "the big base of Trapeze",
                "max": "",
                "min": "0",
                "name": "W2",
                "type": "float",
                "unit": "m",
                "value": 1
            },
            {
                "desc": "the small base of the Trapeze",
                "max": "",
                "min": "0",
                "name": "W1",
                "type": "float",
                "unit": "m",
                "value": 1
            }
        ]
    },
    "Unit": {
        "constants": [
            {
                "name": "VERSION",
                "value": "1"
            }
        ],
        "daughters": [],
        "desc": "",
        "is_internal": false,
        "methods": [
            "get_m",
            "get_m2",
            "get_m_name",
            "get_m2_name",
            "set_m",
            "set_m2"
        ],
        "mother": "",
        "name": "Unit",
        "package": "GUI_Option",
        "path": "pyleecan/pyleecan/Generator/ClassesRef/GUI_Option/Unit.csv",
        "properties": [
            {
                "desc": "0: use m, 1: use mm",
                "max": "1",
                "min": "0",
                "name": "unit_m",
                "type": "int",
                "unit": "-",
                "value": 0
            },
            {
                "desc": "0: use rad, 1: use deg",
                "max": "1",
                "min": "0",
                "name": "unit_rad",
                "type": "int",
                "unit": "-",
                "value": 0
            },
            {
                "desc": "0: use m^2, 1: use mm^2",
                "max": "1",
                "min": "0",
                "name": "unit_m2",
                "type": "int",
                "unit": "-",
                "value": 0
            }
        ]
    },
    "VentilationCirc": {
        "constants": [
            {
                "name": "VERSION",
                "value": "1"
            }
        ],
        "daughters": [],
        "desc": "Circular axial ventilation duct",
        "is_internal": false,
        "methods": [
            "build_geometry",
            "check",
            "comp_radius",
            "comp_surface",
            "get_center"
        ],
        "mother": "Hole",
        "name": "VentilationCirc",
        "package": "Slot",
        "path": "pyleecan/pyleecan/Generator/ClassesRef/Slot/VentilationCirc.csv",
        "properties": [
            {
                "desc": "Shift angle of the holes around circumference",
                "max": "6.29",
                "min": "0",
                "name": "Alpha0",
                "type": "float",
                "unit": "rad",
                "value": 0
            },
            {
                "desc": "Hole diameters",
                "max": "",
                "min": "0",
                "name": "D0",
                "type": "float",
                "unit": "m",
                "value": 1
            },
            {
                "desc": "Diameter of the hole centers",
                "max": "",
                "min": "0",
                "name": "H0",
                "type": "float",
                "unit": "m",
                "value": 1
            }
        ]
    },
    "VentilationPolar": {
        "constants": [
            {
                "name": "VERSION",
                "value": "1"
            }
        ],
        "daughters": [],
        "desc": "Polar axial ventilation duct",
        "is_internal": false,
        "methods": [
            "build_geometry",
            "check",
            "comp_radius",
            "comp_surface",
            "get_center"
        ],
        "mother": "Hole",
        "name": "VentilationPolar",
        "package": "Slot",
        "path": "pyleecan/pyleecan/Generator/ClassesRef/Slot/VentilationPolar.csv",
        "properties": [
            {
                "desc": "Shift angle of the hole around circumference",
                "max": "6.29",
                "min": "0",
                "name": "Alpha0",
                "type": "float",
                "unit": "rad",
                "value": 0
            },
            {
                "desc": "Height of the hole",
                "max": "",
                "min": "0",
                "name": "D0",
                "type": "float",
                "unit": "m",
                "value": 1
            },
            {
                "desc": "Radius of the bottom of Hole",
                "max": "",
                "min": "0",
                "name": "H0",
                "type": "float",
                "unit": "m",
                "value": 1
            },
            {
                "desc": "Hole angular width",
                "max": "6.29",
                "min": "0",
                "name": "W1",
                "type": "float",
                "unit": "rad",
                "value": 1
            }
        ]
    },
    "VentilationTrap": {
        "constants": [
            {
                "name": "VERSION",
                "value": "1"
            }
        ],
        "daughters": [],
        "desc": "Trapezoidal axial ventilation ducts",
        "is_internal": false,
        "methods": [
            "build_geometry",
            "check",
            "comp_radius",
            "comp_surface",
            "get_center"
        ],
        "mother": "Hole",
        "name": "VentilationTrap",
        "package": "Slot",
        "path": "pyleecan/pyleecan/Generator/ClassesRef/Slot/VentilationTrap.csv",
        "properties": [
            {
                "desc": "Shift angle of the hole around circumference",
                "max": "6.29",
                "min": "0",
                "name": "Alpha0",
                "type": "float",
                "unit": "rad",
                "value": 0
            },
            {
                "desc": "Hole height",
                "max": "",
                "min": "0",
                "name": "D0",
                "type": "float",
                "unit": "m",
                "value": 1
            },
            {
                "desc": "Radius of the hole bottom",
                "max": "",
                "min": "0",
                "name": "H0",
                "type": "float",
                "unit": "m",
                "value": 1
            },
            {
                "desc": "Hole small basis",
                "max": "",
                "min": "0",
                "name": "W1",
                "type": "float",
                "unit": "m",
                "value": 1
            },
            {
                "desc": "Hole large basis",
                "max": "",
                "min": "0",
                "name": "W2",
                "type": "float",
                "unit": "m",
                "value": 1
            }
        ]
    },
    "Winding": {
        "constants": [
            {
                "name": "VERSION",
                "value": "1"
            }
        ],
        "daughters": [
            "Winding",
            "WindingCW1L",
            "WindingCW2LR",
            "WindingCW2LT",
            "WindingDW1L",
            "WindingDW2L",
            "WindingSC",
            "WindingUD"
        ],
        "desc": "Winding abstract class",
        "is_internal": false,
        "methods": [
            "comp_Ncspc",
            "comp_Ntspc",
            "comp_phasor_angle",
            "comp_resistance_norm",
            "comp_winding_factor",
            "comp_length_endwinding"
        ],
        "mother": "",
        "name": "Winding",
        "package": "Machine",
        "path": "pyleecan/pyleecan/Generator/ClassesRef/Machine/Winding.csv",
        "properties": [
            {
                "desc": "1 to reverse the default winding algorithm along the airgap (c, b, a instead of a, b, c along the trigonometric direction)",
                "max": "",
                "min": "",
                "name": "is_reverse_wind",
                "type": "bool",
                "unit": "-",
                "value": 0
            },
            {
                "desc": "0 not to change the stator winding connection matrix built by pyleecan number of slots to shift the coils obtained with pyleecan winding algorithm (a, b, c becomes b, c, a with Nslot_shift_wind1=1)",
                "max": "",
                "min": "",
                "name": "Nslot_shift_wind",
                "type": "int",
                "unit": "-",
                "value": 0
            },
            {
                "desc": "number of phases ",
                "max": "100",
                "min": "1",
                "name": "qs",
                "type": "int",
                "unit": "-",
                "value": 3
            },
            {
                "desc": "number of turns per coil",
                "max": "1000",
                "min": "1",
                "name": "Ntcoil",
                "type": "int",
                "unit": "-",
                "value": 7
            },
            {
                "desc": "number of parallel circuits per phase (maximum 2p)",
                "max": "1000",
                "min": "1",
                "name": "Npcpp",
                "type": "int",
                "unit": "-",
                "value": 2
            },
            {
                "desc": "Winding connection : 0 star (Y), 1 triangle (delta)",
                "max": "1",
                "min": "0",
                "name": "type_connection",
                "type": "int",
                "unit": "-",
                "value": 0
            },
            {
                "desc": "pole pairs number",
                "max": "100",
                "min": "1",
                "name": "p",
                "type": "int",
                "unit": "-",
                "value": 3
            },
            {
                "desc": "straight length of the conductors outside the lamination before the curved part of winding overhang [m] - can be negative to tune the average turn length ",
                "max": "100",
                "min": "0",
                "name": "Lewout",
                "type": "float",
                "unit": "m",
                "value": 0.015
            },
            {
                "desc": "Winding's conductor",
                "max": "",
                "min": "",
                "name": "conductor",
                "type": "Conductor",
                "unit": "-",
                "value": ""
            }
        ]
    },
    "WindingCW1L": {
        "constants": [
            {
                "name": "VERSION",
                "value": "1"
            }
        ],
        "daughters": [],
        "desc": "single layer non-overlapping 'concentrated' tooth winding 'alternate teeth wound'",
        "is_internal": false,
        "methods": [
            "comp_connection_mat",
            "get_dim_wind"
        ],
        "mother": "Winding",
        "name": "WindingCW1L",
        "package": "Machine",
        "path": "pyleecan/pyleecan/Generator/ClassesRef/Machine/WindingCW1L.csv",
        "properties": []
    },
    "WindingCW2LR": {
        "constants": [
            {
                "name": "VERSION",
                "value": "1"
            }
        ],
        "daughters": [],
        "desc": "double layer non-overlapping \"concentrated\" tooth winding \"all teeth wound\", radial coil superposition",
        "is_internal": false,
        "methods": [
            "comp_connection_mat",
            "get_dim_wind"
        ],
        "mother": "Winding",
        "name": "WindingCW2LR",
        "package": "Machine",
        "path": "pyleecan/pyleecan/Generator/ClassesRef/Machine/WindingCW2LR.csv",
        "properties": []
    },
    "WindingCW2LT": {
        "constants": [
            {
                "name": "VERSION",
                "value": "1"
            }
        ],
        "daughters": [],
        "desc": "double layer non-overlapping \"concentrated\" tooth winding \"all teeth wound\", orthoradial coil superposition",
        "is_internal": false,
        "methods": [
            "comp_connection_mat",
            "get_dim_wind"
        ],
        "mother": "Winding",
        "name": "WindingCW2LT",
        "package": "Machine",
        "path": "pyleecan/pyleecan/Generator/ClassesRef/Machine/WindingCW2LT.csv",
        "properties": []
    },
    "WindingDW1L": {
        "constants": [
            {
                "name": "VERSION",
                "value": "1"
            }
        ],
        "daughters": [
            "WindingDW2L"
        ],
        "desc": "single layer overlapping integral distributed winding",
        "is_internal": false,
        "methods": [
            "comp_connection_mat",
            "get_dim_wind"
        ],
        "mother": "Winding",
        "name": "WindingDW1L",
        "package": "Machine",
        "path": "pyleecan/pyleecan/Generator/ClassesRef/Machine/WindingDW1L.csv",
        "properties": [
            {
                "desc": "winding coil pitch or coil span expressed in slots (coil_pitch1=Zs/(2p)->full-pitch distributed winding, coil_pitch1<Zs/(2p)->chorded/shorted-pitch distributed winding, coil_pitch1=1->tooth-winding). Coil pitch is sometimes written 1/9 means Input.Magnetics.coil_pitch1=9-1=8",
                "max": "1000",
                "min": "0",
                "name": "coil_pitch",
                "type": "int",
                "unit": "-",
                "value": 5
            }
        ]
    },
    "WindingDW2L": {
        "constants": [
            {
                "name": "VERSION",
                "value": "1"
            }
        ],
        "daughters": [],
        "desc": "double layer overlapping integral distributed winding, radial coil superposition",
        "is_internal": false,
        "methods": [
            "get_dim_wind"
        ],
        "mother": "WindingDW1L",
        "name": "WindingDW2L",
        "package": "Machine",
        "path": "pyleecan/pyleecan/Generator/ClassesRef/Machine/WindingDW2L.csv",
        "properties": []
    },
    "WindingSC": {
        "constants": [
            {
                "name": "VERSION",
                "value": "1"
            }
        ],
        "daughters": [],
        "desc": "short-circuit winding (e.g. squirrel cage type)",
        "is_internal": false,
        "methods": [
            "comp_connection_mat",
            "get_dim_wind"
        ],
        "mother": "Winding",
        "name": "WindingSC",
        "package": "Machine",
        "path": "pyleecan/pyleecan/Generator/ClassesRef/Machine/WindingSC.csv",
        "properties": []
    },
    "WindingUD": {
        "constants": [
            {
                "name": "VERSION",
                "value": "1"
            }
        ],
        "daughters": [],
        "desc": "User defined winding",
        "is_internal": false,
        "methods": [
            "comp_connection_mat",
            "get_dim_wind"
        ],
        "mother": "Winding",
        "name": "WindingUD",
        "package": "Machine",
        "path": "pyleecan/pyleecan/Generator/ClassesRef/Machine/WindingUD.csv",
        "properties": [
            {
                "desc": "user defined Winding matrix",
                "max": "",
                "min": "",
                "name": "user_wind_mat",
                "type": "ndarray",
                "unit": "-",
                "value": ""
            }
        ]
    }
}<|MERGE_RESOLUTION|>--- conflicted
+++ resolved
@@ -879,100 +879,6 @@
             }
         ]
     },
-<<<<<<< HEAD
-    "Element": {
-        "constants": [
-            {
-                "name": "VERSION",
-                "value": "1"
-            }
-        ],
-        "daughters": [
-            "Element",
-            "ElementMat"
-        ],
-        "desc": "Abstract class to define connectivity and getter.",
-        "is_internal": false,
-        "methods": [],
-        "mother": "",
-        "name": "Element",
-        "package": "Mesh",
-        "path": "pyleecan/pyleecan/Generator/ClassesRef/Mesh/Element.csv",
-        "properties": []
-    },
-    "ElementMat": {
-        "constants": [
-            {
-                "name": "VERSION",
-                "value": "1"
-            }
-        ],
-        "daughters": [],
-        "desc": "Define the connectivity under matricial format containing one type of element (example: only triangles with 3 nodes). ",
-        "is_internal": false,
-        "methods": [
-            "add_element",
-            "get_all_connectivity",
-            "get_all_node_tags",
-            "get_connectivity",
-            "get_group",
-            "get_node2element",
-            "is_exist"
-        ],
-        "mother": "Element",
-        "name": "ElementMat",
-        "package": "Mesh",
-        "path": "pyleecan/pyleecan/Generator/ClassesRef/Mesh/ElementMat.csv",
-        "properties": [
-            {
-                "desc": "Matrix of connectivity for one element type",
-                "max": "",
-                "min": "",
-                "name": "connectivity",
-                "type": "ndarray",
-                "unit": "",
-                "value": ""
-            },
-            {
-                "desc": "Total number of elements",
-                "max": "",
-                "min": "",
-                "name": "nb_elem",
-                "type": "int",
-                "unit": "",
-                "value": 0
-            },
-            {
-                "desc": "Define the number of node per element",
-                "max": "",
-                "min": "",
-                "name": "nb_node_per_element",
-                "type": "int",
-                "unit": "",
-                "value": 0
-            },
-            {
-                "desc": "Attribute a group number (int) to each element . This group number should correspond to a subpart of the machine.",
-                "max": "",
-                "min": "",
-                "name": "group",
-                "type": "ndarray",
-                "unit": "",
-                "value": ""
-            },
-            {
-                "desc": "Element tags",
-                "max": "",
-                "min": "",
-                "name": "tag",
-                "type": "ndarray",
-                "unit": "",
-                "value": ""
-            }
-        ]
-    },
-=======
->>>>>>> a0848a98
     "FluxLink": {
         "constants": [
             {
@@ -5142,11 +5048,7 @@
         "mother": "Mesh",
         "name": "MeshMat",
         "package": "Mesh",
-<<<<<<< HEAD
-        "path": "pyleecan/pyleecan/Generator/ClassesRef/Mesh/Mesh.csv",
-=======
         "path": "pyleecan/pyleecan/Generator/ClassesRef/Mesh/MeshMat.csv",
->>>>>>> a0848a98
         "properties": [
             {
                 "desc": "Storing connectivity",
@@ -5374,31 +5276,7 @@
             }
         ]
     },
-<<<<<<< HEAD
-    "Node": {
-        "constants": [
-            {
-                "name": "VERSION",
-                "value": "1"
-            }
-        ],
-        "daughters": [
-            "Node",
-            "NodeMat"
-        ],
-        "desc": "Abstract class to define nodes. It must have at least a method get_coord to get nodes coordinates for given node tags/number, and a method get_group to create a new objet Node based on a set of given elements.",
-        "is_internal": false,
-        "methods": [],
-        "mother": "",
-        "name": "Node",
-        "package": "Mesh",
-        "path": "pyleecan/pyleecan/Generator/ClassesRef/Mesh/Node.csv",
-        "properties": []
-    },
-    "NodeMat": {
-=======
     "Mode": {
->>>>>>> a0848a98
         "constants": [
             {
                 "name": "VERSION",
@@ -5414,17 +5292,10 @@
             "get_shape_xyz",
             "get_shape_pol"
         ],
-<<<<<<< HEAD
-        "mother": "Node",
-        "name": "NodeMat",
-        "package": "Mesh",
-        "path": "pyleecan/pyleecan/Generator/ClassesRef/Mesh/NodeMat.csv",
-=======
         "mother": "SolutionMat",
         "name": "Mode",
         "package": "Simulation",
         "path": "pyleecan/pyleecan/Generator/ClassesRef/Simulation/Mode.csv",
->>>>>>> a0848a98
         "properties": [
             {
                 "desc": "Natural frequency of the mode",
@@ -9290,8 +9161,6 @@
         "name": "Solution",
         "package": "Mesh",
         "path": "pyleecan/pyleecan/Generator/ClassesRef/Mesh/Solution.csv",
-<<<<<<< HEAD
-=======
         "properties": []
     },
     "SolutionData": {
@@ -9311,7 +9180,6 @@
         "name": "SolutionData",
         "package": "Mesh",
         "path": "pyleecan/pyleecan/Generator/ClassesRef/Mesh/SolutionData.csv",
->>>>>>> a0848a98
         "properties": [
             {
                 "desc": "Data object containing the numerical values of a solution. One of the axis must be \"Indices\", a list of indices. If the solution is a vector, one of the axis must be \"Direction\", values ['x','y'] for example.",
