--- conflicted
+++ resolved
@@ -6807,11 +6807,7 @@
             "getter.get_machine_periodicity",
             "getter.get_rot_dir",
             "plot.plot_2D_Data",
-<<<<<<< HEAD
-            "plot.plot_3D_Data"
-=======
             "getter.get_fund_harm"
->>>>>>> 91d89374
         ],
         "mother": "",
         "name": "Output",
