{
    "Arc": {
        "constants": [
            {
                "name": "VERSION",
                "value": "1"
            }
        ],
        "daughters": [
            "Arc1",
            "Arc2",
            "Arc3"
        ],
        "desc": "Abstract class for arc",
        "is_internal": false,
        "methods": [
            "draw_FEMM",
            "intersect_line",
            "is_on_line",
            "split_line",
            "comp_distance"
        ],
        "mother": "Line",
        "name": "Arc",
        "package": "Geometry",
        "path": "pyleecan/Generator/ClassesRef/Geometry/Arc.csv",
        "properties": []
    },
    "Arc1": {
        "constants": [
            {
                "name": "VERSION",
                "value": "1"
            }
        ],
        "daughters": [],
        "desc": "An arc between two points (defined by a radius)",
        "is_internal": false,
        "methods": [
            "check",
            "comp_length",
            "comp_radius",
            "discretize",
            "get_angle",
            "get_begin",
            "get_center",
            "get_end",
            "get_middle",
            "reverse",
            "rotate",
            "split_half",
            "translate"
        ],
        "mother": "Arc",
        "name": "Arc1",
        "package": "Geometry",
        "path": "pyleecan/Generator/ClassesRef/Geometry/Arc1.csv",
        "properties": [
            {
                "desc": "begin point of the arc",
                "max": "",
                "min": "",
                "name": "begin",
                "type": "complex",
                "unit": "",
                "value": 0
            },
            {
                "desc": "end point of the arc",
                "max": "",
                "min": "",
                "name": "end",
                "type": "complex",
                "unit": "",
                "value": 0
            },
            {
                "desc": "Radius of the arc (can be + or -)",
                "max": "",
                "min": "",
                "name": "radius",
                "type": "float",
                "unit": "",
                "value": 0
            },
            {
                "desc": "Rotation direction of the arc",
                "max": "",
                "min": "",
                "name": "is_trigo_direction",
                "type": "bool",
                "unit": "-",
                "value": 1
            }
        ]
    },
    "Arc2": {
        "constants": [
            {
                "name": "VERSION",
                "value": "1"
            }
        ],
        "daughters": [],
        "desc": "An arc between two points (defined by the begin  point and a center and angle)",
        "is_internal": false,
        "methods": [
            "check",
            "comp_length",
            "comp_radius",
            "discretize",
            "get_angle",
            "get_begin",
            "get_center",
            "get_end",
            "get_middle",
            "reverse",
            "rotate",
            "split_half",
            "translate"
        ],
        "mother": "Arc",
        "name": "Arc2",
        "package": "Geometry",
        "path": "pyleecan/Generator/ClassesRef/Geometry/Arc2.csv",
        "properties": [
            {
                "desc": "begin point of the arc",
                "max": "",
                "min": "",
                "name": "begin",
                "type": "complex",
                "unit": "-",
                "value": 0
            },
            {
                "desc": "center of the arc",
                "max": "",
                "min": "",
                "name": "center",
                "type": "complex",
                "unit": "-",
                "value": 0
            },
            {
                "desc": "opening angle of the arc",
                "max": "6.2831853071796",
                "min": "-6.2831853071796",
                "name": "angle",
                "type": "float",
                "unit": "rad",
                "value": 1.57079633
            }
        ]
    },
    "Arc3": {
        "constants": [
            {
                "name": "VERSION",
                "value": "1"
            }
        ],
        "daughters": [],
        "desc": "Half circle define by two points",
        "is_internal": false,
        "methods": [
            "check",
            "comp_length",
            "comp_radius",
            "discretize",
            "get_angle",
            "get_begin",
            "get_center",
            "get_end",
            "get_middle",
            "reverse",
            "rotate",
            "split_half",
            "translate"
        ],
        "mother": "Arc",
        "name": "Arc3",
        "package": "Geometry",
        "path": "pyleecan/Generator/ClassesRef/Geometry/Arc3.csv",
        "properties": [
            {
                "desc": "begin point of the arc",
                "max": "",
                "min": "",
                "name": "begin",
                "type": "complex",
                "unit": "-",
                "value": 0
            },
            {
                "desc": "end of the arc",
                "max": "",
                "min": "",
                "name": "end",
                "type": "complex",
                "unit": "-",
                "value": 0
            },
            {
                "desc": "Rotation direction of the arc",
                "max": "",
                "min": "",
                "name": "is_trigo_direction",
                "type": "bool",
                "unit": "-",
                "value": 0
            }
        ]
    },
    "Bore": {
        "constants": [
            {
                "name": "VERSION",
                "value": "1"
            }
        ],
        "daughters": [
            "BoreFlower"
        ],
        "desc": "Abstract class for Bore shape",
        "is_internal": false,
        "methods": [],
        "mother": "",
        "name": "Bore",
        "package": "Machine",
        "path": "pyleecan/Generator/ClassesRef/Machine/Bore.csv",
        "properties": []
    },
    "BoreFlower": {
        "constants": [
            {
                "name": "VERSION",
                "value": "1"
            }
        ],
        "daughters": [],
        "desc": "Class for Bore flower shape",
        "is_internal": false,
        "methods": [
            "get_bore_line"
        ],
        "mother": "Bore",
        "name": "BoreFlower",
        "package": "Machine",
        "path": "pyleecan/Generator/ClassesRef/Machine/BoreFlower.csv",
        "properties": [
            {
                "desc": "Number of flower arc",
                "max": "",
                "min": "0",
                "name": "N",
                "type": "int",
                "unit": "-",
                "value": 8
            },
            {
                "desc": "Radius of the flower arc",
                "max": "",
                "min": "0",
                "name": "Rarc",
                "type": "float",
                "unit": "m",
                "value": 0.01
            },
            {
                "desc": "Angular offset for the arc",
                "max": "",
                "min": "",
                "name": "alpha",
                "type": "float",
                "unit": "rad",
                "value": 0
            }
        ]
    },
    "CellMat": {
        "constants": [
            {
                "name": "VERSION",
                "value": "1"
            }
        ],
        "daughters": [],
        "desc": "Define the connectivity under matricial format containing one type of element (example: only triangles with 3 nodes). ",
        "is_internal": false,
        "methods": [
            "add_cell",
            "get_connectivity",
            "get_point2cell",
            "is_exist"
        ],
        "mother": "",
        "name": "CellMat",
        "package": "Mesh",
        "path": "pyleecan/Generator/ClassesRef/Mesh/CellMat.csv",
        "properties": [
            {
                "desc": "Matrix of connectivity for one element type",
                "max": "",
                "min": "",
                "name": "connectivity",
                "type": "ndarray",
                "unit": "",
                "value": []
            },
            {
                "desc": "Total number of elements",
                "max": "",
                "min": "",
                "name": "nb_cell",
                "type": "int",
                "unit": "",
                "value": 0
            },
            {
                "desc": "Define the number of node per element",
                "max": "",
                "min": "",
                "name": "nb_pt_per_cell",
                "type": "int",
                "unit": "",
                "value": 0
            },
            {
                "desc": "Element indices",
                "max": "",
                "min": "",
                "name": "indice",
                "type": "ndarray",
                "unit": "",
                "value": []
            },
            {
                "desc": "Define FEA interpolation",
                "max": "",
                "min": "",
                "name": "interpolation",
                "type": "Interpolation",
                "unit": "",
                "value": ""
            }
        ]
    },
    "Circle": {
        "constants": [
            {
                "name": "VERSION",
                "value": "1"
            }
        ],
        "daughters": [],
        "desc": "Circle define by  the center of circle(point_ref), the label and the radius",
        "is_internal": false,
        "methods": [
            "check",
            "comp_length",
            "comp_surface",
            "discretize",
            "get_lines",
            "get_patches",
            "rotate",
            "translate",
            "comp_point_ref"
        ],
        "mother": "Surface",
        "name": "Circle",
        "package": "Geometry",
        "path": "pyleecan/Generator/ClassesRef/Geometry/Circle.csv",
        "properties": [
            {
                "desc": "Radius of the circle",
                "max": "",
                "min": "0",
                "name": "radius",
                "type": "float",
                "unit": "",
                "value": 1
            },
            {
                "desc": "center of the Circle",
                "max": "",
                "min": "",
                "name": "center",
                "type": "complex",
                "unit": "",
                "value": 0
            },
            {
                "desc": "Label to set to the lines",
                "max": "",
                "min": "",
                "name": "line_label",
                "type": "str",
                "unit": "",
                "value": ""
            }
        ]
    },
    "CondType11": {
        "constants": [
            {
                "name": "VERSION",
                "value": "1"
            }
        ],
        "daughters": [],
        "desc": "parallel stranded conductor consisting of at least a single rectangular wire",
        "is_internal": false,
        "methods": [
            "comp_surface_active",
            "comp_height",
            "comp_surface",
            "comp_width",
            "plot"
        ],
        "mother": "Conductor",
        "name": "CondType11",
        "package": "Machine",
        "path": "pyleecan/Generator/ClassesRef/Machine/CondType11.csv",
        "properties": [
            {
                "desc": "cf schematics, single wire height without insulation [m]",
                "max": "",
                "min": "0",
                "name": "Hwire",
                "type": "float",
                "unit": "m",
                "value": 0.01
            },
            {
                "desc": "cf schematics, single wire width without insulation [m]",
                "max": "",
                "min": "0",
                "name": "Wwire",
                "type": "float",
                "unit": "m",
                "value": 0.01
            },
            {
                "desc": "cf schematics, stator winding number of preformed wires (strands) in parallel per coil along radial (vertical) direction",
                "max": "",
                "min": "1",
                "name": "Nwppc_rad",
                "type": "int",
                "unit": "-",
                "value": 1
            },
            {
                "desc": "cf schematics, stator winding number of preformed wires (strands) in parallel per coil along tangential (horizontal) direction",
                "max": "",
                "min": "1",
                "name": "Nwppc_tan",
                "type": "int",
                "unit": "-",
                "value": 1
            },
            {
                "desc": "(advanced) cf schematics, winding strand insulation thickness [m]",
                "max": "",
                "min": "0",
                "name": "Wins_wire",
                "type": "float",
                "unit": "m",
                "value": 0
            },
            {
                "desc": "(advanced) cf schematics, winding coil insulation  thickness [m]",
                "max": "",
                "min": "0",
                "name": "Wins_coil",
                "type": "float",
                "unit": "m",
                "value": 0
            },
            {
                "desc": "type of winding shape for end winding length calculation\\n0 for hairpin windings\\n1 for normal windings",
                "max": "1",
                "min": "0",
                "name": "type_winding_shape",
                "type": "int",
                "unit": "-",
                "value": 0
            },
            {
                "desc": "angle of winding overhang hairpin coils [deg]",
                "max": "180",
                "min": "0",
                "name": "alpha_ew",
                "type": "float",
                "unit": "deg",
                "value": 58
            }
        ]
    },
    "CondType12": {
        "constants": [
            {
                "name": "VERSION",
                "value": "1"
            }
        ],
        "daughters": [],
        "desc": "parallel stranded conductor consisting of at least a single round wire",
        "is_internal": false,
        "methods": [
            "check",
            "comp_surface_active",
            "comp_height",
            "comp_surface",
            "comp_width",
            "plot"
        ],
        "mother": "Conductor",
        "name": "CondType12",
        "package": "Machine",
        "path": "pyleecan/Generator/ClassesRef/Machine/CondType12.csv",
        "properties": [
            {
                "desc": "cf schematics, single wire diameter without insulation [m]",
                "max": "",
                "min": "0",
                "name": "Wwire",
                "type": "float",
                "unit": "m",
                "value": 0.015
            },
            {
                "desc": "(advanced) cf schematics, winding coil insulation diameter [m]",
                "max": "",
                "min": "0",
                "name": "Wins_cond",
                "type": "float",
                "unit": "m",
                "value": 0.015
            },
            {
                "desc": "cf schematics, winding number of random wires (strands) in parallel per coil",
                "max": "",
                "min": "1",
                "name": "Nwppc",
                "type": "int",
                "unit": "-",
                "value": 1
            },
            {
                "desc": "(advanced) cf schematics, winding strand insulation thickness [m]",
                "max": "",
                "min": "0",
                "name": "Wins_wire",
                "type": "float",
                "unit": "m",
                "value": 0
            },
            {
                "desc": "winding overhang factor which describes the fact that random round wire end-windings can be more or less compressed (0.5 for small motors, 0.8 for large motors) - can be used to tune the average turn length (relevant if type_cond==1)",
                "max": "",
                "min": "0",
                "name": "Kwoh",
                "type": "float",
                "unit": "-",
                "value": 0.5
            }
        ]
    },
    "CondType21": {
        "constants": [
            {
                "name": "VERSION",
                "value": "1"
            }
        ],
        "daughters": [],
        "desc": "single rectangular conductor \\nhas to be used for LamSquirrelCages's conductor",
        "is_internal": false,
        "methods": [
            "comp_surface_active",
            "comp_height",
            "comp_surface",
            "comp_width",
            "plot"
        ],
        "mother": "Conductor",
        "name": "CondType21",
        "package": "Machine",
        "path": "pyleecan/Generator/ClassesRef/Machine/CondType21.csv",
        "properties": [
            {
                "desc": "Bar height",
                "max": "",
                "min": "0",
                "name": "Hbar",
                "type": "float",
                "unit": "m",
                "value": 0.01
            },
            {
                "desc": "Bar width",
                "max": "",
                "min": "0",
                "name": "Wbar",
                "type": "float",
                "unit": "m",
                "value": 0.01
            },
            {
                "desc": "Width of insulation",
                "max": "",
                "min": "0",
                "name": "Wins",
                "type": "float",
                "unit": "m",
                "value": 0
            }
        ]
    },
    "CondType22": {
        "constants": [
            {
                "name": "VERSION",
                "value": "1"
            }
        ],
        "daughters": [],
        "desc": "conductor with only surface definition without specifc shape nor isolation",
        "is_internal": false,
        "methods": [
            "comp_surface_active",
            "comp_surface"
        ],
        "mother": "Conductor",
        "name": "CondType22",
        "package": "Machine",
        "path": "pyleecan/Generator/ClassesRef/Machine/CondType22.csv",
        "properties": [
            {
                "desc": "Surface of the Slot",
                "max": "",
                "min": "0",
                "name": "Sbar",
                "type": "float",
                "unit": "m",
                "value": 0.01
            }
        ]
    },
    "Conductor": {
        "constants": [
            {
                "name": "VERSION",
                "value": "1"
            }
        ],
        "daughters": [
            "CondType11",
            "CondType12",
            "CondType21",
            "CondType22"
        ],
        "desc": "abstact class for conductors",
        "is_internal": false,
        "methods": [
            "check"
        ],
        "mother": "",
        "name": "Conductor",
        "package": "Machine",
        "path": "pyleecan/Generator/ClassesRef/Machine/Conductor.csv",
        "properties": [
            {
                "desc": "Material of the conductor",
                "max": "",
                "min": "",
                "name": "cond_mat",
                "type": "Material",
                "unit": "-",
                "value": ""
            },
            {
                "desc": "Material of the insulation",
                "max": "",
                "min": "",
                "name": "ins_mat",
                "type": "Material",
                "unit": "-",
                "value": ""
            }
        ]
    },
    "DXFImport": {
        "constants": [
            {
                "name": "VERSION",
                "value": "1"
            }
        ],
        "daughters": [],
        "desc": "Use a DXF to define a lamination",
        "is_internal": false,
        "methods": [
            "get_surfaces"
        ],
        "mother": "",
        "name": "DXFImport",
        "package": "Simulation",
        "path": "pyleecan/Generator/ClassesRef/Simulation/DXFImport.csv",
        "properties": [
            {
                "desc": "Path to the DXF file to import",
                "max": "",
                "min": "",
                "name": "file_path",
                "type": "str",
                "unit": "-",
                "value": ""
            },
            {
                "desc": "Dictionnary to assign the surfaces: key=complex reference point coordinate, value=label of the surface",
                "max": "",
                "min": "",
                "name": "surf_dict",
                "type": "dict",
                "unit": "-",
                "value": ""
            },
            {
                "desc": "List of tuple to apply boundary conditions (complex reference point coordinate, is_arc, label of the BC to apply)",
                "max": "",
                "min": "",
                "name": "BC_list",
                "type": "list",
                "unit": "-",
                "value": []
            }
        ]
    },
    "DataKeeper": {
        "constants": [
            {
                "name": "VERSION",
                "value": "1"
            }
        ],
        "daughters": [],
        "desc": "Abstract class for the multi-simulation",
        "is_internal": false,
        "methods": [],
        "mother": "",
        "name": "DataKeeper",
        "package": "Simulation",
        "path": "pyleecan/Generator/ClassesRef/Simulation/DataKeeper.csv",
        "properties": [
            {
                "desc": "Data name",
                "max": "",
                "min": "",
                "name": "name",
                "type": "str",
                "unit": "-",
                "value": ""
            },
            {
                "desc": "Data symbol",
                "max": "",
                "min": "",
                "name": "symbol",
                "type": "str",
                "unit": "-",
                "value": ""
            },
            {
                "desc": "Data unit",
                "max": "",
                "min": "",
                "name": "unit",
                "type": "str",
                "unit": "-",
                "value": ""
            },
            {
                "desc": "Function that takes an Output in argument and return a value",
                "max": "",
                "min": "",
                "name": "keeper",
                "type": "function",
                "unit": "-",
                "value": null
            },
            {
                "desc": "Function that takes a Simulation in argument and returns a value, this attribute enables to handle errors and to put NaN values in the result matrices",
                "max": "",
                "min": "",
                "name": "error_keeper",
                "type": "function",
                "unit": "-",
                "value": null
            },
            {
                "desc": "List containing datakeeper results for each simulation",
                "max": "",
                "min": "",
                "name": "result",
                "type": "list",
                "unit": "-",
                "value": []
            }
        ]
    },
    "Drive": {
        "constants": [
            {
                "name": "VERSION",
                "value": "1"
            }
        ],
        "daughters": [
            "DriveWave"
        ],
        "desc": "Abstract Drive class",
        "is_internal": false,
        "methods": [],
        "mother": "",
        "name": "Drive",
        "package": "Simulation",
        "path": "pyleecan/Generator/ClassesRef/Simulation/Drive.csv",
        "properties": [
            {
                "desc": "Maximum RMS voltage of the Drive",
                "max": "",
                "min": "0",
                "name": "Umax",
                "type": "float",
                "unit": "V",
                "value": 800
            },
            {
                "desc": "Maximum RMS current of the Drive",
                "max": "",
                "min": "0",
                "name": "Imax",
                "type": "float",
                "unit": "A",
                "value": 800
            },
            {
                "desc": "True to generate current waveform, False for voltage",
                "max": "",
                "min": "",
                "name": "is_current",
                "type": "bool",
                "unit": "-",
                "value": 0
            }
        ]
    },
    "DriveWave": {
        "constants": [
            {
                "name": "VERSION",
                "value": "1"
            }
        ],
        "daughters": [],
        "desc": "Drive to generate a wave according to an Import object",
        "is_internal": false,
        "methods": [
            "get_wave"
        ],
        "mother": "Drive",
        "name": "DriveWave",
        "package": "Simulation",
        "path": "pyleecan/Generator/ClassesRef/Simulation/DriveWave.csv",
        "properties": [
            {
                "desc": "Wave generator",
                "max": "",
                "min": "",
                "name": "wave",
                "type": "Import",
                "unit": "",
                "value": ""
            }
        ]
    },
    "EEC": {
        "constants": [
            {
                "name": "VERSION",
                "value": "1"
            }
        ],
        "daughters": [
            "EEC_PMSM",
            "EEC_SCIM"
        ],
        "desc": "Electric module: Equivalent Electrical Circuit abstract class",
        "is_internal": false,
        "methods": [],
        "mother": "",
        "name": "EEC",
        "package": "Simulation",
        "path": "pyleecan/Generator/ClassesRef/Simulation/EEC.csv",
        "properties": []
    },
    "EEC_PMSM": {
        "constants": [
            {
                "name": "VERSION",
                "value": "1"
            }
        ],
        "daughters": [],
        "desc": "Electric module: Electrical Equivalent Circuit",
        "is_internal": false,
        "methods": [
            "comp_parameters",
            "solve_EEC",
            "gen_drive",
            "comp_joule_losses"
        ],
        "mother": "EEC",
        "name": "EEC_PMSM",
        "package": "Simulation",
        "path": "pyleecan/Generator/ClassesRef/Simulation/EEC_PMSM.csv",
        "properties": [
            {
                "desc": "Magnetic inductance",
                "max": "",
                "min": "",
                "name": "indmag",
                "type": "IndMag",
                "unit": "-",
                "value": null
            },
            {
                "desc": "Flux Linkage",
                "max": "",
                "min": "",
                "name": "fluxlink",
                "type": "FluxLink",
                "unit": "-",
                "value": null
            },
            {
                "desc": "Parameters of the EEC: computed if empty, or enforced",
                "max": "",
                "min": "",
                "name": "parameters",
                "type": "dict",
                "unit": "-",
                "value": {}
            },
            {
                "desc": "Frequency",
                "max": "",
                "min": "",
                "name": "freq0",
                "type": "float",
                "unit": "Hz",
                "value": null
            },
            {
                "desc": "Drive",
                "max": "",
                "min": "",
                "name": "drive",
                "type": "Drive",
                "unit": "-",
                "value": null
            }
        ]
    },
    "EEC_SCIM": {
        "constants": [
            {
                "name": "VERSION",
                "value": "1"
            }
        ],
        "daughters": [],
        "desc": "Electric module: Electrical Equivalent Circuit for Squirrel Cage Induction Machine",
        "is_internal": false,
        "methods": [
            "comp_parameters",
            "solve_EEC",
            "gen_drive",
            "comp_joule_losses"
        ],
        "mother": "EEC",
        "name": "EEC_SCIM",
        "package": "Simulation",
        "path": "pyleecan/Generator/ClassesRef/Simulation/EEC_SCIM.csv",
        "properties": [
            {
                "desc": "RMS current for parameter estimation",
                "max": "",
                "min": "",
                "name": "I",
                "type": "float",
                "unit": "-",
                "value": 1
            },
            {
                "desc": "Parameters of the EEC: computed if empty, or enforced",
                "max": "",
                "min": "",
                "name": "parameters",
                "type": "dict",
                "unit": "-",
                "value": {}
            },
            {
                "desc": "True to compute only on one angle periodicity (use periodicities defined in output.mag.Angle)",
                "max": "",
                "min": "",
                "name": "is_periodicity_a",
                "type": "bool",
                "unit": "",
                "value": 1
            },
            {
                "desc": "To run FEMM in parallel (the parallelization is on the time loop)",
                "max": "",
                "min": "",
                "name": "nb_worker",
                "type": "int",
                "unit": "",
                "value": null
            },
            {
                "desc": "Rotor speed",
                "max": "",
                "min": "",
                "name": "N0",
                "type": "float",
                "unit": "rpm",
                "value": null
            },
            {
                "desc": "electrical frequency",
                "max": "",
                "min": "",
                "name": "felec",
                "type": "float",
                "unit": "Hz",
                "value": null
            },
            {
                "desc": "Time discretization",
                "max": "",
                "min": "1",
                "name": "Nt_tot",
                "type": "int",
                "unit": "-",
                "value": 32
            },
            {
                "desc": "Number of rotor revolution (to compute the final time)",
                "max": "",
                "min": "0",
                "name": "Nrev",
                "type": "float",
                "unit": "-",
                "value": 1
            }
        ]
    },
    "Electrical": {
        "constants": [
            {
                "name": "VERSION",
                "value": "1"
            }
        ],
        "daughters": [],
        "desc": "Electric module object for electrical equivalent circuit simulation",
        "is_internal": false,
        "methods": [
            "run",
            "comp_power",
            "comp_torque"
        ],
        "mother": "",
        "name": "Electrical",
        "package": "Simulation",
        "path": "pyleecan/Generator/ClassesRef/Simulation/Electrical.csv",
        "properties": [
            {
                "desc": "Electrical Equivalent Circuit",
                "max": "",
                "min": "",
                "name": "eec",
                "type": "EEC",
                "unit": "-",
                "value": null
            }
        ]
    },
    "Elmer": {
        "constants": [
            {
                "name": "VERSION",
                "value": "1"
            }
        ],
        "daughters": [
            "ElmerResults",
            "Section",
            "SolverInputFile"
        ],
        "desc": "Abstract parent class for all Elmer related convienence classes",
        "is_internal": false,
        "methods": [],
        "mother": "",
        "name": "Elmer",
<<<<<<< HEAD
        "package": "",
=======
        "package": "Elmer",
>>>>>>> bb541c29
        "path": "pyleecan/Generator/ClassesRef/Elmer/Elmer.csv",
        "properties": [
            {
                "desc": "Name of the logger to use",
                "max": "",
                "min": "",
                "name": "logger_name",
                "type": "str",
                "unit": "-",
                "value": "Pyleecan.Elmer"
            }
        ]
    },
    "ElmerResults": {
        "constants": [
            {
                "name": "VERSION",
                "value": "1"
            }
        ],
        "daughters": [],
        "desc": "Class to get 'SaveScalars' and 'SaveLine' data",
        "is_internal": false,
        "methods": [
            "load_data",
            "load_columns",
            "get_data"
        ],
        "mother": "Elmer",
        "name": "ElmerResults",
        "package": "Elmer",
        "path": "pyleecan/Generator/ClassesRef/Elmer/ElmerResults.csv",
        "properties": [
            {
                "desc": "Dict with simulation results",
                "max": "",
                "min": "",
                "name": "data",
                "type": "dict",
                "unit": "",
                "value": ""
            },
            {
                "desc": "Filename of the results data file",
                "max": "",
                "min": "",
                "name": "file",
                "type": "str",
                "unit": "",
                "value": ""
            },
            {
                "desc": "List integers (starting with 1) of columns to load. If usecols is not set all columns are loaded.",
                "max": "",
                "min": "",
                "name": "usecols",
                "type": "list",
                "unit": "",
<<<<<<< HEAD
                "value": ""
=======
                "value": []
>>>>>>> bb541c29
            },
            {
                "desc": "List of columns data names",
                "max": "",
                "min": "",
                "name": "columns",
                "type": "list",
                "unit": "",
<<<<<<< HEAD
                "value": ""
=======
                "value": []
>>>>>>> bb541c29
            },
            {
                "desc": "Determin if data are 'SaveScalars' data, else 'SaveLine' data are assumed",
                "max": "",
                "min": "",
                "name": "is_scalars",
                "type": "bool",
                "unit": "",
                "value": 0
            }
        ]
    },
    "FPGNSeg": {
        "constants": [
            {
                "name": "VERSION",
                "value": "1"
            }
        ],
        "daughters": [],
        "desc": "Compute N gauss point for segment elements",
        "is_internal": false,
        "methods": [
            "get_gauss_points"
        ],
        "mother": "GaussPoint",
        "name": "FPGNSeg",
        "package": "Mesh",
        "path": "pyleecan/Generator/ClassesRef/Mesh/Interpolation/FPGNSeg.csv",
        "properties": [
            {
                "desc": "Nb of gauss point to be used",
                "max": "",
                "min": "",
                "name": "nb_gauss_point",
                "type": "int",
                "unit": "",
                "value": 4
            }
        ]
    },
    "FPGNTri": {
        "constants": [
            {
                "name": "VERSION",
                "value": "1"
            }
        ],
        "daughters": [],
        "desc": "Store gauss point for triangle elements",
        "is_internal": false,
        "methods": [
            "get_gauss_points"
        ],
        "mother": "GaussPoint",
        "name": "FPGNTri",
        "package": "Mesh",
        "path": "pyleecan/Generator/ClassesRef/Mesh/Interpolation/FPGNTri.csv",
        "properties": [
            {
                "desc": "Nb of gauss point to be used",
                "max": "",
                "min": "",
                "name": "nb_gauss_point",
                "type": "int",
                "unit": "",
                "value": 3
            }
        ]
    },
    "FluxLink": {
        "constants": [
            {
                "name": "VERSION",
                "value": "1"
            }
        ],
        "daughters": [
            "FluxLinkFEMM"
        ],
        "desc": "Electric module: Flux Linkage",
        "is_internal": false,
        "methods": [],
        "mother": "",
        "name": "FluxLink",
        "package": "Simulation",
        "path": "pyleecan/Generator/ClassesRef/Simulation/FluxLink.csv",
        "properties": []
    },
    "FluxLinkFEMM": {
        "constants": [
            {
                "name": "VERSION",
                "value": "1"
            }
        ],
        "daughters": [],
        "desc": "Electric module: Flux Linkage with FEMM",
        "is_internal": false,
        "methods": [
            "comp_fluxlinkage",
            "solve_FEMM"
        ],
        "mother": "FluxLink",
        "name": "FluxLinkFEMM",
        "package": "Simulation",
        "path": "pyleecan/Generator/ClassesRef/Simulation/FluxLinkFEMM.csv",
        "properties": [
            {
                "desc": "To enforce user-defined values for FEMM main parameters ",
                "max": "",
                "min": "",
                "name": "FEMM_dict",
                "type": "dict",
                "unit": "",
                "value": ""
            },
            {
                "desc": "0 no leakage calculation /  1 calculation using single slot ",
                "max": "1",
                "min": "0",
                "name": "type_calc_leakage",
                "type": "int",
                "unit": "",
                "value": 0
            },
            {
                "desc": "0 to desactivate the sliding band",
                "max": "",
                "min": "",
                "name": "is_sliding_band",
                "type": "bool",
                "unit": "",
                "value": 1
            },
            {
                "desc": "True to take into account the spatial periodicity of the machine",
                "max": "",
                "min": "",
                "name": "is_periodicity_a",
                "type": "bool",
                "unit": "",
                "value": 0
            },
            {
                "desc": "Number of time steps for the FEMM simulation",
                "max": "",
                "min": "",
                "name": "Nt_tot",
                "type": "int",
                "unit": "-",
                "value": 5
            },
            {
                "desc": "global coefficient to adjust geometry fineness in FEMM (0.5 : default , > 1 : finner , < 1 : less fine)",
                "max": "",
                "min": "",
                "name": "Kgeo_fineness",
                "type": "float",
                "unit": "",
                "value": 0.5
            }
        ]
    },
    "Force": {
        "constants": [
            {
                "name": "VERSION",
                "value": "1"
            }
        ],
        "daughters": [
            "ForceMT"
        ],
        "desc": "Forces module abstract object",
        "is_internal": false,
        "methods": [
            "run",
            "comp_axes",
            "comp_AGSF_transfer"
        ],
        "mother": "",
        "name": "Force",
        "package": "Simulation",
        "path": "pyleecan/Generator/ClassesRef/Simulation/Force.csv",
        "properties": [
            {
                "desc": "True to compute only on one time periodicity (use periodicities defined in output.force.Time)",
                "max": "",
                "min": "",
                "name": "is_periodicity_t",
                "type": "bool",
                "unit": "-",
                "value": 0
            },
            {
                "desc": "True to compute only on one angle periodicity (use periodicities defined in output.force.Angle)",
                "max": "",
                "min": "",
                "name": "is_periodicity_a",
                "type": "bool",
                "unit": "-",
                "value": 0
            },
            {
                "desc": "True to compute the AGSF transfer from air-gap to stator bore radius.",
                "max": "",
                "min": "",
                "name": "is_agsf_transfer",
                "type": "bool",
                "unit": "-",
                "value": 0
            },
            {
                "desc": "Maximum value to apply agsf transfer (to be used with FEA to avoid numerical noise amplification)",
                "max": "",
                "min": "",
                "name": "max_wavenumber_transfer",
                "type": "int",
                "unit": "-",
                "value": null
            }
        ]
    },
    "ForceMT": {
        "constants": [
            {
                "name": "VERSION",
                "value": "1"
            }
        ],
        "daughters": [],
        "desc": "Force Maxwell tensor model for radial flux machines",
        "is_internal": false,
        "methods": [
            "comp_force",
            "comp_force_nodal"
        ],
        "mother": "Force",
        "name": "ForceMT",
        "package": "Simulation",
        "path": "pyleecan/Generator/ClassesRef/Simulation/ForceMT.csv",
        "properties": []
    },
    "Frame": {
        "constants": [
            {
                "name": "VERSION",
                "value": "1"
            }
        ],
        "daughters": [],
        "desc": "machine frame",
        "is_internal": false,
        "methods": [
            "build_geometry",
            "comp_height_eq",
            "comp_mass",
            "comp_surface",
            "comp_volume",
            "get_length",
            "plot"
        ],
        "mother": "",
        "name": "Frame",
        "package": "Machine",
        "path": "pyleecan/Generator/ClassesRef/Machine/Frame.csv",
        "properties": [
            {
                "desc": "frame length [m]",
                "max": "",
                "min": "0",
                "name": "Lfra",
                "type": "float",
                "unit": "m",
                "value": 0.35
            },
            {
                "desc": "frame internal radius",
                "max": "",
                "min": "0",
                "name": "Rint",
                "type": "float",
                "unit": "m",
                "value": 0.2
            },
            {
                "desc": "Frame external radius",
                "max": "",
                "min": "0",
                "name": "Rext",
                "type": "float",
                "unit": "m",
                "value": 0.2
            },
            {
                "desc": "Frame material",
                "max": "",
                "min": "",
                "name": "mat_type",
                "type": "Material",
                "unit": "",
                "value": ""
            }
        ]
    },
    "GUIOption": {
        "constants": [
            {
                "name": "VERSION",
                "value": "1"
            }
        ],
        "daughters": [],
        "desc": "",
        "is_internal": false,
        "methods": [],
        "mother": "",
        "name": "GUIOption",
        "package": "GUIOption",
        "path": "pyleecan/Generator/ClassesRef/GUI_Option/GUIOption.csv",
        "properties": [
            {
                "desc": "Unit options",
                "max": "",
                "min": "",
                "name": "unit",
                "type": "Unit",
                "unit": "-",
                "value": ""
            }
        ]
    },
    "GaussPoint": {
        "constants": [
            {
                "name": "VERSION",
                "value": "1"
            }
        ],
        "daughters": [
            "FPGNSeg",
            "FPGNTri"
        ],
        "desc": "Store set of gauss points",
        "is_internal": false,
        "methods": [],
        "mother": "",
        "name": "GaussPoint",
        "package": "Mesh",
        "path": "pyleecan/Generator/ClassesRef/Mesh/Interpolation/GaussPoint.csv",
        "properties": []
    },
    "Hole": {
        "constants": [
            {
                "name": "VERSION",
                "value": "1"
            }
        ],
        "daughters": [
            "HoleM50",
            "HoleM51",
            "HoleM52",
            "HoleM53",
            "HoleM54",
            "HoleM57",
            "HoleM58",
            "HoleMag",
            "HoleUD",
            "VentilationCirc",
            "VentilationPolar",
            "VentilationTrap"
        ],
        "desc": "Holes for lamination (abstract)",
        "is_internal": false,
        "methods": [
            "comp_radius",
            "comp_surface",
            "get_is_stator",
            "get_Rbo",
            "get_Rext",
            "has_magnet",
            "plot",
            "comp_height",
            "get_magnet_by_id",
            "set_magnet_by_id",
            "get_magnet_dict",
            "convert_to_UD"
        ],
        "mother": "",
        "name": "Hole",
        "package": "Slot",
        "path": "pyleecan/Generator/ClassesRef/Slot/Hole.csv",
        "properties": [
            {
                "desc": "Number of Hole around the circumference",
                "max": "1000",
                "min": "0",
                "name": "Zh",
                "type": "int",
                "unit": "-",
                "value": 36
            },
            {
                "desc": "Material of the void part of the hole (Air in general)",
                "max": "",
                "min": "",
                "name": "mat_void",
                "type": "Material",
                "unit": "-",
                "value": ""
            }
        ]
    },
    "HoleM50": {
        "constants": [
            {
                "name": "VERSION",
                "value": "1"
            },
            {
                "name": "IS_SYMMETRICAL",
                "value": "1"
            }
        ],
        "daughters": [],
        "desc": "V shape slot for buried magnet",
        "is_internal": false,
        "methods": [
            "build_geometry",
            "check",
            "comp_alpha",
            "comp_radius",
            "comp_W5",
            "has_magnet",
            "remove_magnet",
            "comp_surface_magnet_id"
        ],
        "mother": "HoleMag",
        "name": "HoleM50",
        "package": "Slot",
        "path": "pyleecan/Generator/ClassesRef/Slot/HoleM50.csv",
        "properties": [
            {
                "desc": "Slot depth",
                "max": "",
                "min": "0",
                "name": "H0",
                "type": "float",
                "unit": "m",
                "value": 0.003
            },
            {
                "desc": "Slot opening",
                "max": "",
                "min": "0",
                "name": "W0",
                "type": "float",
                "unit": "m",
                "value": 0.003
            },
            {
                "desc": "Distance from the lamination Bore",
                "max": "",
                "min": "0",
                "name": "H1",
                "type": "float",
                "unit": "m",
                "value": 0
            },
            {
                "desc": "Tooth width (at V bottom)",
                "max": "",
                "min": "0",
                "name": "W1",
                "type": "float",
                "unit": "m",
                "value": 0.013
            },
            {
                "desc": "Additional depth for the magnet",
                "max": "",
                "min": "0",
                "name": "H2",
                "type": "float",
                "unit": "m",
                "value": 0.02
            },
            {
                "desc": "Distance Magnet to bottom of the V",
                "max": "",
                "min": "0",
                "name": "W2",
                "type": "float",
                "unit": "m",
                "value": 0.01
            },
            {
                "desc": "Magnet Height",
                "max": "",
                "min": "0",
                "name": "H3",
                "type": "float",
                "unit": "m",
                "value": 0.01
            },
            {
                "desc": "Tooth width (at V top)",
                "max": "",
                "min": "0",
                "name": "W3",
                "type": "float",
                "unit": "m",
                "value": 0.01
            },
            {
                "desc": "Slot top height",
                "max": "",
                "min": "0",
                "name": "H4",
                "type": "float",
                "unit": "m",
                "value": 0
            },
            {
                "desc": "Magnet Width",
                "max": "",
                "min": "0",
                "name": "W4",
                "type": "float",
                "unit": "m",
                "value": 0.01
            },
            {
                "desc": "First Magnet",
                "max": "",
                "min": "",
                "name": "magnet_0",
                "type": "Magnet",
                "unit": "-",
                "value": ""
            },
            {
                "desc": "Second Magnet",
                "max": "",
                "min": "",
                "name": "magnet_1",
                "type": "Magnet",
                "unit": "-",
                "value": ""
            }
        ]
    },
    "HoleM51": {
        "constants": [
            {
                "name": "VERSION",
                "value": "1"
            },
            {
                "name": "IS_SYMMETRICAL",
                "value": "1"
            }
        ],
        "daughters": [],
        "desc": "3 magnets V hole",
        "is_internal": false,
        "methods": [
            "build_geometry",
            "check",
            "comp_alpha",
            "comp_radius",
            "comp_width",
            "has_magnet",
            "remove_magnet",
            "comp_surface_magnet_id"
        ],
        "mother": "HoleMag",
        "name": "HoleM51",
        "package": "Slot",
        "path": "pyleecan/Generator/ClassesRef/Slot/HoleM51.csv",
        "properties": [
            {
                "desc": "Hole depth",
                "max": "",
                "min": "0",
                "name": "H0",
                "type": "float",
                "unit": "m",
                "value": 0.003
            },
            {
                "desc": "Distance from the lamination Bore",
                "max": "",
                "min": "0",
                "name": "H1",
                "type": "float",
                "unit": "m",
                "value": 0
            },
            {
                "desc": "Hole width",
                "max": "",
                "min": "0",
                "name": "H2",
                "type": "float",
                "unit": "m",
                "value": 0.02
            },
            {
                "desc": "Hole bottom width",
                "max": "",
                "min": "0",
                "name": "W0",
                "type": "float",
                "unit": "m",
                "value": 0.01
            },
            {
                "desc": "Hole angular width",
                "max": "",
                "min": "0",
                "name": "W1",
                "type": "float",
                "unit": "rad",
                "value": 0
            },
            {
                "desc": "magnet_1 position",
                "max": "",
                "min": "0",
                "name": "W2",
                "type": "float",
                "unit": "m",
                "value": 0.01
            },
            {
                "desc": "magnet_1 width",
                "max": "",
                "min": "0",
                "name": "W3",
                "type": "float",
                "unit": "m",
                "value": 0
            },
            {
                "desc": "magnet_2 position",
                "max": "",
                "min": "0",
                "name": "W4",
                "type": "float",
                "unit": "m",
                "value": 0.01
            },
            {
                "desc": "magnet_2 width",
                "max": "",
                "min": "0",
                "name": "W5",
                "type": "float",
                "unit": "m",
                "value": 0.01
            },
            {
                "desc": "magnet_0 position",
                "max": "",
                "min": "0",
                "name": "W6",
                "type": "float",
                "unit": "m",
                "value": 0
            },
            {
                "desc": "magnet_0 width",
                "max": "",
                "min": "0",
                "name": "W7",
                "type": "float",
                "unit": "m",
                "value": 0
            },
            {
                "desc": "First Magnet",
                "max": "",
                "min": "",
                "name": "magnet_0",
                "type": "Magnet",
                "unit": "-",
                "value": ""
            },
            {
                "desc": "Second Magnet",
                "max": "",
                "min": "",
                "name": "magnet_1",
                "type": "Magnet",
                "unit": "-",
                "value": ""
            },
            {
                "desc": "Third Magnet",
                "max": "",
                "min": "",
                "name": "magnet_2",
                "type": "Magnet",
                "unit": "-",
                "value": ""
            }
        ]
    },
    "HoleM52": {
        "constants": [
            {
                "name": "VERSION",
                "value": "1"
            },
            {
                "name": "IS_SYMMETRICAL",
                "value": "1"
            }
        ],
        "daughters": [],
        "desc": "V shape slot for buried magnet",
        "is_internal": false,
        "methods": [
            "build_geometry",
            "check",
            "comp_alpha",
            "comp_radius",
            "comp_surface",
            "comp_W1",
            "has_magnet",
            "remove_magnet",
            "comp_surface_magnet_id"
        ],
        "mother": "HoleMag",
        "name": "HoleM52",
        "package": "Slot",
        "path": "pyleecan/Generator/ClassesRef/Slot/HoleM52.csv",
        "properties": [
            {
                "desc": "Slot depth",
                "max": "",
                "min": "0",
                "name": "H0",
                "type": "float",
                "unit": "m",
                "value": 0.003
            },
            {
                "desc": "Magnet width",
                "max": "",
                "min": "0",
                "name": "W0",
                "type": "float",
                "unit": "m",
                "value": 0.003
            },
            {
                "desc": "Magnet height",
                "max": "",
                "min": "0",
                "name": "H1",
                "type": "float",
                "unit": "m",
                "value": 0
            },
            {
                "desc": "Tooth width",
                "max": "",
                "min": "0",
                "name": "W3",
                "type": "float",
                "unit": "m",
                "value": 0.013
            },
            {
                "desc": "Additional depth for the magnet",
                "max": "",
                "min": "0",
                "name": "H2",
                "type": "float",
                "unit": "m",
                "value": 0.02
            },
            {
                "desc": "Magnet of the hole",
                "max": "",
                "min": "",
                "name": "magnet_0",
                "type": "Magnet",
                "unit": "-",
                "value": ""
            }
        ]
    },
    "HoleM53": {
        "constants": [
            {
                "name": "VERSION",
                "value": "1"
            },
            {
                "name": "IS_SYMMETRICAL",
                "value": "1"
            }
        ],
        "daughters": [],
        "desc": "V shape slot for buried magnet",
        "is_internal": false,
        "methods": [
            "build_geometry",
            "check",
            "comp_alpha",
            "comp_radius",
            "comp_W5",
            "has_magnet",
            "remove_magnet",
            "comp_surface_magnet_id"
        ],
        "mother": "HoleMag",
        "name": "HoleM53",
        "package": "Slot",
        "path": "pyleecan/Generator/ClassesRef/Slot/HoleM53.csv",
        "properties": [
            {
                "desc": "Slot depth",
                "max": "",
                "min": "0",
                "name": "H0",
                "type": "float",
                "unit": "m",
                "value": 0.003
            },
            {
                "desc": "Distance from the lamination Bore",
                "max": "",
                "min": "0",
                "name": "H1",
                "type": "float",
                "unit": "m",
                "value": 0
            },
            {
                "desc": "Tooth width (at V bottom)",
                "max": "",
                "min": "0",
                "name": "W1",
                "type": "float",
                "unit": "m",
                "value": 0.013
            },
            {
                "desc": "Magnet Height",
                "max": "",
                "min": "0",
                "name": "H2",
                "type": "float",
                "unit": "m",
                "value": 0.02
            },
            {
                "desc": "Distance Magnet to bottom of the V",
                "max": "",
                "min": "0",
                "name": "W2",
                "type": "float",
                "unit": "m",
                "value": 0.01
            },
            {
                "desc": "Additional depth for the magnet",
                "max": "",
                "min": "0",
                "name": "H3",
                "type": "float",
                "unit": "m",
                "value": 0.01
            },
            {
                "desc": "Magnet Width",
                "max": "",
                "min": "0",
                "name": "W3",
                "type": "float",
                "unit": "m",
                "value": 0.01
            },
            {
                "desc": "Slot angle",
                "max": "",
                "min": "0",
                "name": "W4",
                "type": "float",
                "unit": "rad",
                "value": 0.01
            },
            {
                "desc": "First Magnet",
                "max": "",
                "min": "",
                "name": "magnet_0",
                "type": "Magnet",
                "unit": "-",
                "value": ""
            },
            {
                "desc": "Second Magnet",
                "max": "",
                "min": "",
                "name": "magnet_1",
                "type": "Magnet",
                "unit": "-",
                "value": ""
            }
        ]
    },
    "HoleM54": {
        "constants": [
            {
                "name": "VERSION",
                "value": "1"
            },
            {
                "name": "IS_SYMMETRICAL",
                "value": "1"
            }
        ],
        "daughters": [],
        "desc": "Arc Hole for SyRM",
        "is_internal": false,
        "methods": [
            "build_geometry",
            "check",
            "comp_radius",
            "comp_surface"
        ],
        "mother": "Hole",
        "name": "HoleM54",
        "package": "Slot",
        "path": "pyleecan/Generator/ClassesRef/Slot/HoleM54.csv",
        "properties": [
            {
                "desc": "Hole depth",
                "max": "",
                "min": "0",
                "name": "H0",
                "type": "float",
                "unit": "m",
                "value": 0.003
            },
            {
                "desc": "Hole width",
                "max": "",
                "min": "0",
                "name": "H1",
                "type": "float",
                "unit": "m",
                "value": 0
            },
            {
                "desc": "Hole angular width",
                "max": "",
                "min": "0",
                "name": "W0",
                "type": "float",
                "unit": "rad",
                "value": 0.013
            },
            {
                "desc": "Hole radius",
                "max": "",
                "min": "0",
                "name": "R1",
                "type": "float",
                "unit": "m",
                "value": 0.02
            }
        ]
    },
    "HoleM57": {
        "constants": [
            {
                "name": "VERSION",
                "value": "1"
            },
            {
                "name": "IS_SYMMETRICAL",
                "value": "1"
            }
        ],
        "daughters": [],
        "desc": "V shape slot for buried magnet",
        "is_internal": false,
        "methods": [
            "build_geometry",
            "check",
            "comp_radius",
            "remove_magnet",
            "has_magnet",
            "comp_surface_magnet_id"
        ],
        "mother": "HoleMag",
        "name": "HoleM57",
        "package": "Slot",
        "path": "pyleecan/Generator/ClassesRef/Slot/HoleM57.csv",
        "properties": [
            {
                "desc": "V angle",
                "max": "3.15",
                "min": "0",
                "name": "W0",
                "type": "float",
                "unit": "rad",
                "value": 0.2
            },
            {
                "desc": "Distance from the lamination Bore",
                "max": "",
                "min": "0",
                "name": "H1",
                "type": "float",
                "unit": "m",
                "value": 0
            },
            {
                "desc": "Tooth width (at V bottom)",
                "max": "",
                "min": "0",
                "name": "W1",
                "type": "float",
                "unit": "m",
                "value": 0.013
            },
            {
                "desc": "Magnet height",
                "max": "",
                "min": "0",
                "name": "H2",
                "type": "float",
                "unit": "m",
                "value": 0.02
            },
            {
                "desc": "Distance Magnet to top of the V",
                "max": "",
                "min": "0",
                "name": "W2",
                "type": "float",
                "unit": "m",
                "value": 0.01
            },
            {
                "desc": "Tooth width (at V top)",
                "max": "",
                "min": "0",
                "name": "W3",
                "type": "float",
                "unit": "m",
                "value": 0.01
            },
            {
                "desc": "Magnet Width",
                "max": "",
                "min": "0",
                "name": "W4",
                "type": "float",
                "unit": "m",
                "value": 0.01
            },
            {
                "desc": "First Magnet",
                "max": "",
                "min": "",
                "name": "magnet_0",
                "type": "Magnet",
                "unit": "-",
                "value": ""
            },
            {
                "desc": "Second Magnet",
                "max": "",
                "min": "",
                "name": "magnet_1",
                "type": "Magnet",
                "unit": "-",
                "value": ""
            }
        ]
    },
    "HoleM58": {
        "constants": [
            {
                "name": "VERSION",
                "value": "1"
            },
            {
                "name": "IS_SYMMETRICAL",
                "value": "1"
            }
        ],
        "daughters": [],
        "desc": "One magnet with circular notches",
        "is_internal": false,
        "methods": [
            "build_geometry",
            "check",
            "comp_radius",
            "remove_magnet",
            "has_magnet",
            "comp_surface_magnet_id"
        ],
        "mother": "HoleMag",
        "name": "HoleM58",
        "package": "Slot",
        "path": "pyleecan/Generator/ClassesRef/Slot/HoleM58.csv",
        "properties": [
            {
                "desc": "Slot depth",
                "max": "",
                "min": "0",
                "name": "H0",
                "type": "float",
                "unit": "m",
                "value": 0.003
            },
            {
                "desc": "Slot width",
                "max": "",
                "min": "0",
                "name": "W0",
                "type": "float",
                "unit": "m",
                "value": 0.003
            },
            {
                "desc": "Distance from the lamination Bore",
                "max": "",
                "min": "0",
                "name": "H1",
                "type": "float",
                "unit": "m",
                "value": 0
            },
            {
                "desc": "Magnet width",
                "max": "",
                "min": "0",
                "name": "W1",
                "type": "float",
                "unit": "m",
                "value": 0.013
            },
            {
                "desc": "Magnet Height",
                "max": "",
                "min": "0",
                "name": "H2",
                "type": "float",
                "unit": "m",
                "value": 0.02
            },
            {
                "desc": "Distance Magnet to side of the notch",
                "max": "",
                "min": "0",
                "name": "W2",
                "type": "float",
                "unit": "m",
                "value": 0.01
            },
            {
                "desc": "Tooth angular opening width",
                "max": "",
                "min": "0",
                "name": "W3",
                "type": "float",
                "unit": "rad",
                "value": 0.01
            },
            {
                "desc": "Notch radius",
                "max": "",
                "min": "0",
                "name": "R0",
                "type": "float",
                "unit": "m",
                "value": 0.01
            },
            {
                "desc": "Magnet",
                "max": "",
                "min": "",
                "name": "magnet_0",
                "type": "Magnet",
                "unit": "-",
                "value": ""
            }
        ]
    },
    "HoleMag": {
        "constants": [
            {
                "name": "VERSION",
                "value": "1"
            }
        ],
        "daughters": [
            "HoleM50",
            "HoleM51",
            "HoleM52",
            "HoleM53",
            "HoleM57",
            "HoleM58",
            "HoleUD"
        ],
        "desc": "Hole with magnets for lamination (abstract)",
        "is_internal": false,
        "methods": [
            "comp_mass_magnet_id",
            "comp_mass_magnets",
            "comp_surface_magnets",
            "comp_volume_magnets",
            "get_magnet_list",
            "has_magnet"
        ],
        "mother": "Hole",
        "name": "HoleMag",
        "package": "Slot",
        "path": "pyleecan/Generator/ClassesRef/Slot/HoleMag.csv",
        "properties": []
    },
    "HoleUD": {
        "constants": [
            {
                "name": "VERSION",
                "value": "1"
            },
            {
                "name": "IS_SYMMETRICAL",
                "value": "1"
            }
        ],
        "daughters": [],
        "desc": "User defined hole from list of surface",
        "is_internal": false,
        "methods": [
            "build_geometry",
            "comp_surface_magnet_id",
            "has_magnet",
            "remove_magnet",
            "check"
        ],
        "mother": "HoleMag",
        "name": "HoleUD",
        "package": "Slot",
        "path": "pyleecan/Generator/ClassesRef/Slot/HoleUD.csv",
        "properties": [
            {
                "desc": "List of surface to draw the Hole. Surfaces must be ordered in trigo order, label must contain HoleMagnet for Magnet and Hole for holes",
                "max": "",
                "min": "",
                "name": "surf_list",
                "type": "[Surface]",
                "unit": "",
                "value": ""
            },
            {
                "desc": "dictionnary with the magnet for the Hole (None to remove magnet, key should be magnet_X)",
                "max": "",
                "min": "",
                "name": "magnet_dict",
                "type": "{Magnet}",
                "unit": "",
                "value": ""
            }
        ]
    },
    "Import": {
        "constants": [
            {
                "name": "VERSION",
                "value": "1"
            }
        ],
        "daughters": [
            "ImportGenMatrixSin",
            "ImportGenToothSaw",
            "ImportGenVectLin",
            "ImportGenVectSin",
            "ImportMatlab",
            "ImportMatrix",
            "ImportMatrixVal",
            "ImportMatrixXls"
        ],
        "desc": "Abstract class for Data Import/Generation",
        "is_internal": false,
        "methods": [],
        "mother": "",
        "name": "Import",
        "package": "Import",
        "path": "pyleecan/Generator/ClassesRef/Import/Import.csv",
        "properties": []
    },
    "ImportData": {
        "constants": [
            {
                "name": "VERSION",
                "value": "1"
            }
        ],
        "daughters": [],
        "desc": "Abstract class for Data Import/Generation",
        "is_internal": false,
        "methods": [
            "get_data"
        ],
        "mother": "",
        "name": "ImportData",
        "package": "Import",
        "path": "pyleecan/Generator/ClassesRef/Import/ImportData.csv",
        "properties": [
            {
                "desc": "List of axes of the data",
                "max": "",
                "min": "",
                "name": "axes",
                "type": "[ImportData]",
                "unit": "-",
                "value": []
            },
            {
                "desc": "Field (Import object)",
                "max": "",
                "min": "",
                "name": "field",
                "type": "Import",
                "unit": "-",
                "value": null
            },
            {
                "desc": "Unit of the field",
                "max": "",
                "min": "",
                "name": "unit",
                "type": "str",
                "unit": "-",
                "value": "SI"
            },
            {
                "desc": "Name of the field",
                "max": "",
                "min": "",
                "name": "name",
                "type": "str",
                "unit": "-",
                "value": ""
            },
            {
                "desc": "Symbol of the field",
                "max": "",
                "min": "",
                "name": "symbol",
                "type": "str",
                "unit": "-",
                "value": ""
            },
            {
                "desc": "Dict of normalizations",
                "max": "",
                "min": "",
                "name": "normalizations",
                "type": "dict",
                "unit": "-",
                "value": {}
            },
            {
                "desc": "Dict of symmetries",
                "max": "",
                "min": "",
                "name": "symmetries",
                "type": "dict",
                "unit": "-",
                "value": {}
            }
        ]
    },
    "ImportGenMatrixSin": {
        "constants": [
            {
                "name": "VERSION",
                "value": "1"
            }
        ],
        "daughters": [],
        "desc": "To generate a Sinus matrix",
        "is_internal": false,
        "methods": [
            "get_data",
            "init_vector"
        ],
        "mother": "ImportMatrix",
        "name": "ImportGenMatrixSin",
        "package": "Import",
        "path": "pyleecan/Generator/ClassesRef/Import/ImportGenMatrixSin.csv",
        "properties": [
            {
                "desc": "List of sinus vector to generate the matrix lines",
                "max": "",
                "min": "",
                "name": "sin_list",
                "type": "[ImportGenVectSin]",
                "unit": "-",
                "value": ""
            }
        ]
    },
    "ImportGenToothSaw": {
        "constants": [
            {
                "name": "VERSION",
                "value": "1"
            }
        ],
        "daughters": [],
        "desc": "To generate a toothsaw vector",
        "is_internal": false,
        "methods": [
            "get_data"
        ],
        "mother": "ImportMatrix",
        "name": "ImportGenToothSaw",
        "package": "Import",
        "path": "pyleecan/Generator/ClassesRef/Import/ImportGenToothSaw.csv",
        "properties": [
            {
                "desc": "0: Forward toothsaw, 1: Backwards toothsaw, 2: symmetrical toothsaw",
                "max": "2",
                "min": "0",
                "name": "type_signal",
                "type": "int",
                "unit": "-",
                "value": 0
            },
            {
                "desc": "Frequency of the signal to generate",
                "max": "",
                "min": "0",
                "name": "f",
                "type": "float",
                "unit": "Hz",
                "value": 100
            },
            {
                "desc": "Amplitude of the signal to generate",
                "max": "",
                "min": "",
                "name": "A",
                "type": "float",
                "unit": "-",
                "value": 1
            },
            {
                "desc": "Length of the signal to generate",
                "max": "",
                "min": "0",
                "name": "N",
                "type": "int",
                "unit": "-",
                "value": 1024
            },
            {
                "desc": "End time of the signal generation",
                "max": "",
                "min": "0",
                "name": "Tf",
                "type": "float",
                "unit": "s",
                "value": 1
            },
            {
                "desc": "Time offset",
                "max": "",
                "min": "",
                "name": "Dt",
                "type": "float",
                "unit": "s",
                "value": 0
            }
        ]
    },
    "ImportGenVectLin": {
        "constants": [
            {
                "name": "VERSION",
                "value": "1"
            }
        ],
        "daughters": [],
        "desc": "To generate a Linspace vector",
        "is_internal": false,
        "methods": [
            "check",
            "comp_step",
            "get_data"
        ],
        "mother": "ImportMatrix",
        "name": "ImportGenVectLin",
        "package": "Import",
        "path": "pyleecan/Generator/ClassesRef/Import/ImportGenVectLin.csv",
        "properties": [
            {
                "desc": "Begin point of the linspace",
                "max": "",
                "min": "",
                "name": "start",
                "type": "float",
                "unit": "-",
                "value": 0
            },
            {
                "desc": "End point of the linspace",
                "max": "",
                "min": "",
                "name": "stop",
                "type": "float",
                "unit": "-",
                "value": 1
            },
            {
                "desc": "Number of value in the linspace",
                "max": "",
                "min": "",
                "name": "num",
                "type": "float",
                "unit": "-",
                "value": 100
            },
            {
                "desc": "If True, stop is the last sample. Otherwise, it is not included",
                "max": "",
                "min": "",
                "name": "endpoint",
                "type": "bool",
                "unit": "-",
                "value": 1
            }
        ]
    },
    "ImportGenVectSin": {
        "constants": [
            {
                "name": "VERSION",
                "value": "1"
            }
        ],
        "daughters": [],
        "desc": "To generate a Sinus vector",
        "is_internal": false,
        "methods": [
            "get_data"
        ],
        "mother": "ImportMatrix",
        "name": "ImportGenVectSin",
        "package": "Import",
        "path": "pyleecan/Generator/ClassesRef/Import/ImportGenVectSin.csv",
        "properties": [
            {
                "desc": "Frequency of the sinus to generate",
                "max": "",
                "min": "0",
                "name": "f",
                "type": "float",
                "unit": "Hz",
                "value": 100
            },
            {
                "desc": "Amplitude of the sinus to generate",
                "max": "",
                "min": "",
                "name": "A",
                "type": "float",
                "unit": "-",
                "value": 1
            },
            {
                "desc": "Phase of the sinus to generate",
                "max": "6.29",
                "min": "-6.29",
                "name": "Phi",
                "type": "float",
                "unit": "-",
                "value": 0
            },
            {
                "desc": "Length of the vector to generate",
                "max": "",
                "min": "0",
                "name": "N",
                "type": "int",
                "unit": "-",
                "value": 1024
            },
            {
                "desc": "End time of the sinus generation",
                "max": "",
                "min": "0",
                "name": "Tf",
                "type": "float",
                "unit": "s",
                "value": 1
            }
        ]
    },
    "ImportMatlab": {
        "constants": [
            {
                "name": "VERSION",
                "value": "1"
            }
        ],
        "daughters": [],
        "desc": "Import the data from a mat file",
        "is_internal": false,
        "methods": [
            "get_data"
        ],
        "mother": "ImportMatrix",
        "name": "ImportMatlab",
        "package": "Import",
        "path": "pyleecan/Generator/ClassesRef/Import/ImportMatlab.csv",
        "properties": [
            {
                "desc": "Path of the file to load",
                "max": "",
                "min": "",
                "name": "file_path",
                "type": "str",
                "unit": "-",
                "value": ""
            },
            {
                "desc": "Name of the variable to load",
                "max": "",
                "min": "",
                "name": "var_name",
                "type": "str",
                "unit": "-",
                "value": ""
            }
        ]
    },
    "ImportMatrix": {
        "constants": [
            {
                "name": "VERSION",
                "value": "1"
            }
        ],
        "daughters": [
            "ImportGenMatrixSin",
            "ImportGenToothSaw",
            "ImportGenVectLin",
            "ImportGenVectSin",
            "ImportMatlab",
            "ImportMatrixVal",
            "ImportMatrixXls"
        ],
        "desc": "Abstract class to Import/Generate 1D or D matrix",
        "is_internal": false,
        "methods": [
            "edit_matrix"
        ],
        "mother": "Import",
        "name": "ImportMatrix",
        "package": "Import",
        "path": "pyleecan/Generator/ClassesRef/Import/ImportMatrix.csv",
        "properties": [
            {
                "desc": "1 to transpose the Imported/Generated matrix",
                "max": "",
                "min": "",
                "name": "is_transpose",
                "type": "bool",
                "unit": "-",
                "value": 0
            }
        ]
    },
    "ImportMatrixVal": {
        "constants": [
            {
                "name": "VERSION",
                "value": "1"
            }
        ],
        "daughters": [],
        "desc": "Import directly the value from the object",
        "is_internal": false,
        "methods": [
            "get_data"
        ],
        "mother": "ImportMatrix",
        "name": "ImportMatrixVal",
        "package": "Import",
        "path": "pyleecan/Generator/ClassesRef/Import/ImportMatrixVal.csv",
        "properties": [
            {
                "desc": "The matrix to return",
                "max": "",
                "min": "",
                "name": "value",
                "type": "ndarray",
                "unit": "-",
                "value": ""
            }
        ]
    },
    "ImportMatrixXls": {
        "constants": [
            {
                "name": "VERSION",
                "value": "1"
            }
        ],
        "daughters": [],
        "desc": "Import the data from an xls file",
        "is_internal": false,
        "methods": [
            "get_data"
        ],
        "mother": "ImportMatrix",
        "name": "ImportMatrixXls",
        "package": "Import",
        "path": "pyleecan/Generator/ClassesRef/Import/ImportMatrixXls.csv",
        "properties": [
            {
                "desc": "Path of the file to load",
                "max": "",
                "min": "",
                "name": "file_path",
                "type": "str",
                "unit": "-",
                "value": ""
            },
            {
                "desc": "Name of the sheet to load",
                "max": "",
                "min": "",
                "name": "sheet",
                "type": "str",
                "unit": "-",
                "value": ""
            },
            {
                "desc": "To skip some rows in the file (header)",
                "max": "",
                "min": "0",
                "name": "skiprows",
                "type": "int",
                "unit": "-",
                "value": 0
            },
            {
                "desc": "To select the range of column to use",
                "max": "",
                "min": "",
                "name": "usecols",
                "type": "str",
                "unit": "-",
                "value": "None"
            },
            {
                "desc": "To read axes in first line/column",
                "max": "",
                "min": "",
                "name": "axes_colrows",
                "type": "dict",
                "unit": "-",
                "value": null
            },
            {
                "desc": "To read all sheets in a 3D matrix",
                "max": "",
                "min": "",
                "name": "is_allsheets",
                "type": "bool",
                "unit": "-",
                "value": false
            }
        ]
    },
    "ImportVectorField": {
        "constants": [
            {
                "name": "VERSION",
                "value": "1"
            }
        ],
        "daughters": [],
        "desc": "Abstract class for Data Import/Generation",
        "is_internal": false,
        "methods": [
            "get_data"
        ],
        "mother": "",
        "name": "ImportVectorField",
        "package": "Import",
        "path": "pyleecan/Generator/ClassesRef/Import/ImportVectorField.csv",
        "properties": [
            {
                "desc": "Dict of components (e.g. {\"radial\": ImportData})",
                "max": "",
                "min": "",
                "name": "components",
                "type": "{ImportData}",
                "unit": "-",
                "value": {}
            },
            {
                "desc": "Name of the vector field",
                "max": "",
                "min": "",
                "name": "name",
                "type": "str",
                "unit": "-",
                "value": ""
            },
            {
                "desc": "Symbol of the vector field",
                "max": "",
                "min": "",
                "name": "symbol",
                "type": "str",
                "unit": "-",
                "value": ""
            }
        ]
    },
    "IndMag": {
        "constants": [
            {
                "name": "VERSION",
                "value": "1"
            }
        ],
        "daughters": [
            "IndMagFEMM"
        ],
        "desc": "Electric module: Magnetic Inductance",
        "is_internal": false,
        "methods": [],
        "mother": "",
        "name": "IndMag",
        "package": "Simulation",
        "path": "pyleecan/Generator/ClassesRef/Simulation/IndMag.csv",
        "properties": []
    },
    "IndMagFEMM": {
        "constants": [
            {
                "name": "VERSION",
                "value": "1"
            }
        ],
        "daughters": [],
        "desc": "Electric module: Magnetic Inductance with FEMM",
        "is_internal": false,
        "methods": [
            "comp_inductance",
            "solve_FEMM"
        ],
        "mother": "IndMag",
        "name": "IndMagFEMM",
        "package": "Simulation",
        "path": "pyleecan/Generator/ClassesRef/Simulation/IndMagFEMM.csv",
        "properties": [
            {
                "desc": "To enforce user-defined values for FEMM main parameters ",
                "max": "",
                "min": "",
                "name": "FEMM_dict",
                "type": "dict",
                "unit": "",
                "value": ""
            },
            {
                "desc": "0 no leakage calculation /  1 calculation using single slot ",
                "max": "1",
                "min": "0",
                "name": "type_calc_leakage",
                "type": "int",
                "unit": "",
                "value": 0
            },
            {
                "desc": "0 to desactivate the sliding band",
                "max": "",
                "min": "",
                "name": "is_sliding_band",
                "type": "bool",
                "unit": "",
                "value": 1
            },
            {
                "desc": "True to take into account the spatial periodicity of the machine",
                "max": "",
                "min": "",
                "name": "is_periodicity_a",
                "type": "bool",
                "unit": "",
                "value": 0
            },
            {
                "desc": "Number of time steps for the FEMM simulation",
                "max": "",
                "min": "",
                "name": "Nt_tot",
                "type": "int",
                "unit": "-",
                "value": 5
            },
            {
                "desc": "global coefficient to adjust geometry fineness in FEMM (0.5 : default , > 1 : finner , < 1 : less fine)",
                "max": "",
                "min": "",
                "name": "Kgeo_fineness",
                "type": "float",
                "unit": "",
                "value": 0.5
            }
        ]
    },
    "Input": {
        "constants": [
            {
                "name": "VERSION",
                "value": "1"
            }
        ],
        "daughters": [
            "InputCurrent",
            "InputElec",
            "InputFlux",
            "InputForce"
        ],
        "desc": "Starting data of the simulation",
        "is_internal": false,
        "methods": [
            "gen_input",
            "comp_axes",
            "comp_felec"
        ],
        "mother": "",
        "name": "Input",
        "package": "Simulation",
        "path": "pyleecan/Generator/ClassesRef/Simulation/Input.csv",
        "properties": [
            {
                "desc": "Electrical time vector (no symmetry) to import",
                "max": "",
                "min": "",
                "name": "time",
                "type": "ImportMatrix",
                "unit": "s",
                "value": null
            },
            {
                "desc": "Electrical position vector (no symmetry) to import",
                "max": "",
                "min": "",
                "name": "angle",
                "type": "ImportMatrix",
                "unit": "rad",
                "value": null
            },
            {
                "desc": "Time discretization",
                "max": "",
                "min": "1",
                "name": "Nt_tot",
                "type": "int",
                "unit": "-",
                "value": 2048
            },
            {
                "desc": "Number of rotor revolution (to compute the final time)",
                "max": "",
                "min": "0",
                "name": "Nrev",
                "type": "float",
                "unit": "-",
                "value": 1
            },
            {
                "desc": "Angular discretization",
                "max": "",
                "min": "1",
                "name": "Na_tot",
                "type": "int",
                "unit": "-",
                "value": 2048
            },
            {
                "desc": "Rotor speed",
                "max": "",
                "min": "",
                "name": "N0",
                "type": "float",
                "unit": "rpm",
                "value": null
            }
        ]
    },
    "InputCurrent": {
        "constants": [
            {
                "name": "VERSION",
                "value": "1"
            }
        ],
        "daughters": [],
        "desc": "Input to skip the electrical module and start with the magnetic one",
        "is_internal": false,
        "methods": [
            "gen_input",
            "set_Id_Iq"
        ],
        "mother": "Input",
        "name": "InputCurrent",
        "package": "Simulation",
        "path": "pyleecan/Generator/ClassesRef/Simulation/InputCurrent.csv",
        "properties": [
            {
                "desc": "Stator currents as a function of time (each column correspond to one phase) to import",
                "max": "",
                "min": "",
                "name": "Is",
                "type": "ImportMatrix",
                "unit": "A",
                "value": null
            },
            {
                "desc": "Rotor currents as a function of time (each column correspond to one phase) to import",
                "max": "",
                "min": "",
                "name": "Ir",
                "type": "ImportMatrix",
                "unit": "A",
                "value": null
            },
            {
                "desc": "Rotor angular position as a function of time (if None computed according to Nr) to import",
                "max": "",
                "min": "",
                "name": "angle_rotor",
                "type": "Import",
                "unit": "rad",
                "value": null
            },
            {
                "desc": "Rotation direction of the rotor 1 trigo, -1 clockwise",
                "max": "1",
                "min": "-1",
                "name": "rot_dir",
                "type": "float",
                "unit": "-",
                "value": null
            },
            {
                "desc": "Initial angular position of the rotor at t=0",
                "max": "",
                "min": "",
                "name": "angle_rotor_initial",
                "type": "float",
                "unit": "",
                "value": 0
            },
            {
                "desc": "Theorical Average Electromagnetic torque",
                "max": "",
                "min": "",
                "name": "Tem_av_ref",
                "type": "float",
                "unit": "N.m",
                "value": null
            },
            {
                "desc": "d-axis current RMS magnitude",
                "max": "",
                "min": "",
                "name": "Id_ref",
                "type": "float",
                "unit": "A",
                "value": null
            },
            {
                "desc": "q-axis current RMS magnitude",
                "max": "",
                "min": "",
                "name": "Iq_ref",
                "type": "float",
                "unit": "A",
                "value": null
            },
            {
                "desc": "electrical frequency",
                "max": "",
                "min": "",
                "name": "felec",
                "type": "float",
                "unit": "Hz",
                "value": null
            }
        ]
    },
    "InputElec": {
        "constants": [
            {
                "name": "VERSION",
                "value": "1"
            }
        ],
        "daughters": [],
        "desc": "Input to skip the electrical module and start with the magnetic one",
        "is_internal": false,
        "methods": [
            "gen_input",
            "comp_felec",
            "set_Id_Iq"
        ],
        "mother": "Input",
        "name": "InputElec",
        "package": "Simulation",
        "path": "pyleecan/Generator/ClassesRef/Simulation/InputElec.csv",
        "properties": [
            {
                "desc": "Rotation direction of the rotor 1 trigo, -1 clockwise",
                "max": "1",
                "min": "-1",
                "name": "rot_dir",
                "type": "float",
                "unit": "-",
                "value": -1
            },
            {
                "desc": "d-axis current magnitude",
                "max": "",
                "min": "",
                "name": "Id_ref",
                "type": "float",
                "unit": "A",
                "value": null
            },
            {
                "desc": "q-axis current magnitude",
                "max": "",
                "min": "",
                "name": "Iq_ref",
                "type": "float",
                "unit": "A",
                "value": null
            },
            {
                "desc": "d-axis voltage magnitude",
                "max": "",
                "min": "",
                "name": "Ud_ref",
                "type": "float",
                "unit": "V",
                "value": null
            },
            {
                "desc": "q-axis voltage magnitude",
                "max": "",
                "min": "",
                "name": "Uq_ref",
                "type": "float",
                "unit": "V",
                "value": null
            },
            {
                "desc": "electrical frequency",
                "max": "",
                "min": "",
                "name": "felec",
                "type": "float",
                "unit": "Hz",
                "value": null
            }
        ]
    },
    "InputFlux": {
        "constants": [
            {
                "name": "VERSION",
                "value": "1"
            }
        ],
        "daughters": [],
        "desc": "Input to skip the magnetic module and start with the structural one",
        "is_internal": false,
        "methods": [
            "gen_input",
            "comp_felec",
            "comp_axes"
        ],
        "mother": "Input",
        "name": "InputFlux",
        "package": "Simulation",
        "path": "pyleecan/Generator/ClassesRef/Simulation/InputFlux.csv",
        "properties": [
            {
                "desc": "Angle periodicity",
                "max": "",
                "min": "",
                "name": "per_a",
                "type": "int",
                "unit": "-",
                "value": 1
            },
            {
                "desc": "Time periodicity",
                "max": "",
                "min": "",
                "name": "per_t",
                "type": "int",
                "unit": "-",
                "value": 1
            },
            {
                "desc": "If angle is antiperiodic",
                "max": "",
                "min": "",
                "name": "is_antiper_a",
                "type": "bool",
                "unit": "-",
                "value": false
            },
            {
                "desc": "If time is antiperiodic",
                "max": "",
                "min": "",
                "name": "is_antiper_t",
                "type": "bool",
                "unit": "-",
                "value": false
            },
            {
                "desc": "Dict of Import objects or lists for each component of the flux",
                "max": "",
                "min": "",
                "name": "B_dict",
                "type": "dict",
                "unit": "-",
                "value": null
            },
            {
                "desc": "Unit of the flux if not T",
                "max": "",
                "min": "",
                "name": "unit",
                "type": "str",
                "unit": "-",
                "value": "None"
            },
            {
                "desc": "InputCurrent to define Operating Point (not mandatory)",
                "max": "",
                "min": "",
                "name": "OP",
                "type": "Input",
                "unit": "-",
                "value": null
            }
        ]
    },
    "InputForce": {
        "constants": [
            {
                "name": "VERSION",
                "value": "1"
            }
        ],
        "daughters": [],
        "desc": "Input to start with the structural one ",
        "is_internal": false,
        "methods": [
            "gen_input"
        ],
        "mother": "Input",
        "name": "InputForce",
        "package": "Simulation",
        "path": "pyleecan/Generator/ClassesRef/Simulation/InputForce.csv",
        "properties": [
            {
                "desc": "Magnetic air-gap surface force",
                "max": "",
                "min": "",
                "name": "P",
                "type": "ImportVectorField",
                "unit": "N.m^2",
                "value": null
            }
        ]
    },
    "Interpolation": {
        "constants": [
            {
                "name": "VERSION",
                "value": "1"
            }
        ],
        "daughters": [],
        "desc": "Store shape functions",
        "is_internal": false,
        "methods": [],
        "mother": "",
        "name": "Interpolation",
        "package": "Mesh",
        "path": "pyleecan/Generator/ClassesRef/Mesh/Interpolation/Interpolation.csv",
        "properties": [
            {
                "desc": "",
                "max": "",
                "min": "",
                "name": "ref_cell",
                "type": "RefCell",
                "unit": "",
                "value": null
            },
            {
                "desc": "",
                "max": "",
                "min": "",
                "name": "gauss_point",
                "type": "GaussPoint",
                "unit": "",
                "value": null
            },
            {
                "desc": "",
                "max": "",
                "min": "",
                "name": "scalar_product",
                "type": "ScalarProduct",
                "unit": "",
                "value": null
            }
        ]
    },
    "LamHole": {
        "constants": [
            {
                "name": "VERSION",
                "value": "1"
            }
        ],
        "daughters": [],
        "desc": "Lamination with Hole with or without magnet or winding",
        "is_internal": false,
        "methods": [
            "build_geometry",
            "comp_height_yoke",
            "comp_masses",
            "comp_surfaces",
            "comp_volumes",
            "get_pole_pair_number",
            "plot",
            "comp_radius_mid_yoke",
            "has_magnet",
            "comp_angle_d_axis",
            "comp_periodicity"
        ],
        "mother": "Lamination",
        "name": "LamHole",
        "package": "Machine",
        "path": "pyleecan/Generator/ClassesRef/Machine/LamHole.csv",
        "properties": [
            {
                "desc": "lamination Hole",
                "max": "",
                "min": "",
                "name": "hole",
                "type": "[Hole]",
                "unit": "",
                "value": ""
            },
            {
                "desc": "Bore Shape",
                "max": "",
                "min": "",
                "name": "bore",
                "type": "Bore",
                "unit": "",
                "value": null
            }
        ]
    },
    "LamSlot": {
        "constants": [
            {
                "name": "VERSION",
                "value": "1"
            }
        ],
        "daughters": [
            "LamSlotMag",
            "LamSlotWind",
            "LamSquirrelCage"
        ],
        "desc": "Lamination with empty Slot",
        "is_internal": false,
        "methods": [
            "build_geometry",
            "check",
            "comp_radius_mec",
            "comp_surfaces",
            "get_pole_pair_number",
            "plot",
            "comp_height_yoke",
            "get_Zs",
            "get_bore_desc",
            "comp_radius_mid_yoke",
            "comp_periodicity"
        ],
        "mother": "Lamination",
        "name": "LamSlot",
        "package": "Machine",
        "path": "pyleecan/Generator/ClassesRef/Machine/LamSlot.csv",
        "properties": [
            {
                "desc": "lamination Slot",
                "max": "",
                "min": "",
                "name": "slot",
                "type": "Slot",
                "unit": "",
                "value": ""
            }
        ]
    },
    "LamSlotMag": {
        "constants": [
            {
                "name": "VERSION",
                "value": "1"
            }
        ],
        "daughters": [],
        "desc": "Lamination with Slot for Magnets",
        "is_internal": false,
        "methods": [
            "build_geometry",
            "check",
            "comp_masses",
            "comp_radius_mec",
            "comp_surfaces",
            "comp_volumes",
            "plot",
            "comp_angle_d_axis",
            "comp_periodicity"
        ],
        "mother": "LamSlot",
        "name": "LamSlotMag",
        "package": "Machine",
        "path": "pyleecan/Generator/ClassesRef/Machine/LamSlotMag.csv",
        "properties": []
    },
    "LamSlotMulti": {
        "constants": [
            {
                "name": "VERSION",
                "value": "1"
            }
        ],
        "daughters": [],
        "desc": "Lamination with list of Slot",
        "is_internal": false,
        "methods": [
            "build_geometry",
            "check",
            "comp_radius_mec",
            "comp_surfaces",
            "get_pole_pair_number",
            "plot",
            "comp_height_yoke",
            "get_Zs",
            "get_bore_desc"
        ],
        "mother": "Lamination",
        "name": "LamSlotMulti",
        "package": "Machine",
        "path": "pyleecan/Generator/ClassesRef/Machine/LamSlotMulti.csv",
        "properties": [
            {
                "desc": "List of lamination Slot",
                "max": "",
                "min": "",
                "name": "slot_list",
                "type": "[Slot]",
                "unit": "",
                "value": ""
            },
            {
                "desc": "Angular position of the Slots",
                "max": "",
                "min": "",
                "name": "alpha",
                "type": "ndarray",
                "unit": "[rad]",
                "value": ""
            }
        ]
    },
    "LamSlotWind": {
        "constants": [
            {
                "name": "VERSION",
                "value": "1"
            }
        ],
        "daughters": [
            "LamSquirrelCage"
        ],
        "desc": "Lamination with Slot filled with winding",
        "is_internal": false,
        "methods": [
            "build_geometry",
            "check",
            "comp_masses",
            "comp_surfaces",
            "comp_volumes",
            "get_pole_pair_number",
            "get_name_phase",
            "plot",
            "plot_winding",
            "comp_fill_factor",
            "comp_output_geo",
            "get_polar_eq",
            "comp_wind_function",
            "plot_mmf_unit",
            "comp_resistance_wind",
            "comp_angle_d_axis",
            "comp_mmf_unit",
            "comp_rot_dir",
            "comp_lengths_winding",
            "comp_number_phase_eq",
            "comp_periodicity"
        ],
        "mother": "LamSlot",
        "name": "LamSlotWind",
        "package": "Machine",
        "path": "pyleecan/Generator/ClassesRef/Machine/LamSlotWind.csv",
        "properties": [
            {
                "desc": "Imposed Slot Fill factor (if None, will be computed according to the winding and the slot)",
                "max": "1",
                "min": "0",
                "name": "Ksfill",
                "type": "float",
                "unit": "-",
                "value": null
            },
            {
                "desc": "Lamination's Winding",
                "max": "",
                "min": "",
                "name": "winding",
                "type": "Winding",
                "unit": "",
                "value": ""
            }
        ]
    },
    "LamSquirrelCage": {
        "constants": [
            {
                "name": "VERSION",
                "value": "1"
            }
        ],
        "daughters": [],
        "desc": "squirrel cages lamination",
        "is_internal": false,
        "methods": [
            "build_geometry",
            "check",
            "comp_length_ring",
            "plot",
            "comp_number_phase_eq",
            "comp_periodicity",
            "comp_surface_ring",
            "comp_resistance_wind"
        ],
        "mother": "LamSlotWind",
        "name": "LamSquirrelCage",
        "package": "Machine",
        "path": "pyleecan/Generator/ClassesRef/Machine/LamSquirrelCage.csv",
        "properties": [
            {
                "desc": "short circuit ring section radial height [m]",
                "max": "",
                "min": "0",
                "name": "Hscr",
                "type": "float",
                "unit": "m",
                "value": 0.03
            },
            {
                "desc": "short circuit ring section axial length",
                "max": "",
                "min": "0",
                "name": "Lscr",
                "type": "float",
                "unit": "m",
                "value": 0.015
            },
            {
                "desc": "Material of the Rotor short circuit ring",
                "max": "",
                "min": "",
                "name": "ring_mat",
                "type": "Material",
                "unit": "",
                "value": ""
            }
        ]
    },
    "Lamination": {
        "constants": [
            {
                "name": "VERSION",
                "value": "1"
            }
        ],
        "daughters": [
            "LamHole",
            "LamSlot",
            "LamSlotMag",
            "LamSlotMulti",
            "LamSlotWind",
            "LamSquirrelCage"
        ],
        "desc": "abstract class for lamination",
        "is_internal": false,
        "methods": [
            "build_geometry",
            "check",
            "comp_length",
            "comp_masses",
            "comp_radius_mec",
            "comp_surface_axial_vent",
            "comp_surfaces",
            "comp_volumes",
            "get_bore_line",
            "get_Rbo",
            "get_Ryoke",
            "get_name_phase",
            "plot",
            "comp_output_geo",
            "get_polar_eq",
            "is_outwards",
            "comp_height_yoke",
            "get_notch_list",
            "comp_angle_q_axis",
            "comp_radius_mid_yoke"
        ],
        "mother": "",
        "name": "Lamination",
        "package": "Machine",
        "path": "pyleecan/Generator/ClassesRef/Machine/Lamination.csv",
        "properties": [
            {
                "desc": "Lamination stack active length [m] without radial ventilation airducts but including insulation layers between lamination sheets",
                "max": "100",
                "min": "0",
                "name": "L1",
                "type": "float",
                "unit": "m",
                "value": 0.35
            },
            {
                "desc": "Lamination's material",
                "max": "",
                "min": "",
                "name": "mat_type",
                "type": "Material",
                "unit": "",
                "value": ""
            },
            {
                "desc": "number of radial air ventilation ducts in lamination",
                "max": "",
                "min": "0",
                "name": "Nrvd",
                "type": "int",
                "unit": "-",
                "value": 0
            },
            {
                "desc": "axial width of ventilation ducts in lamination",
                "max": "",
                "min": "0",
                "name": "Wrvd",
                "type": "float",
                "unit": "m",
                "value": 0
            },
            {
                "desc": "lamination stacking / packing factor",
                "max": "1",
                "min": "0",
                "name": "Kf1",
                "type": "float",
                "unit": "-",
                "value": 0.95
            },
            {
                "desc": "1 for internal lamination topology, 0 for external lamination",
                "max": "",
                "min": "",
                "name": "is_internal",
                "type": "bool",
                "unit": "-",
                "value": 1
            },
            {
                "desc": "To fill",
                "max": "",
                "min": "0",
                "name": "Rint",
                "type": "float",
                "unit": "m",
                "value": 0
            },
            {
                "desc": "To fill",
                "max": "",
                "min": "0",
                "name": "Rext",
                "type": "float",
                "unit": "m",
                "value": 1
            },
            {
                "desc": "To fill",
                "max": "",
                "min": "",
                "name": "is_stator",
                "type": "bool",
                "unit": "-",
                "value": 1
            },
            {
                "desc": "Axial ventilation ducts",
                "max": "",
                "min": "",
                "name": "axial_vent",
                "type": "[Hole]",
                "unit": "-",
                "value": ""
            },
            {
                "desc": "Lamination bore notches",
                "max": "",
                "min": "",
                "name": "notch",
                "type": "[Notch]",
                "unit": "-",
                "value": ""
            }
        ]
    },
    "Line": {
        "constants": [
            {
                "name": "VERSION",
                "value": "1"
            }
        ],
        "daughters": [
            "Arc",
            "Arc1",
            "Arc2",
            "Arc3",
            "Segment"
        ],
        "desc": "Abstract geometry class (A line between two points)",
        "is_internal": false,
        "methods": [],
        "mother": "",
        "name": "Line",
        "package": "Geometry",
        "path": "pyleecan/Generator/ClassesRef/Geometry/Line.csv",
        "properties": [
            {
                "desc": "the label of the Line (EX: Yoke_side)",
                "max": "",
                "min": "",
                "name": "label",
                "type": "str",
                "unit": "-",
                "value": ""
            }
        ]
    },
    "Loss": {
        "constants": [
            {
                "name": "VERSION",
                "value": "1"
            }
        ],
        "daughters": [],
<<<<<<< HEAD
        "desc": "Losses module object that containt the loss models",
        "is_internal": false,
        "methods": [
            "run"
=======
        "desc": "Losses module object that containt the loss models. See method add_model for implementation details.",
        "is_internal": false,
        "methods": [
            "run",
            "add_model",
            "remove_model"
>>>>>>> bb541c29
        ],
        "mother": "",
        "name": "Loss",
        "package": "Simulation",
        "path": "pyleecan/Generator/ClassesRef/Simulation/Loss.csv",
        "properties": [
            {
<<<<<<< HEAD
                "desc": "Dict of the iron loss model (key is the lamination name)",
                "max": "",
                "min": "",
                "name": "iron",
=======
                "desc": "Internal dict to strore model index",
                "max": "",
                "min": "",
                "name": "model_index",
>>>>>>> bb541c29
                "type": "dict",
                "unit": "",
                "value": {}
            },
            {
<<<<<<< HEAD
                "desc": "Dict of the winding loss model (key is the lamination name)",
                "max": "",
                "min": "",
                "name": "winding",
                "type": "dict",
                "unit": "",
                "value": {}
            },
            {
                "desc": "Dict of the magnet loss model (key is the lamination name)",
                "max": "",
                "min": "",
                "name": "magnet",
                "type": "dict",
                "unit": "",
                "value": {}
=======
                "desc": "Internal list of loss models",
                "max": "",
                "min": "",
                "name": "model_list",
                "type": "[LossModel]",
                "unit": "",
                "value": ""
>>>>>>> bb541c29
            }
        ]
    },
    "LossModel": {
        "constants": [
            {
                "name": "VERSION",
                "value": "1"
            }
        ],
        "daughters": [
            "LossModelBertotti",
            "LossModelWinding"
        ],
        "desc": "Abstract Loss Model Class",
        "is_internal": false,
        "methods": [],
        "mother": "",
        "name": "LossModel",
        "package": "Simulation",
        "path": "pyleecan/Generator/ClassesRef/Simulation/LossModel.csv",
        "properties": [
            {
                "desc": "Name of the loss simulation (has to be unique)",
                "max": "",
                "min": "",
                "name": "name",
                "type": "str",
                "unit": "",
                "value": ""
            }
        ]
    },
    "LossModelBertotti": {
        "constants": [
            {
                "name": "VERSION",
                "value": "1"
            },
            {
                "name": "F_REF",
                "value": "50"
            },
            {
                "name": "B_REF",
                "value": "1.5"
            }
        ],
        "daughters": [],
        "desc": "Bertotti Loss Model Class",
        "is_internal": false,
        "methods": [
            "comp_loss",
            "comp_coeff_Bertotti",
            "comp_loss_density"
        ],
        "mother": "LossModel",
        "name": "LossModelBertotti",
        "package": "Simulation",
        "path": "pyleecan/Generator/ClassesRef/Simulation/LossModelBertotti.csv",
        "properties": [
            {
                "desc": "Hysteresis loss coefficient",
                "max": "",
                "min": "",
                "name": "k_hy",
                "type": "float",
                "unit": "W/kg",
                "value": null
            },
            {
                "desc": "Eddy current loss coefficient",
                "max": "",
                "min": "",
                "name": "k_ed",
                "type": "float",
                "unit": "W/kg",
                "value": null
            },
            {
                "desc": "Excess loss coefficient",
                "max": "",
                "min": "",
                "name": "k_ex",
                "type": "float",
                "unit": "W/kg",
                "value": null
            },
            {
                "desc": "Hysteresis loss power coefficient",
                "max": "",
                "min": "",
                "name": "alpha_hy",
                "type": "float",
                "unit": "-",
                "value": null
            },
            {
                "desc": "Eddy current loss power coefficient",
                "max": "",
                "min": "",
                "name": "alpha_ed",
                "type": "float",
                "unit": "-",
                "value": null
            },
            {
                "desc": "Excess loss power coefficient",
                "max": "",
                "min": "",
                "name": "alpha_ex",
                "type": "float",
                "unit": "-",
                "value": null
            },
            {
<<<<<<< HEAD
                "desc": "Name of the coressponding mesh group",
=======
                "desc": "String to override default FEA group to apply model",
>>>>>>> bb541c29
                "max": "",
                "min": "",
                "name": "group",
                "type": "str",
                "unit": "-",
<<<<<<< HEAD
                "value": "None"
=======
                "value": "core"
>>>>>>> bb541c29
            },
            {
                "desc": "Store the loss density",
                "max": "",
                "min": "",
                "name": "get_meshsolution",
                "type": "bool",
                "unit": "-",
                "value": false
            },
            {
                "desc": "List of rotor speeds to override actual speed",
                "max": "",
                "min": "",
                "name": "N0",
                "type": "list",
                "unit": "rpm",
                "value": []
            }
        ]
    },
    "LossModelWinding": {
        "constants": [
            {
                "name": "VERSION",
                "value": "1"
            }
        ],
        "daughters": [],
        "desc": "Winding loss model",
        "is_internal": false,
        "methods": [
            "comp_loss"
        ],
        "mother": "LossModel",
        "name": "LossModelWinding",
        "package": "Simulation",
        "path": "pyleecan/Generator/ClassesRef/Simulation/LossModelWinding.csv",
        "properties": [
            {
                "desc": "Winding temperature",
                "max": "",
                "min": "",
                "name": "temperature",
                "type": "float",
                "unit": "\u00c2\u00b0C",
                "value": 20
            }
        ]
    },
    "Machine": {
        "constants": [
            {
                "name": "VERSION",
                "value": "1"
            }
        ],
        "daughters": [
            "MachineAsync",
            "MachineDFIM",
            "MachineIPMSM",
            "MachineSCIM",
            "MachineSIPMSM",
            "MachineSRM",
            "MachineSyRM",
            "MachineSync",
            "MachineUD",
            "MachineWRSM"
        ],
        "desc": "Abstract class for machines",
        "is_internal": false,
        "methods": [
            "build_geometry",
            "check",
            "comp_angle_offset_initial",
            "comp_desc_dict",
            "comp_length_airgap_active",
            "comp_masses",
            "comp_output_geo",
            "comp_Rgap_mec",
            "comp_periodicity",
            "comp_width_airgap_mag",
            "comp_width_airgap_mec",
            "get_material_list",
            "get_polar_eq",
            "plot",
            "plot_anim_rotor",
            "get_lam_list",
            "get_lam_list_label",
            "get_lam_by_label",
            "get_lam_index",
            "get_pole_pair_number"
        ],
        "mother": "",
        "name": "Machine",
        "package": "Machine",
        "path": "pyleecan/Generator/ClassesRef/Machine/Machine.csv",
        "properties": [
            {
                "desc": "Machine's Frame",
                "max": "",
                "min": "",
                "name": "frame",
                "type": "Frame",
                "unit": "",
                "value": ""
            },
            {
                "desc": "Machine's Shaft",
                "max": "",
                "min": "",
                "name": "shaft",
                "type": "Shaft",
                "unit": "",
                "value": ""
            },
            {
                "desc": "Name of the machine",
                "max": "",
                "min": "",
                "name": "name",
                "type": "str",
                "unit": "",
                "value": "default_machine"
            },
            {
                "desc": "Machine description",
                "max": "",
                "min": "",
                "name": "desc",
                "type": "str",
                "unit": "",
                "value": ""
            },
            {
                "desc": "Integer to store the machine type (for the GUI, should be replaced by a test of the object type)",
                "max": "",
                "min": "",
                "name": "type_machine",
                "type": "int",
                "unit": "",
                "value": 1
            },
            {
                "desc": "Name of the logger to use",
                "max": "",
                "min": "",
                "name": "logger_name",
                "type": "str",
                "unit": "-",
                "value": "Pyleecan.Machine"
            }
        ]
    },
    "MachineAsync": {
        "constants": [
            {
                "name": "VERSION",
                "value": "1"
            }
        ],
        "daughters": [
            "MachineDFIM",
            "MachineSCIM"
        ],
        "desc": "Abstract class for asynchronous machines",
        "is_internal": false,
        "methods": [
            "is_synchronous",
            "comp_desc_dict"
        ],
        "mother": "Machine",
        "name": "MachineAsync",
        "package": "Machine",
        "path": "pyleecan/Generator/ClassesRef/Machine/MachineAsync.csv",
        "properties": []
    },
    "MachineDFIM": {
        "constants": [
            {
                "name": "VERSION",
                "value": "1"
            }
        ],
        "daughters": [
            "MachineSCIM"
        ],
        "desc": "Doubly Fed Induction Machine",
        "is_internal": false,
        "methods": [
            "check",
            "get_machine_type"
        ],
        "mother": "MachineAsync",
        "name": "MachineDFIM",
        "package": "Machine",
        "path": "pyleecan/Generator/ClassesRef/Machine/MachineDFIM.csv",
        "properties": [
            {
                "desc": "Machine's Rotor",
                "max": "",
                "min": "",
                "name": "rotor",
                "type": "LamSlotWind",
                "unit": "",
                "value": ""
            },
            {
                "desc": "Machine's Stator",
                "max": "",
                "min": "",
                "name": "stator",
                "type": "LamSlotWind",
                "unit": "",
                "value": ""
            }
        ]
    },
    "MachineIPMSM": {
        "constants": [
            {
                "name": "VERSION",
                "value": "1"
            }
        ],
        "daughters": [],
        "desc": "Interior Permanent Magnet Synchronous Machine",
        "is_internal": false,
        "methods": [
            "check",
            "get_machine_type"
        ],
        "mother": "MachineSync",
        "name": "MachineIPMSM",
        "package": "Machine",
        "path": "pyleecan/Generator/ClassesRef/Machine/MachineIPMSM.csv",
        "properties": [
            {
                "desc": "Machine's Rotor",
                "max": "",
                "min": "",
                "name": "rotor",
                "type": "LamHole",
                "unit": "",
                "value": ""
            },
            {
                "desc": "Machine's Stator",
                "max": "",
                "min": "",
                "name": "stator",
                "type": "LamSlotWind",
                "unit": "",
                "value": ""
            }
        ]
    },
    "MachineSCIM": {
        "constants": [
            {
                "name": "VERSION",
                "value": "1"
            }
        ],
        "daughters": [],
        "desc": "Squirrel Cage Induction Machine",
        "is_internal": false,
        "methods": [
            "check",
            "get_machine_type"
        ],
        "mother": "MachineDFIM",
        "name": "MachineSCIM",
        "package": "Machine",
        "path": "pyleecan/Generator/ClassesRef/Machine/MachineSCIM.csv",
        "properties": []
    },
    "MachineSIPMSM": {
        "constants": [
            {
                "name": "VERSION",
                "value": "1"
            }
        ],
        "daughters": [],
        "desc": "Inset and Surface Permanent Magnet Synchronous Machine",
        "is_internal": false,
        "methods": [
            "check",
            "get_machine_type"
        ],
        "mother": "MachineSync",
        "name": "MachineSIPMSM",
        "package": "Machine",
        "path": "pyleecan/Generator/ClassesRef/Machine/MachineSIPMSM.csv",
        "properties": [
            {
                "desc": "Machine's Rotor",
                "max": "",
                "min": "",
                "name": "rotor",
                "type": "LamSlotMag",
                "unit": "",
                "value": ""
            },
            {
                "desc": "Machine's Stator",
                "max": "",
                "min": "",
                "name": "stator",
                "type": "LamSlotWind",
                "unit": "",
                "value": ""
            }
        ]
    },
    "MachineSRM": {
        "constants": [
            {
                "name": "VERSION",
                "value": "1"
            }
        ],
        "daughters": [],
        "desc": "Switched Reluctance Machine",
        "is_internal": false,
        "methods": [
            "check",
            "get_machine_type"
        ],
        "mother": "MachineSync",
        "name": "MachineSRM",
        "package": "Machine",
        "path": "pyleecan/Generator/ClassesRef/Machine/MachineSRM.csv",
        "properties": [
            {
                "desc": "Machine's Rotor",
                "max": "",
                "min": "",
                "name": "rotor",
                "type": "LamSlot",
                "unit": "",
                "value": ""
            },
            {
                "desc": "Machine's Stator",
                "max": "",
                "min": "",
                "name": "stator",
                "type": "LamSlotWind",
                "unit": "",
                "value": ""
            }
        ]
    },
    "MachineSyRM": {
        "constants": [
            {
                "name": "VERSION",
                "value": "1"
            }
        ],
        "daughters": [],
        "desc": "Synchronous Reluctance Machine",
        "is_internal": false,
        "methods": [
            "check",
            "get_machine_type"
        ],
        "mother": "MachineSync",
        "name": "MachineSyRM",
        "package": "Machine",
        "path": "pyleecan/Generator/ClassesRef/Machine/MachineSyRM.csv",
        "properties": [
            {
                "desc": "Machine's Rotor",
                "max": "",
                "min": "",
                "name": "rotor",
                "type": "LamHole",
                "unit": "",
                "value": ""
            },
            {
                "desc": "Machine's Stator",
                "max": "",
                "min": "",
                "name": "stator",
                "type": "LamSlotWind",
                "unit": "",
                "value": ""
            }
        ]
    },
    "MachineSync": {
        "constants": [
            {
                "name": "VERSION",
                "value": "1"
            }
        ],
        "daughters": [
            "MachineIPMSM",
            "MachineSIPMSM",
            "MachineSRM",
            "MachineSyRM",
            "MachineWRSM"
        ],
        "desc": "Abstract class for synchronous machine",
        "is_internal": false,
        "methods": [
            "is_synchronous"
        ],
        "mother": "Machine",
        "name": "MachineSync",
        "package": "Machine",
        "path": "pyleecan/Generator/ClassesRef/Machine/MachineSync.csv",
        "properties": []
    },
    "MachineUD": {
        "constants": [
            {
                "name": "VERSION",
                "value": "1"
            }
        ],
        "daughters": [],
        "desc": "User defined Machine with multiple Laminations",
        "is_internal": false,
        "methods": [
            "build_geometry",
            "is_synchronous"
        ],
        "mother": "Machine",
        "name": "MachineUD",
        "package": "Machine",
        "path": "pyleecan/Generator/ClassesRef/Machine/MachineUD.csv",
        "properties": [
            {
                "desc": "List of Lamination",
                "max": "",
                "min": "",
                "name": "lam_list",
                "type": "[Lamination]",
                "unit": "",
                "value": ""
            },
            {
                "desc": "True if the machine should be handled as a Synchronous machine",
                "max": "",
                "min": "",
                "name": "is_sync",
                "type": "bool",
                "unit": "",
                "value": true
            }
        ]
    },
    "MachineWRSM": {
        "constants": [
            {
                "name": "VERSION",
                "value": "1"
            }
        ],
        "daughters": [],
        "desc": "Wound Rotor Synchronous Machine",
        "is_internal": false,
        "methods": [
            "check",
            "get_machine_type"
        ],
        "mother": "MachineSync",
        "name": "MachineWRSM",
        "package": "Machine",
        "path": "pyleecan/Generator/ClassesRef/Machine/MachineWRSM.csv",
        "properties": [
            {
                "desc": "Machine's Rotor",
                "max": "",
                "min": "",
                "name": "rotor",
                "type": "LamSlotWind",
                "unit": "",
                "value": ""
            },
            {
                "desc": "Machine's Stator",
                "max": "",
                "min": "",
                "name": "stator",
                "type": "LamSlotWind",
                "unit": "",
                "value": ""
            }
        ]
    },
    "MagElmer": {
        "constants": [
            {
                "name": "VERSION",
                "value": "1"
            }
        ],
        "daughters": [],
        "desc": "Magnetic module: Finite Element model with Elmer",
        "is_internal": false,
        "methods": [
            "comp_flux_airgap",
            "solve_FEA",
            "get_meshsolution",
            "get_path_save_fea",
            "get_path_save",
            "comp_axes",
            "gen_elmer_mesh"
        ],
        "mother": "Magnetics",
        "name": "MagElmer",
        "package": "Simulation",
        "path": "pyleecan/Generator/ClassesRef/Simulation/MagElmer.csv",
        "properties": [
            {
                "desc": "global coefficient to adjust mesh fineness (1 : default , > 1 : finner , < 1 : less fine)",
                "max": "",
                "min": "",
                "name": "Kmesh_fineness",
                "type": "float",
                "unit": "",
                "value": 1
            },
            {
                "desc": "global coefficient to adjust geometry fineness (1 : default , > 1 : finner , < 1 : less fine)",
                "max": "",
                "min": "",
                "name": "Kgeo_fineness",
                "type": "float",
                "unit": "",
                "value": 1
            },
            {
                "desc": "Name of the file to save the Elmer model",
                "max": "",
                "min": "",
                "name": "file_name",
                "type": "str",
                "unit": "",
                "value": ""
            },
            {
                "desc": "To enforce user-defined values for Elmer main parameters ",
                "max": "",
                "min": "",
                "name": "FEA_dict",
                "type": "dict",
                "unit": "",
                "value": ""
            },
            {
                "desc": "To save FEA mesh for latter post-procesing ",
                "max": "",
                "min": "",
                "name": "is_get_mesh",
                "type": "bool",
                "unit": "",
                "value": 0
            },
            {
                "desc": "To save FEA mesh and solution in a file",
                "max": "",
                "min": "",
                "name": "is_save_FEA",
                "type": "bool",
                "unit": "",
                "value": 0
            },
            {
                "desc": "List of dictionnary to apply transformation on the machine surfaces. Key: label (to select the surface), type (rotate or translate), value (alpha or delta)",
                "max": "",
                "min": "",
                "name": "transform_list",
                "type": "list",
                "unit": "",
                "value": []
            },
            {
                "desc": "To use a dxf version of the rotor instead of build_geometry",
                "max": "",
                "min": "",
                "name": "rotor_dxf",
                "type": "DXFImport",
                "unit": "",
                "value": null
            },
            {
                "desc": "To use a dxf version of the rotor instead of build_geometry",
                "max": "",
                "min": "",
                "name": "stator_dxf",
                "type": "DXFImport",
                "unit": "",
                "value": null
            },
            {
                "desc": "To import an existing simulation file",
                "max": "",
                "min": "",
                "name": "import_file",
                "type": "str",
                "unit": "",
                "value": ""
            },
            {
                "desc": "To run Elmer in parallel (the parallelization is on the time loop)",
                "max": "",
                "min": "",
                "name": "nb_worker",
                "type": "int",
                "unit": "",
                "value": 1
            }
        ]
    },
    "MagFEMM": {
        "constants": [
            {
                "name": "VERSION",
                "value": "1"
            }
        ],
        "daughters": [],
        "desc": "Magnetic module: Finite Element model with FEMM",
        "is_internal": false,
        "methods": [
            "comp_flux_airgap",
            "get_path_save",
            "solve_FEMM",
            "get_meshsolution",
            "get_path_save_fem",
            "build_meshsolution",
            "solve_FEMM_parallel"
        ],
        "mother": "Magnetics",
        "name": "MagFEMM",
        "package": "Simulation",
        "path": "pyleecan/Generator/ClassesRef/Simulation/MagFEMM.csv",
        "properties": [
            {
                "desc": "global coefficient to adjust mesh fineness in FEMM (1 : default , > 1 : finner , < 1 : less fine)",
                "max": "",
                "min": "",
                "name": "Kmesh_fineness",
                "type": "float",
                "unit": "",
                "value": 1
            },
            {
                "desc": "global coefficient to adjust geometry fineness in FEMM (1 : default , > 1 : finner , < 1 : less fine)",
                "max": "",
                "min": "",
                "name": "Kgeo_fineness",
                "type": "float",
                "unit": "",
                "value": 1
            },
            {
                "desc": "0 no leakage calculation /  1 calculation using single slot ",
                "max": "1",
                "min": "0",
                "name": "type_calc_leakage",
                "type": "int",
                "unit": "",
                "value": 0
            },
            {
                "desc": "Name of the file to save the FEMM model",
                "max": "",
                "min": "",
                "name": "file_name",
                "type": "str",
                "unit": "",
                "value": ""
            },
            {
                "desc": "To enforce user-defined values for FEMM main parameters ",
                "max": "",
                "min": "",
                "name": "FEMM_dict_enforced",
                "type": "dict",
                "unit": "",
                "value": ""
            },
            {
                "desc": "To save FEA mesh for latter post-procesing ",
                "max": "",
                "min": "",
                "name": "is_get_mesh",
                "type": "bool",
                "unit": "",
                "value": 0
            },
            {
                "desc": "To save FEA mesh and solution in .dat file",
                "max": "",
                "min": "",
                "name": "is_save_FEA",
                "type": "bool",
                "unit": "",
                "value": 0
            },
            {
                "desc": "0 to desactivate the sliding band",
                "max": "",
                "min": "",
                "name": "is_sliding_band",
                "type": "bool",
                "unit": "",
                "value": 1
            },
            {
                "desc": "List of dictionnary to apply transformation on the machine surfaces. Key: label (to select the surface), type (rotate or translate), value (alpha or delta)",
                "max": "",
                "min": "",
                "name": "transform_list",
                "type": "list",
                "unit": "",
                "value": []
            },
            {
                "desc": "To use a dxf version of the rotor instead of build_geometry",
                "max": "",
                "min": "",
                "name": "rotor_dxf",
                "type": "DXFImport",
                "unit": "",
                "value": null
            },
            {
                "desc": "To use a dxf version of the rotor instead of build_geometry",
                "max": "",
                "min": "",
                "name": "stator_dxf",
                "type": "DXFImport",
                "unit": "",
                "value": null
            },
            {
                "desc": "To import an existing femm file",
                "max": "",
                "min": "",
                "name": "import_file",
                "type": "str",
                "unit": "",
                "value": "None"
            },
            {
                "desc": "To close femm automatically after the simulation",
                "max": "",
                "min": "",
                "name": "is_close_femm",
                "type": "bool",
                "unit": "",
                "value": 1
            },
            {
                "desc": "To run FEMM in parallel (the parallelization is on the time loop)",
                "max": "",
                "min": "",
                "name": "nb_worker",
                "type": "int",
                "unit": "",
                "value": 1
            },
            {
                "desc": "To enforce a different radius value for air-gap outputs",
                "max": "",
                "min": "",
                "name": "Rag_enforced",
                "type": "float",
                "unit": "m",
                "value": null
            }
        ]
    },
    "Magnet": {
        "constants": [
            {
                "name": "VERSION",
                "value": "1"
            }
        ],
        "daughters": [
            "MagnetFlat",
            "MagnetPolar",
            "MagnetType10",
            "MagnetType11",
            "MagnetType12",
            "MagnetType13",
            "MagnetType14",
            "MagnetType15"
        ],
        "desc": "abstract class of magnets",
        "is_internal": false,
        "methods": [
            "comp_angle_opening",
            "comp_height",
            "comp_mass",
            "comp_ratio_opening",
            "comp_surface",
            "comp_volume",
            "is_outwards",
            "plot"
        ],
        "mother": "",
        "name": "Magnet",
        "package": "Machine",
        "path": "pyleecan/Generator/ClassesRef/Machine/Magnet.csv",
        "properties": [
            {
                "desc": "The Magnet material",
                "max": "",
                "min": "",
                "name": "mat_type",
                "type": "Material",
                "unit": "",
                "value": ""
            },
            {
                "desc": "Permanent magnet magnetization type: 0 for radial, 1 for parallel, 2 for Hallbach",
                "max": "5",
                "min": "0",
                "name": "type_magnetization",
                "type": "int",
                "unit": "-",
                "value": 0
            },
            {
                "desc": "Magnet axial length",
                "max": "",
                "min": "0",
                "name": "Lmag",
                "type": "float",
                "unit": "-",
                "value": 0.95
            }
        ]
    },
    "MagnetFlat": {
        "constants": [
            {
                "name": "VERSION",
                "value": "1"
            }
        ],
        "daughters": [
            "MagnetType10",
            "MagnetType12",
            "MagnetType13"
        ],
        "desc": "abstract class of magnets with rectangular base",
        "is_internal": false,
        "methods": [],
        "mother": "Magnet",
        "name": "MagnetFlat",
        "package": "Machine",
        "path": "pyleecan/Generator/ClassesRef/Machine/MagnetFlat.csv",
        "properties": []
    },
    "MagnetPolar": {
        "constants": [
            {
                "name": "VERSION",
                "value": "1"
            }
        ],
        "daughters": [
            "MagnetType11",
            "MagnetType14",
            "MagnetType15"
        ],
        "desc": "abstract class of magnets with polar base",
        "is_internal": false,
        "methods": [],
        "mother": "Magnet",
        "name": "MagnetPolar",
        "package": "Machine",
        "path": "pyleecan/Generator/ClassesRef/Machine/MagnetPolar.csv",
        "properties": []
    },
    "MagnetType10": {
        "constants": [
            {
                "name": "VERSION",
                "value": "1"
            },
            {
                "name": "IS_FLAT_BOT",
                "value": "1"
            },
            {
                "name": "IS_FLAT_TOP",
                "value": "1"
            }
        ],
        "daughters": [],
        "desc": "single magnet with rectangular shape",
        "is_internal": false,
        "methods": [
            "build_geometry",
            "comp_height",
            "comp_surface"
        ],
        "mother": "MagnetFlat",
        "name": "MagnetType10",
        "package": "Machine",
        "path": "pyleecan/Generator/ClassesRef/Machine/MagnetType10.csv",
        "properties": [
            {
                "desc": "magnet bottom width [m]",
                "max": "",
                "min": "0",
                "name": "Wmag",
                "type": "float",
                "unit": "m",
                "value": 0.002
            },
            {
                "desc": "magnet radial height [m]",
                "max": "",
                "min": "0",
                "name": "Hmag",
                "type": "float",
                "unit": "m",
                "value": 0.001
            }
        ]
    },
    "MagnetType11": {
        "constants": [
            {
                "name": "VERSION",
                "value": "1"
            },
            {
                "name": "IS_FLAT_BOT",
                "value": "0"
            },
            {
                "name": "IS_FLAT_TOP",
                "value": "0"
            }
        ],
        "daughters": [],
        "desc": "single magnet with polar shape",
        "is_internal": false,
        "methods": [
            "_comp_point_coordinate",
            "build_geometry",
            "comp_height",
            "comp_surface"
        ],
        "mother": "MagnetPolar",
        "name": "MagnetType11",
        "package": "Machine",
        "path": "pyleecan/Generator/ClassesRef/Machine/MagnetType11.csv",
        "properties": [
            {
                "desc": "magnet bottom width [rad]",
                "max": "",
                "min": "0",
                "name": "Wmag",
                "type": "float",
                "unit": "rad",
                "value": 0.002
            },
            {
                "desc": "magnet radial height [m]",
                "max": "",
                "min": "0",
                "name": "Hmag",
                "type": "float",
                "unit": "m",
                "value": 0.001
            }
        ]
    },
    "MagnetType12": {
        "constants": [
            {
                "name": "VERSION",
                "value": "1"
            },
            {
                "name": "IS_FLAT_BOT",
                "value": "1"
            },
            {
                "name": "IS_FLAT_TOP",
                "value": "0"
            }
        ],
        "daughters": [],
        "desc": "single magnet with rectangular base and polar top",
        "is_internal": false,
        "methods": [
            "build_geometry",
            "comp_height",
            "comp_surface"
        ],
        "mother": "MagnetFlat",
        "name": "MagnetType12",
        "package": "Machine",
        "path": "pyleecan/Generator/ClassesRef/Machine/MagnetType12.csv",
        "properties": [
            {
                "desc": "magnet bottom width [m]",
                "max": "",
                "min": "0",
                "name": "Wmag",
                "type": "float",
                "unit": "m",
                "value": 0.002
            },
            {
                "desc": "magnet radial height [m]",
                "max": "",
                "min": "0",
                "name": "Hmag",
                "type": "float",
                "unit": "m",
                "value": 0.001
            }
        ]
    },
    "MagnetType13": {
        "constants": [
            {
                "name": "VERSION",
                "value": "1"
            },
            {
                "name": "IS_FLAT_BOT",
                "value": "1"
            },
            {
                "name": "IS_FLAT_TOP",
                "value": "0"
            }
        ],
        "daughters": [],
        "desc": "single magnet with rectangular base and curved-top shape",
        "is_internal": false,
        "methods": [
            "build_geometry",
            "comp_height",
            "comp_surface"
        ],
        "mother": "MagnetFlat",
        "name": "MagnetType13",
        "package": "Machine",
        "path": "pyleecan/Generator/ClassesRef/Machine/MagnetType13.csv",
        "properties": [
            {
                "desc": "magnet bottom width [m]",
                "max": "",
                "min": "0",
                "name": "Wmag",
                "type": "float",
                "unit": "m",
                "value": 0.002
            },
            {
                "desc": "magnet radial height [m]",
                "max": "",
                "min": "0",
                "name": "Hmag",
                "type": "float",
                "unit": "m",
                "value": 0.001
            },
            {
                "desc": "radius of the circular top shape [m]",
                "max": "",
                "min": "0",
                "name": "Rtop",
                "type": "float",
                "unit": "m",
                "value": 0.05
            }
        ]
    },
    "MagnetType14": {
        "constants": [
            {
                "name": "VERSION",
                "value": "1"
            },
            {
                "name": "IS_FLAT_BOT",
                "value": "0"
            },
            {
                "name": "IS_FLAT_TOP",
                "value": "0"
            }
        ],
        "daughters": [],
        "desc": "single magnet with polar base and curved-top shape ",
        "is_internal": false,
        "methods": [
            "build_geometry",
            "comp_height"
        ],
        "mother": "MagnetPolar",
        "name": "MagnetType14",
        "package": "Machine",
        "path": "pyleecan/Generator/ClassesRef/Machine/MagnetType14.csv",
        "properties": [
            {
                "desc": "magnet bottom width [rad]",
                "max": "",
                "min": "0",
                "name": "Wmag",
                "type": "float",
                "unit": "rad",
                "value": 0.002
            },
            {
                "desc": "magnet radial height [m]",
                "max": "",
                "min": "0",
                "name": "Hmag",
                "type": "float",
                "unit": "m",
                "value": 0.001
            },
            {
                "desc": "radius of the circular top shape [m]",
                "max": "",
                "min": "0",
                "name": "Rtop",
                "type": "float",
                "unit": "m",
                "value": 0.05
            }
        ]
    },
    "MagnetType15": {
        "constants": [
            {
                "name": "VERSION",
                "value": "1"
            },
            {
                "name": "IS_FLAT_BOT",
                "value": "0"
            },
            {
                "name": "IS_FLAT_TOP",
                "value": "0"
            }
        ],
        "daughters": [],
        "desc": "single magnet with polar base and curved-top shape and parallel sides",
        "is_internal": false,
        "methods": [
            "build_geometry",
            "comp_height",
            "comp_angle_opening"
        ],
        "mother": "MagnetPolar",
        "name": "MagnetType15",
        "package": "Machine",
        "path": "pyleecan/Generator/ClassesRef/Machine/MagnetType15.csv",
        "properties": [
            {
                "desc": "magnet width [m]",
                "max": "",
                "min": "0",
                "name": "Wmag",
                "type": "float",
                "unit": "m",
                "value": 0.002
            },
            {
                "desc": "magnet radial height [m]",
                "max": "",
                "min": "0",
                "name": "Hmag",
                "type": "float",
                "unit": "m",
                "value": 0.001
            },
            {
                "desc": "radius of the circular top shape [m]",
                "max": "",
                "min": "0",
                "name": "Rtop",
                "type": "float",
                "unit": "m",
                "value": 0.05
            }
        ]
    },
    "Magnetics": {
        "constants": [
            {
                "name": "VERSION",
                "value": "1"
            }
        ],
        "daughters": [
            "MagElmer",
            "MagFEMM"
        ],
        "desc": "Magnetic module abstract object",
        "is_internal": false,
        "methods": [
            "run",
            "comp_axes"
        ],
        "mother": "",
        "name": "Magnetics",
        "package": "Simulation",
        "path": "pyleecan/Generator/ClassesRef/Simulation/Magnetics.csv",
        "properties": [
            {
                "desc": "1 to artificially remove stator slotting effects in permeance mmf calculations",
                "max": "",
                "min": "",
                "name": "is_remove_slotS",
                "type": "bool",
                "unit": "-",
                "value": 0
            },
            {
                "desc": "1 to artificially remove rotor slotting effects in permeance mmf calculations",
                "max": "",
                "min": "",
                "name": "is_remove_slotR",
                "type": "bool",
                "unit": "-",
                "value": 0
            },
            {
                "desc": "1 to artificially remove the ventilations duct",
                "max": "",
                "min": "",
                "name": "is_remove_vent",
                "type": "bool",
                "unit": "-",
                "value": 0
            },
            {
                "desc": "1 to compute the stator magnetomotive force / stator armature magnetic field",
                "max": "",
                "min": "",
                "name": "is_mmfs",
                "type": "bool",
                "unit": "-",
                "value": 1
            },
            {
                "desc": "1 to compute the rotor magnetomotive force / rotor magnetic field",
                "max": "",
                "min": "",
                "name": "is_mmfr",
                "type": "bool",
                "unit": "-",
                "value": 1
            },
            {
                "desc": "0 to use the B(H) curve, 1 to use linear B(H) curve according to mur_lin, 2 to enforce infinite permeability (mur_lin =100000)",
                "max": "2",
                "min": "0",
                "name": "type_BH_stator",
                "type": "int",
                "unit": "-",
                "value": 0
            },
            {
                "desc": "0 to use the B(H) curve, 1 to use linear B(H) curve according to mur_lin, 2 to enforce infinite permeability (mur_lin =100000)",
                "max": "2",
                "min": "0",
                "name": "type_BH_rotor",
                "type": "int",
                "unit": "-",
                "value": 0
            },
            {
                "desc": "True to compute only on one time periodicity (use periodicities defined in output.mag.Time)",
                "max": "",
                "min": "",
                "name": "is_periodicity_t",
                "type": "bool",
                "unit": "-",
                "value": 0
            },
            {
                "desc": "True to compute only on one angle periodicity (use periodicities defined in output.mag.Angle)",
                "max": "",
                "min": "",
                "name": "is_periodicity_a",
                "type": "bool",
                "unit": "-",
                "value": 0
            },
            {
                "desc": "Shift angle to appy to the stator in magnetic model",
                "max": "",
                "min": "",
                "name": "angle_stator_shift",
                "type": "float",
                "unit": "rad",
                "value": 0
            },
            {
                "desc": "Shift angle to appy to the rotor in magnetic model",
                "max": "",
                "min": "",
                "name": "angle_rotor_shift",
                "type": "float",
                "unit": "rad",
                "value": 0
            }
        ]
    },
    "MatEconomical": {
        "constants": [
            {
                "name": "VERSION",
                "value": "1"
            }
        ],
        "daughters": [],
        "desc": "material ecomomical properties",
        "is_internal": false,
        "methods": [],
        "mother": "",
        "name": "MatEconomical",
        "package": "Material",
        "path": "pyleecan/Generator/ClassesRef/Material/MatEconomical.csv",
        "properties": [
            {
                "desc": "Cost of one kilo of material",
                "max": "",
                "min": "0",
                "name": "cost_unit",
                "type": "float",
                "unit": "unit/kg",
                "value": 0.127
            },
            {
                "desc": "Name of the unit",
                "max": "",
                "min": "",
                "name": "unit_name",
                "type": "str",
                "unit": "-",
                "value": "$"
            }
        ]
    },
    "MatElectrical": {
        "constants": [
            {
                "name": "VERSION",
                "value": "1"
            }
        ],
        "daughters": [],
        "desc": "material electrical properties",
        "is_internal": false,
        "methods": [],
        "mother": "",
        "name": "MatElectrical",
        "package": "Material",
        "path": "pyleecan/Generator/ClassesRef/Material/MatElectrical.csv",
        "properties": [
            {
                "desc": "Resistivity at 20 deg C",
                "max": "",
                "min": "0",
                "name": "rho",
                "type": "float",
                "unit": "ohm.m",
                "value": 1
            },
            {
                "desc": "Relative dielectric constant",
                "max": "",
                "min": "0",
                "name": "epsr",
                "type": "float",
                "unit": "-",
                "value": 1
            },
            {
                "desc": "Thermal Coefficient",
                "max": "",
                "min": "0",
                "name": "alpha",
                "type": "float",
                "unit": "1/K",
                "value": 1
            }
        ]
    },
    "MatHT": {
        "constants": [
            {
                "name": "VERSION",
                "value": "1"
            }
        ],
        "daughters": [],
        "desc": "Material Heat Transfer properties",
        "is_internal": false,
        "methods": [],
        "mother": "",
        "name": "MatHT",
        "package": "Material",
        "path": "pyleecan/Generator/ClassesRef/Material/MatHT.csv",
        "properties": [
            {
                "desc": "thermal conductivity (XY is lamination plane, Z is rotation axis)",
                "max": "",
                "min": "0",
                "name": "lambda_x",
                "type": "float",
                "unit": "W/K",
                "value": 1
            },
            {
                "desc": "thermal conductivity (XY is lamination plane, Z is rotation axis)",
                "max": "",
                "min": "0",
                "name": "lambda_y",
                "type": "float",
                "unit": "W/K",
                "value": 1
            },
            {
                "desc": "thermal conductivity (XY is lamination plane, Z is rotation axis)",
                "max": "",
                "min": "0",
                "name": "lambda_z",
                "type": "float",
                "unit": "W/K",
                "value": 1
            },
            {
                "desc": "specific heat capacity",
                "max": "",
                "min": "0",
                "name": "Cp",
                "type": "float",
                "unit": "W/kg/K",
                "value": 1
            },
            {
                "desc": "thermal expansion coefficient",
                "max": "",
                "min": "0",
                "name": "alpha",
                "type": "float",
                "unit": "-",
                "value": 0.00393
            }
        ]
    },
    "MatMagnetics": {
        "constants": [
            {
                "name": "VERSION",
                "value": "1"
            }
        ],
        "daughters": [],
        "desc": "magnetic material properties",
        "is_internal": false,
        "methods": [
            "get_BH",
            "plot_BH"
        ],
        "mother": "",
        "name": "MatMagnetics",
        "package": "Material",
        "path": "pyleecan/Generator/ClassesRef/Material/MatMagnetics.csv",
        "properties": [
            {
                "desc": "Relative magnetic permeability",
                "max": "",
                "min": "0",
                "name": "mur_lin",
                "type": "float",
                "unit": "-",
                "value": 1
            },
            {
                "desc": "Coercitivity field",
                "max": "",
                "min": "0",
                "name": "Hc",
                "type": "float",
                "unit": "A/m",
                "value": 0
            },
            {
                "desc": "magnet remanence induction at 20degC",
                "max": "",
                "min": "",
                "name": "Brm20",
                "type": "float",
                "unit": "T",
                "value": 0
            },
            {
                "desc": "temperature coefficient for remanent flux density /degC compared to 20degC",
                "max": "",
                "min": "",
                "name": "alpha_Br",
                "type": "float",
                "unit": "-",
                "value": 0
            },
            {
                "desc": "lamination sheet width without insulation [m] (0 == not laminated)",
                "max": "",
                "min": "0",
                "name": "Wlam",
                "type": "float",
                "unit": "m",
                "value": 0
            },
            {
                "desc": "nonlinear B(H) curve (two columns matrix, H and B(H))",
                "max": "",
                "min": "",
                "name": "BH_curve",
                "type": "ImportMatrix",
                "unit": "-",
                "value": ""
            },
            {
                "desc": "specific loss data value triplets, i.e. B, f, P",
                "max": "",
                "min": "",
                "name": "LossData",
                "type": "ImportMatrix",
                "unit": "W/kg",
                "value": ""
            }
        ]
    },
    "MatStructural": {
        "constants": [
            {
                "name": "VERSION",
                "value": "1"
            }
        ],
        "daughters": [],
        "desc": "Material Structural properties",
        "is_internal": false,
        "methods": [],
        "mother": "",
        "name": "MatStructural",
        "package": "Material",
        "path": "pyleecan/Generator/ClassesRef/Material/MatStructural.csv",
        "properties": [
            {
                "desc": "mass per unit volume [kg/m3]",
                "max": "",
                "min": "0",
                "name": "rho",
                "type": "float",
                "unit": "kg/m^3",
                "value": 7650
            },
            {
                "desc": "equivalent Young modulus (XY is lamination plane, Z is rotation axis)",
                "max": "",
                "min": "0",
                "name": "Ex",
                "type": "float",
                "unit": "Pa",
                "value": 215000000000.0
            },
            {
                "desc": "equivalent Young modulus (XY is lamination plane, Z is rotation axis)",
                "max": "",
                "min": "0",
                "name": "Ey",
                "type": "float",
                "unit": "Pa",
                "value": 215000000000.0
            },
            {
                "desc": "equivalent Young modulus (XY is lamination plane, Z is rotation axis)",
                "max": "",
                "min": "0",
                "name": "Ez",
                "type": "float",
                "unit": "Pa",
                "value": 80000000000
            },
            {
                "desc": "equivalent Poisson ratio in the XY plane (XY is lamination plane, Z is rotation axis)",
                "max": "",
                "min": "0",
                "name": "nu_xy",
                "type": "float",
                "unit": "-",
                "value": 0.3
            },
            {
                "desc": "equivalent Poisson ratio in the XZ plane (XY is lamination plane, Z is rotation axis)",
                "max": "",
                "min": "0",
                "name": "nu_xz",
                "type": "float",
                "unit": "-",
                "value": 0.03
            },
            {
                "desc": "equivalent Poisson ratio in the YZ plane (XY is lamination plane, Z is rotation axis)",
                "max": "",
                "min": "0",
                "name": "nu_yz",
                "type": "float",
                "unit": "-",
                "value": 0.03
            },
            {
                "desc": "shear modulus in XY plane (XY is lamination plane, Z is rotation axis)",
                "max": "",
                "min": "0",
                "name": "Gxz",
                "type": "float",
                "unit": "Pa",
                "value": 2000000000
            },
            {
                "desc": "shear modulus in XZ plane (XY is lamination plane, Z is rotation axis)",
                "max": "",
                "min": "0",
                "name": "Gxy",
                "type": "float",
                "unit": "Pa",
                "value": 0
            },
            {
                "desc": "shear modulus in YZ plane (XY is lamination plane, Z is rotation axis)",
                "max": "",
                "min": "0",
                "name": "Gyz",
                "type": "float",
                "unit": "Pa",
                "value": 2000000000
            }
        ]
    },
    "Material": {
        "constants": [
            {
                "name": "VERSION",
                "value": "1"
            }
        ],
        "daughters": [],
        "desc": "",
        "is_internal": false,
        "methods": [],
        "mother": "",
        "name": "Material",
        "package": "Material",
        "path": "pyleecan/Generator/ClassesRef/Material/Material.csv",
        "properties": [
            {
                "desc": "name of the material",
                "max": "",
                "min": "",
                "name": "name",
                "type": "str",
                "unit": "",
                "value": "Material"
            },
            {
                "desc": "If True, uniformity in all orientations",
                "max": "",
                "min": "",
                "name": "is_isotropic",
                "type": "bool",
                "unit": "-",
                "value": 0
            },
            {
                "desc": "Electrical properties of the material",
                "max": "",
                "min": "",
                "name": "elec",
                "type": "MatElectrical",
                "unit": "",
                "value": ""
            },
            {
                "desc": "Magnetic properties of the material",
                "max": "",
                "min": "",
                "name": "mag",
                "type": "MatMagnetics",
                "unit": "",
                "value": ""
            },
            {
                "desc": "Structural properties of the material",
                "max": "",
                "min": "",
                "name": "struct",
                "type": "MatStructural",
                "unit": "",
                "value": ""
            },
            {
                "desc": "Heat Transfer properties of the material",
                "max": "",
                "min": "",
                "name": "HT",
                "type": "MatHT",
                "unit": "",
                "value": ""
            },
            {
                "desc": "Economical properties of the material",
                "max": "",
                "min": "",
                "name": "eco",
                "type": "MatEconomical",
                "unit": "",
                "value": ""
            },
            {
                "desc": "material description",
                "max": "",
                "min": "",
                "name": "desc",
                "type": "str",
                "unit": "",
                "value": "Material description"
            },
            {
                "desc": "Path to the material file",
                "max": "",
                "min": "",
                "name": "path",
                "type": "str",
                "unit": "",
                "value": ""
            }
        ]
    },
    "Mesh": {
        "constants": [
            {
                "name": "VERSION",
                "value": "1"
            }
        ],
        "daughters": [
            "MeshMat",
            "MeshVTK"
        ],
        "desc": "Abstract Class for mesh related classes",
        "is_internal": false,
        "methods": [],
        "mother": "",
        "name": "Mesh",
        "package": "Mesh",
        "path": "pyleecan/Generator/ClassesRef/Mesh/Mesh.csv",
        "properties": [
            {
                "desc": "Description of the mesh",
                "max": "",
                "min": "",
                "name": "label",
                "type": "str",
                "unit": "-",
                "value": "None"
            },
            {
                "desc": "Dimension of the physical problem",
                "max": "3",
                "min": "1",
                "name": "dimension",
                "type": "int",
                "unit": "",
                "value": 2
            }
        ]
    },
    "MeshMat": {
        "constants": [
            {
                "name": "VERSION",
                "value": "1"
            }
        ],
        "daughters": [],
        "desc": "Gather the mesh storage format",
        "is_internal": false,
        "methods": [
            "get_point",
            "get_cell",
            "get_mesh_pv",
            "get_cell_area",
            "add_cell",
            "get_vertice",
            "get_point2cell",
            "renum",
            "find_cell",
            "interface"
        ],
        "mother": "Mesh",
        "name": "MeshMat",
        "package": "Mesh",
        "path": "pyleecan/Generator/ClassesRef/Mesh/MeshMat.csv",
        "properties": [
            {
                "desc": "Storing connectivity",
                "max": "",
                "min": "",
                "name": "cell",
                "type": "{CellMat}",
                "unit": "",
                "value": ""
            },
            {
                "desc": "Storing nodes",
                "max": "",
                "min": "",
                "name": "point",
                "type": "PointMat",
                "unit": "",
                "value": ""
            }
        ]
    },
    "MeshSolution": {
        "constants": [
            {
                "name": "VERSION",
                "value": "1"
            }
        ],
        "daughters": [],
        "desc": "Abstract class to associate a mesh with one or several solutions",
        "is_internal": false,
        "methods": [
            "get_mesh",
            "get_solution",
            "get_field",
            "plot_mesh",
            "plot_contour",
            "plot_deflection",
            "plot_deflection_animated",
            "plot_glyph",
            "get_group"
        ],
        "mother": "",
        "name": "MeshSolution",
        "package": "Mesh",
        "path": "pyleecan/Generator/ClassesRef/Mesh/MeshSolution.csv",
        "properties": [
            {
                "desc": "(Optional) Descriptive name of the mesh",
                "max": "",
                "min": "",
                "name": "label",
                "type": "str",
                "unit": "",
                "value": "None"
            },
            {
                "desc": "A list of Mesh objects. ",
                "max": "",
                "min": "",
                "name": "mesh",
                "type": "[Mesh]",
                "unit": "",
                "value": ""
            },
            {
                "desc": "1 if the mesh is the same at each step (time, mode etc.)",
                "max": "",
                "min": "",
                "name": "is_same_mesh",
                "type": "bool",
                "unit": "",
                "value": 1
            },
            {
                "desc": "A list of Solution objects",
                "max": "",
                "min": "",
                "name": "solution",
                "type": "[Solution]",
                "unit": "",
                "value": ""
            },
            {
                "desc": "Dict sorted by groups name with cells indices. ",
                "max": "",
                "min": "",
                "name": "group",
                "type": "{ndarray}",
                "unit": "",
                "value": null
            },
            {
                "desc": "Dimension of the physical problem",
                "max": "3",
                "min": "1",
                "name": "dimension",
                "type": "int",
                "unit": "",
                "value": 2
            }
        ]
    },
    "MeshVTK": {
        "constants": [
            {
                "name": "VERSION",
                "value": "1"
            }
        ],
        "daughters": [],
        "desc": "Gather the mesh storage format",
        "is_internal": false,
        "methods": [
            "get_mesh_pv",
            "get_point",
            "get_cell",
            "get_normals",
            "get_surf",
            "get_cell_area",
            "convert",
            "as_dict"
        ],
        "mother": "Mesh",
        "name": "MeshVTK",
        "package": "Mesh",
        "path": "pyleecan/Generator/ClassesRef/Mesh/MeshVTK.csv",
        "properties": [
            {
                "desc": "Pyvista object of the mesh (optional)",
                "max": "",
                "min": "",
                "name": "mesh",
                "type": "pyvista.core.pointset.PointGrid",
                "unit": "",
                "value": "None"
            },
            {
                "desc": "Store the pyvista object",
                "max": "",
                "min": "",
                "name": "is_pyvista_mesh",
                "type": "bool",
                "unit": "",
                "value": false
            },
            {
                "desc": "Format in which the mesh is stored",
                "max": "",
                "min": "",
                "name": "format",
                "type": "str",
                "unit": "",
                "value": "vtk"
            },
            {
                "desc": "Path where the mesh is stored",
                "max": "",
                "min": "",
                "name": "path",
                "type": "str",
                "unit": "",
                "value": ""
            },
            {
                "desc": "Name of the mesh file",
                "max": "",
                "min": "",
                "name": "name",
                "type": "str",
                "unit": "",
                "value": "mesh"
            },
            {
                "desc": "Pyvista object of the outer surface",
                "max": "",
                "min": "",
                "name": "surf",
                "type": "pyvista.core.pointset.PolyData",
                "unit": "",
                "value": "None"
            },
            {
                "desc": "Save the surface mesh in a vtk file",
                "max": "",
                "min": "",
                "name": "is_vtk_surf",
                "type": "bool",
                "unit": "",
                "value": false
            },
            {
                "desc": "Path where the outer surface is stored",
                "max": "",
                "min": "",
                "name": "surf_path",
                "type": "str",
                "unit": "",
                "value": ""
            },
            {
                "desc": "Name of the outer surface file",
                "max": "",
                "min": "",
                "name": "surf_name",
                "type": "str",
                "unit": "",
                "value": "surf"
            }
        ]
    },
    "Mode": {
        "constants": [
            {
                "name": "VERSION",
                "value": "1"
            }
        ],
        "daughters": [],
        "desc": "Structural module: Mode object",
        "is_internal": false,
        "methods": [
            "plot",
            "plot_animated",
            "get_shape_xyz",
            "get_shape_pol"
        ],
        "mother": "SolutionMat",
        "name": "Mode",
        "package": "Simulation",
        "path": "pyleecan/Generator/ClassesRef/Simulation/Mode.csv",
        "properties": [
            {
                "desc": "Natural frequency of the mode",
                "max": "",
                "min": "",
                "name": "nat_freq",
                "type": "float",
                "unit": "Hz",
                "value": null
            },
            {
                "desc": "Circumferential order",
                "max": "",
                "min": "0",
                "name": "order_circ",
                "type": "int",
                "unit": "-",
                "value": null
            },
            {
                "desc": "Longitudinal order",
                "max": "",
                "min": "0",
                "name": "order_long",
                "type": "int",
                "unit": "-",
                "value": null
            }
        ]
    },
    "Notch": {
        "constants": [
            {
                "name": "VERSION",
                "value": "1"
            }
        ],
        "daughters": [
            "NotchEvenDist"
        ],
        "desc": "Abstract class for notches",
        "is_internal": false,
        "methods": [
            "get_Rbo",
            "is_outwards"
        ],
        "mother": "",
        "name": "Notch",
        "package": "Machine",
        "path": "pyleecan/Generator/ClassesRef/Machine/Notch.csv",
        "properties": []
    },
    "NotchEvenDist": {
        "constants": [
            {
                "name": "VERSION",
                "value": "1"
            }
        ],
        "daughters": [],
        "desc": "Class for evenly distributed notches (according to Zs)",
        "is_internal": false,
        "methods": [
            "get_notch_list"
        ],
        "mother": "Notch",
        "name": "NotchEvenDist",
        "package": "Machine",
        "path": "pyleecan/Generator/ClassesRef/Machine/NotchEvenDist.csv",
        "properties": [
            {
                "desc": "angular positon of the first notch",
                "max": "",
                "min": "",
                "name": "alpha",
                "type": "float",
                "unit": "rad",
                "value": 0
            },
            {
                "desc": "Shape of the Notch",
                "max": "",
                "min": "",
                "name": "notch_shape",
                "type": "Slot",
                "unit": "-",
                "value": ""
            }
        ]
    },
    "OptiConstraint": {
        "constants": [
            {
                "name": "VERSION",
                "value": "1"
            }
        ],
        "daughters": [],
        "desc": "Constraint of the optimization problem",
        "is_internal": false,
        "methods": [],
        "mother": "",
        "name": "OptiConstraint",
        "package": "Optimization",
        "path": "pyleecan/Generator/ClassesRef/Optimization/OptiConstraint.csv",
        "properties": [
            {
                "desc": "name of the design variable",
                "max": "",
                "min": "",
                "name": "name",
                "type": "str",
                "unit": "",
                "value": ""
            },
            {
                "desc": "Type of comparison ( \"==\", \"<=\", \">=\", \"<\",\">\")",
                "max": "",
                "min": "",
                "name": "type_const",
                "type": "str",
                "unit": "",
                "value": "<="
            },
            {
                "desc": "Value to compare",
                "max": "",
                "min": "",
                "name": "value",
                "type": "float",
                "unit": "",
                "value": 0
            },
            {
                "desc": "Function to get the variable to compare",
                "max": "",
                "min": "",
                "name": "get_variable",
                "type": "function",
                "unit": "",
                "value": null
            }
        ]
    },
    "OptiDesignVar": {
        "constants": [
            {
                "name": "VERSION",
                "value": "1"
            }
        ],
        "daughters": [],
        "desc": "Optimization",
        "is_internal": false,
        "methods": [],
        "mother": "ParamExplorer",
        "name": "OptiDesignVar",
        "package": "Optimization",
        "path": "pyleecan/Generator/ClassesRef/Optimization/OptiDesignVar.csv",
        "properties": [
            {
                "desc": "Type of the variable interval or set.",
                "max": "",
                "min": "",
                "name": "type_var",
                "type": "str",
                "unit": "",
                "value": "interval"
            },
            {
                "desc": "Space of the variable",
                "max": "",
                "min": "",
                "name": "space",
                "type": "list",
                "unit": "",
                "value": [
                    0,
                    1
                ]
            },
            {
                "desc": "Function of the space to initiate the variable",
                "max": "",
                "min": "",
                "name": "get_value",
                "type": "function",
                "unit": "",
                "value": null
            }
        ]
    },
    "OptiGenAlg": {
        "constants": [
            {
                "name": "VERSION",
                "value": "1"
            }
        ],
        "daughters": [
            "OptiGenAlgNsga2Deap"
        ],
        "desc": "Genetic algorithm class",
        "is_internal": false,
        "methods": [],
        "mother": "OptiSolver",
        "name": "OptiGenAlg",
        "package": "Optimization",
        "path": "pyleecan/Generator/ClassesRef/Optimization/OptiGenAlg.csv",
        "properties": [
            {
                "desc": "Selector of the genetic algorithm",
                "max": "",
                "min": "",
                "name": "selector",
                "type": "function",
                "unit": "-",
                "value": null
            },
            {
                "desc": "Crossover of the genetic algorithm",
                "max": "",
                "min": "",
                "name": "crossover",
                "type": "function",
                "unit": "-",
                "value": null
            },
            {
                "desc": "Mutator of the genetic algorithm",
                "max": "",
                "min": "",
                "name": "mutator",
                "type": "function",
                "unit": "-",
                "value": null
            },
            {
                "desc": "Probability of crossover",
                "max": "1",
                "min": "0",
                "name": "p_cross",
                "type": "float",
                "unit": "-",
                "value": 0.9
            },
            {
                "desc": "Probability of mutation ",
                "max": "1",
                "min": "0",
                "name": "p_mutate",
                "type": "float",
                "unit": "-",
                "value": 0.1
            },
            {
                "desc": "Size of the population",
                "max": "",
                "min": "1",
                "name": "size_pop",
                "type": "int",
                "unit": "-",
                "value": 40
            },
            {
                "desc": "Number of generations",
                "max": "",
                "min": "1",
                "name": "nb_gen",
                "type": "int",
                "unit": "-",
                "value": 100
            }
        ]
    },
    "OptiGenAlgNsga2Deap": {
        "constants": [
            {
                "name": "VERSION",
                "value": "1"
            }
        ],
        "daughters": [],
        "desc": "Multi-objectives optimization problem with some constraints",
        "is_internal": false,
        "methods": [
            "solve",
            "mutate",
            "cross",
            "create_toolbox",
            "check_optimization_input",
            "delete_toolbox"
        ],
        "mother": "OptiGenAlg",
        "name": "OptiGenAlgNsga2Deap",
        "package": "Optimization",
        "path": "pyleecan/Generator/ClassesRef/Optimization/OptiGenAlgNsga2Deap.csv",
        "properties": [
            {
                "desc": "DEAP toolbox",
                "max": "",
                "min": "",
                "name": "toolbox",
                "type": "deap.base.Toolbox",
                "unit": "",
                "value": "None"
            }
        ]
    },
    "OptiProblem": {
        "constants": [
            {
                "name": "VERSION",
                "value": "1"
            }
        ],
        "daughters": [],
        "desc": "Multi-objectives optimization problem with some constraints",
        "is_internal": false,
        "methods": [],
        "mother": "",
        "name": "OptiProblem",
        "package": "Optimization",
        "path": "pyleecan/Generator/ClassesRef/Optimization/OptiProblem.csv",
        "properties": [
            {
                "desc": "Default simulation",
                "max": "",
                "min": "",
                "name": "simu",
                "type": "Simulation",
                "unit": "",
                "value": ""
            },
            {
                "desc": "List of design variables",
                "max": "",
                "min": "",
                "name": "design_var",
                "type": "[OptiDesignVar]",
                "unit": "",
                "value": ""
            },
            {
                "desc": "List of objective functions",
                "max": "",
                "min": "",
                "name": "obj_func",
                "type": "[DataKeeper]",
                "unit": "",
                "value": ""
            },
            {
                "desc": "Function to evaluate before computing obj function and constraints",
                "max": "",
                "min": "",
                "name": "eval_func",
                "type": "function",
                "unit": "",
                "value": null
            },
            {
                "desc": "List containing the constraints ",
                "max": "",
                "min": "",
                "name": "constraint",
                "type": "[OptiConstraint]",
                "unit": "",
                "value": ""
            },
            {
                "desc": "Function to execute a preprocessing on the simulation right before it is run.",
                "max": "",
                "min": "",
                "name": "preprocessing",
                "type": "function",
                "unit": "",
                "value": null
            },
            {
                "desc": "List of DataKeepers to run on every output",
                "max": "",
                "min": "",
                "name": "datakeeper_list",
                "type": "[DataKeeper]",
                "unit": "",
                "value": ""
            }
        ]
    },
    "OptiSolver": {
        "constants": [
            {
                "name": "VERSION",
                "value": "1"
            }
        ],
        "daughters": [
            "OptiGenAlg",
            "OptiGenAlgNsga2Deap"
        ],
        "desc": "Optimization solver class",
        "is_internal": false,
        "methods": [],
        "mother": "",
        "name": "OptiSolver",
        "package": "Optimization",
        "path": "pyleecan/Generator/ClassesRef/Optimization/OptiSolver.csv",
        "properties": [
            {
                "desc": "Problem to solve",
                "max": "",
                "min": "",
                "name": "problem",
                "type": "OptiProblem",
                "unit": "-",
                "value": ""
            },
            {
                "desc": "Optimization results containing every output",
                "max": "",
                "min": "",
                "name": "xoutput",
                "type": "XOutput",
                "unit": "-",
                "value": ""
            },
            {
                "desc": "Name of the logger to use",
                "max": "",
                "min": "",
                "name": "logger_name",
                "type": "str",
                "unit": "-",
                "value": "Pyleecan.OptiSolver"
            },
            {
                "desc": "Boolean to keep every output",
                "max": "",
                "min": "",
                "name": "is_keep_all_output",
                "type": "bool",
                "unit": "-",
                "value": false
            }
        ]
    },
    "OutElec": {
        "constants": [
            {
                "name": "VERSION",
                "value": "1"
            }
        ],
        "daughters": [],
        "desc": "Gather the electric module outputs",
        "is_internal": false,
        "methods": [
            "get_Nr",
            "get_Is",
            "get_Us",
            "comp_I_mag"
        ],
        "mother": "",
        "name": "OutElec",
        "package": "Output",
        "path": "pyleecan/Generator/ClassesRef/Output/OutElec.csv",
        "properties": [
            {
                "desc": "Electrical time Data object",
                "max": "",
                "min": "",
                "name": "Time",
                "type": "SciDataTool.Classes.DataND.Data",
                "unit": "s",
                "value": "None"
            },
            {
                "desc": "Electrical position Data object",
                "max": "",
                "min": "",
                "name": "Angle",
                "type": "SciDataTool.Classes.DataND.Data",
                "unit": "rad",
                "value": "None"
            },
            {
                "desc": "Stator currents DataTime object",
                "max": "",
                "min": "",
                "name": "Is",
                "type": "SciDataTool.Classes.DataND.DataND",
                "unit": "A",
                "value": "None"
            },
            {
                "desc": "Rotor currents as a function of time (each column correspond to one phase)",
                "max": "",
                "min": "",
                "name": "Ir",
                "type": "SciDataTool.Classes.DataND.DataND",
                "unit": "A",
                "value": "None"
            },
            {
                "desc": "Rotor angular position as a function of time (if None computed according to Nr)",
                "max": "",
                "min": "",
                "name": "angle_rotor",
                "type": "ndarray",
                "unit": "rad",
                "value": null
            },
            {
                "desc": "Rotor speed",
                "max": "",
                "min": "",
                "name": "N0",
                "type": "float",
                "unit": "rpm",
                "value": null
            },
            {
                "desc": "Initial angular position of the rotor at t=0",
                "max": "",
                "min": "",
                "name": "angle_rotor_initial",
                "type": "float",
                "unit": "",
                "value": 0
            },
            {
                "desc": "Name of the logger to use",
                "max": "",
                "min": "",
                "name": "logger_name",
                "type": "str",
                "unit": "-",
                "value": "Pyleecan.OutElec"
            },
            {
                "desc": "Theorical Average Electromagnetic torque",
                "max": "",
                "min": "",
                "name": "Tem_av_ref",
                "type": "float",
                "unit": "N.m",
                "value": null
            },
            {
                "desc": "Electrical time vector (no symmetry)",
                "max": "",
                "min": "",
                "name": "Id_ref",
                "type": "float",
                "unit": "A",
                "value": null
            },
            {
                "desc": "q-axis current magnitude",
                "max": "",
                "min": "",
                "name": "Iq_ref",
                "type": "float",
                "unit": "A",
                "value": null
            },
            {
                "desc": "Electrical Frequency",
                "max": "",
                "min": "",
                "name": "felec",
                "type": "float",
                "unit": "Hz",
                "value": null
            },
            {
                "desc": "d-axis voltage magnitude",
                "max": "",
                "min": "",
                "name": "Ud_ref",
                "type": "float",
                "unit": "V",
                "value": null
            },
            {
                "desc": "q-axis voltage magnitude",
                "max": "",
                "min": "",
                "name": "Uq_ref",
                "type": "float",
                "unit": "V",
                "value": null
            },
            {
                "desc": "Electrical Joule losses",
                "max": "",
                "min": "",
                "name": "Pj_losses",
                "type": "float",
                "unit": "W",
                "value": null
            },
            {
                "desc": "Average Electromagnetic power",
                "max": "",
                "min": "",
                "name": "Pem_av_ref",
                "type": "float",
                "unit": "W",
                "value": null
            },
            {
                "desc": "Stator voltage as a function of time (each column correspond to one phase)",
                "max": "",
                "min": "",
                "name": "Us",
                "type": "SciDataTool.Classes.DataND.DataND",
                "unit": "V",
                "value": "None"
            },
            {
                "desc": "OutInternal object containg outputs related to a specific model",
                "max": "",
                "min": "",
                "name": "internal",
                "type": "OutInternal",
                "unit": "-",
                "value": null
            }
        ]
    },
    "OutForce": {
        "constants": [
            {
                "name": "VERSION",
                "value": "1"
            }
        ],
        "daughters": [],
        "desc": "Gather the structural module outputs",
        "is_internal": false,
        "methods": [
            "store"
        ],
        "mother": "",
        "name": "OutForce",
        "package": "Output",
        "path": "pyleecan/Generator/ClassesRef/Output/OutForce.csv",
        "properties": [
            {
                "desc": "Force time Data object",
                "max": "",
                "min": "",
                "name": "Time",
                "type": "SciDataTool.Classes.DataND.Data",
                "unit": "s",
                "value": "None"
            },
            {
                "desc": "Force position Data object",
                "max": "",
                "min": "",
                "name": "Angle",
                "type": "SciDataTool.Classes.DataND.Data",
                "unit": "rad",
                "value": "None"
            },
            {
                "desc": "Air Gap Surface Force (mainly computed with Maxwell stress tensor)",
                "max": "",
                "min": "",
                "name": "AGSF",
                "type": "SciDataTool.Classes.VectorField.VectorField",
                "unit": "N.m^2",
                "value": "None"
            },
            {
                "desc": "Name of the logger to use",
                "max": "",
                "min": "",
                "name": "logger_name",
                "type": "str",
                "unit": "-",
                "value": "Pyleecan.OutForce"
            },
            {
                "desc": "Radius value for air-gap computation",
                "max": "",
                "min": "",
                "name": "Rag",
                "type": "float",
                "unit": "-",
                "value": null
            }
        ]
    },
    "OutGeo": {
        "constants": [
            {
                "name": "VERSION",
                "value": "1"
            }
        ],
        "daughters": [],
        "desc": "Gather the geometrical and the global outputs",
        "is_internal": false,
        "methods": [],
        "mother": "",
        "name": "OutGeo",
        "package": "Output",
        "path": "pyleecan/Generator/ClassesRef/Output/OutGeo.csv",
        "properties": [
            {
                "desc": "Geometry output of the stator",
                "max": "",
                "min": "",
                "name": "stator",
                "type": "OutGeoLam",
                "unit": "-",
                "value": null
            },
            {
                "desc": "Geometry output of the rotor",
                "max": "",
                "min": "",
                "name": "rotor",
                "type": "OutGeoLam",
                "unit": "-",
                "value": null
            },
            {
                "desc": "mechanical airgap width (minimal distance between the lamination including magnet)",
                "max": "",
                "min": "",
                "name": "Wgap_mec",
                "type": "float",
                "unit": "m",
                "value": null
            },
            {
                "desc": "the magnetic airgap width (distance beetween the two Laminations bore radius)",
                "max": "",
                "min": "",
                "name": "Wgap_mag",
                "type": "float",
                "unit": "m",
                "value": null
            },
            {
                "desc": "radius of the center of the mecanical airgap",
                "max": "",
                "min": "",
                "name": "Rgap_mec",
                "type": "float",
                "unit": "m",
                "value": null
            },
            {
                "desc": "Airgap active length",
                "max": "",
                "min": "",
                "name": "Lgap",
                "type": "float",
                "unit": "m",
                "value": null
            },
            {
                "desc": "Name of the logger to use",
                "max": "",
                "min": "",
                "name": "logger_name",
                "type": "str",
                "unit": "-",
                "value": "Pyleecan.OutGeo"
            },
            {
                "desc": "Difference between the d axis angle of the stator and the rotor",
                "max": "",
                "min": "",
                "name": "angle_offset_initial",
                "type": "float",
                "unit": "rad",
                "value": null
            },
            {
                "desc": "rotation direction of the magnetic field fundamental !! WARNING: rot_dir = -1 to have positive rotor rotating direction, i.e. rotor position moves towards positive angle",
                "max": "1",
                "min": "-1",
                "name": "rot_dir",
                "type": "int",
                "unit": "-",
                "value": null
            },
            {
                "desc": "Number of spatial periodicities of the machine",
                "max": "",
                "min": "",
                "name": "per_a",
                "type": "int",
                "unit": "-",
                "value": null
            },
            {
                "desc": "True if an spatial anti-periodicity is possible after the periodicities",
                "max": "",
                "min": "",
                "name": "is_antiper_a",
                "type": "bool",
                "unit": "-",
                "value": null
            },
            {
                "desc": "Number of time periodicities of the machine",
                "max": "",
                "min": "",
                "name": "per_t",
                "type": "int",
                "unit": "-",
                "value": null
            },
            {
                "desc": "True if an time anti-periodicity is possible after the periodicities",
                "max": "",
                "min": "",
                "name": "is_antiper_t",
                "type": "bool",
                "unit": "-",
                "value": null
            }
        ]
    },
    "OutGeoLam": {
        "constants": [
            {
                "name": "VERSION",
                "value": "1"
            }
        ],
        "daughters": [],
        "desc": "Gather the geometrical and the global outputs of a lamination",
        "is_internal": false,
        "methods": [],
        "mother": "",
        "name": "OutGeoLam",
        "package": "Output",
        "path": "pyleecan/Generator/ClassesRef/Output/OutGeoLam.csv",
        "properties": [
            {
                "desc": "Name of the phases of the winding (if any)",
                "max": "",
                "min": "",
                "name": "name_phase",
                "type": "list",
                "unit": "-",
                "value": null
            },
            {
                "desc": "B(H) curve (two columns matrix, H and B(H))",
                "max": "",
                "min": "",
                "name": "BH_curve",
                "type": "ndarray",
                "unit": "-",
                "value": null
            },
            {
                "desc": "Slot fill factor",
                "max": "",
                "min": "",
                "name": "Ksfill",
                "type": "float",
                "unit": "-",
                "value": null
            },
            {
                "desc": "Slot surface",
                "max": "",
                "min": "",
                "name": "S_slot",
                "type": "float",
                "unit": "m^2",
                "value": null
            },
            {
                "desc": "Slot winding surface",
                "max": "",
                "min": "",
                "name": "S_slot_wind",
                "type": "float",
                "unit": "m^2",
                "value": null
            },
            {
                "desc": "Conductor active surface",
                "max": "",
                "min": "",
                "name": "S_wind_act",
                "type": "float",
                "unit": "m^2",
                "value": null
            },
            {
                "desc": "Number of spatial periodicities of the lamination",
                "max": "",
                "min": "",
                "name": "per_a",
                "type": "int",
                "unit": "-",
                "value": null
            },
            {
                "desc": "True if an spatial anti-periodicity is possible after the periodicities",
                "max": "",
                "min": "",
                "name": "is_antiper_a",
                "type": "bool",
                "unit": "-",
                "value": null
            },
            {
                "desc": "Number of time periodicities of the lamination",
                "max": "",
                "min": "",
                "name": "per_t",
                "type": "int",
                "unit": "-",
                "value": null
            },
            {
                "desc": "True if an time anti-periodicity is possible after the periodicities",
                "max": "",
                "min": "",
                "name": "is_antiper_t",
                "type": "bool",
                "unit": "-",
                "value": null
            }
        ]
    },
    "OutInternal": {
        "constants": [
            {
                "name": "VERSION",
                "value": "1"
            }
        ],
        "daughters": [
            "OutMagElmer",
            "OutMagFEMM"
        ],
        "desc": "Abstract class whose childs enable to store outputs related to a specific model",
        "is_internal": false,
        "methods": [],
        "mother": "",
        "name": "OutInternal",
        "package": "Output",
        "path": "pyleecan/Generator/ClassesRef/Output/OutInternal.csv",
        "properties": []
    },
    "OutLoss": {
        "constants": [
            {
                "name": "VERSION",
                "value": "1"
            }
        ],
        "daughters": [],
        "desc": "Gather the loss module outputs",
        "is_internal": false,
        "methods": [
            "get_loss",
            "get_loss_dist"
        ],
        "mother": "",
        "name": "OutLoss",
        "package": "Output",
        "path": "pyleecan/Generator/ClassesRef/Output/OutLoss.csv",
        "properties": [
            {
<<<<<<< HEAD
                "desc": "Dict of the computed iron losses (with dict key the name of the lamination)",
                "max": "",
                "min": "",
                "name": "iron",
                "type": "dict",
                "unit": "",
                "value": {}
            },
            {
                "desc": "Dict of the computed winding losses (with dict key the name of the lamination)",
                "max": "",
                "min": "",
                "name": "winding",
                "type": "dict",
                "unit": "",
                "value": {}
            },
            {
                "desc": "Dict of the computed magnet losses (with dict key the name of the lamination)",
                "max": "",
                "min": "",
                "name": "magnet",
                "type": "dict",
                "unit": "",
                "value": {}
            },
            {
                "desc": "Dict of FEA software mesh and post processing results",
                "max": "",
                "min": "",
                "name": "meshsolution",
=======
                "desc": "Internal list of loss data",
                "max": "",
                "min": "",
                "name": "loss_list",
                "type": "[SciDataTool.Classes.DataND.DataND]",
                "unit": "",
                "value": "None"
            },
            {
                "desc": "Internal list of loss meshsolutions",
                "max": "",
                "min": "",
                "name": "meshsol_list",
                "type": "[MeshSolution]",
                "unit": "",
                "value": ""
            },
            {
                "desc": "Internal dict to index losses",
                "max": "",
                "min": "",
                "name": "loss_index",
>>>>>>> bb541c29
                "type": "dict",
                "unit": "",
                "value": {}
            },
            {
                "desc": "Name of the logger to use",
                "max": "",
                "min": "",
                "name": "logger_name",
                "type": "str",
                "unit": "-",
                "value": "Pyleecan.OutLoss"
<<<<<<< HEAD
            },
            {
                "desc": "List of the mechanical losses",
                "max": "",
                "min": "",
                "name": "mech",
                "type": "list",
                "unit": "",
                "value": []
            },
            {
                "desc": "List of the miscellaneous losses",
                "max": "",
                "min": "",
                "name": "misc",
                "type": "list",
                "unit": "",
                "value": []
=======
>>>>>>> bb541c29
            }
        ]
    },
    "OutMag": {
        "constants": [
            {
                "name": "VERSION",
                "value": "1"
            }
        ],
        "daughters": [],
        "desc": "Gather the magnetic module outputs",
        "is_internal": false,
        "methods": [
            "store",
            "clean",
            "comp_emf",
            "get_demag"
        ],
        "mother": "",
        "name": "OutMag",
        "package": "Output",
        "path": "pyleecan/Generator/ClassesRef/Output/OutMag.csv",
        "properties": [
            {
                "desc": "Magnetic time Data object",
                "max": "",
                "min": "",
                "name": "Time",
                "type": "SciDataTool.Classes.DataND.Data",
                "unit": "s",
                "value": "None"
            },
            {
                "desc": "Magnetic position Data object",
                "max": "",
                "min": "",
                "name": "Angle",
                "type": "SciDataTool.Classes.DataND.Data",
                "unit": "rad",
                "value": "None"
            },
            {
                "desc": "Airgap flux density VectorField object",
                "max": "",
                "min": "",
                "name": "B",
                "type": "SciDataTool.Classes.VectorField.VectorField",
                "unit": "H",
                "value": "None"
            },
            {
                "desc": "Electromagnetic torque DataTime object",
                "max": "",
                "min": "",
                "name": "Tem",
                "type": "SciDataTool.Classes.DataND.DataND",
                "unit": "N.m",
                "value": "None"
            },
            {
                "desc": "Average Electromagnetic torque",
                "max": "",
                "min": "",
                "name": "Tem_av",
                "type": "float",
                "unit": "N.m",
                "value": null
            },
            {
                "desc": "Peak to Peak Torque ripple normalized according to average torque (None if average torque=0)",
                "max": "",
                "min": "",
                "name": "Tem_rip_norm",
                "type": "float",
                "unit": "-",
                "value": null
            },
            {
                "desc": "Peak to Peak Torque ripple",
                "max": "",
                "min": "",
                "name": "Tem_rip_pp",
                "type": "float",
                "unit": "N.m",
                "value": null
            },
            {
                "desc": "Stator winding flux DataTime object",
                "max": "",
                "min": "",
                "name": "Phi_wind_stator",
                "type": "SciDataTool.Classes.DataTime.DataTime",
                "unit": "Wb",
                "value": "None"
            },
            {
                "desc": "Dict of lamination winding fluxlinkage DataTime objects",
                "max": "",
                "min": "",
                "name": "Phi_wind",
                "type": "{SciDataTool.Classes.DataTime.DataTime}",
                "unit": "Wb",
                "value": "None"
            },
            {
                "desc": "Electromotive force DataTime object",
                "max": "",
                "min": "",
                "name": "emf",
                "type": "SciDataTool.Classes.DataTime.DataTime",
                "unit": "V",
                "value": "None"
            },
            {
                "desc": "FEA software mesh and solution",
                "max": "",
                "min": "",
                "name": "meshsolution",
                "type": "MeshSolution",
                "unit": "",
                "value": ""
            },
            {
                "desc": "Name of the logger to use",
                "max": "",
                "min": "",
                "name": "logger_name",
                "type": "str",
                "unit": "-",
                "value": "Pyleecan.OutMag"
            },
            {
                "desc": "OutInternal object containg outputs related to a specific model",
                "max": "",
                "min": "",
                "name": "internal",
                "type": "OutInternal",
                "unit": "-",
                "value": null
            },
            {
                "desc": "Radius value for air-gap computation",
                "max": "",
                "min": "",
                "name": "Rag",
                "type": "float",
                "unit": "-",
                "value": null
            }
        ]
    },
    "OutMagElmer": {
        "constants": [
            {
                "name": "VERSION",
                "value": "1"
            }
        ],
        "daughters": [],
        "desc": "Class to store outputs related to MagElmer magnetic model",
        "is_internal": false,
        "methods": [
            "clean"
        ],
        "mother": "OutInternal",
        "name": "OutMagElmer",
        "package": "Output",
        "path": "pyleecan/Generator/ClassesRef/Output/OutMagElmer.csv",
        "properties": [
            {
                "desc": "Dictionnary containing the main FEA parameters",
                "max": "",
                "min": "",
                "name": "FEA_dict",
                "type": "dict",
                "unit": "",
                "value": null
            }
        ]
    },
    "OutMagFEMM": {
        "constants": [
            {
                "name": "VERSION",
                "value": "1"
            }
        ],
        "daughters": [],
        "desc": "Class to store outputs related to MagFEMM magnetic model",
        "is_internal": false,
        "methods": [
            "clean"
        ],
        "mother": "OutInternal",
        "name": "OutMagFEMM",
        "package": "Output",
        "path": "pyleecan/Generator/ClassesRef/Output/OutMagFEMM.csv",
        "properties": [
            {
                "desc": "Dictionnary containing the main FEMM parameters",
                "max": "",
                "min": "",
                "name": "FEMM_dict",
                "type": "dict",
                "unit": "",
                "value": null
            },
            {
                "desc": "List of FEMM Handler (more than 1 if nb_worker >1)",
                "max": "",
                "min": "",
                "name": "handler_list",
                "type": "[_FEMMHandler]",
                "unit": "",
                "value": ""
            }
        ]
    },
    "OutPost": {
        "constants": [
            {
                "name": "VERSION",
                "value": "1"
            }
        ],
        "daughters": [],
        "desc": "Gather the parameters for the post-processings",
        "is_internal": false,
        "methods": [],
        "mother": "",
        "name": "OutPost",
        "package": "Output",
        "path": "pyleecan/Generator/ClassesRef/Output/OutPost.csv",
        "properties": [
            {
                "desc": "Name to use in the legend in case of comparison",
                "max": "",
                "min": "",
                "name": "legend_name",
                "type": "str",
                "unit": "-",
                "value": ""
            },
            {
                "desc": "Color to use in case of comparison",
                "max": "",
                "min": "",
                "name": "line_color",
                "type": "str",
                "unit": "-",
                "value": ""
            }
        ]
    },
    "OutStruct": {
        "constants": [
            {
                "name": "VERSION",
                "value": "1"
            }
        ],
        "daughters": [],
        "desc": "Gather the structural module outputs",
        "is_internal": false,
        "methods": [],
        "mother": "",
        "name": "OutStruct",
        "package": "Output",
        "path": "pyleecan/Generator/ClassesRef/Output/OutStruct.csv",
        "properties": [
            {
                "desc": "Structural time Data object",
                "max": "",
                "min": "",
                "name": "Time",
                "type": "SciDataTool.Classes.DataND.Data",
                "unit": "s",
                "value": "None"
            },
            {
                "desc": "Structural position Data object",
                "max": "",
                "min": "",
                "name": "Angle",
                "type": "SciDataTool.Classes.DataND.Data",
                "unit": "rad",
                "value": "None"
            },
            {
                "desc": "Length of the time vector",
                "max": "",
                "min": "",
                "name": "Nt_tot",
                "type": "int",
                "unit": "-",
                "value": null
            },
            {
                "desc": "Length of the angle vector",
                "max": "",
                "min": "",
                "name": "Na_tot",
                "type": "int",
                "unit": "-",
                "value": null
            },
            {
                "desc": "Name of the logger to use",
                "max": "",
                "min": "",
                "name": "logger_name",
                "type": "str",
                "unit": "-",
                "value": "Pyleecan.OutStruct"
            },
            {
                "desc": "Displacement output",
                "max": "",
                "min": "",
                "name": "Yr",
                "type": "SciDataTool.Classes.DataND.DataND",
                "unit": "m",
                "value": "None"
            },
            {
                "desc": "Velocity output",
                "max": "",
                "min": "",
                "name": "Vr",
                "type": "SciDataTool.Classes.DataND.DataND",
                "unit": "m/s",
                "value": "None"
            },
            {
                "desc": "Acceleration output",
                "max": "",
                "min": "",
                "name": "Ar",
                "type": "SciDataTool.Classes.DataND.DataND",
                "unit": "m/s^2",
                "value": "None"
            },
            {
                "desc": "FEA software mesh and solution",
                "max": "",
                "min": "",
                "name": "meshsolution",
                "type": "MeshSolution",
                "unit": "",
                "value": ""
            },
            {
                "desc": "Dictionnary containing the main FEA parameter",
                "max": "",
                "min": "",
                "name": "FEA_dict",
                "type": "dict",
                "unit": "",
                "value": null
            }
        ]
    },
    "Output": {
        "constants": [
            {
                "name": "VERSION",
                "value": "1"
            }
        ],
        "daughters": [
            "XOutput"
        ],
        "desc": "Main Output object: gather all the outputs of all the modules",
        "is_internal": false,
        "methods": [
            "getter.get_angle_offset_initial",
            "getter.get_angle_rotor",
            "getter.get_BH_rotor",
            "getter.get_BH_stator",
            "getter.get_path_result",
            "getter.get_machine_periodicity",
            "getter.get_rot_dir",
            "plot.plot_2D_Data",
            "getter.get_fund_harm",
            "plot.plot_A_quiver_2D",
            "plot.plot_3D_Data",
            "plot.plot_A_time_space",
            "getter.get_data_from_str",
            "print_memory"
        ],
        "mother": "",
        "name": "Output",
        "package": "Output",
        "path": "pyleecan/Generator/ClassesRef/Output/Output.csv",
        "properties": [
            {
                "desc": "Simulation object that generated the Output",
                "max": "",
                "min": "",
                "name": "simu",
                "type": "Simulation",
                "unit": "-",
                "value": ""
            },
            {
                "desc": "Path to the folder to same the results",
                "max": "",
                "min": "",
                "name": "path_result",
                "type": "str",
                "unit": "-",
                "value": ""
            },
            {
                "desc": "Geometry output",
                "max": "",
                "min": "",
                "name": "geo",
                "type": "OutGeo",
                "unit": "-",
                "value": ""
            },
            {
                "desc": "Electrical module output",
                "max": "",
                "min": "",
                "name": "elec",
                "type": "OutElec",
                "unit": "-",
                "value": ""
            },
            {
                "desc": "Magnetic module output",
                "max": "",
                "min": "",
                "name": "mag",
                "type": "OutMag",
                "unit": "-",
                "value": ""
            },
            {
                "desc": "Structural module output",
                "max": "",
                "min": "",
                "name": "struct",
                "type": "OutStruct",
                "unit": "-",
                "value": ""
            },
            {
                "desc": "Post-Processing settings",
                "max": "",
                "min": "",
                "name": "post",
                "type": "OutPost",
                "unit": "-",
                "value": ""
            },
            {
                "desc": "Name of the logger to use",
                "max": "",
                "min": "",
                "name": "logger_name",
                "type": "str",
                "unit": "-",
                "value": "Pyleecan.Output"
            },
            {
                "desc": "Force module output",
                "max": "",
                "min": "",
                "name": "force",
                "type": "OutForce",
                "unit": "-",
                "value": ""
            },
            {
                "desc": "Loss module output",
                "max": "",
                "min": "",
                "name": "loss",
                "type": "OutLoss",
                "unit": "-",
                "value": ""
            }
        ]
    },
    "ParamExplorer": {
        "constants": [
            {
                "name": "VERSION",
                "value": "1"
            }
        ],
        "daughters": [
            "OptiDesignVar",
            "ParamExplorerSet"
        ],
        "desc": "Abstract class for the multi-simulation",
        "is_internal": false,
        "methods": [
            "_set_setter"
        ],
        "mother": "",
        "name": "ParamExplorer",
        "package": "Simulation",
        "path": "pyleecan/Generator/ClassesRef/Simulation/ParamExplorer.csv",
        "properties": [
            {
                "desc": "Parameter name",
                "max": "",
                "min": "",
                "name": "name",
                "type": "str",
                "unit": "-",
                "value": ""
            },
            {
                "desc": "Parameter symbol",
                "max": "",
                "min": "",
                "name": "symbol",
                "type": "str",
                "unit": "-",
                "value": ""
            },
            {
                "desc": "Parameter unit",
                "max": "",
                "min": "",
                "name": "unit",
                "type": "str",
                "unit": "-",
                "value": ""
            },
            {
                "desc": "Function that takes a Simulation and a value in argument and modifiers the simulation",
                "max": "",
                "min": "",
                "name": "setter",
                "type": "function",
                "unit": "-",
                "value": null
            }
        ]
    },
    "ParamExplorerSet": {
        "constants": [
            {
                "name": "VERSION",
                "value": "1"
            }
        ],
        "daughters": [],
        "desc": "Abstract class for the multi-simulation",
        "is_internal": false,
        "methods": [
            "get_value",
            "as_dict"
        ],
        "mother": "ParamExplorer",
        "name": "ParamExplorerSet",
        "package": "Simulation",
        "path": "pyleecan/Generator/ClassesRef/Simulation/ParamExplorerSet.csv",
        "properties": [
            {
                "desc": "List containing the different parameter values to explore",
                "max": "",
                "min": "",
                "name": "value",
                "type": "list",
                "unit": "-",
                "value": []
            }
        ]
    },
    "PointMat": {
        "constants": [
            {
                "name": "VERSION",
                "value": "1"
            }
        ],
        "daughters": [],
        "desc": "Class to define nodes coordinates and getter.",
        "is_internal": false,
        "methods": [
            "add_point",
            "get_coord",
            "get_group",
            "is_exist"
        ],
        "mother": "",
        "name": "PointMat",
        "package": "Mesh",
        "path": "pyleecan/Generator/ClassesRef/Mesh/PointMat.csv",
        "properties": [
            {
                "desc": "Nodes coordinates",
                "max": "",
                "min": "",
                "name": "coordinate",
                "type": "ndarray",
                "unit": "",
                "value": []
            },
            {
                "desc": "Total number of nodes",
                "max": "",
                "min": "",
                "name": "nb_pt",
                "type": "int",
                "unit": "",
                "value": 0
            },
            {
                "desc": "Sensibility for node searching",
                "max": "",
                "min": "",
                "name": "delta",
                "type": "float",
                "unit": "",
                "value": 1e-10
            },
            {
                "desc": "Point indices",
                "max": "",
                "min": "",
                "name": "indice",
                "type": "ndarray",
                "unit": "",
                "value": ""
            }
        ]
    },
    "PolarArc": {
        "constants": [
            {
                "name": "VERSION",
                "value": "1"
            }
        ],
        "daughters": [],
        "desc": "PolarArc defined by  the center of object(point_ref), the label, the angle and the height",
        "is_internal": false,
        "methods": [
            "get_lines",
            "rotate",
            "translate",
            "check",
            "comp_length",
            "discretize",
            "get_patches",
            "comp_surface",
            "comp_point_ref"
        ],
        "mother": "Surface",
        "name": "PolarArc",
        "package": "Geometry",
        "path": "pyleecan/Generator/ClassesRef/Geometry/PolarArc.csv",
        "properties": [
            {
                "desc": "Polar angle",
                "max": "",
                "min": "0",
                "name": "angle",
                "type": "float",
                "unit": "-",
                "value": 1
            },
            {
                "desc": "The Heigth of the PolarAngle",
                "max": "",
                "min": "0",
                "name": "height",
                "type": "float",
                "unit": "m",
                "value": 1
            }
        ]
    },
    "Post": {
        "constants": [
            {
                "name": "VERSION",
                "value": "1"
            }
        ],
        "daughters": [
            "PostFunction",
            "PostMethod",
            "PostPlot"
        ],
        "desc": "Abstract class for postprocessing",
        "is_internal": false,
        "methods": [],
        "mother": "",
        "name": "Post",
        "package": "Post",
        "path": "pyleecan/Generator/ClassesRef/Post/Post.csv",
        "properties": []
    },
    "PostFunction": {
        "constants": [
            {
                "name": "VERSION",
                "value": "1"
            }
        ],
        "daughters": [],
        "desc": "Post-processing from a user-defined function",
        "is_internal": false,
        "methods": [],
        "mother": "Post",
        "name": "PostFunction",
        "package": "Post",
        "path": "pyleecan/Generator/ClassesRef/Post/PostFunction.csv",
        "properties": [
            {
                "desc": "Post-processing that takes an output in argument",
                "max": "",
                "min": "",
                "name": "run",
                "type": "function",
                "unit": "",
                "value": null
            }
        ]
    },
    "PostMethod": {
        "constants": [
            {
                "name": "VERSION",
                "value": "1"
            }
        ],
        "daughters": [
            "PostPlot"
        ],
        "desc": "Abstract class for post-processing defined in the method run",
        "is_internal": false,
        "methods": [
            "run"
        ],
        "mother": "Post",
        "name": "PostMethod",
        "package": "Post",
        "path": "pyleecan/Generator/ClassesRef/Post/PostMethod.csv",
        "properties": []
    },
    "PostPlot": {
        "constants": [
            {
                "name": "VERSION",
                "value": "1"
            }
        ],
        "daughters": [],
        "desc": "Post-processing to do a plot which is a method of Output or other class if attribute is not None",
        "is_internal": false,
        "methods": [
            "run"
        ],
        "mother": "PostMethod",
        "name": "PostPlot",
        "package": "Post",
        "path": "pyleecan/Generator/ClassesRef/Post/PostPlot.csv",
        "properties": [
            {
                "desc": "Full path of the plot method to call except Output (ex: \"plot_2D_Data\", \"mag.meshsolution.plot_contour\")",
                "max": "",
                "min": "",
                "name": "method",
                "type": "str",
                "unit": "",
                "value": "None"
            },
            {
                "desc": "Name of the plot to use when saving the figure after plotting",
                "max": "",
                "min": "",
                "name": "name",
                "type": "str",
                "unit": "",
                "value": "[]"
            },
            {
                "desc": "Dictionnary of parameters to pass to the plot method when executing it",
                "max": "",
                "min": "",
                "name": "param_list",
                "type": "list",
                "unit": "",
                "value": []
            },
            {
                "desc": "Dictionnary of parameters to pass to the plot method when executing it",
                "max": "",
                "min": "",
                "name": "param_dict",
                "type": "dict",
                "unit": "",
                "value": {}
            },
            {
                "desc": "File format extension (\"png\", \"svg\", \"eps\") in which to save the figure. The PostPlot automatically saves the figure in the results folder. The user can specify a different folder by specifying \"save_path\"=path_str or not save the figure by specifying \"save_path\"=None in param_dict, if the plot_method enables it.",
                "max": "",
                "min": "",
                "name": "save_format",
                "type": "str",
                "unit": "",
                "value": "png"
            }
        ]
    },
    "RefCell": {
        "constants": [
            {
                "name": "VERSION",
                "value": "1"
            }
        ],
        "daughters": [
            "RefLine3",
            "RefQuad4",
            "RefQuad9",
            "RefSegmentP1",
            "RefTriangle3",
            "RefTriangle6"
        ],
        "desc": "Store shape functions definition in the reference element",
        "is_internal": false,
        "methods": [
            "interpolation"
        ],
        "mother": "",
        "name": "RefCell",
        "package": "Mesh",
        "path": "pyleecan/Generator/ClassesRef/Mesh/Interpolation/RefCell.csv",
        "properties": [
            {
                "desc": "Precision criterion",
                "max": "",
                "min": "0.00E+00",
                "name": "epsilon",
                "type": "float",
                "unit": "-",
                "value": 0.05
            }
        ]
    },
    "RefLine3": {
        "constants": [
            {
                "name": "VERSION",
                "value": "1"
            }
        ],
        "daughters": [],
        "desc": "Store line elements for 2D mesh",
        "is_internal": false,
        "methods": [
            "shape_function",
            "jacobian",
            "grad_shape_function",
            "get_real_point",
            "get_ref_point",
            "is_inside"
        ],
        "mother": "RefCell",
        "name": "RefLine3",
        "package": "Mesh",
        "path": "pyleecan/Generator/ClassesRef/Mesh/Interpolation/RefLine3.csv",
        "properties": []
    },
    "RefQuad4": {
        "constants": [
            {
                "name": "VERSION",
                "value": "1"
            }
        ],
        "daughters": [],
        "desc": "Store quadrangel elements for 2D mesh",
        "is_internal": false,
        "methods": [
            "shape_function",
            "jacobian",
            "grad_shape_function",
            "get_real_point",
            "get_ref_point",
            "is_inside"
        ],
        "mother": "RefCell",
        "name": "RefQuad4",
        "package": "Mesh",
        "path": "pyleecan/Generator/ClassesRef/Mesh/Interpolation/RefQuad4.csv",
        "properties": []
    },
    "RefQuad9": {
        "constants": [
            {
                "name": "VERSION",
                "value": "1"
            }
        ],
        "daughters": [],
        "desc": "Store quadrangel elements for 2D mesh",
        "is_internal": false,
        "methods": [
            "shape_function",
            "jacobian",
            "grad_shape_function",
            "get_real_point",
            "get_ref_point",
            "is_inside"
        ],
        "mother": "RefCell",
        "name": "RefQuad9",
        "package": "Mesh",
        "path": "pyleecan/Generator/ClassesRef/Mesh/Interpolation/RefQuad9.csv",
        "properties": []
    },
    "RefSegmentP1": {
        "constants": [
            {
                "name": "VERSION",
                "value": "1"
            }
        ],
        "daughters": [],
        "desc": "Store segment elements for 2D mesh",
        "is_internal": false,
        "methods": [
            "shape_function",
            "jacobian",
            "grad_shape_function",
            "get_real_point",
            "is_inside",
            "get_ref_point",
            "get_normal"
        ],
        "mother": "RefCell",
        "name": "RefSegmentP1",
        "package": "Mesh",
        "path": "pyleecan/Generator/ClassesRef/Mesh/Interpolation/RefSegmentP1.csv",
        "properties": []
    },
    "RefTriangle3": {
        "constants": [
            {
                "name": "VERSION",
                "value": "1"
            }
        ],
        "daughters": [],
        "desc": "Store triangle elements for 2D mesh",
        "is_internal": false,
        "methods": [
            "shape_function",
            "jacobian",
            "grad_shape_function",
            "get_real_point",
            "get_ref_point",
            "is_inside",
            "get_cell_area",
            "get_normal"
        ],
        "mother": "RefCell",
        "name": "RefTriangle3",
        "package": "Mesh",
        "path": "pyleecan/Generator/ClassesRef/Mesh/Interpolation/RefTriangle3.csv",
        "properties": []
    },
    "RefTriangle6": {
        "constants": [
            {
                "name": "VERSION",
                "value": "1"
            }
        ],
        "daughters": [],
        "desc": "Store triangle elements for 2D mesh",
        "is_internal": false,
        "methods": [
            "shape_function",
            "jacobian",
            "grad_shape_function",
            "get_real_point",
            "get_ref_point",
            "is_inside"
        ],
        "mother": "RefCell",
        "name": "RefTriangle6",
        "package": "Mesh",
        "path": "pyleecan/Generator/ClassesRef/Mesh/Interpolation/RefTriangle6.csv",
        "properties": []
    },
    "ScalarProduct": {
        "constants": [
            {
                "name": "VERSION",
                "value": "1"
            }
        ],
        "daughters": [
            "ScalarProductL2"
        ],
        "desc": "Store shape functions definition in the reference element",
        "is_internal": false,
        "methods": [],
        "mother": "",
        "name": "ScalarProduct",
        "package": "Mesh",
        "path": "pyleecan/Generator/ClassesRef/Mesh/Interpolation/ScalarProduct.csv",
        "properties": []
    },
    "ScalarProductL2": {
        "constants": [
            {
                "name": "VERSION",
                "value": "1"
            }
        ],
        "daughters": [],
        "desc": "Store shape functions definition in the reference element",
        "is_internal": false,
        "methods": [
            "scalar_product"
        ],
        "mother": "ScalarProduct",
        "name": "ScalarProductL2",
        "package": "Mesh",
        "path": "pyleecan/Generator/ClassesRef/Mesh/Interpolation/ScalarProductL2.csv",
        "properties": []
    },
    "Section": {
        "constants": [
            {
                "name": "VERSION",
                "value": "1"
            }
        ],
        "daughters": [],
        "desc": "Class to setup a section of an Elmer Solver Input File",
        "is_internal": false,
        "methods": [
            "__delitem__",
            "__getitem__",
            "__iter__",
            "__len__",
            "__missing__",
            "__reversed__",
            "__setitem__",
            "pop",
            "keys",
            "write"
        ],
        "mother": "Elmer",
        "name": "Section",
        "package": "Elmer",
        "path": "pyleecan/Generator/ClassesRef/Elmer/Section.csv",
        "properties": [
            {
                "desc": "Name of the section",
                "max": "",
                "min": "",
                "name": "section",
                "type": "str",
                "unit": "",
                "value": ""
            },
            {
                "desc": "Index of a numbered section",
                "max": "",
                "min": "",
                "name": "id",
                "type": "int",
                "unit": "",
                "value": null
            },
            {
                "desc": "Section global comment",
                "max": "",
                "min": "",
                "name": "comment",
                "type": "str",
                "unit": "",
                "value": ""
            },
            {
                "desc": "internal dict to store the sections statements",
                "max": "",
                "min": "",
                "name": "_statements",
                "type": "dict",
                "unit": "",
                "value": ""
            },
            {
                "desc": "internal dict to store comments on single statements",
                "max": "",
                "min": "",
                "name": "_comments",
                "type": "dict",
                "unit": "",
                "value": ""
            }
        ]
    },
    "Segment": {
        "constants": [
            {
                "name": "VERSION",
                "value": "1"
            }
        ],
        "daughters": [],
        "desc": "A segment between two points",
        "is_internal": false,
        "methods": [
            "check",
            "comp_length",
            "discretize",
            "draw_FEMM",
            "get_begin",
            "get_end",
            "get_middle",
            "intersect_line",
            "reverse",
            "rotate",
            "split_half",
            "split_line",
            "translate",
            "is_on_line",
            "comp_distance"
        ],
        "mother": "Line",
        "name": "Segment",
        "package": "Geometry",
        "path": "pyleecan/Generator/ClassesRef/Geometry/Segment.csv",
        "properties": [
            {
                "desc": "begin point of the line",
                "max": "",
                "min": "",
                "name": "begin",
                "type": "complex",
                "unit": "-",
                "value": 0
            },
            {
                "desc": "end point of the line",
                "max": "",
                "min": "",
                "name": "end",
                "type": "complex",
                "unit": "-",
                "value": 0
            }
        ]
    },
    "Shaft": {
        "constants": [
            {
                "name": "VERSION",
                "value": "1"
            }
        ],
        "daughters": [],
        "desc": "machine shaft",
        "is_internal": false,
        "methods": [
            "build_geometry",
            "comp_mass",
            "plot"
        ],
        "mother": "",
        "name": "Shaft",
        "package": "Machine",
        "path": "pyleecan/Generator/ClassesRef/Machine/Shaft.csv",
        "properties": [
            {
                "desc": "length of the rotor shaft [m] (used for weight & cost estimation only)",
                "max": "100",
                "min": "0",
                "name": "Lshaft",
                "type": "float",
                "unit": "m",
                "value": 0.442
            },
            {
                "desc": "Shaft's Material",
                "max": "",
                "min": "",
                "name": "mat_type",
                "type": "Material",
                "unit": "",
                "value": ""
            },
            {
                "desc": "diameter of the rotor shaft [m], used to estimate bearing diameter for friction losses",
                "max": "8",
                "min": "0",
                "name": "Drsh",
                "type": "float",
                "unit": "m",
                "value": 0.045
            }
        ]
    },
    "Simu1": {
        "constants": [
            {
                "name": "VERSION",
                "value": "1"
            }
        ],
        "daughters": [],
        "desc": "Five sequential weak coupling multi physics simulation",
        "is_internal": false,
        "methods": [
            "run_single"
        ],
        "mother": "Simulation",
        "name": "Simu1",
        "package": "Simulation",
        "path": "pyleecan/Generator/ClassesRef/Simulation/Simu1.csv",
        "properties": [
            {
                "desc": "Electrical module",
                "max": "",
                "min": "",
                "name": "elec",
                "type": "Electrical",
                "unit": "-",
                "value": null
            },
            {
                "desc": "Magnetic module",
                "max": "",
                "min": "",
                "name": "mag",
                "type": "Magnetics",
                "unit": "-",
                "value": null
            },
            {
                "desc": "Structural module",
                "max": "",
                "min": "",
                "name": "struct",
                "type": "Structural",
                "unit": "-",
                "value": null
            },
            {
                "desc": "Force moduale",
                "max": "",
                "min": "",
                "name": "force",
                "type": "Force",
                "unit": "-",
                "value": null
            },
            {
                "desc": "Loss moduale",
                "max": "",
                "min": "",
                "name": "loss",
                "type": "Loss",
                "unit": "-",
                "value": null
            }
        ]
    },
    "Simulation": {
        "constants": [
            {
                "name": "VERSION",
                "value": "1"
            }
        ],
        "daughters": [
            "Simu1"
        ],
        "desc": "Abstract class for the simulation",
        "is_internal": false,
        "methods": [
            "run"
        ],
        "mother": "",
        "name": "Simulation",
        "package": "Simulation",
        "path": "pyleecan/Generator/ClassesRef/Simulation/Simulation.csv",
        "properties": [
            {
                "desc": "Name of the simulation",
                "max": "",
                "min": "",
                "name": "name",
                "type": "str",
                "unit": "-",
                "value": ""
            },
            {
                "desc": "Simulation description",
                "max": "",
                "min": "",
                "name": "desc",
                "type": "str",
                "unit": "-",
                "value": ""
            },
            {
                "desc": "Machine to simulate",
                "max": "",
                "min": "",
                "name": "machine",
                "type": "Machine",
                "unit": "-",
                "value": ""
            },
            {
                "desc": "Input of the simulation",
                "max": "",
                "min": "",
                "name": "input",
                "type": "Input",
                "unit": "-",
                "value": ""
            },
            {
                "desc": "Name of the logger to use",
                "max": "",
                "min": "",
                "name": "logger_name",
                "type": "str",
                "unit": "-",
                "value": "Pyleecan.Simulation"
            },
            {
                "desc": "Multi-simulation definition",
                "max": "",
                "min": "",
                "name": "var_simu",
                "type": "VarSimu",
                "unit": "-",
                "value": null
            },
            {
                "desc": "List of postprocessings to run on Output after the simulation",
                "max": "",
                "min": "",
                "name": "postproc_list",
                "type": "[Post]",
                "unit": "-",
                "value": []
            },
            {
                "desc": "Index of the simulation (if part of a multi-simulation)",
                "max": "",
                "min": "0",
                "name": "index",
                "type": "int",
                "unit": "-",
                "value": null
            },
            {
                "desc": "Path to the Result folder to use (None to use default one)",
                "max": "",
                "min": "",
                "name": "path_result",
                "type": "str",
                "unit": "-",
                "value": "None"
            }
        ]
    },
    "Slot": {
        "constants": [
            {
                "name": "VERSION",
                "value": "1"
            }
        ],
        "daughters": [
            "Slot19",
            "SlotCirc",
            "SlotDC",
            "SlotMFlat",
            "SlotMFlat2",
            "SlotMPolar",
            "SlotMag",
            "SlotUD",
            "SlotW10",
            "SlotW11",
            "SlotW12",
            "SlotW13",
            "SlotW14",
            "SlotW15",
            "SlotW16",
            "SlotW21",
            "SlotW22",
            "SlotW23",
            "SlotW24",
            "SlotW25",
            "SlotW26",
            "SlotW27",
            "SlotW28",
            "SlotW29",
            "SlotW60",
            "SlotW61",
            "SlotWind"
        ],
        "desc": "Generic class for slot (abstract)",
        "is_internal": false,
        "methods": [
            "build_geometry_half_tooth",
            "check",
            "comp_angle_opening",
            "comp_height",
            "comp_surface",
            "get_is_stator",
            "get_Rbo",
            "get_surface",
            "get_surface_tooth",
            "is_outwards",
            "plot",
            "comp_width_opening",
            "get_name_lam"
        ],
        "mother": "",
        "name": "Slot",
        "package": "Slot",
        "path": "pyleecan/Generator/ClassesRef/Slot/Slot.csv",
        "properties": [
            {
                "desc": "slot number",
                "max": "1000",
                "min": "0",
                "name": "Zs",
                "type": "int",
                "unit": "-",
                "value": 36
            }
        ]
    },
    "Slot19": {
        "constants": [
            {
                "name": "VERSION",
                "value": "1"
            },
            {
                "name": "IS_SYMMETRICAL",
                "value": "1"
            }
        ],
        "daughters": [],
        "desc": "trapezoidal slot with rounded bottom",
        "is_internal": false,
        "methods": [
            "_comp_point_coordinate",
            "build_geometry",
            "check",
            "comp_angle_opening",
            "comp_angle_bottom",
            "comp_height",
            "comp_surface"
        ],
        "mother": "Slot",
        "name": "Slot19",
        "package": "Slot",
        "path": "pyleecan/Generator/ClassesRef/Slot/Slot19.csv",
        "properties": [
            {
                "desc": "Slot top width",
                "max": "",
                "min": "0",
                "name": "W0",
                "type": "float",
                "unit": "m",
                "value": 0.013
            },
            {
                "desc": "Slot height",
                "max": "",
                "min": "0",
                "name": "H0",
                "type": "float",
                "unit": "m",
                "value": 0.02
            },
            {
                "desc": "Slot bottom width.",
                "max": "",
                "min": "0",
                "name": "W1",
                "type": "float",
                "unit": "m",
                "value": 0.01
            },
            {
                "desc": "Wx unit, 0 for m, 1 for rad",
                "max": "",
                "min": "",
                "name": "Wx_is_rad",
                "type": "bool",
                "unit": "-",
                "value": 0
            }
        ]
    },
    "SlotCirc": {
        "constants": [
            {
                "name": "VERSION",
                "value": "1"
            },
            {
                "name": "IS_SYMMETRICAL",
                "value": "1"
            }
        ],
        "daughters": [],
        "desc": "Circular slot (for notches)",
        "is_internal": false,
        "methods": [
            "build_geometry",
            "get_surface_wind",
            "check",
            "comp_angle_opening",
            "comp_height",
            "comp_height_wind",
            "comp_surface",
            "comp_surface_wind"
        ],
        "mother": "SlotWind",
        "name": "SlotCirc",
        "package": "Slot",
        "path": "pyleecan/Generator/ClassesRef/Slot/SlotCirc.csv",
        "properties": [
            {
                "desc": "Slot isthmus width.",
                "max": "",
                "min": "0",
                "name": "W0",
                "type": "float",
                "unit": "m",
                "value": 0.01
            },
            {
                "desc": "Slot height",
                "max": "",
                "min": "0",
                "name": "H0",
                "type": "float",
                "unit": "m",
                "value": 0.03
            }
        ]
    },
    "SlotDC": {
        "constants": [
            {
                "name": "VERSION",
                "value": "1"
            },
            {
                "name": "IS_SYMMETRICAL",
                "value": "1"
            }
        ],
        "daughters": [],
        "desc": "Slot with two rods (for double squirrel cage)",
        "is_internal": false,
        "methods": [
            "_comp_point_coordinate",
            "build_geometry",
            "get_surface_wind",
            "check",
            "comp_angle_opening",
            "comp_height",
            "comp_height_wind",
            "comp_surface",
            "comp_surface_wind"
        ],
        "mother": "SlotWind",
        "name": "SlotDC",
        "package": "Slot",
        "path": "pyleecan/Generator/ClassesRef/Slot/SlotDC.csv",
        "properties": [
            {
                "desc": "Slot isthmus width.",
                "max": "",
                "min": "0",
                "name": "W1",
                "type": "float",
                "unit": "m",
                "value": 0.0122
            },
            {
                "desc": "Distance upper rod center to bore",
                "max": "",
                "min": "0",
                "name": "H1",
                "type": "float",
                "unit": "m",
                "value": 0.0122
            },
            {
                "desc": "Diameter upper rod",
                "max": "",
                "min": "0",
                "name": "D1",
                "type": "float",
                "unit": "m",
                "value": 0.001
            },
            {
                "desc": "Middle connection width",
                "max": "",
                "min": "0",
                "name": "W2",
                "type": "float",
                "unit": "m",
                "value": 0.0122
            },
            {
                "desc": "Height between the first and second center",
                "max": "",
                "min": "0",
                "name": "H2",
                "type": "float",
                "unit": "m",
                "value": 0.001
            },
            {
                "desc": "Diameter upper section lower rod",
                "max": "",
                "min": "0",
                "name": "D2",
                "type": "float",
                "unit": "m",
                "value": 0.001
            },
            {
                "desc": "Length of lower rod",
                "max": "",
                "min": "0",
                "name": "H3",
                "type": "float",
                "unit": "m",
                "value": 0.001
            },
            {
                "desc": "Radius lower section lower rod",
                "max": "",
                "min": "0",
                "name": "R3",
                "type": "float",
                "unit": "m",
                "value": 0.001
            }
        ]
    },
    "SlotMFlat": {
        "constants": [
            {
                "name": "VERSION",
                "value": "1"
            },
            {
                "name": "IS_SYMMETRICAL",
                "value": "1"
            },
            {
                "name": "IS_INSET",
                "value": "1"
            }
        ],
        "daughters": [],
        "desc": "Flat bottomed SlotMag",
        "is_internal": false,
        "methods": [
            "build_geometry",
            "comp_angle_opening",
            "comp_angle_opening_magnet",
            "comp_height",
            "comp_surface",
            "comp_W0m",
            "get_point_bottom"
        ],
        "mother": "SlotMag",
        "name": "SlotMFlat",
        "package": "Slot",
        "path": "pyleecan/Generator/ClassesRef/Slot/SlotMFlat.csv",
        "properties": [
            {
                "desc": "Slot isthmus height",
                "max": "",
                "min": "0",
                "name": "H0",
                "type": "float",
                "unit": "m",
                "value": 0
            },
            {
                "desc": "Slot isthmus width.",
                "max": "",
                "min": "0",
                "name": "W0",
                "type": "float",
                "unit": "m/rad",
                "value": 0.0122
            },
            {
                "desc": "W0 unit, 0 for m, 1 for rad",
                "max": "",
                "min": "",
                "name": "W0_is_rad",
                "type": "bool",
                "unit": "",
                "value": 0
            },
            {
                "desc": "List of magnet",
                "max": "",
                "min": "",
                "name": "magnet",
                "type": "[MagnetFlat]",
                "unit": "",
                "value": ""
            }
        ]
    },
    "SlotMFlat2": {
        "constants": [
            {
                "name": "VERSION",
                "value": "1"
            },
            {
                "name": "IS_SYMMETRICAL",
                "value": "1"
            }
        ],
        "daughters": [],
        "desc": "Flat bottomed SlotMag with adjustable slot opening (for spoke type IPMSM)",
        "is_internal": false,
        "methods": [
            "build_geometry",
            "comp_angle_opening",
            "comp_angle_magnet",
            "comp_angle_opening_magnet",
            "comp_height",
            "comp_surface",
            "comp_H_arc",
            "comp_W0m",
            "get_point_bottom"
        ],
        "mother": "SlotMag",
        "name": "SlotMFlat2",
        "package": "Slot",
        "path": "pyleecan/Generator/ClassesRef/Slot/SlotMFlat2.csv",
        "properties": [
            {
                "desc": "Internal Slot height (for Magnet)",
                "max": "",
                "min": "0",
                "name": "H0",
                "type": "float",
                "unit": "m",
                "value": 0
            },
            {
                "desc": "Slot opening height ",
                "max": "",
                "min": "0",
                "name": "H1",
                "type": "float",
                "unit": "m",
                "value": 0
            },
            {
                "desc": "Inner slot width (for Magnet)",
                "max": "",
                "min": "0",
                "name": "W0",
                "type": "float",
                "unit": "m/rad",
                "value": 0.0122
            },
            {
                "desc": "W0 unit, 0 for m, 1 for rad",
                "max": "",
                "min": "",
                "name": "W0_is_rad",
                "type": "bool",
                "unit": "",
                "value": 0
            },
            {
                "desc": "Slot opening width ",
                "max": "",
                "min": "0",
                "name": "W1",
                "type": "float",
                "unit": "m",
                "value": 0.01
            },
            {
                "desc": "List of magnet",
                "max": "",
                "min": "",
                "name": "magnet",
                "type": "[MagnetFlat]",
                "unit": "",
                "value": ""
            }
        ]
    },
    "SlotMPolar": {
        "constants": [
            {
                "name": "VERSION",
                "value": "1"
            },
            {
                "name": "IS_SYMMETRICAL",
                "value": "1"
            },
            {
                "name": "IS_INSET",
                "value": "1"
            }
        ],
        "daughters": [],
        "desc": "Polar bottomed SlotMag",
        "is_internal": false,
        "methods": [
            "build_geometry",
            "comp_angle_opening",
            "comp_angle_opening_magnet",
            "comp_height",
            "comp_surface",
            "get_point_bottom"
        ],
        "mother": "SlotMag",
        "name": "SlotMPolar",
        "package": "Slot",
        "path": "pyleecan/Generator/ClassesRef/Slot/SlotMPolar.csv",
        "properties": [
            {
                "desc": "Slot isthmus width.",
                "max": "",
                "min": "0",
                "name": "W0",
                "type": "float",
                "unit": "rad",
                "value": 0.314
            },
            {
                "desc": "Slot isthmus height",
                "max": "",
                "min": "0",
                "name": "H0",
                "type": "float",
                "unit": "m",
                "value": 0
            },
            {
                "desc": "List of magnet",
                "max": "",
                "min": "",
                "name": "magnet",
                "type": "[MagnetPolar]",
                "unit": "",
                "value": ""
            }
        ]
    },
    "SlotMag": {
        "constants": [
            {
                "name": "VERSION",
                "value": "1"
            }
        ],
        "daughters": [
            "SlotMFlat",
            "SlotMFlat2",
            "SlotMPolar"
        ],
        "desc": "Slot for inset and surface magnet (abstract)",
        "is_internal": false,
        "methods": [],
        "mother": "Slot",
        "name": "SlotMag",
        "package": "Slot",
        "path": "pyleecan/Generator/ClassesRef/Slot/SlotMag.csv",
        "properties": [
            {
                "desc": "Angle between magnet in the slot",
                "max": "",
                "min": "",
                "name": "W3",
                "type": "float",
                "unit": "rad",
                "value": 0
            }
        ]
    },
    "SlotUD": {
        "constants": [
            {
                "name": "VERSION",
                "value": "1"
            }
        ],
        "daughters": [],
        "desc": "\"User defined\" Slot from a line list. ",
        "is_internal": false,
        "methods": [
            "build_geometry",
            "set_from_point_list",
            "get_surface_wind",
            "check"
        ],
        "mother": "SlotWind",
        "name": "SlotUD",
        "package": "Slot",
        "path": "pyleecan/Generator/ClassesRef/Slot/SlotUD.csv",
        "properties": [
            {
                "desc": "list of line to draw the edges of the slot",
                "max": "",
                "min": "",
                "name": "line_list",
                "type": "[Line]",
                "unit": "-",
                "value": ""
            },
            {
                "desc": "Index of the first line to include in the winding",
                "max": "",
                "min": "",
                "name": "wind_begin_index",
                "type": "int",
                "unit": "-",
                "value": null
            },
            {
                "desc": "Index of the last line to include in the winding",
                "max": "",
                "min": "",
                "name": "wind_end_index",
                "type": "int",
                "unit": "-",
                "value": null
            },
            {
                "desc": "0 to close winding with Segment, 1 for Arc1",
                "max": "1",
                "min": "0",
                "name": "type_line_wind",
                "type": "int",
                "unit": "-",
                "value": 0
            }
        ]
    },
    "SlotW10": {
        "constants": [
            {
                "name": "VERSION",
                "value": "1"
            },
            {
                "name": "IS_SYMMETRICAL",
                "value": "1"
            }
        ],
        "daughters": [],
        "desc": "Open Rectangular or trapezoidal slot with wedge",
        "is_internal": false,
        "methods": [
            "_comp_point_coordinate",
            "build_geometry",
            "build_geometry_wind",
            "check",
            "comp_angle_opening",
            "comp_height",
            "comp_height_wind",
            "comp_surface",
            "comp_surface_wind",
            "get_surface_wind",
            "get_H1"
        ],
        "mother": "SlotWind",
        "name": "SlotW10",
        "package": "Slot",
        "path": "pyleecan/Generator/ClassesRef/Slot/SlotW10.csv",
        "properties": [
            {
                "desc": "Slot isthmus width.",
                "max": "",
                "min": "0",
                "name": "W0",
                "type": "float",
                "unit": "m",
                "value": 0.0122
            },
            {
                "desc": "Slot isthmus height.",
                "max": "",
                "min": "0",
                "name": "H0",
                "type": "float",
                "unit": "m",
                "value": 0.001
            },
            {
                "desc": "Slot wedge radial height or wedge angle .",
                "max": "",
                "min": "0",
                "name": "H1",
                "type": "float",
                "unit": "m/rad",
                "value": 0.0015
            },
            {
                "desc": "Slot wedge width.",
                "max": "",
                "min": "0",
                "name": "W1",
                "type": "float",
                "unit": "m",
                "value": 0.014
            },
            {
                "desc": "Slot height below wedge ",
                "max": "",
                "min": "0",
                "name": "H2",
                "type": "float",
                "unit": "m",
                "value": 0.0325
            },
            {
                "desc": "Slot bottom width.",
                "max": "",
                "min": "0",
                "name": "W2",
                "type": "float",
                "unit": "m",
                "value": 0.0122
            },
            {
                "desc": "H1 unit, 0 for m, 1 for rad",
                "max": "",
                "min": "",
                "name": "H1_is_rad",
                "type": "bool",
                "unit": "",
                "value": 0
            }
        ]
    },
    "SlotW11": {
        "constants": [
            {
                "name": "VERSION",
                "value": "1"
            },
            {
                "name": "IS_SYMMETRICAL",
                "value": "1"
            }
        ],
        "daughters": [],
        "desc": "",
        "is_internal": false,
        "methods": [
            "_comp_point_coordinate",
            "build_geometry",
            "get_surface_wind",
            "check",
            "comp_angle_opening",
            "comp_height",
            "comp_height_wind",
            "comp_surface",
            "comp_surface_wind",
            "get_H1"
        ],
        "mother": "SlotWind",
        "name": "SlotW11",
        "package": "Slot",
        "path": "pyleecan/Generator/ClassesRef/Slot/SlotW11.csv",
        "properties": [
            {
                "desc": "Slot isthmus width.",
                "max": "",
                "min": "0",
                "name": "W0",
                "type": "float",
                "unit": "m",
                "value": 0.003
            },
            {
                "desc": "Slot isthmus height.",
                "max": "",
                "min": "0",
                "name": "H0",
                "type": "float",
                "unit": "m",
                "value": 0.003
            },
            {
                "desc": "height or angle  (See Schematics)",
                "max": "",
                "min": "0",
                "name": "H1",
                "type": "float",
                "unit": "m/rad",
                "value": 0
            },
            {
                "desc": "H1 unit, 0 for m, 1 for rad",
                "max": "",
                "min": "",
                "name": "H1_is_rad",
                "type": "bool",
                "unit": "",
                "value": 0
            },
            {
                "desc": "Slot top width.",
                "max": "",
                "min": "0",
                "name": "W1",
                "type": "float",
                "unit": "m",
                "value": 0.013
            },
            {
                "desc": "Slot height below wedge ",
                "max": "",
                "min": "0",
                "name": "H2",
                "type": "float",
                "unit": "m",
                "value": 0.02
            },
            {
                "desc": "Slot bottom width.",
                "max": "",
                "min": "0",
                "name": "W2",
                "type": "float",
                "unit": "m",
                "value": 0.01
            },
            {
                "desc": "Slot bottom radius",
                "max": "",
                "min": "0",
                "name": "R1",
                "type": "float",
                "unit": "m",
                "value": 0.001
            }
        ]
    },
    "SlotW12": {
        "constants": [
            {
                "name": "VERSION",
                "value": "1"
            },
            {
                "name": "IS_SYMMETRICAL",
                "value": "1"
            }
        ],
        "daughters": [],
        "desc": "",
        "is_internal": false,
        "methods": [
            "build_geometry",
            "get_surface_wind",
            "check",
            "comp_angle_opening",
            "comp_height",
            "comp_height_wind",
            "comp_surface",
            "comp_surface_wind"
        ],
        "mother": "SlotWind",
        "name": "SlotW12",
        "package": "Slot",
        "path": "pyleecan/Generator/ClassesRef/Slot/SlotW12.csv",
        "properties": [
            {
                "desc": "Slot isthmus height.",
                "max": "",
                "min": "0",
                "name": "H0",
                "type": "float",
                "unit": "m",
                "value": 0.003
            },
            {
                "desc": "Slot middle height",
                "max": "",
                "min": "0",
                "name": "H1",
                "type": "float",
                "unit": "m/rad",
                "value": 0
            },
            {
                "desc": "Wedges radius",
                "max": "",
                "min": "0",
                "name": "R1",
                "type": "float",
                "unit": "m",
                "value": 0.001
            },
            {
                "desc": "Slot bottom radius",
                "max": "",
                "min": "0",
                "name": "R2",
                "type": "float",
                "unit": "m",
                "value": 0.001
            }
        ]
    },
    "SlotW13": {
        "constants": [
            {
                "name": "VERSION",
                "value": "1"
            },
            {
                "name": "IS_SYMMETRICAL",
                "value": "1"
            }
        ],
        "daughters": [],
        "desc": "Open Rectangular or trapezoidal slot with wedge",
        "is_internal": false,
        "methods": [
            "_comp_point_coordinate",
            "build_geometry",
            "build_geometry_wind",
            "check",
            "comp_angle_opening",
            "comp_height",
            "comp_height_wind",
            "comp_surface",
            "comp_surface_wind",
            "get_surface_wind",
            "get_H1"
        ],
        "mother": "SlotWind",
        "name": "SlotW13",
        "package": "Slot",
        "path": "pyleecan/Generator/ClassesRef/Slot/SlotW13.csv",
        "properties": [
            {
                "desc": "Slot isthmus width.",
                "max": "",
                "min": "0",
                "name": "W0",
                "type": "float",
                "unit": "m",
                "value": 0.0122
            },
            {
                "desc": "Slot isthmus height.",
                "max": "",
                "min": "0",
                "name": "H0",
                "type": "float",
                "unit": "m",
                "value": 0.001
            },
            {
                "desc": "Slot wedge radial height or wedge angle .",
                "max": "",
                "min": "0",
                "name": "H1",
                "type": "float",
                "unit": "m/rad",
                "value": 0.0015
            },
            {
                "desc": "Slot wedge width.",
                "max": "",
                "min": "0",
                "name": "W1",
                "type": "float",
                "unit": "m",
                "value": 0.014
            },
            {
                "desc": "Slot height below wedge ",
                "max": "",
                "min": "0",
                "name": "H2",
                "type": "float",
                "unit": "m",
                "value": 0.0325
            },
            {
                "desc": "Slot width below wedge ",
                "max": "",
                "min": "0",
                "name": "W2",
                "type": "float",
                "unit": "m",
                "value": 0.0122
            },
            {
                "desc": "Slot bottom width.",
                "max": "",
                "min": "0",
                "name": "W3",
                "type": "float",
                "unit": "m",
                "value": 0.0122
            },
            {
                "desc": "H1 unit, 0 for m, 1 for rad",
                "max": "",
                "min": "",
                "name": "H1_is_rad",
                "type": "bool",
                "unit": "",
                "value": 0
            }
        ]
    },
    "SlotW14": {
        "constants": [
            {
                "name": "VERSION",
                "value": "1"
            },
            {
                "name": "IS_SYMMETRICAL",
                "value": "1"
            }
        ],
        "daughters": [],
        "desc": "",
        "is_internal": false,
        "methods": [
            "_comp_point_coordinate",
            "build_geometry",
            "get_surface_wind",
            "check",
            "comp_angle_opening",
            "comp_height",
            "comp_height_wind",
            "comp_surface",
            "comp_surface_wind"
        ],
        "mother": "SlotWind",
        "name": "SlotW14",
        "package": "Slot",
        "path": "pyleecan/Generator/ClassesRef/Slot/SlotW14.csv",
        "properties": [
            {
                "desc": "Slot isthmus width.",
                "max": "",
                "min": "0",
                "name": "W0",
                "type": "float",
                "unit": "m",
                "value": 0.0122
            },
            {
                "desc": "Slot isthmus height.",
                "max": "",
                "min": "0",
                "name": "H0",
                "type": "float",
                "unit": "m",
                "value": 0.001
            },
            {
                "desc": "Slot intermediate height.",
                "max": "",
                "min": "0",
                "name": "H1",
                "type": "float",
                "unit": "m",
                "value": 0.0015
            },
            {
                "desc": "Tooth height",
                "max": "",
                "min": "0",
                "name": "H3",
                "type": "float",
                "unit": "m",
                "value": 0.0122
            },
            {
                "desc": "Tooth width",
                "max": "",
                "min": "0",
                "name": "W3",
                "type": "float",
                "unit": "m",
                "value": 0.0122
            }
        ]
    },
    "SlotW15": {
        "constants": [
            {
                "name": "VERSION",
                "value": "1"
            },
            {
                "name": "IS_SYMMETRICAL",
                "value": "1"
            }
        ],
        "daughters": [],
        "desc": "",
        "is_internal": false,
        "methods": [
            "_comp_point_coordinate",
            "build_geometry",
            "get_surface_wind",
            "check",
            "comp_angle_opening",
            "comp_height",
            "comp_height_wind",
            "comp_surface"
        ],
        "mother": "SlotWind",
        "name": "SlotW15",
        "package": "Slot",
        "path": "pyleecan/Generator/ClassesRef/Slot/SlotW15.csv",
        "properties": [
            {
                "desc": "Slot isthmus width.",
                "max": "",
                "min": "0",
                "name": "W0",
                "type": "float",
                "unit": "m",
                "value": 0.0122
            },
            {
                "desc": "Tooth width",
                "max": "",
                "min": "0",
                "name": "W3",
                "type": "float",
                "unit": "m",
                "value": 0.0122
            },
            {
                "desc": "Slot isthmus height.",
                "max": "",
                "min": "0",
                "name": "H0",
                "type": "float",
                "unit": "m",
                "value": 0.001
            },
            {
                "desc": "Slot intermediate height.",
                "max": "",
                "min": "0",
                "name": "H1",
                "type": "float",
                "unit": "m",
                "value": 0.0015
            },
            {
                "desc": "Slot height",
                "max": "",
                "min": "0",
                "name": "H2",
                "type": "float",
                "unit": "m",
                "value": 0.0122
            },
            {
                "desc": "Top radius",
                "max": "",
                "min": "0",
                "name": "R1",
                "type": "float",
                "unit": "m",
                "value": 0.001
            },
            {
                "desc": "Bottom radius",
                "max": "",
                "min": "0",
                "name": "R2",
                "type": "float",
                "unit": "m",
                "value": 0.001
            }
        ]
    },
    "SlotW16": {
        "constants": [
            {
                "name": "VERSION",
                "value": "1"
            },
            {
                "name": "IS_SYMMETRICAL",
                "value": "1"
            }
        ],
        "daughters": [],
        "desc": "",
        "is_internal": false,
        "methods": [
            "_comp_point_coordinate",
            "build_geometry",
            "get_surface_wind",
            "check",
            "comp_angle_opening",
            "comp_height",
            "comp_height_wind",
            "comp_surface"
        ],
        "mother": "SlotWind",
        "name": "SlotW16",
        "package": "Slot",
        "path": "pyleecan/Generator/ClassesRef/Slot/SlotW16.csv",
        "properties": [
            {
                "desc": "Slot isthmus angular width.",
                "max": "",
                "min": "0",
                "name": "W0",
                "type": "float",
                "unit": "rad",
                "value": 0.0122
            },
            {
                "desc": "Tooth width",
                "max": "",
                "min": "0",
                "name": "W3",
                "type": "float",
                "unit": "m",
                "value": 0.0122
            },
            {
                "desc": "Slot isthmus height.",
                "max": "",
                "min": "0",
                "name": "H0",
                "type": "float",
                "unit": "m",
                "value": 0.001
            },
            {
                "desc": "Slot height",
                "max": "",
                "min": "0",
                "name": "H2",
                "type": "float",
                "unit": "m",
                "value": 0.0122
            },
            {
                "desc": "Top radius",
                "max": "",
                "min": "0",
                "name": "R1",
                "type": "float",
                "unit": "m",
                "value": 0.001
            }
        ]
    },
    "SlotW21": {
        "constants": [
            {
                "name": "VERSION",
                "value": "1"
            },
            {
                "name": "IS_SYMMETRICAL",
                "value": "1"
            }
        ],
        "daughters": [],
        "desc": "semi-closed trapezoidal without fillet without wedge (flat bottom)",
        "is_internal": false,
        "methods": [
            "_comp_point_coordinate",
            "build_geometry",
            "get_surface_wind",
            "check",
            "comp_angle_opening",
            "comp_height",
            "comp_height_wind",
            "comp_surface",
            "comp_surface_wind",
            "build_geometry_wind",
            "get_H1"
        ],
        "mother": "SlotWind",
        "name": "SlotW21",
        "package": "Slot",
        "path": "pyleecan/Generator/ClassesRef/Slot/SlotW21.csv",
        "properties": [
            {
                "desc": "Slot isthmus width.",
                "max": "",
                "min": "0",
                "name": "W0",
                "type": "float",
                "unit": "m",
                "value": 0.003
            },
            {
                "desc": "Slot isthmus height.",
                "max": "",
                "min": "0",
                "name": "H0",
                "type": "float",
                "unit": "m",
                "value": 0.003
            },
            {
                "desc": "height or angle  (See Schematics)",
                "max": "",
                "min": "0",
                "name": "H1",
                "type": "float",
                "unit": "m/rad",
                "value": 0
            },
            {
                "desc": "H1 unit, 0 for m, 1 for rad",
                "max": "",
                "min": "",
                "name": "H1_is_rad",
                "type": "bool",
                "unit": "",
                "value": 0
            },
            {
                "desc": "Slot top width.",
                "max": "",
                "min": "0",
                "name": "W1",
                "type": "float",
                "unit": "m",
                "value": 0.013
            },
            {
                "desc": "Slot height below wedge ",
                "max": "",
                "min": "0",
                "name": "H2",
                "type": "float",
                "unit": "m",
                "value": 0.02
            },
            {
                "desc": "Slot bottom width.",
                "max": "",
                "min": "0",
                "name": "W2",
                "type": "float",
                "unit": "m",
                "value": 0.01
            }
        ]
    },
    "SlotW22": {
        "constants": [
            {
                "name": "VERSION",
                "value": "1"
            },
            {
                "name": "IS_SYMMETRICAL",
                "value": "1"
            }
        ],
        "daughters": [],
        "desc": "semi-closed orthoradial without fillet without wedge",
        "is_internal": false,
        "methods": [
            "build_geometry",
            "get_surface_wind",
            "check",
            "comp_angle_opening",
            "comp_height",
            "comp_height_wind",
            "comp_surface",
            "comp_surface_wind",
            "build_geometry_wind"
        ],
        "mother": "SlotWind",
        "name": "SlotW22",
        "package": "Slot",
        "path": "pyleecan/Generator/ClassesRef/Slot/SlotW22.csv",
        "properties": [
            {
                "desc": "Slot isthmus orthoradial angular width.",
                "max": "",
                "min": "0",
                "name": "W0",
                "type": "float",
                "unit": "rad",
                "value": 0.043633
            },
            {
                "desc": "Slot isthmus radial height.",
                "max": "",
                "min": "0",
                "name": "H0",
                "type": "float",
                "unit": "m",
                "value": 0.006
            },
            {
                "desc": "Slot radial height below wedge ",
                "max": "",
                "min": "0",
                "name": "H2",
                "type": "float",
                "unit": "m",
                "value": 0.04
            },
            {
                "desc": "Angle between slot edges",
                "max": "",
                "min": "0",
                "name": "W2",
                "type": "float",
                "unit": "rad",
                "value": 0.08725
            }
        ]
    },
    "SlotW23": {
        "constants": [
            {
                "name": "VERSION",
                "value": "1"
            },
            {
                "name": "IS_SYMMETRICAL",
                "value": "1"
            }
        ],
        "daughters": [],
        "desc": "semi-closed trapezoidal without fillet without wedge (rounded bottom)",
        "is_internal": false,
        "methods": [
            "_comp_W",
            "_comp_point_coordinate",
            "build_geometry",
            "build_geometry_wind",
            "check",
            "comp_angle_opening",
            "comp_height",
            "comp_height_wind",
            "comp_surface",
            "comp_surface_wind",
            "get_surface_wind"
        ],
        "mother": "SlotWind",
        "name": "SlotW23",
        "package": "Slot",
        "path": "pyleecan/Generator/ClassesRef/Slot/SlotW23.csv",
        "properties": [
            {
                "desc": "Slot isthmus width.",
                "max": "",
                "min": "0",
                "name": "W0",
                "type": "float",
                "unit": "m",
                "value": 0.003
            },
            {
                "desc": "Slot isthmus height.",
                "max": "",
                "min": "0",
                "name": "H0",
                "type": "float",
                "unit": "m",
                "value": 0.003
            },
            {
                "desc": "height or angle  (See Schematics)",
                "max": "",
                "min": "0",
                "name": "H1",
                "type": "float",
                "unit": "m/rad",
                "value": 0
            },
            {
                "desc": "Slot top width.",
                "max": "",
                "min": "0",
                "name": "W1",
                "type": "float",
                "unit": "m",
                "value": 0.013
            },
            {
                "desc": "Slot height below wedge ",
                "max": "",
                "min": "0",
                "name": "H2",
                "type": "float",
                "unit": "m",
                "value": 0.02
            },
            {
                "desc": "Slot bottom width.",
                "max": "",
                "min": "0",
                "name": "W2",
                "type": "float",
                "unit": "m",
                "value": 0.01
            },
            {
                "desc": "Tooth width",
                "max": "",
                "min": "0",
                "name": "W3",
                "type": "float",
                "unit": "m",
                "value": 0.01
            },
            {
                "desc": "H1 unit, 0 for m, 1 for rad",
                "max": "",
                "min": "",
                "name": "H1_is_rad",
                "type": "bool",
                "unit": "-",
                "value": 0
            },
            {
                "desc": "True: use W3 to define the slot, False: use W2 and W1",
                "max": "",
                "min": "",
                "name": "is_cstt_tooth",
                "type": "bool",
                "unit": "-",
                "value": 0
            }
        ]
    },
    "SlotW24": {
        "constants": [
            {
                "name": "VERSION",
                "value": "1"
            },
            {
                "name": "IS_SYMMETRICAL",
                "value": "1"
            }
        ],
        "daughters": [],
        "desc": "",
        "is_internal": false,
        "methods": [
            "_comp_point_coordinate",
            "build_geometry",
            "build_geometry_wind",
            "check",
            "comp_alphas",
            "comp_angle_opening",
            "comp_height",
            "comp_height_wind",
            "comp_surface",
            "comp_surface_wind",
            "get_surface_wind"
        ],
        "mother": "SlotWind",
        "name": "SlotW24",
        "package": "Slot",
        "path": "pyleecan/Generator/ClassesRef/Slot/SlotW24.csv",
        "properties": [
            {
                "desc": "Teeth width",
                "max": "",
                "min": "0",
                "name": "W3",
                "type": "float",
                "unit": "m",
                "value": 0.003
            },
            {
                "desc": "Slot height",
                "max": "",
                "min": "0",
                "name": "H2",
                "type": "float",
                "unit": "m",
                "value": 0.003
            }
        ]
    },
    "SlotW25": {
        "constants": [
            {
                "name": "VERSION",
                "value": "1"
            },
            {
                "name": "IS_SYMMETRICAL",
                "value": "1"
            }
        ],
        "daughters": [],
        "desc": "",
        "is_internal": false,
        "methods": [
            "_comp_point_coordinate",
            "build_geometry",
            "build_geometry_wind",
            "check",
            "comp_angle_opening",
            "comp_height",
            "comp_height_wind",
            "comp_surface",
            "comp_surface_wind",
            "get_surface_wind"
        ],
        "mother": "SlotWind",
        "name": "SlotW25",
        "package": "Slot",
        "path": "pyleecan/Generator/ClassesRef/Slot/SlotW25.csv",
        "properties": [
            {
                "desc": "Teeth bottom width",
                "max": "",
                "min": "0",
                "name": "W3",
                "type": "float",
                "unit": "m",
                "value": 0.003
            },
            {
                "desc": "Slot bottom height",
                "max": "",
                "min": "0",
                "name": "H2",
                "type": "float",
                "unit": "m",
                "value": 0.003
            },
            {
                "desc": "Teeth top width",
                "max": "",
                "min": "0",
                "name": "W4",
                "type": "float",
                "unit": "m",
                "value": 0.003
            },
            {
                "desc": "Slot top height",
                "max": "",
                "min": "0",
                "name": "H1",
                "type": "float",
                "unit": "m",
                "value": 0.003
            }
        ]
    },
    "SlotW26": {
        "constants": [
            {
                "name": "VERSION",
                "value": "1"
            },
            {
                "name": "IS_SYMMETRICAL",
                "value": "1"
            }
        ],
        "daughters": [],
        "desc": "",
        "is_internal": false,
        "methods": [
            "_comp_point_coordinate",
            "build_geometry",
            "get_surface_wind",
            "check",
            "comp_angle_opening",
            "comp_height",
            "comp_height_wind",
            "comp_surface",
            "comp_surface_wind"
        ],
        "mother": "SlotWind",
        "name": "SlotW26",
        "package": "Slot",
        "path": "pyleecan/Generator/ClassesRef/Slot/SlotW26.csv",
        "properties": [
            {
                "desc": "Slot isthmus width.",
                "max": "",
                "min": "0",
                "name": "W0",
                "type": "float",
                "unit": "m",
                "value": 0.0122
            },
            {
                "desc": "Slot isthmus height.",
                "max": "",
                "min": "0",
                "name": "H0",
                "type": "float",
                "unit": "m",
                "value": 0.001
            },
            {
                "desc": "Slot depth ",
                "max": "",
                "min": "0",
                "name": "H1",
                "type": "float",
                "unit": "m",
                "value": 0.003
            },
            {
                "desc": "Slot edge radius",
                "max": "",
                "min": "0",
                "name": "R1",
                "type": "float",
                "unit": "m",
                "value": 0.003
            },
            {
                "desc": "Slot top radius",
                "max": "",
                "min": "0",
                "name": "R2",
                "type": "float",
                "unit": "m",
                "value": 0.003
            }
        ]
    },
    "SlotW27": {
        "constants": [
            {
                "name": "VERSION",
                "value": "1"
            },
            {
                "name": "IS_SYMMETRICAL",
                "value": "1"
            }
        ],
        "daughters": [],
        "desc": "semi-closed trapezoidal without fillet without wedge (flat bottom)",
        "is_internal": false,
        "methods": [
            "_comp_point_coordinate",
            "build_geometry",
            "get_surface_wind",
            "check",
            "comp_angle_opening",
            "comp_height",
            "comp_height_wind",
            "comp_surface",
            "comp_surface_wind"
        ],
        "mother": "SlotWind",
        "name": "SlotW27",
        "package": "Slot",
        "path": "pyleecan/Generator/ClassesRef/Slot/SlotW27.csv",
        "properties": [
            {
                "desc": "Slot isthmus height.",
                "max": "",
                "min": "0",
                "name": "H0",
                "type": "float",
                "unit": "m",
                "value": 0.003
            },
            {
                "desc": "Slot first part height",
                "max": "",
                "min": "0",
                "name": "H1",
                "type": "float",
                "unit": "m",
                "value": 0
            },
            {
                "desc": "Slot second part height",
                "max": "",
                "min": "0",
                "name": "H2",
                "type": "float",
                "unit": "m",
                "value": 0.02
            },
            {
                "desc": "Slot isthmus width.",
                "max": "",
                "min": "0",
                "name": "W0",
                "type": "float",
                "unit": "m",
                "value": 0.003
            },
            {
                "desc": "Slot top width.",
                "max": "",
                "min": "0",
                "name": "W1",
                "type": "float",
                "unit": "m",
                "value": 0.013
            },
            {
                "desc": "Slot middle width",
                "max": "",
                "min": "0",
                "name": "W2",
                "type": "float",
                "unit": "m",
                "value": 0.01
            },
            {
                "desc": "Slot bottom width.",
                "max": "",
                "min": "0",
                "name": "W3",
                "type": "float",
                "unit": "m",
                "value": 0.003
            },
            {
                "desc": "If True, split the winding on the  trapezium bases. Else split at the middle height as usual",
                "max": "",
                "min": "",
                "name": "is_trap_wind",
                "type": "bool",
                "unit": "-",
                "value": 0
            }
        ]
    },
    "SlotW28": {
        "constants": [
            {
                "name": "VERSION",
                "value": "1"
            },
            {
                "name": "IS_SYMMETRICAL",
                "value": "1"
            }
        ],
        "daughters": [],
        "desc": "",
        "is_internal": false,
        "methods": [
            "_comp_point_coordinate",
            "build_geometry",
            "get_surface_wind",
            "check",
            "comp_angle_opening",
            "comp_height",
            "comp_height_wind",
            "comp_surface"
        ],
        "mother": "SlotWind",
        "name": "SlotW28",
        "package": "Slot",
        "path": "pyleecan/Generator/ClassesRef/Slot/SlotW28.csv",
        "properties": [
            {
                "desc": "Slot isthmus width.",
                "max": "",
                "min": "0",
                "name": "W0",
                "type": "float",
                "unit": "m",
                "value": 0.0122
            },
            {
                "desc": "Slot isthmus height.",
                "max": "",
                "min": "0",
                "name": "H0",
                "type": "float",
                "unit": "m",
                "value": 0.001
            },
            {
                "desc": "Slot edge radius",
                "max": "",
                "min": "0",
                "name": "R1",
                "type": "float",
                "unit": "m",
                "value": 0.003
            },
            {
                "desc": "Tooth width",
                "max": "",
                "min": "0",
                "name": "W3",
                "type": "float",
                "unit": "m",
                "value": 0.005
            },
            {
                "desc": "Tooth height",
                "max": "",
                "min": "0",
                "name": "H3",
                "type": "float",
                "unit": "m",
                "value": 0.003
            }
        ]
    },
    "SlotW29": {
        "constants": [
            {
                "name": "VERSION",
                "value": "1"
            },
            {
                "name": "IS_SYMMETRICAL",
                "value": "1"
            }
        ],
        "daughters": [],
        "desc": "",
        "is_internal": false,
        "methods": [
            "_comp_point_coordinate",
            "build_geometry",
            "build_geometry_wind",
            "check",
            "comp_angle_opening",
            "comp_height",
            "comp_height_wind",
            "comp_surface",
            "comp_surface_wind",
            "get_surface_wind"
        ],
        "mother": "SlotWind",
        "name": "SlotW29",
        "package": "Slot",
        "path": "pyleecan/Generator/ClassesRef/Slot/SlotW29.csv",
        "properties": [
            {
                "desc": "Slot isthmus width.",
                "max": "",
                "min": "0",
                "name": "W0",
                "type": "float",
                "unit": "m",
                "value": 0.05
            },
            {
                "desc": "Slot isthmus height.",
                "max": "",
                "min": "0",
                "name": "H0",
                "type": "float",
                "unit": "m",
                "value": 0.001
            },
            {
                "desc": "Slot middle height",
                "max": "",
                "min": "0",
                "name": "H1",
                "type": "float",
                "unit": "m",
                "value": 0.0015
            },
            {
                "desc": "Slot middle width.",
                "max": "",
                "min": "0",
                "name": "W1",
                "type": "float",
                "unit": "m",
                "value": 0.015
            },
            {
                "desc": "Slot bottom height",
                "max": "",
                "min": "0",
                "name": "H2",
                "type": "float",
                "unit": "m",
                "value": 0.03
            },
            {
                "desc": "Slot bottom width.",
                "max": "",
                "min": "0",
                "name": "W2",
                "type": "float",
                "unit": "m",
                "value": 0.2
            }
        ]
    },
    "SlotW60": {
        "constants": [
            {
                "name": "VERSION",
                "value": "1"
            },
            {
                "name": "IS_SYMMETRICAL",
                "value": "0"
            }
        ],
        "daughters": [],
        "desc": "",
        "is_internal": false,
        "methods": [
            "_comp_point_coordinate",
            "build_geometry",
            "build_geometry_wind",
            "check",
            "comp_angle_opening",
            "comp_height",
            "comp_height_wind",
            "comp_surface",
            "comp_surface_wind",
            "get_surface_wind"
        ],
        "mother": "SlotWind",
        "name": "SlotW60",
        "package": "Slot",
        "path": "pyleecan/Generator/ClassesRef/Slot/SlotW60.csv",
        "properties": [
            {
                "desc": "Pole top width",
                "max": "",
                "min": "0",
                "name": "W1",
                "type": "float",
                "unit": "m",
                "value": 0.02
            },
            {
                "desc": "Pole bottom width",
                "max": "",
                "min": "0",
                "name": "W2",
                "type": "float",
                "unit": "m",
                "value": 0.03
            },
            {
                "desc": "Pole top height",
                "max": "",
                "min": "0",
                "name": "H1",
                "type": "float",
                "unit": "m",
                "value": 0.05
            },
            {
                "desc": "Pole bottom height",
                "max": "",
                "min": "0",
                "name": "H2",
                "type": "float",
                "unit": "m",
                "value": 0.15
            },
            {
                "desc": "Pole top radius",
                "max": "",
                "min": "0",
                "name": "R1",
                "type": "float",
                "unit": "m",
                "value": 0.03
            },
            {
                "desc": "Top Distance Ploe-coil ",
                "max": "",
                "min": "0",
                "name": "H3",
                "type": "float",
                "unit": "m",
                "value": 0
            },
            {
                "desc": "Bottom Distance Ploe-coil ",
                "max": "",
                "min": "0",
                "name": "H4",
                "type": "float",
                "unit": "m",
                "value": 0
            },
            {
                "desc": "Edge Distance Ploe-coil ",
                "max": "",
                "min": "0",
                "name": "W3",
                "type": "float",
                "unit": "m",
                "value": 0
            }
        ]
    },
    "SlotW61": {
        "constants": [
            {
                "name": "VERSION",
                "value": "1"
            },
            {
                "name": "IS_SYMMETRICAL",
                "value": "0"
            }
        ],
        "daughters": [],
        "desc": "",
        "is_internal": false,
        "methods": [
            "_comp_point_coordinate",
            "build_geometry",
            "build_geometry_wind",
            "check",
            "comp_angle_opening",
            "comp_height",
            "comp_height_wind",
            "comp_surface",
            "comp_surface_wind",
            "get_surface_wind"
        ],
        "mother": "SlotWind",
        "name": "SlotW61",
        "package": "Slot",
        "path": "pyleecan/Generator/ClassesRef/Slot/SlotW61.csv",
        "properties": [
            {
                "desc": "Pole top width",
                "max": "",
                "min": "0",
                "name": "W0",
                "type": "float",
                "unit": "m",
                "value": 0.314
            },
            {
                "desc": "Pole top width",
                "max": "",
                "min": "0",
                "name": "W1",
                "type": "float",
                "unit": "m",
                "value": 0.02
            },
            {
                "desc": "Pole bottom width",
                "max": "",
                "min": "0",
                "name": "W2",
                "type": "float",
                "unit": "m",
                "value": 0.03
            },
            {
                "desc": "Pole top height",
                "max": "",
                "min": "0",
                "name": "H0",
                "type": "float",
                "unit": "m",
                "value": 0.003
            },
            {
                "desc": "Pole intermediate height",
                "max": "",
                "min": "0",
                "name": "H1",
                "type": "float",
                "unit": "m",
                "value": 0.05
            },
            {
                "desc": "Pole bottom height",
                "max": "",
                "min": "0",
                "name": "H2",
                "type": "float",
                "unit": "m",
                "value": 0.15
            },
            {
                "desc": "Top Distance Ploe-coil ",
                "max": "",
                "min": "0",
                "name": "H3",
                "type": "float",
                "unit": "m",
                "value": 0
            },
            {
                "desc": "Bottom Distance Ploe-coil ",
                "max": "",
                "min": "0",
                "name": "H4",
                "type": "float",
                "unit": "m",
                "value": 0
            },
            {
                "desc": "Edge Distance Ploe-coil ",
                "max": "",
                "min": "0",
                "name": "W3",
                "type": "float",
                "unit": "m",
                "value": 0
            }
        ]
    },
    "SlotWind": {
        "constants": [
            {
                "name": "VERSION",
                "value": "1"
            }
        ],
        "daughters": [
            "SlotCirc",
            "SlotDC",
            "SlotUD",
            "SlotW10",
            "SlotW11",
            "SlotW12",
            "SlotW13",
            "SlotW14",
            "SlotW15",
            "SlotW16",
            "SlotW21",
            "SlotW22",
            "SlotW23",
            "SlotW24",
            "SlotW25",
            "SlotW26",
            "SlotW27",
            "SlotW28",
            "SlotW29",
            "SlotW60",
            "SlotW61"
        ],
        "desc": "Slot for winding (abstract)",
        "is_internal": false,
        "methods": [
            "comp_angle_wind_eq",
            "comp_height_wind",
            "comp_radius_mid_wind",
            "comp_surface_wind",
            "plot_wind",
            "build_geometry_wind"
        ],
        "mother": "Slot",
        "name": "SlotWind",
        "package": "Slot",
        "path": "pyleecan/Generator/ClassesRef/Slot/SlotWind.csv",
        "properties": []
    },
    "Solution": {
        "constants": [
            {
                "name": "VERSION",
                "value": "1"
            }
        ],
        "daughters": [
            "Mode",
            "SolutionData",
            "SolutionMat",
            "SolutionVector"
        ],
        "desc": "Abstract class for solution related classes.",
        "is_internal": false,
        "methods": [],
        "mother": "",
        "name": "Solution",
        "package": "Mesh",
        "path": "pyleecan/Generator/ClassesRef/Mesh/Solution.csv",
        "properties": [
            {
                "desc": "Type of cell (Point, Segment2, Triangle3, etc.)",
                "max": "",
                "min": "",
                "name": "type_cell",
                "type": "str",
                "unit": "-",
                "value": "triangle"
            },
            {
                "desc": "Label to identify the solution",
                "max": "",
                "min": "",
                "name": "label",
                "type": "str",
                "unit": "-",
                "value": "None"
            },
            {
                "desc": "Dimension of the physical problem",
                "max": "3",
                "min": "1",
                "name": "dimension",
                "type": "int",
                "unit": "",
                "value": 2
            }
        ]
    },
    "SolutionData": {
        "constants": [
            {
                "name": "VERSION",
                "value": "1"
            }
        ],
        "daughters": [],
        "desc": "Define a Solution with SciDataTool objects.",
        "is_internal": false,
        "methods": [
            "get_field",
            "get_axes_list",
            "get_solution"
        ],
        "mother": "Solution",
        "name": "SolutionData",
        "package": "Mesh",
        "path": "pyleecan/Generator/ClassesRef/Mesh/SolutionData.csv",
        "properties": [
            {
                "desc": "Data object containing the numerical values of a solution. One of the axis must be \"Indices\", a list of indices. If the solution is a vector, one of the axis must be \"Direction\", values ['x','y'] for example.",
                "max": "",
                "min": "",
                "name": "field",
                "type": "SciDataTool.Classes.DataND.DataND",
                "unit": "-",
                "value": "None"
            }
        ]
    },
    "SolutionMat": {
        "constants": [
            {
                "name": "VERSION",
                "value": "1"
            }
        ],
        "daughters": [
            "Mode"
        ],
        "desc": "Define a Solution with ndarray object.",
        "is_internal": false,
        "methods": [
            "get_field",
            "get_axes_list",
            "get_solution"
        ],
        "mother": "Solution",
        "name": "SolutionMat",
        "package": "Mesh",
        "path": "pyleecan/Generator/ClassesRef/Mesh/SolutionMat.csv",
        "properties": [
            {
                "desc": "Matrix/Vector of the numerical values of the solutions.",
                "max": "",
                "min": "",
                "name": "field",
                "type": "ndarray",
                "unit": "-",
                "value": null
            },
            {
                "desc": "Indices of loaded cells. Set to None if all cells are loaded",
                "max": "",
                "min": "",
                "name": "indice",
                "type": "ndarray",
                "unit": "-",
                "value": null
            },
            {
                "desc": "List of axis names (e.g. \"time\", \"direction\")",
                "max": "",
                "min": "",
                "name": "axis_name",
                "type": "list",
                "unit": "-",
                "value": null
            },
            {
                "desc": "List of axis sizes",
                "max": "",
                "min": "",
                "name": "axis_size",
                "type": "list",
                "unit": "-",
                "value": null
            }
        ]
    },
    "SolutionVector": {
        "constants": [
            {
                "name": "VERSION",
                "value": "1"
            }
        ],
        "daughters": [],
        "desc": "Define a Solution with SciDataTool objects.",
        "is_internal": false,
        "methods": [
            "get_field",
            "get_axes_list",
            "get_solution"
        ],
        "mother": "Solution",
        "name": "SolutionVector",
        "package": "Mesh",
        "path": "pyleecan/Generator/ClassesRef/Mesh/SolutionVector.csv",
        "properties": [
            {
                "desc": "Data object containing the numerical values of a solution. One of the axis must be \"Indices\", a list of indices. If the solution is a vector, one of the axis must be \"Direction\", values ['x','y'] for example.",
                "max": "",
                "min": "",
                "name": "field",
                "type": "SciDataTool.Classes.VectorField.VectorField",
                "unit": "-",
                "value": "None"
            }
        ]
    },
    "SolverInputFile": {
        "constants": [
            {
                "name": "VERSION",
                "value": "1"
            }
        ],
        "daughters": [],
        "desc": "Class to setup the Elmer Solver Input File",
        "is_internal": false,
        "methods": [
            "write"
        ],
        "mother": "Elmer",
        "name": "SolverInputFile",
        "package": "Elmer",
        "path": "pyleecan/Generator/ClassesRef/Elmer/SolverInputFile.csv",
        "properties": [
            {
                "desc": "List of SIF sections",
                "max": "",
                "min": "",
                "name": "sections",
                "type": "list",
                "unit": "",
<<<<<<< HEAD
                "value": ""
=======
                "value": []
>>>>>>> bb541c29
            }
        ]
    },
    "StructElmer": {
        "constants": [
            {
                "name": "VERSION",
                "value": "1"
            }
        ],
        "daughters": [],
        "desc": "Structural module: FEA model with Elmer",
        "is_internal": false,
        "methods": [
            "run",
            "get_meshsolution",
            "get_path_save_fea",
            "solve_FEA",
            "gen_mesh",
            "gen_case",
            "process_mesh"
        ],
        "mother": "Structural",
        "name": "StructElmer",
        "package": "Simulation",
        "path": "pyleecan/Generator/ClassesRef/Simulation/StructElmer.csv",
        "properties": [
            {
                "desc": "global coefficient to adjust mesh fineness in FEMM (1 : default , > 1 : finner , < 1 : less fine)",
                "max": "",
                "min": "",
                "name": "Kmesh_fineness",
                "type": "float",
                "unit": "",
                "value": 1
            },
            {
                "desc": "Name of the path to save the FEA model",
                "max": "",
                "min": "",
                "name": "path_name",
                "type": "str",
                "unit": "",
                "value": ""
            },
            {
                "desc": "To enforce user-defined values for FEA main parameters ",
                "max": "",
                "min": "",
                "name": "FEA_dict_enforced",
                "type": "dict",
                "unit": "",
                "value": ""
            },
            {
                "desc": "To save FEA mesh for latter post-procesing (only possible with is_save_FEA set to True)",
                "max": "",
                "min": "",
                "name": "is_get_mesh",
                "type": "bool",
                "unit": "",
                "value": 0
            },
            {
                "desc": "To save FEA mesh and solution in .vtu file",
                "max": "",
                "min": "",
                "name": "is_save_FEA",
                "type": "bool",
                "unit": "",
                "value": 1
            },
            {
                "desc": "List of dictionnary to apply transformation on the machine surfaces. Key: label (to select the surface), type (rotate or translate), value (alpha or delta)",
                "max": "",
                "min": "",
                "name": "transform_list",
                "type": "list",
                "unit": "",
                "value": []
            },
            {
                "desc": "Switch to include magents in the structural simulation",
                "max": "",
                "min": "",
                "name": "include_magnets",
                "type": "bool",
                "unit": "",
                "value": 1
            }
        ]
    },
    "Structural": {
        "constants": [
            {
                "name": "VERSION",
                "value": "1"
            }
        ],
        "daughters": [
            "StructElmer"
        ],
        "desc": "Structural module abstract object",
        "is_internal": false,
        "methods": [
            "run",
            "comp_axes"
        ],
        "mother": "",
        "name": "Structural",
        "package": "Simulation",
        "path": "pyleecan/Generator/ClassesRef/Simulation/Structural.csv",
        "properties": []
    },
    "SurfLine": {
        "constants": [
            {
                "name": "VERSION",
                "value": "1"
            }
        ],
        "daughters": [],
        "desc": "SurfLine defined by list of lines that delimit it, label and point reference.",
        "is_internal": false,
        "methods": [
            "get_lines",
            "rotate",
            "translate",
            "check",
            "comp_length",
            "get_patches",
            "discretize",
            "comp_surface",
            "plot_lines",
            "comp_point_ref"
        ],
        "mother": "Surface",
        "name": "SurfLine",
        "package": "Geometry",
        "path": "pyleecan/Generator/ClassesRef/Geometry/SurfLine.csv",
        "properties": [
            {
                "desc": "List of Lines ",
                "max": "",
                "min": "",
                "name": "line_list",
                "type": "[Line]",
                "unit": "-",
                "value": []
            }
        ]
    },
    "SurfRing": {
        "constants": [
            {
                "name": "VERSION",
                "value": "1"
            }
        ],
        "daughters": [],
        "desc": "SurfRing is a surface between two closed surfaces (lamination surfaces for instance)",
        "is_internal": false,
        "methods": [
            "get_lines",
            "rotate",
            "translate",
            "check",
            "comp_length",
            "get_patches",
            "discretize",
            "comp_surface",
            "plot_lines",
            "comp_point_ref"
        ],
        "mother": "Surface",
        "name": "SurfRing",
        "package": "Geometry",
        "path": "pyleecan/Generator/ClassesRef/Geometry/SurfRing.csv",
        "properties": [
            {
                "desc": "Outter surface",
                "max": "",
                "min": "",
                "name": "out_surf",
                "type": "Surface",
                "unit": "-",
                "value": ""
            },
            {
                "desc": "Inner surface",
                "max": "",
                "min": "",
                "name": "in_surf",
                "type": "Surface",
                "unit": "-",
                "value": ""
            }
        ]
    },
    "Surface": {
        "constants": [
            {
                "name": "VERSION",
                "value": "1"
            }
        ],
        "daughters": [
            "Circle",
            "PolarArc",
            "SurfLine",
            "SurfRing",
            "Trapeze"
        ],
        "desc": "SurfLine define by list of lines that delimit it, label and point reference.",
        "is_internal": false,
        "methods": [
            "comp_mesh_dict",
            "draw_FEMM",
            "plot",
            "split_line"
        ],
        "mother": "",
        "name": "Surface",
        "package": "Geometry",
        "path": "pyleecan/Generator/ClassesRef/Geometry/Surface.csv",
        "properties": [
            {
                "desc": "Center of symmetry",
                "max": "",
                "min": "",
                "name": "point_ref",
                "type": "complex",
                "unit": "-",
                "value": 0
            },
            {
                "desc": "Label of the surface",
                "max": "",
                "min": "",
                "name": "label",
                "type": "str",
                "unit": "-",
                "value": ""
            }
        ]
    },
    "Trapeze": {
        "constants": [
            {
                "name": "VERSION",
                "value": "1"
            }
        ],
        "daughters": [],
        "desc": "Trapeze defined by  the center of symmetry(point_ref), the label, the polar angle, the height and the big and small weight",
        "is_internal": false,
        "methods": [
            "check",
            "comp_length",
            "comp_surface",
            "discretize",
            "get_lines",
            "get_patches",
            "rotate",
            "translate",
            "comp_point_ref"
        ],
        "mother": "Surface",
        "name": "Trapeze",
        "package": "Geometry",
        "path": "pyleecan/Generator/ClassesRef/Geometry/Trapeze.csv",
        "properties": [
            {
                "desc": "the height of the Trapeze",
                "max": "",
                "min": "0",
                "name": "height",
                "type": "float",
                "unit": "m",
                "value": 1
            },
            {
                "desc": "the big base of Trapeze",
                "max": "",
                "min": "0",
                "name": "W2",
                "type": "float",
                "unit": "m",
                "value": 1
            },
            {
                "desc": "the small base of the Trapeze",
                "max": "",
                "min": "0",
                "name": "W1",
                "type": "float",
                "unit": "m",
                "value": 1
            }
        ]
    },
    "Unit": {
        "constants": [
            {
                "name": "VERSION",
                "value": "1"
            }
        ],
        "daughters": [],
        "desc": "",
        "is_internal": false,
        "methods": [
            "get_m",
            "get_m2",
            "get_m_name",
            "get_m2_name",
            "set_m",
            "set_m2"
        ],
        "mother": "",
        "name": "Unit",
        "package": "GUI_Option",
        "path": "pyleecan/Generator/ClassesRef/GUI_Option/Unit.csv",
        "properties": [
            {
                "desc": "0: use m, 1: use mm",
                "max": "1",
                "min": "0",
                "name": "unit_m",
                "type": "int",
                "unit": "-",
                "value": 0
            },
            {
                "desc": "0: use rad, 1: use deg",
                "max": "1",
                "min": "0",
                "name": "unit_rad",
                "type": "int",
                "unit": "-",
                "value": 0
            },
            {
                "desc": "0: use m^2, 1: use mm^2",
                "max": "1",
                "min": "0",
                "name": "unit_m2",
                "type": "int",
                "unit": "-",
                "value": 0
            }
        ]
    },
    "VarLoad": {
        "constants": [
            {
                "name": "VERSION",
                "value": "1"
            }
        ],
        "daughters": [
            "VarLoadCurrent"
        ],
        "desc": "Abstract class to generate multi-simulation by changing the operating point",
        "is_internal": false,
        "methods": [
            "get_elec_datakeeper",
            "get_mag_datakeeper",
            "get_force_datakeeper"
        ],
        "mother": "VarSimu",
        "name": "VarLoad",
        "package": "Simulation",
        "path": "pyleecan/Generator/ClassesRef/Simulation/VarLoad.csv",
        "properties": []
    },
    "VarLoadCurrent": {
        "constants": [
            {
                "name": "VERSION",
                "value": "1"
            }
        ],
        "daughters": [],
        "desc": "Generate a multisimulation with InputCurrent at variable operating point",
        "is_internal": false,
        "methods": [
            "get_input_list",
            "get_simulations",
            "gen_datakeeper_list",
            "check_param",
            "get_elec_datakeeper"
        ],
        "mother": "VarLoad",
        "name": "VarLoadCurrent",
        "package": "Simulation",
        "path": "pyleecan/Generator/ClassesRef/Simulation/VarLoadCurrent.csv",
        "properties": [
            {
                "desc": "Operating point matrix (N0,I0,Phi0,T,P) or (N0,Id,Iq,T,P) ",
                "max": "",
                "min": "",
                "name": "OP_matrix",
                "type": "ndarray",
                "unit": "-",
                "value": null
            },
            {
                "desc": "Select with kind of OP_matrix is used 0: (N0,I0,Phi0,T,P), 1:(N0,Id,Iq,T,P) ",
                "max": "1",
                "min": "0",
                "name": "type_OP_matrix",
                "type": "int",
                "unit": "-",
                "value": 0
            },
            {
                "desc": "True if the Torque is defined in OP_matrix",
                "max": "",
                "min": "",
                "name": "is_torque",
                "type": "bool",
                "unit": "-",
                "value": false
            },
            {
                "desc": "True if the Power is defined in OP_matrix",
                "max": "",
                "min": "",
                "name": "is_power",
                "type": "bool",
                "unit": "",
                "value": false
            }
        ]
    },
    "VarParam": {
        "constants": [
            {
                "name": "VERSION",
                "value": "1"
            }
        ],
        "daughters": [],
        "desc": "Handle multisimulation by varying parameters",
        "is_internal": false,
        "methods": [
            "check_param",
            "get_simulations",
            "get_simu_number"
        ],
        "mother": "VarSimu",
        "name": "VarParam",
        "package": "Simulation",
        "path": "pyleecan/Generator/ClassesRef/Simulation/VarParam.csv",
        "properties": [
            {
                "desc": "List containing ParamSetter to define every simulation",
                "max": "",
                "min": "",
                "name": "paramexplorer_list",
                "type": "[ParamExplorer]",
                "unit": "-",
                "value": ""
            }
        ]
    },
    "VarSimu": {
        "constants": [
            {
                "name": "VERSION",
                "value": "1"
            }
        ],
        "daughters": [
            "VarLoad",
            "VarLoadCurrent",
            "VarParam"
        ],
        "desc": "Abstract class for the multi-simulation",
        "is_internal": false,
        "methods": [
            "run",
            "set_reused_data",
            "check_param",
            "get_simulations"
        ],
        "mother": "",
        "name": "VarSimu",
        "package": "Simulation",
        "path": "pyleecan/Generator/ClassesRef/Simulation/VarSimu.csv",
        "properties": [
            {
                "desc": "Name of the multi-simulation",
                "max": "",
                "min": "",
                "name": "name",
                "type": "str",
                "unit": "-",
                "value": ""
            },
            {
                "desc": "Multi-simulation description",
                "max": "",
                "min": "",
                "name": "desc",
                "type": "str",
                "unit": "-",
                "value": ""
            },
            {
                "desc": "List containing DataKeepers to extract VarSimu results ",
                "max": "",
                "min": "",
                "name": "datakeeper_list",
                "type": "[DataKeeper]",
                "unit": "-",
                "value": ""
            },
            {
                "desc": "True to store every output in a list",
                "max": "",
                "min": "",
                "name": "is_keep_all_output",
                "type": "bool",
                "unit": "-",
                "value": false
            },
            {
                "desc": "Stop the multi-simulation if a simulation fails ",
                "max": "",
                "min": "",
                "name": "stop_if_error",
                "type": "bool",
                "unit": "-",
                "value": false
            },
            {
                "desc": "Index of the reference simulation, if None the reference simulation is not in the multi-simulation",
                "max": "",
                "min": "0",
                "name": "ref_simu_index",
                "type": "int",
                "unit": "-",
                "value": null
            },
            {
                "desc": "Number of simulations",
                "max": "",
                "min": "",
                "name": "nb_simu",
                "type": "int",
                "unit": "-",
                "value": 0
            },
            {
                "desc": "True to reuse the femm file for each simulation (draw the machine only once, MagFEMM only)",
                "max": "",
                "min": "",
                "name": "is_reuse_femm_file",
                "type": "bool",
                "unit": "-",
                "value": 1
            },
            {
                "desc": "List of post-processing to run on XOutput after the multisimulation",
                "max": "",
                "min": "",
                "name": "postproc_list",
                "type": "[Post]",
                "unit": "-",
                "value": ""
            },
            {
                "desc": "If not None, replace the reference simulation postproc_list in each generated simulation (run before datakeeper)",
                "max": "",
                "min": "",
                "name": "pre_keeper_postproc_list",
                "type": "[Post]",
                "unit": "-",
                "value": null
            },
            {
                "desc": "List of post-processing to run on output after each simulation (except reference one) after the datakeeper.",
                "max": "",
                "min": "",
                "name": "post_keeper_postproc_list",
                "type": "[Post]",
                "unit": "-",
                "value": null
            }
        ]
    },
    "VentilationCirc": {
        "constants": [
            {
                "name": "VERSION",
                "value": "1"
            }
        ],
        "daughters": [],
        "desc": "Circular axial ventilation duct",
        "is_internal": false,
        "methods": [
            "build_geometry",
            "check",
            "comp_radius",
            "comp_surface",
            "get_center"
        ],
        "mother": "Hole",
        "name": "VentilationCirc",
        "package": "Slot",
        "path": "pyleecan/Generator/ClassesRef/Slot/VentilationCirc.csv",
        "properties": [
            {
                "desc": "Shift angle of the holes around circumference",
                "max": "6.29",
                "min": "0",
                "name": "Alpha0",
                "type": "float",
                "unit": "rad",
                "value": 0
            },
            {
                "desc": "Hole diameters",
                "max": "",
                "min": "0",
                "name": "D0",
                "type": "float",
                "unit": "m",
                "value": 1
            },
            {
                "desc": "Diameter of the hole centers",
                "max": "",
                "min": "0",
                "name": "H0",
                "type": "float",
                "unit": "m",
                "value": 1
            }
        ]
    },
    "VentilationPolar": {
        "constants": [
            {
                "name": "VERSION",
                "value": "1"
            }
        ],
        "daughters": [],
        "desc": "Polar axial ventilation duct",
        "is_internal": false,
        "methods": [
            "build_geometry",
            "check",
            "comp_radius",
            "comp_surface",
            "get_center"
        ],
        "mother": "Hole",
        "name": "VentilationPolar",
        "package": "Slot",
        "path": "pyleecan/Generator/ClassesRef/Slot/VentilationPolar.csv",
        "properties": [
            {
                "desc": "Shift angle of the hole around circumference",
                "max": "6.29",
                "min": "0",
                "name": "Alpha0",
                "type": "float",
                "unit": "rad",
                "value": 0
            },
            {
                "desc": "Height of the hole",
                "max": "",
                "min": "0",
                "name": "D0",
                "type": "float",
                "unit": "m",
                "value": 1
            },
            {
                "desc": "Radius of the bottom of Hole",
                "max": "",
                "min": "0",
                "name": "H0",
                "type": "float",
                "unit": "m",
                "value": 1
            },
            {
                "desc": "Hole angular width",
                "max": "6.29",
                "min": "0",
                "name": "W1",
                "type": "float",
                "unit": "rad",
                "value": 1
            }
        ]
    },
    "VentilationTrap": {
        "constants": [
            {
                "name": "VERSION",
                "value": "1"
            }
        ],
        "daughters": [],
        "desc": "Trapezoidal axial ventilation ducts",
        "is_internal": false,
        "methods": [
            "build_geometry",
            "check",
            "comp_radius",
            "comp_surface",
            "get_center"
        ],
        "mother": "Hole",
        "name": "VentilationTrap",
        "package": "Slot",
        "path": "pyleecan/Generator/ClassesRef/Slot/VentilationTrap.csv",
        "properties": [
            {
                "desc": "Shift angle of the hole around circumference",
                "max": "6.29",
                "min": "0",
                "name": "Alpha0",
                "type": "float",
                "unit": "rad",
                "value": 0
            },
            {
                "desc": "Hole height",
                "max": "",
                "min": "0",
                "name": "D0",
                "type": "float",
                "unit": "m",
                "value": 1
            },
            {
                "desc": "Radius of the hole bottom",
                "max": "",
                "min": "0",
                "name": "H0",
                "type": "float",
                "unit": "m",
                "value": 1
            },
            {
                "desc": "Hole small basis",
                "max": "",
                "min": "0",
                "name": "W1",
                "type": "float",
                "unit": "m",
                "value": 1
            },
            {
                "desc": "Hole large basis",
                "max": "",
                "min": "0",
                "name": "W2",
                "type": "float",
                "unit": "m",
                "value": 1
            }
        ]
    },
    "Winding": {
        "constants": [
            {
                "name": "VERSION",
                "value": "1"
            },
            {
                "name": "NAME",
                "value": "\"Abstract Winding\""
            }
        ],
        "daughters": [
            "WindingCW1L",
            "WindingCW2LR",
            "WindingCW2LT",
            "WindingDW1L",
            "WindingDW2L",
            "WindingSC",
            "WindingUD"
        ],
        "desc": "Winding abstract class",
        "is_internal": false,
        "methods": [
            "comp_Ncspc",
            "comp_Ntspc",
            "comp_phasor_angle",
            "comp_winding_factor",
            "comp_length_endwinding"
        ],
        "mother": "",
        "name": "Winding",
        "package": "Machine",
        "path": "pyleecan/Generator/ClassesRef/Machine/Winding.csv",
        "properties": [
            {
                "desc": "1 to reverse the default winding algorithm along the airgap (c, b, a instead of a, b, c along the trigonometric direction)",
                "max": "",
                "min": "",
                "name": "is_reverse_wind",
                "type": "bool",
                "unit": "-",
                "value": 0
            },
            {
                "desc": "0 not to change the stator winding connection matrix built by pyleecan number of slots to shift the coils obtained with pyleecan winding algorithm (a, b, c becomes b, c, a with Nslot_shift_wind1=1)",
                "max": "",
                "min": "",
                "name": "Nslot_shift_wind",
                "type": "int",
                "unit": "-",
                "value": 0
            },
            {
                "desc": "number of phases ",
                "max": "100",
                "min": "0",
                "name": "qs",
                "type": "int",
                "unit": "-",
                "value": 3
            },
            {
                "desc": "number of turns per coil",
                "max": "1000",
                "min": "1",
                "name": "Ntcoil",
                "type": "int",
                "unit": "-",
                "value": 7
            },
            {
                "desc": "number of parallel circuits per phase (maximum 2p)",
                "max": "1000",
                "min": "1",
                "name": "Npcpp",
                "type": "int",
                "unit": "-",
                "value": 2
            },
            {
                "desc": "Winding connection : 0 star (Y), 1 triangle (delta)",
                "max": "1",
                "min": "0",
                "name": "type_connection",
                "type": "int",
                "unit": "-",
                "value": 0
            },
            {
                "desc": "pole pairs number",
                "max": "100",
                "min": "1",
                "name": "p",
                "type": "int",
                "unit": "-",
                "value": 3
            },
            {
                "desc": "straight length of the conductors outside the lamination before the curved part of winding overhang [m] - can be negative to tune the average turn length ",
                "max": "100",
                "min": "0",
                "name": "Lewout",
                "type": "float",
                "unit": "m",
                "value": 0.015
            },
            {
                "desc": "Winding's conductor",
                "max": "",
                "min": "",
                "name": "conductor",
                "type": "Conductor",
                "unit": "-",
                "value": ""
            }
        ]
    },
    "WindingCW1L": {
        "constants": [
            {
                "name": "VERSION",
                "value": "1"
            },
            {
                "name": "NAME",
                "value": "\"single layer concentrated\""
            }
        ],
        "daughters": [],
        "desc": "single layer non-overlapping 'concentrated' tooth winding 'alternate teeth wound'",
        "is_internal": false,
        "methods": [
            "comp_connection_mat",
            "get_dim_wind"
        ],
        "mother": "Winding",
        "name": "WindingCW1L",
        "package": "Machine",
        "path": "pyleecan/Generator/ClassesRef/Machine/WindingCW1L.csv",
        "properties": []
    },
    "WindingCW2LR": {
        "constants": [
            {
                "name": "VERSION",
                "value": "1"
            },
            {
                "name": "NAME",
                "value": "\"double layer concentrated (radial)\""
            }
        ],
        "daughters": [],
        "desc": "double layer non-overlapping \"concentrated\" tooth winding \"all teeth wound\", radial coil superposition",
        "is_internal": false,
        "methods": [
            "comp_connection_mat",
            "get_dim_wind"
        ],
        "mother": "Winding",
        "name": "WindingCW2LR",
        "package": "Machine",
        "path": "pyleecan/Generator/ClassesRef/Machine/WindingCW2LR.csv",
        "properties": []
    },
    "WindingCW2LT": {
        "constants": [
            {
                "name": "VERSION",
                "value": "1"
            },
            {
                "name": "NAME",
                "value": "\"double layer concentrated (orthoradial)\""
            }
        ],
        "daughters": [],
        "desc": "double layer non-overlapping \"concentrated\" tooth winding \"all teeth wound\", orthoradial coil superposition",
        "is_internal": false,
        "methods": [
            "comp_connection_mat",
            "get_dim_wind"
        ],
        "mother": "Winding",
        "name": "WindingCW2LT",
        "package": "Machine",
        "path": "pyleecan/Generator/ClassesRef/Machine/WindingCW2LT.csv",
        "properties": []
    },
    "WindingDW1L": {
        "constants": [
            {
                "name": "VERSION",
                "value": "1"
            },
            {
                "name": "NAME",
                "value": "\"single layer distributed\""
            }
        ],
        "daughters": [
            "WindingDW2L"
        ],
        "desc": "single layer overlapping integral distributed winding",
        "is_internal": false,
        "methods": [
            "comp_connection_mat",
            "get_dim_wind"
        ],
        "mother": "Winding",
        "name": "WindingDW1L",
        "package": "Machine",
        "path": "pyleecan/Generator/ClassesRef/Machine/WindingDW1L.csv",
        "properties": [
            {
                "desc": "winding coil pitch or coil span expressed in slots (coil_pitch1=Zs/(2p)->full-pitch distributed winding, coil_pitch1<Zs/(2p)->chorded/shorted-pitch distributed winding, coil_pitch1=1->tooth-winding). Coil pitch is sometimes written 1/9 means Input.Magnetics.coil_pitch1=9-1=8",
                "max": "1000",
                "min": "0",
                "name": "coil_pitch",
                "type": "int",
                "unit": "-",
                "value": 5
            }
        ]
    },
    "WindingDW2L": {
        "constants": [
            {
                "name": "VERSION",
                "value": "1"
            },
            {
                "name": "NAME",
                "value": "\"double layer distributed\""
            }
        ],
        "daughters": [],
        "desc": "double layer overlapping integral distributed winding, radial coil superposition",
        "is_internal": false,
        "methods": [
            "get_dim_wind"
        ],
        "mother": "WindingDW1L",
        "name": "WindingDW2L",
        "package": "Machine",
        "path": "pyleecan/Generator/ClassesRef/Machine/WindingDW2L.csv",
        "properties": []
    },
    "WindingSC": {
        "constants": [
            {
                "name": "VERSION",
                "value": "1"
            },
            {
                "name": "NAME",
                "value": "\"short-circuit\""
            }
        ],
        "daughters": [],
        "desc": "short-circuit winding (e.g. squirrel cage type)",
        "is_internal": false,
        "methods": [
            "comp_connection_mat",
            "get_dim_wind"
        ],
        "mother": "Winding",
        "name": "WindingSC",
        "package": "Machine",
        "path": "pyleecan/Generator/ClassesRef/Machine/WindingSC.csv",
        "properties": []
    },
    "WindingUD": {
        "constants": [
            {
                "name": "VERSION",
                "value": "1"
            },
            {
                "name": "NAME",
                "value": "\"User defined\""
            }
        ],
        "daughters": [],
        "desc": "User defined winding",
        "is_internal": false,
        "methods": [
            "comp_connection_mat",
            "get_dim_wind"
        ],
        "mother": "Winding",
        "name": "WindingUD",
        "package": "Machine",
        "path": "pyleecan/Generator/ClassesRef/Machine/WindingUD.csv",
        "properties": [
            {
                "desc": "user defined Winding matrix",
                "max": "",
                "min": "",
                "name": "user_wind_mat",
                "type": "ndarray",
                "unit": "-",
                "value": ""
            }
        ]
    },
    "XOutput": {
        "constants": [
            {
                "name": "VERSION",
                "value": "1"
            }
        ],
        "daughters": [],
        "desc": "XOutput object: gather all the outputs of all the modules for multiple simulations",
        "is_internal": false,
        "methods": [
            "__delitem__",
            "__getitem__",
            "__iter__",
            "__len__",
            "__missing__",
            "__next__",
            "__reversed__",
            "__setitem__",
            "count",
            "insert",
            "pop",
            "remove",
            "append",
            "get_simu",
            "keys",
            "items",
            "get_param_simu",
            "get_paramexplorer",
            "plot_multi",
            "plot_pareto",
            "plot_generation",
            "get_pareto_index",
            "print_memory"
        ],
        "mother": "Output",
        "name": "XOutput",
        "package": "Output",
        "path": "pyleecan/Generator/ClassesRef/Output/XOutput.csv",
        "properties": [
            {
                "desc": "List containing ParamExplorer",
                "max": "",
                "min": "",
                "name": "paramexplorer_list",
                "type": "[ParamExplorer]",
                "unit": "-",
                "value": ""
            },
            {
                "desc": "List containing Output for each simulation",
                "max": "",
                "min": "",
                "name": "output_list",
                "type": "[Output]",
                "unit": "-",
                "value": ""
            },
            {
                "desc": "Dictionnary containing VarParam DataKeeper results in ndarray",
                "max": "",
                "min": "",
                "name": "xoutput_dict",
                "type": "{DataKeeper}",
                "unit": "-",
                "value": ""
            },
            {
                "desc": "Number of simulations excluding reference simulation",
                "max": "",
                "min": "0",
                "name": "nb_simu",
                "type": "int",
                "unit": "-",
                "value": 0
            }
        ]
    }
}<|MERGE_RESOLUTION|>--- conflicted
+++ resolved
@@ -1117,11 +1117,7 @@
         "methods": [],
         "mother": "",
         "name": "Elmer",
-<<<<<<< HEAD
-        "package": "",
-=======
         "package": "Elmer",
->>>>>>> bb541c29
         "path": "pyleecan/Generator/ClassesRef/Elmer/Elmer.csv",
         "properties": [
             {
@@ -1180,11 +1176,7 @@
                 "name": "usecols",
                 "type": "list",
                 "unit": "",
-<<<<<<< HEAD
-                "value": ""
-=======
                 "value": []
->>>>>>> bb541c29
             },
             {
                 "desc": "List of columns data names",
@@ -1193,11 +1185,7 @@
                 "name": "columns",
                 "type": "list",
                 "unit": "",
-<<<<<<< HEAD
-                "value": ""
-=======
                 "value": []
->>>>>>> bb541c29
             },
             {
                 "desc": "Determin if data are 'SaveScalars' data, else 'SaveLine' data are assumed",
@@ -4014,19 +4002,12 @@
             }
         ],
         "daughters": [],
-<<<<<<< HEAD
-        "desc": "Losses module object that containt the loss models",
-        "is_internal": false,
-        "methods": [
-            "run"
-=======
         "desc": "Losses module object that containt the loss models. See method add_model for implementation details.",
         "is_internal": false,
         "methods": [
             "run",
             "add_model",
             "remove_model"
->>>>>>> bb541c29
         ],
         "mother": "",
         "name": "Loss",
@@ -4034,40 +4015,15 @@
         "path": "pyleecan/Generator/ClassesRef/Simulation/Loss.csv",
         "properties": [
             {
-<<<<<<< HEAD
-                "desc": "Dict of the iron loss model (key is the lamination name)",
-                "max": "",
-                "min": "",
-                "name": "iron",
-=======
                 "desc": "Internal dict to strore model index",
                 "max": "",
                 "min": "",
                 "name": "model_index",
->>>>>>> bb541c29
                 "type": "dict",
                 "unit": "",
                 "value": {}
             },
             {
-<<<<<<< HEAD
-                "desc": "Dict of the winding loss model (key is the lamination name)",
-                "max": "",
-                "min": "",
-                "name": "winding",
-                "type": "dict",
-                "unit": "",
-                "value": {}
-            },
-            {
-                "desc": "Dict of the magnet loss model (key is the lamination name)",
-                "max": "",
-                "min": "",
-                "name": "magnet",
-                "type": "dict",
-                "unit": "",
-                "value": {}
-=======
                 "desc": "Internal list of loss models",
                 "max": "",
                 "min": "",
@@ -4075,7 +4031,6 @@
                 "type": "[LossModel]",
                 "unit": "",
                 "value": ""
->>>>>>> bb541c29
             }
         ]
     },
@@ -4192,21 +4147,13 @@
                 "value": null
             },
             {
-<<<<<<< HEAD
-                "desc": "Name of the coressponding mesh group",
-=======
                 "desc": "String to override default FEA group to apply model",
->>>>>>> bb541c29
                 "max": "",
                 "min": "",
                 "name": "group",
                 "type": "str",
                 "unit": "-",
-<<<<<<< HEAD
-                "value": "None"
-=======
                 "value": "core"
->>>>>>> bb541c29
             },
             {
                 "desc": "Store the loss density",
@@ -7244,39 +7191,6 @@
         "path": "pyleecan/Generator/ClassesRef/Output/OutLoss.csv",
         "properties": [
             {
-<<<<<<< HEAD
-                "desc": "Dict of the computed iron losses (with dict key the name of the lamination)",
-                "max": "",
-                "min": "",
-                "name": "iron",
-                "type": "dict",
-                "unit": "",
-                "value": {}
-            },
-            {
-                "desc": "Dict of the computed winding losses (with dict key the name of the lamination)",
-                "max": "",
-                "min": "",
-                "name": "winding",
-                "type": "dict",
-                "unit": "",
-                "value": {}
-            },
-            {
-                "desc": "Dict of the computed magnet losses (with dict key the name of the lamination)",
-                "max": "",
-                "min": "",
-                "name": "magnet",
-                "type": "dict",
-                "unit": "",
-                "value": {}
-            },
-            {
-                "desc": "Dict of FEA software mesh and post processing results",
-                "max": "",
-                "min": "",
-                "name": "meshsolution",
-=======
                 "desc": "Internal list of loss data",
                 "max": "",
                 "min": "",
@@ -7299,7 +7213,6 @@
                 "max": "",
                 "min": "",
                 "name": "loss_index",
->>>>>>> bb541c29
                 "type": "dict",
                 "unit": "",
                 "value": {}
@@ -7312,27 +7225,6 @@
                 "type": "str",
                 "unit": "-",
                 "value": "Pyleecan.OutLoss"
-<<<<<<< HEAD
-            },
-            {
-                "desc": "List of the mechanical losses",
-                "max": "",
-                "min": "",
-                "name": "mech",
-                "type": "list",
-                "unit": "",
-                "value": []
-            },
-            {
-                "desc": "List of the miscellaneous losses",
-                "max": "",
-                "min": "",
-                "name": "misc",
-                "type": "list",
-                "unit": "",
-                "value": []
-=======
->>>>>>> bb541c29
             }
         ]
     },
@@ -11136,11 +11028,7 @@
                 "name": "sections",
                 "type": "list",
                 "unit": "",
-<<<<<<< HEAD
-                "value": ""
-=======
                 "value": []
->>>>>>> bb541c29
             }
         ]
     },
