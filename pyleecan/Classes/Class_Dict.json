--- conflicted
+++ resolved
@@ -925,23 +925,8 @@
         "mother": "",
         "name": "FluxLink",
         "package": "Simulation",
-<<<<<<< HEAD
-        "path": "pyleecan/Generator/ClassesRef/Simulation/FluxLink.csv",
+        "path": "pyleecan/pyleecan/Generator/ClassesRef/Simulation/FluxLink.csv",
         "properties": []
-=======
-        "path": "pyleecan/pyleecan/Generator/ClassesRef/Simulation/FluxLink.csv",
-        "properties": [
-            {
-                "desc": "a",
-                "max": "",
-                "min": "",
-                "name": "a",
-                "type": "int",
-                "unit": "-",
-                "value": 0
-            }
-        ]
->>>>>>> f71200a7
     },
     "FluxLinkFEMM": {
         "constants": [
@@ -2485,23 +2470,8 @@
         "mother": "",
         "name": "IndMag",
         "package": "Simulation",
-<<<<<<< HEAD
-        "path": "pyleecan/Generator/ClassesRef/Simulation/IndMag.csv",
+        "path": "pyleecan/pyleecan/Generator/ClassesRef/Simulation/IndMag.csv",
         "properties": []
-=======
-        "path": "pyleecan/pyleecan/Generator/ClassesRef/Simulation/IndMag.csv",
-        "properties": [
-            {
-                "desc": "a",
-                "max": "",
-                "min": "",
-                "name": "a",
-                "type": "int",
-                "unit": "-",
-                "value": 0
-            }
-        ]
->>>>>>> f71200a7
     },
     "IndMagFEMM": {
         "constants": [
