{
    "Arc": {
        "constants": [
            {
                "name": "VERSION",
                "value": "1"
            }
        ],
        "daughters": [
            "Arc1",
            "Arc2",
            "Arc3"
        ],
        "desc": "Abstract class for arc",
        "is_internal": false,
        "methods": [
            "draw_FEMM",
            "intersect_line",
            "is_on_line",
            "split_line",
            "comp_distance",
            "plot"
        ],
        "mother": "Line",
        "name": "Arc",
        "package": "Geometry",
        "path": "pyleecan/Generator/ClassesRef/Geometry/Arc.csv",
        "properties": []
    },
    "Arc1": {
        "constants": [
            {
                "name": "VERSION",
                "value": "1"
            }
        ],
        "daughters": [],
        "desc": "An arc between two points (defined by a radius)",
        "is_internal": false,
        "methods": [
            "check",
            "comp_length",
            "comp_radius",
            "discretize",
            "get_angle",
            "get_begin",
            "get_center",
            "get_end",
            "get_middle",
            "reverse",
            "rotate",
            "split_half",
            "translate"
        ],
        "mother": "Arc",
        "name": "Arc1",
        "package": "Geometry",
        "path": "pyleecan/Generator/ClassesRef/Geometry/Arc1.csv",
        "properties": [
            {
                "desc": "begin point of the arc",
                "max": "",
                "min": "",
                "name": "begin",
                "type": "complex",
                "unit": "",
                "value": 0
            },
            {
                "desc": "end point of the arc",
                "max": "",
                "min": "",
                "name": "end",
                "type": "complex",
                "unit": "",
                "value": 0
            },
            {
                "desc": "Radius of the arc (can be + or -)",
                "max": "",
                "min": "",
                "name": "radius",
                "type": "float",
                "unit": "",
                "value": 0
            },
            {
                "desc": "Rotation direction of the arc",
                "max": "",
                "min": "",
                "name": "is_trigo_direction",
                "type": "bool",
                "unit": "-",
                "value": 1
            }
        ]
    },
    "Arc2": {
        "constants": [
            {
                "name": "VERSION",
                "value": "1"
            }
        ],
        "daughters": [],
        "desc": "An arc between two points (defined by the begin  point and a center and angle)",
        "is_internal": false,
        "methods": [
            "check",
            "comp_length",
            "comp_radius",
            "discretize",
            "get_angle",
            "get_begin",
            "get_center",
            "get_end",
            "get_middle",
            "reverse",
            "rotate",
            "split_half",
            "translate"
        ],
        "mother": "Arc",
        "name": "Arc2",
        "package": "Geometry",
        "path": "pyleecan/Generator/ClassesRef/Geometry/Arc2.csv",
        "properties": [
            {
                "desc": "begin point of the arc",
                "max": "",
                "min": "",
                "name": "begin",
                "type": "complex",
                "unit": "-",
                "value": 0
            },
            {
                "desc": "center of the arc",
                "max": "",
                "min": "",
                "name": "center",
                "type": "complex",
                "unit": "-",
                "value": 0
            },
            {
                "desc": "opening angle of the arc",
                "max": "6.2831853071796",
                "min": "-6.2831853071796",
                "name": "angle",
                "type": "float",
                "unit": "rad",
                "value": 1.57079633
            }
        ]
    },
    "Arc3": {
        "constants": [
            {
                "name": "VERSION",
                "value": "1"
            }
        ],
        "daughters": [],
        "desc": "Half circle define by two points",
        "is_internal": false,
        "methods": [
            "check",
            "comp_length",
            "comp_radius",
            "discretize",
            "get_angle",
            "get_begin",
            "get_center",
            "get_end",
            "get_middle",
            "reverse",
            "rotate",
            "split_half",
            "translate"
        ],
        "mother": "Arc",
        "name": "Arc3",
        "package": "Geometry",
        "path": "pyleecan/Generator/ClassesRef/Geometry/Arc3.csv",
        "properties": [
            {
                "desc": "begin point of the arc",
                "max": "",
                "min": "",
                "name": "begin",
                "type": "complex",
                "unit": "-",
                "value": 0
            },
            {
                "desc": "end of the arc",
                "max": "",
                "min": "",
                "name": "end",
                "type": "complex",
                "unit": "-",
                "value": 0
            },
            {
                "desc": "Rotation direction of the arc",
                "max": "",
                "min": "",
                "name": "is_trigo_direction",
                "type": "bool",
                "unit": "-",
                "value": 0
            }
        ]
    },
    "Bore": {
        "constants": [
            {
                "name": "VERSION",
                "value": "1"
            }
        ],
        "daughters": [
            "BoreFlower",
            "BoreUD"
        ],
        "desc": "Abstract class for Bore shape",
        "is_internal": false,
        "methods": [],
        "mother": "",
        "name": "Bore",
        "package": "Machine",
        "path": "pyleecan/Generator/ClassesRef/Machine/Bore.csv",
        "properties": []
    },
    "BoreFlower": {
        "constants": [
            {
                "name": "VERSION",
                "value": "1"
            }
        ],
        "daughters": [],
        "desc": "Class for Bore flower shape",
        "is_internal": false,
        "methods": [
            "get_bore_line"
        ],
        "mother": "Bore",
        "name": "BoreFlower",
        "package": "Machine",
        "path": "pyleecan/Generator/ClassesRef/Machine/BoreFlower.csv",
        "properties": [
            {
                "desc": "Number of flower arc",
                "max": "",
                "min": "0",
                "name": "N",
                "type": "int",
                "unit": "-",
                "value": 8
            },
            {
                "desc": "Radius of the flower arc",
                "max": "",
                "min": "0",
                "name": "Rarc",
                "type": "float",
                "unit": "m",
                "value": 0.01
            },
            {
                "desc": "Angular offset for the arc",
                "max": "",
                "min": "",
                "name": "alpha",
                "type": "float",
                "unit": "rad",
                "value": 0
            }
        ]
    },
    "BoreUD": {
        "constants": [
            {
                "name": "VERSION",
                "value": "1"
            }
        ],
        "daughters": [],
        "desc": "User Defined Bore shape",
        "is_internal": false,
        "methods": [
            "get_bore_line"
        ],
        "mother": "Bore",
        "name": "BoreUD",
        "package": "Machine",
        "path": "pyleecan/Generator/ClassesRef/Machine/BoreUD.csv",
        "properties": [
            {
                "desc": "List of line to draw the full bore",
                "max": "",
                "min": "",
                "name": "line_list",
                "type": "[Line]",
                "unit": "-",
                "value": ""
            }
        ]
    },
    "CellMat": {
        "constants": [
            {
                "name": "VERSION",
                "value": "1"
            }
        ],
        "daughters": [],
        "desc": "Define the connectivity under matricial format containing one type of element (example: only triangles with 3 nodes). ",
        "is_internal": false,
        "methods": [
            "add_cell",
            "get_connectivity",
            "get_point2cell",
            "is_exist"
        ],
        "mother": "",
        "name": "CellMat",
        "package": "Mesh",
        "path": "pyleecan/Generator/ClassesRef/Mesh/CellMat.csv",
        "properties": [
            {
                "desc": "Matrix of connectivity for one element type",
                "max": "",
                "min": "",
                "name": "connectivity",
                "type": "ndarray",
                "unit": "",
                "value": []
            },
            {
                "desc": "Total number of elements",
                "max": "",
                "min": "",
                "name": "nb_cell",
                "type": "int",
                "unit": "",
                "value": 0
            },
            {
                "desc": "Define the number of node per element",
                "max": "",
                "min": "",
                "name": "nb_pt_per_cell",
                "type": "int",
                "unit": "",
                "value": 0
            },
            {
                "desc": "Element indices",
                "max": "",
                "min": "",
                "name": "indice",
                "type": "ndarray",
                "unit": "",
                "value": []
            },
            {
                "desc": "Define FEA interpolation",
                "max": "",
                "min": "",
                "name": "interpolation",
                "type": "Interpolation",
                "unit": "",
                "value": ""
            }
        ]
    },
    "Circle": {
        "constants": [
            {
                "name": "VERSION",
                "value": "1"
            }
        ],
        "daughters": [],
        "desc": "Circle define by  the center of circle(point_ref), the label and the radius",
        "is_internal": false,
        "methods": [
            "check",
            "comp_length",
            "comp_surface",
            "discretize",
            "get_lines",
            "get_patches",
            "rotate",
            "translate",
            "comp_point_ref"
        ],
        "mother": "Surface",
        "name": "Circle",
        "package": "Geometry",
        "path": "pyleecan/Generator/ClassesRef/Geometry/Circle.csv",
        "properties": [
            {
                "desc": "Radius of the circle",
                "max": "",
                "min": "0",
                "name": "radius",
                "type": "float",
                "unit": "",
                "value": 1
            },
            {
                "desc": "center of the Circle",
                "max": "",
                "min": "",
                "name": "center",
                "type": "complex",
                "unit": "",
                "value": 0
            },
            {
                "desc": "Label to set to the lines",
                "max": "",
                "min": "",
                "name": "line_label",
                "type": "str",
                "unit": "",
                "value": ""
            }
        ]
    },
    "CondType11": {
        "constants": [
            {
                "name": "VERSION",
                "value": "1"
            }
        ],
        "daughters": [],
        "desc": "parallel stranded conductor consisting of at least a single rectangular wire",
        "is_internal": false,
        "methods": [
            "comp_surface_active",
            "comp_height",
            "comp_surface",
            "comp_width",
            "plot"
        ],
        "mother": "Conductor",
        "name": "CondType11",
        "package": "Machine",
        "path": "pyleecan/Generator/ClassesRef/Machine/CondType11.csv",
        "properties": [
            {
                "desc": "cf schematics, single wire height without insulation [m]",
                "max": "",
                "min": "0",
                "name": "Hwire",
                "type": "float",
                "unit": "m",
                "value": 0.01
            },
            {
                "desc": "cf schematics, single wire width without insulation [m]",
                "max": "",
                "min": "0",
                "name": "Wwire",
                "type": "float",
                "unit": "m",
                "value": 0.01
            },
            {
                "desc": "cf schematics, stator winding number of preformed wires (strands) in parallel per coil along radial (vertical) direction",
                "max": "",
                "min": "1",
                "name": "Nwppc_rad",
                "type": "int",
                "unit": "-",
                "value": 1
            },
            {
                "desc": "cf schematics, stator winding number of preformed wires (strands) in parallel per coil along tangential (horizontal) direction",
                "max": "",
                "min": "1",
                "name": "Nwppc_tan",
                "type": "int",
                "unit": "-",
                "value": 1
            },
            {
                "desc": "(advanced) cf schematics, winding strand insulation thickness [m]",
                "max": "",
                "min": "0",
                "name": "Wins_wire",
                "type": "float",
                "unit": "m",
                "value": 0
            },
            {
                "desc": "(advanced) cf schematics, winding coil insulation  thickness [m]",
                "max": "",
                "min": "0",
                "name": "Wins_coil",
                "type": "float",
                "unit": "m",
                "value": 0
            },
            {
                "desc": "type of winding shape for end winding length calculation\\n0 for hairpin windings\\n1 for normal windings",
                "max": "1",
                "min": "0",
                "name": "type_winding_shape",
                "type": "int",
                "unit": "-",
                "value": 0
            },
            {
                "desc": "angle of winding overhang hairpin coils [deg]",
                "max": "180",
                "min": "0",
                "name": "alpha_ew",
                "type": "float",
                "unit": "deg",
                "value": 58
            }
        ]
    },
    "CondType12": {
        "constants": [
            {
                "name": "VERSION",
                "value": "1"
            }
        ],
        "daughters": [],
        "desc": "parallel stranded conductor consisting of at least a single round wire",
        "is_internal": false,
        "methods": [
            "check",
            "comp_surface_active",
            "comp_height",
            "comp_surface",
            "comp_width",
            "plot"
        ],
        "mother": "Conductor",
        "name": "CondType12",
        "package": "Machine",
        "path": "pyleecan/Generator/ClassesRef/Machine/CondType12.csv",
        "properties": [
            {
                "desc": "cf schematics, single wire diameter without insulation [m]",
                "max": "",
                "min": "0",
                "name": "Wwire",
                "type": "float",
                "unit": "m",
                "value": 0.015
            },
            {
                "desc": "(advanced) cf schematics, winding coil insulation diameter [m]",
                "max": "",
                "min": "0",
                "name": "Wins_cond",
                "type": "float",
                "unit": "m",
                "value": 0.015
            },
            {
                "desc": "cf schematics, winding number of random wires (strands) in parallel per coil",
                "max": "",
                "min": "1",
                "name": "Nwppc",
                "type": "int",
                "unit": "-",
                "value": 1
            },
            {
                "desc": "(advanced) cf schematics, winding strand insulation thickness [m]",
                "max": "",
                "min": "0",
                "name": "Wins_wire",
                "type": "float",
                "unit": "m",
                "value": 0
            },
            {
                "desc": "winding overhang factor which describes the fact that random round wire end-windings can be more or less compressed (0.5 for small motors, 0.8 for large motors) - can be used to tune the average turn length (relevant if type_cond==1)",
                "max": "",
                "min": "0",
                "name": "Kwoh",
                "type": "float",
                "unit": "-",
                "value": 0.5
            }
        ]
    },
    "CondType21": {
        "constants": [
            {
                "name": "VERSION",
                "value": "1"
            }
        ],
        "daughters": [],
        "desc": "single rectangular conductor \\nhas to be used for LamSquirrelCages's conductor",
        "is_internal": false,
        "methods": [
            "comp_surface_active",
            "comp_height",
            "comp_surface",
            "comp_width",
            "plot"
        ],
        "mother": "Conductor",
        "name": "CondType21",
        "package": "Machine",
        "path": "pyleecan/Generator/ClassesRef/Machine/CondType21.csv",
        "properties": [
            {
                "desc": "Bar height",
                "max": "",
                "min": "0",
                "name": "Hbar",
                "type": "float",
                "unit": "m",
                "value": 0.01
            },
            {
                "desc": "Bar width",
                "max": "",
                "min": "0",
                "name": "Wbar",
                "type": "float",
                "unit": "m",
                "value": 0.01
            },
            {
                "desc": "Width of insulation",
                "max": "",
                "min": "0",
                "name": "Wins",
                "type": "float",
                "unit": "m",
                "value": 0
            }
        ]
    },
    "CondType22": {
        "constants": [
            {
                "name": "VERSION",
                "value": "1"
            }
        ],
        "daughters": [],
        "desc": "conductor with only surface definition without specifc shape nor isolation",
        "is_internal": false,
        "methods": [
            "comp_surface_active",
            "comp_surface"
        ],
        "mother": "Conductor",
        "name": "CondType22",
        "package": "Machine",
        "path": "pyleecan/Generator/ClassesRef/Machine/CondType22.csv",
        "properties": [
            {
                "desc": "Surface of the Slot",
                "max": "",
                "min": "0",
                "name": "Sbar",
                "type": "float",
                "unit": "m",
                "value": 0.01
            }
        ]
    },
    "Conductor": {
        "constants": [
            {
                "name": "VERSION",
                "value": "1"
            }
        ],
        "daughters": [
            "CondType11",
            "CondType12",
            "CondType21",
            "CondType22"
        ],
        "desc": "abstact class for conductors",
        "is_internal": false,
        "methods": [
            "check"
        ],
        "mother": "",
        "name": "Conductor",
        "package": "Machine",
        "path": "pyleecan/Generator/ClassesRef/Machine/Conductor.csv",
        "properties": [
            {
                "desc": "Material of the conductor",
                "max": "",
                "min": "",
                "name": "cond_mat",
                "type": "Material",
                "unit": "-",
                "value": ""
            },
            {
                "desc": "Material of the insulation",
                "max": "",
                "min": "",
                "name": "ins_mat",
                "type": "Material",
                "unit": "-",
                "value": ""
            }
        ]
    },
    "DXFImport": {
        "constants": [
            {
                "name": "VERSION",
                "value": "1"
            }
        ],
        "daughters": [],
        "desc": "Use a DXF to define a lamination",
        "is_internal": false,
        "methods": [
            "get_surfaces"
        ],
        "mother": "",
        "name": "DXFImport",
        "package": "Simulation",
        "path": "pyleecan/Generator/ClassesRef/Simulation/DXFImport.csv",
        "properties": [
            {
                "desc": "Path to the DXF file to import",
                "max": "",
                "min": "",
                "name": "file_path",
                "type": "str",
                "unit": "-",
                "value": ""
            },
            {
                "desc": "Dictionnary to assign the surfaces: key=complex reference point coordinate, value=label of the surface",
                "max": "",
                "min": "",
                "name": "surf_dict",
                "type": "dict",
                "unit": "-",
                "value": ""
            },
            {
                "desc": "List of tuple to apply boundary conditions (complex reference point coordinate, is_arc, label of the BC to apply)",
                "max": "",
                "min": "",
                "name": "BC_list",
                "type": "list",
                "unit": "-",
                "value": []
            }
        ]
    },
    "DataKeeper": {
        "constants": [
            {
                "name": "VERSION",
                "value": "1"
            }
        ],
        "daughters": [],
        "desc": "Abstract class for the multi-simulation",
        "is_internal": false,
        "methods": [],
        "mother": "",
        "name": "DataKeeper",
        "package": "Simulation",
        "path": "pyleecan/Generator/ClassesRef/Simulation/DataKeeper.csv",
        "properties": [
            {
                "desc": "Data name",
                "max": "",
                "min": "",
                "name": "name",
                "type": "str",
                "unit": "-",
                "value": ""
            },
            {
                "desc": "Data symbol",
                "max": "",
                "min": "",
                "name": "symbol",
                "type": "str",
                "unit": "-",
                "value": ""
            },
            {
                "desc": "Data unit",
                "max": "",
                "min": "",
                "name": "unit",
                "type": "str",
                "unit": "-",
                "value": ""
            },
            {
                "desc": "Function that takes an Output in argument and return a value",
                "max": "",
                "min": "",
                "name": "keeper",
                "type": "function",
                "unit": "-",
                "value": null
            },
            {
                "desc": "Function that takes a Simulation in argument and returns a value, this attribute enables to handle errors and to put NaN values in the result matrices",
                "max": "",
                "min": "",
                "name": "error_keeper",
                "type": "function",
                "unit": "-",
                "value": null
            },
            {
                "desc": "List containing datakeeper results for each simulation",
                "max": "",
                "min": "",
                "name": "result",
                "type": "list",
                "unit": "-",
                "value": []
            }
        ]
    },
    "Drive": {
        "constants": [
            {
                "name": "VERSION",
                "value": "1"
            }
        ],
        "daughters": [
            "DriveWave"
        ],
        "desc": "Abstract Drive class",
        "is_internal": false,
        "methods": [],
        "mother": "",
        "name": "Drive",
        "package": "Simulation",
        "path": "pyleecan/Generator/ClassesRef/Simulation/Drive.csv",
        "properties": [
            {
                "desc": "Maximum RMS voltage of the Drive",
                "max": "",
                "min": "0",
                "name": "Umax",
                "type": "float",
                "unit": "V",
                "value": 800
            },
            {
                "desc": "Maximum RMS current of the Drive",
                "max": "",
                "min": "0",
                "name": "Imax",
                "type": "float",
                "unit": "A",
                "value": 800
            },
            {
                "desc": "True to generate current waveform, False for voltage",
                "max": "",
                "min": "",
                "name": "is_current",
                "type": "bool",
                "unit": "-",
                "value": 0
            }
        ]
    },
    "DriveWave": {
        "constants": [
            {
                "name": "VERSION",
                "value": "1"
            }
        ],
        "daughters": [],
        "desc": "Drive to generate a wave according to an Import object",
        "is_internal": false,
        "methods": [
            "get_wave"
        ],
        "mother": "Drive",
        "name": "DriveWave",
        "package": "Simulation",
        "path": "pyleecan/Generator/ClassesRef/Simulation/DriveWave.csv",
        "properties": [
            {
                "desc": "Wave generator",
                "max": "",
                "min": "",
                "name": "wave",
                "type": "Import",
                "unit": "",
                "value": ""
            }
        ]
    },
    "EEC": {
        "constants": [
            {
                "name": "VERSION",
                "value": "1"
            }
        ],
        "daughters": [
            "EEC_PMSM",
            "EEC_SCIM"
        ],
        "desc": "Electric module: Equivalent Electrical Circuit abstract class",
        "is_internal": false,
        "methods": [],
        "mother": "",
        "name": "EEC",
        "package": "Simulation",
        "path": "pyleecan/Generator/ClassesRef/Simulation/EEC.csv",
        "properties": []
    },
    "EEC_PMSM": {
        "constants": [
            {
                "name": "VERSION",
                "value": "1"
            }
        ],
        "daughters": [],
        "desc": "Electric module: Electrical Equivalent Circuit",
        "is_internal": false,
        "methods": [
            "comp_parameters",
            "solve_EEC",
            "gen_drive",
            "comp_joule_losses"
        ],
        "mother": "EEC",
        "name": "EEC_PMSM",
        "package": "Simulation",
        "path": "pyleecan/Generator/ClassesRef/Simulation/EEC_PMSM.csv",
        "properties": [
            {
                "desc": "Magnetic inductance",
                "max": "",
                "min": "",
                "name": "indmag",
                "type": "IndMag",
                "unit": "-",
                "value": null
            },
            {
                "desc": "Flux Linkage",
                "max": "",
                "min": "",
                "name": "fluxlink",
                "type": "FluxLink",
                "unit": "-",
                "value": null
            },
            {
                "desc": "Parameters of the EEC: computed if empty, or enforced",
                "max": "",
                "min": "",
                "name": "parameters",
                "type": "dict",
                "unit": "-",
                "value": {}
            },
            {
                "desc": "Frequency",
                "max": "",
                "min": "",
                "name": "freq0",
                "type": "float",
                "unit": "Hz",
                "value": null
            },
            {
                "desc": "Drive",
                "max": "",
                "min": "",
                "name": "drive",
                "type": "Drive",
                "unit": "-",
                "value": null
            }
        ]
    },
    "EEC_SCIM": {
        "constants": [
            {
                "name": "VERSION",
                "value": "1"
            }
        ],
        "daughters": [],
        "desc": "Electric module: Electrical Equivalent Circuit for Squirrel Cage Induction Machine",
        "is_internal": false,
        "methods": [
            "comp_parameters",
            "solve_EEC",
            "gen_drive",
            "comp_joule_losses"
        ],
        "mother": "EEC",
        "name": "EEC_SCIM",
        "package": "Simulation",
        "path": "pyleecan/Generator/ClassesRef/Simulation/EEC_SCIM.csv",
        "properties": [
            {
                "desc": "RMS current for parameter estimation",
                "max": "",
                "min": "",
                "name": "I",
                "type": "float",
                "unit": "-",
                "value": 1
            },
            {
                "desc": "Parameters of the EEC: computed if empty, or enforced",
                "max": "",
                "min": "",
                "name": "parameters",
                "type": "dict",
                "unit": "-",
                "value": {}
            },
            {
                "desc": "True to compute only on one angle periodicity (use periodicities defined in output.mag.Angle)",
                "max": "",
                "min": "",
                "name": "is_periodicity_a",
                "type": "bool",
                "unit": "",
                "value": 1
            },
            {
                "desc": "To run FEMM in parallel (the parallelization is on the time loop)",
                "max": "",
                "min": "",
                "name": "nb_worker",
                "type": "int",
                "unit": "",
                "value": null
            },
            {
                "desc": "Rotor speed",
                "max": "",
                "min": "",
                "name": "N0",
                "type": "float",
                "unit": "rpm",
                "value": null
            },
            {
                "desc": "electrical frequency",
                "max": "",
                "min": "",
                "name": "felec",
                "type": "float",
                "unit": "Hz",
                "value": null
            },
            {
                "desc": "Time discretization",
                "max": "",
                "min": "1",
                "name": "Nt_tot",
                "type": "int",
                "unit": "-",
                "value": 32
            },
            {
                "desc": "Number of rotor revolution (to compute the final time)",
                "max": "",
                "min": "0",
                "name": "Nrev",
                "type": "float",
                "unit": "-",
                "value": 1
            }
        ]
    },
    "Electrical": {
        "constants": [
            {
                "name": "VERSION",
                "value": "1"
            }
        ],
        "daughters": [],
        "desc": "Electric module object for electrical equivalent circuit simulation",
        "is_internal": false,
        "methods": [
            "run",
            "comp_power",
            "comp_torque"
        ],
        "mother": "",
        "name": "Electrical",
        "package": "Simulation",
        "path": "pyleecan/Generator/ClassesRef/Simulation/Electrical.csv",
        "properties": [
            {
                "desc": "Electrical Equivalent Circuit",
                "max": "",
                "min": "",
                "name": "eec",
                "type": "EEC",
                "unit": "-",
                "value": null
            },
            {
                "desc": "Name of the logger to use",
                "max": "",
                "min": "",
                "name": "logger_name",
                "type": "str",
                "unit": "-",
                "value": "Pyleecan.Electrical"
            }
        ]
    },
    "Elmer": {
        "constants": [
            {
                "name": "VERSION",
                "value": "1"
            }
        ],
        "daughters": [
            "ElmerResults",
            "Section",
            "SolverInputFile"
        ],
        "desc": "Abstract parent class for all Elmer related convienence classes",
        "is_internal": false,
        "methods": [],
        "mother": "",
        "name": "Elmer",
        "package": "Elmer",
        "path": "pyleecan/Generator/ClassesRef/Elmer/Elmer.csv",
        "properties": [
            {
                "desc": "Name of the logger to use",
                "max": "",
                "min": "",
                "name": "logger_name",
                "type": "str",
                "unit": "-",
                "value": "Pyleecan.Elmer"
            }
        ]
    },
    "ElmerResults": {
        "constants": [
            {
                "name": "VERSION",
                "value": "1"
            }
        ],
        "daughters": [],
        "desc": "Class to get 'SaveScalars' and 'SaveLine' data",
        "is_internal": false,
        "methods": [
            "load_data",
            "load_columns",
            "get_data"
        ],
        "mother": "Elmer",
        "name": "ElmerResults",
        "package": "Elmer",
        "path": "pyleecan/Generator/ClassesRef/Elmer/ElmerResults.csv",
        "properties": [
            {
                "desc": "Dict with simulation results",
                "max": "",
                "min": "",
                "name": "data",
                "type": "dict",
                "unit": "",
                "value": ""
            },
            {
                "desc": "Filename of the results data file",
                "max": "",
                "min": "",
                "name": "file",
                "type": "str",
                "unit": "",
                "value": ""
            },
            {
                "desc": "List integers (starting with 1) of columns to load. If usecols is not set all columns are loaded.",
                "max": "",
                "min": "",
                "name": "usecols",
                "type": "list",
                "unit": "",
                "value": []
            },
            {
                "desc": "List of columns data names",
                "max": "",
                "min": "",
                "name": "columns",
                "type": "list",
                "unit": "",
                "value": []
            },
            {
                "desc": "Determin if data are 'SaveScalars' data, else 'SaveLine' data are assumed",
                "max": "",
                "min": "",
                "name": "is_scalars",
                "type": "bool",
                "unit": "",
                "value": 0
            }
        ]
    },
    "FPGNSeg": {
        "constants": [
            {
                "name": "VERSION",
                "value": "1"
            }
        ],
        "daughters": [],
        "desc": "Compute N gauss point for segment elements",
        "is_internal": false,
        "methods": [
            "get_gauss_points"
        ],
        "mother": "GaussPoint",
        "name": "FPGNSeg",
        "package": "Mesh",
        "path": "pyleecan/Generator/ClassesRef/Mesh/Interpolation/FPGNSeg.csv",
        "properties": [
            {
                "desc": "Nb of gauss point to be used",
                "max": "",
                "min": "",
                "name": "nb_gauss_point",
                "type": "int",
                "unit": "",
                "value": 4
            }
        ]
    },
    "FPGNTri": {
        "constants": [
            {
                "name": "VERSION",
                "value": "1"
            }
        ],
        "daughters": [],
        "desc": "Store gauss point for triangle elements",
        "is_internal": false,
        "methods": [
            "get_gauss_points"
        ],
        "mother": "GaussPoint",
        "name": "FPGNTri",
        "package": "Mesh",
        "path": "pyleecan/Generator/ClassesRef/Mesh/Interpolation/FPGNTri.csv",
        "properties": [
            {
                "desc": "Nb of gauss point to be used",
                "max": "",
                "min": "",
                "name": "nb_gauss_point",
                "type": "int",
                "unit": "",
                "value": 3
            }
        ]
    },
    "FluxLink": {
        "constants": [
            {
                "name": "VERSION",
                "value": "1"
            }
        ],
        "daughters": [
            "FluxLinkFEMM"
        ],
        "desc": "Electric module: Flux Linkage",
        "is_internal": false,
        "methods": [],
        "mother": "",
        "name": "FluxLink",
        "package": "Simulation",
        "path": "pyleecan/Generator/ClassesRef/Simulation/FluxLink.csv",
        "properties": []
    },
    "FluxLinkFEMM": {
        "constants": [
            {
                "name": "VERSION",
                "value": "1"
            }
        ],
        "daughters": [],
        "desc": "Electric module: Flux Linkage with FEMM",
        "is_internal": false,
        "methods": [
            "comp_fluxlinkage",
            "solve_FEMM"
        ],
        "mother": "FluxLink",
        "name": "FluxLinkFEMM",
        "package": "Simulation",
        "path": "pyleecan/Generator/ClassesRef/Simulation/FluxLinkFEMM.csv",
        "properties": [
            {
                "desc": "To enforce user-defined values for FEMM main parameters ",
                "max": "",
                "min": "",
                "name": "FEMM_dict",
                "type": "dict",
                "unit": "",
                "value": ""
            },
            {
                "desc": "0 no leakage calculation /  1 calculation using single slot ",
                "max": "1",
                "min": "0",
                "name": "type_calc_leakage",
                "type": "int",
                "unit": "",
                "value": 0
            },
            {
                "desc": "0 to desactivate the sliding band",
                "max": "",
                "min": "",
                "name": "is_sliding_band",
                "type": "bool",
                "unit": "",
                "value": 1
            },
            {
                "desc": "True to take into account the spatial periodicity of the machine",
                "max": "",
                "min": "",
                "name": "is_periodicity_a",
                "type": "bool",
                "unit": "",
                "value": 0
            },
            {
                "desc": "Number of time steps for the FEMM simulation",
                "max": "",
                "min": "",
                "name": "Nt_tot",
                "type": "int",
                "unit": "-",
                "value": 5
            },
            {
                "desc": "global coefficient to adjust geometry fineness in FEMM (0.5 : default , > 1 : finner , < 1 : less fine)",
                "max": "",
                "min": "",
                "name": "Kgeo_fineness",
                "type": "float",
                "unit": "",
                "value": 0.5
            }
        ]
    },
    "Force": {
        "constants": [
            {
                "name": "VERSION",
                "value": "1"
            }
        ],
        "daughters": [
            "ForceMT"
        ],
        "desc": "Forces module abstract object",
        "is_internal": false,
        "methods": [
            "run",
            "comp_axes",
            "comp_AGSF_transfer"
        ],
        "mother": "",
        "name": "Force",
        "package": "Simulation",
        "path": "pyleecan/Generator/ClassesRef/Simulation/Force.csv",
        "properties": [
            {
                "desc": "True to compute only on one time periodicity (use periodicities defined in output.force.Time)",
                "max": "",
                "min": "",
                "name": "is_periodicity_t",
                "type": "bool",
                "unit": "-",
                "value": 0
            },
            {
                "desc": "True to compute only on one angle periodicity (use periodicities defined in output.force.Angle)",
                "max": "",
                "min": "",
                "name": "is_periodicity_a",
                "type": "bool",
                "unit": "-",
                "value": 0
            },
            {
                "desc": "True to compute the AGSF transfer from air-gap to stator bore radius.",
                "max": "",
                "min": "",
                "name": "is_agsf_transfer",
                "type": "bool",
                "unit": "-",
                "value": 0
            },
            {
                "desc": "Maximum value to apply agsf transfer (to be used with FEA to avoid numerical noise amplification)",
                "max": "",
                "min": "",
                "name": "max_wavenumber_transfer",
                "type": "int",
                "unit": "-",
                "value": null
            },
            {
                "desc": "To enforce the value of the radius for AGSF transfer",
                "max": "",
                "min": "",
                "name": "Rsbo_enforced_transfer",
                "type": "float",
                "unit": "-",
                "value": null
            },
            {
                "desc": "Name of the logger to use",
                "max": "",
                "min": "",
                "name": "logger_name",
                "type": "str",
                "unit": "-",
                "value": "Pyleecan.Force"
            }
        ]
    },
    "ForceMT": {
        "constants": [
            {
                "name": "VERSION",
                "value": "1"
            }
        ],
        "daughters": [],
        "desc": "Force Maxwell tensor model for radial flux machines",
        "is_internal": false,
        "methods": [
            "comp_force",
            "comp_force_nodal"
        ],
        "mother": "Force",
        "name": "ForceMT",
        "package": "Simulation",
        "path": "pyleecan/Generator/ClassesRef/Simulation/ForceMT.csv",
        "properties": []
    },
    "Frame": {
        "constants": [
            {
                "name": "VERSION",
                "value": "1"
            }
        ],
        "daughters": [],
        "desc": "machine frame",
        "is_internal": false,
        "methods": [
            "build_geometry",
            "comp_height_eq",
            "comp_mass",
            "comp_surface",
            "comp_volume",
            "get_length",
            "plot"
        ],
        "mother": "",
        "name": "Frame",
        "package": "Machine",
        "path": "pyleecan/Generator/ClassesRef/Machine/Frame.csv",
        "properties": [
            {
                "desc": "frame length [m]",
                "max": "",
                "min": "0",
                "name": "Lfra",
                "type": "float",
                "unit": "m",
                "value": 0.35
            },
            {
                "desc": "frame internal radius",
                "max": "",
                "min": "0",
                "name": "Rint",
                "type": "float",
                "unit": "m",
                "value": 0.2
            },
            {
                "desc": "Frame external radius",
                "max": "",
                "min": "0",
                "name": "Rext",
                "type": "float",
                "unit": "m",
                "value": 0.2
            },
            {
                "desc": "Frame material",
                "max": "",
                "min": "",
                "name": "mat_type",
                "type": "Material",
                "unit": "",
                "value": ""
            }
        ]
    },
    "GUIOption": {
        "constants": [
            {
                "name": "VERSION",
                "value": "1"
            }
        ],
        "daughters": [],
        "desc": "",
        "is_internal": false,
        "methods": [],
        "mother": "",
        "name": "GUIOption",
        "package": "GUIOption",
        "path": "pyleecan/Generator/ClassesRef/GUI_Option/GUIOption.csv",
        "properties": [
            {
                "desc": "Unit options",
                "max": "",
                "min": "",
                "name": "unit",
                "type": "Unit",
                "unit": "-",
                "value": ""
            }
        ]
    },
    "GaussPoint": {
        "constants": [
            {
                "name": "VERSION",
                "value": "1"
            }
        ],
        "daughters": [
            "FPGNSeg",
            "FPGNTri"
        ],
        "desc": "Store set of gauss points",
        "is_internal": false,
        "methods": [],
        "mother": "",
        "name": "GaussPoint",
        "package": "Mesh",
        "path": "pyleecan/Generator/ClassesRef/Mesh/Interpolation/GaussPoint.csv",
        "properties": []
    },
    "Hole": {
        "constants": [
            {
                "name": "VERSION",
                "value": "1"
            }
        ],
        "daughters": [
            "HoleM50",
            "HoleM51",
            "HoleM52",
            "HoleM53",
            "HoleM54",
            "HoleM57",
            "HoleM58",
            "HoleMag",
            "HoleUD",
            "VentilationCirc",
            "VentilationPolar",
            "VentilationTrap"
        ],
        "desc": "Holes for lamination (abstract)",
        "is_internal": false,
        "methods": [
            "comp_radius",
            "comp_surface",
            "get_is_stator",
            "get_Rbo",
            "get_Rext",
            "has_magnet",
            "plot",
            "comp_height",
            "get_magnet_by_id",
            "set_magnet_by_id",
            "get_magnet_dict",
            "convert_to_UD"
        ],
        "mother": "",
        "name": "Hole",
        "package": "Slot",
        "path": "pyleecan/Generator/ClassesRef/Slot/Hole.csv",
        "properties": [
            {
                "desc": "Number of Hole around the circumference",
                "max": "1000",
                "min": "0",
                "name": "Zh",
                "type": "int",
                "unit": "-",
                "value": 36
            },
            {
                "desc": "Material of the void part of the hole (Air in general)",
                "max": "",
                "min": "",
                "name": "mat_void",
                "type": "Material",
                "unit": "-",
                "value": ""
            }
        ]
    },
    "HoleM50": {
        "constants": [
            {
                "name": "VERSION",
                "value": "1"
            },
            {
                "name": "IS_SYMMETRICAL",
                "value": "1"
            }
        ],
        "daughters": [],
        "desc": "V shape slot for buried magnet",
        "is_internal": false,
        "methods": [
            "build_geometry",
            "check",
            "comp_alpha",
            "comp_radius",
            "comp_W5",
            "has_magnet",
            "remove_magnet",
            "comp_surface_magnet_id"
        ],
        "mother": "HoleMag",
        "name": "HoleM50",
        "package": "Slot",
        "path": "pyleecan/Generator/ClassesRef/Slot/HoleM50.csv",
        "properties": [
            {
                "desc": "Slot depth",
                "max": "",
                "min": "0",
                "name": "H0",
                "type": "float",
                "unit": "m",
                "value": 0.003
            },
            {
                "desc": "Slot opening",
                "max": "",
                "min": "0",
                "name": "W0",
                "type": "float",
                "unit": "m",
                "value": 0.003
            },
            {
                "desc": "Distance from the lamination Bore",
                "max": "",
                "min": "0",
                "name": "H1",
                "type": "float",
                "unit": "m",
                "value": 0
            },
            {
                "desc": "Tooth width (at V bottom)",
                "max": "",
                "min": "0",
                "name": "W1",
                "type": "float",
                "unit": "m",
                "value": 0.013
            },
            {
                "desc": "Additional depth for the magnet",
                "max": "",
                "min": "0",
                "name": "H2",
                "type": "float",
                "unit": "m",
                "value": 0.02
            },
            {
                "desc": "Distance Magnet to bottom of the V",
                "max": "",
                "min": "0",
                "name": "W2",
                "type": "float",
                "unit": "m",
                "value": 0.01
            },
            {
                "desc": "Magnet Height",
                "max": "",
                "min": "0",
                "name": "H3",
                "type": "float",
                "unit": "m",
                "value": 0.01
            },
            {
                "desc": "Tooth width (at V top)",
                "max": "",
                "min": "0",
                "name": "W3",
                "type": "float",
                "unit": "m",
                "value": 0.01
            },
            {
                "desc": "Slot top height",
                "max": "",
                "min": "0",
                "name": "H4",
                "type": "float",
                "unit": "m",
                "value": 0
            },
            {
                "desc": "Magnet Width",
                "max": "",
                "min": "0",
                "name": "W4",
                "type": "float",
                "unit": "m",
                "value": 0.01
            },
            {
                "desc": "First Magnet",
                "max": "",
                "min": "",
                "name": "magnet_0",
                "type": "Magnet",
                "unit": "-",
                "value": ""
            },
            {
                "desc": "Second Magnet",
                "max": "",
                "min": "",
                "name": "magnet_1",
                "type": "Magnet",
                "unit": "-",
                "value": ""
            }
        ]
    },
    "HoleM51": {
        "constants": [
            {
                "name": "VERSION",
                "value": "1"
            },
            {
                "name": "IS_SYMMETRICAL",
                "value": "1"
            }
        ],
        "daughters": [],
        "desc": "3 magnets V hole",
        "is_internal": false,
        "methods": [
            "build_geometry",
            "check",
            "comp_alpha",
            "comp_radius",
            "comp_width",
            "has_magnet",
            "remove_magnet",
            "comp_surface_magnet_id"
        ],
        "mother": "HoleMag",
        "name": "HoleM51",
        "package": "Slot",
        "path": "pyleecan/Generator/ClassesRef/Slot/HoleM51.csv",
        "properties": [
            {
                "desc": "Hole depth",
                "max": "",
                "min": "0",
                "name": "H0",
                "type": "float",
                "unit": "m",
                "value": 0.003
            },
            {
                "desc": "Distance from the lamination Bore",
                "max": "",
                "min": "0",
                "name": "H1",
                "type": "float",
                "unit": "m",
                "value": 0
            },
            {
                "desc": "Hole width",
                "max": "",
                "min": "0",
                "name": "H2",
                "type": "float",
                "unit": "m",
                "value": 0.02
            },
            {
                "desc": "Hole bottom width",
                "max": "",
                "min": "0",
                "name": "W0",
                "type": "float",
                "unit": "m",
                "value": 0.01
            },
            {
                "desc": "Hole angular width",
                "max": "",
                "min": "0",
                "name": "W1",
                "type": "float",
                "unit": "rad",
                "value": 0
            },
            {
                "desc": "magnet_1 position",
                "max": "",
                "min": "0",
                "name": "W2",
                "type": "float",
                "unit": "m",
                "value": 0.01
            },
            {
                "desc": "magnet_1 width",
                "max": "",
                "min": "0",
                "name": "W3",
                "type": "float",
                "unit": "m",
                "value": 0
            },
            {
                "desc": "magnet_2 position",
                "max": "",
                "min": "0",
                "name": "W4",
                "type": "float",
                "unit": "m",
                "value": 0.01
            },
            {
                "desc": "magnet_2 width",
                "max": "",
                "min": "0",
                "name": "W5",
                "type": "float",
                "unit": "m",
                "value": 0.01
            },
            {
                "desc": "magnet_0 position",
                "max": "",
                "min": "0",
                "name": "W6",
                "type": "float",
                "unit": "m",
                "value": 0
            },
            {
                "desc": "magnet_0 width",
                "max": "",
                "min": "0",
                "name": "W7",
                "type": "float",
                "unit": "m",
                "value": 0
            },
            {
                "desc": "First Magnet",
                "max": "",
                "min": "",
                "name": "magnet_0",
                "type": "Magnet",
                "unit": "-",
                "value": ""
            },
            {
                "desc": "Second Magnet",
                "max": "",
                "min": "",
                "name": "magnet_1",
                "type": "Magnet",
                "unit": "-",
                "value": ""
            },
            {
                "desc": "Third Magnet",
                "max": "",
                "min": "",
                "name": "magnet_2",
                "type": "Magnet",
                "unit": "-",
                "value": ""
            }
        ]
    },
    "HoleM52": {
        "constants": [
            {
                "name": "VERSION",
                "value": "1"
            },
            {
                "name": "IS_SYMMETRICAL",
                "value": "1"
            }
        ],
        "daughters": [],
        "desc": "V shape slot for buried magnet",
        "is_internal": false,
        "methods": [
            "build_geometry",
            "check",
            "comp_alpha",
            "comp_radius",
            "comp_surface",
            "comp_W1",
            "has_magnet",
            "remove_magnet",
            "comp_surface_magnet_id"
        ],
        "mother": "HoleMag",
        "name": "HoleM52",
        "package": "Slot",
        "path": "pyleecan/Generator/ClassesRef/Slot/HoleM52.csv",
        "properties": [
            {
                "desc": "Slot depth",
                "max": "",
                "min": "0",
                "name": "H0",
                "type": "float",
                "unit": "m",
                "value": 0.003
            },
            {
                "desc": "Magnet width",
                "max": "",
                "min": "0",
                "name": "W0",
                "type": "float",
                "unit": "m",
                "value": 0.003
            },
            {
                "desc": "Magnet height",
                "max": "",
                "min": "0",
                "name": "H1",
                "type": "float",
                "unit": "m",
                "value": 0
            },
            {
                "desc": "Tooth width",
                "max": "",
                "min": "0",
                "name": "W3",
                "type": "float",
                "unit": "m",
                "value": 0.013
            },
            {
                "desc": "Additional depth for the magnet",
                "max": "",
                "min": "0",
                "name": "H2",
                "type": "float",
                "unit": "m",
                "value": 0.02
            },
            {
                "desc": "Magnet of the hole",
                "max": "",
                "min": "",
                "name": "magnet_0",
                "type": "Magnet",
                "unit": "-",
                "value": ""
            }
        ]
    },
    "HoleM53": {
        "constants": [
            {
                "name": "VERSION",
                "value": "1"
            },
            {
                "name": "IS_SYMMETRICAL",
                "value": "1"
            }
        ],
        "daughters": [],
        "desc": "V shape slot for buried magnet",
        "is_internal": false,
        "methods": [
            "build_geometry",
            "check",
            "comp_alpha",
            "comp_radius",
            "comp_W5",
            "has_magnet",
            "remove_magnet",
            "comp_surface_magnet_id"
        ],
        "mother": "HoleMag",
        "name": "HoleM53",
        "package": "Slot",
        "path": "pyleecan/Generator/ClassesRef/Slot/HoleM53.csv",
        "properties": [
            {
                "desc": "Slot depth",
                "max": "",
                "min": "0",
                "name": "H0",
                "type": "float",
                "unit": "m",
                "value": 0.003
            },
            {
                "desc": "Distance from the lamination Bore",
                "max": "",
                "min": "0",
                "name": "H1",
                "type": "float",
                "unit": "m",
                "value": 0
            },
            {
                "desc": "Tooth width (at V bottom)",
                "max": "",
                "min": "0",
                "name": "W1",
                "type": "float",
                "unit": "m",
                "value": 0.013
            },
            {
                "desc": "Magnet Height",
                "max": "",
                "min": "0",
                "name": "H2",
                "type": "float",
                "unit": "m",
                "value": 0.02
            },
            {
                "desc": "Distance Magnet to bottom of the V",
                "max": "",
                "min": "0",
                "name": "W2",
                "type": "float",
                "unit": "m",
                "value": 0.01
            },
            {
                "desc": "Additional depth for the magnet",
                "max": "",
                "min": "0",
                "name": "H3",
                "type": "float",
                "unit": "m",
                "value": 0.01
            },
            {
                "desc": "Magnet Width",
                "max": "",
                "min": "0",
                "name": "W3",
                "type": "float",
                "unit": "m",
                "value": 0.01
            },
            {
                "desc": "Slot angle",
                "max": "",
                "min": "0",
                "name": "W4",
                "type": "float",
                "unit": "rad",
                "value": 0.01
            },
            {
                "desc": "First Magnet",
                "max": "",
                "min": "",
                "name": "magnet_0",
                "type": "Magnet",
                "unit": "-",
                "value": ""
            },
            {
                "desc": "Second Magnet",
                "max": "",
                "min": "",
                "name": "magnet_1",
                "type": "Magnet",
                "unit": "-",
                "value": ""
            }
        ]
    },
    "HoleM54": {
        "constants": [
            {
                "name": "VERSION",
                "value": "1"
            },
            {
                "name": "IS_SYMMETRICAL",
                "value": "1"
            }
        ],
        "daughters": [],
        "desc": "Arc Hole for SyRM",
        "is_internal": false,
        "methods": [
            "build_geometry",
            "check",
            "comp_radius",
            "comp_surface"
        ],
        "mother": "Hole",
        "name": "HoleM54",
        "package": "Slot",
        "path": "pyleecan/Generator/ClassesRef/Slot/HoleM54.csv",
        "properties": [
            {
                "desc": "Hole depth",
                "max": "",
                "min": "0",
                "name": "H0",
                "type": "float",
                "unit": "m",
                "value": 0.003
            },
            {
                "desc": "Hole width",
                "max": "",
                "min": "0",
                "name": "H1",
                "type": "float",
                "unit": "m",
                "value": 0
            },
            {
                "desc": "Hole angular width",
                "max": "",
                "min": "0",
                "name": "W0",
                "type": "float",
                "unit": "rad",
                "value": 0.013
            },
            {
                "desc": "Hole radius",
                "max": "",
                "min": "0",
                "name": "R1",
                "type": "float",
                "unit": "m",
                "value": 0.02
            }
        ]
    },
    "HoleM57": {
        "constants": [
            {
                "name": "VERSION",
                "value": "1"
            },
            {
                "name": "IS_SYMMETRICAL",
                "value": "1"
            }
        ],
        "daughters": [],
        "desc": "V shape slot for buried magnet",
        "is_internal": false,
        "methods": [
            "build_geometry",
            "check",
            "comp_radius",
            "remove_magnet",
            "has_magnet",
            "comp_surface_magnet_id"
        ],
        "mother": "HoleMag",
        "name": "HoleM57",
        "package": "Slot",
        "path": "pyleecan/Generator/ClassesRef/Slot/HoleM57.csv",
        "properties": [
            {
                "desc": "V angle",
                "max": "3.15",
                "min": "0",
                "name": "W0",
                "type": "float",
                "unit": "rad",
                "value": 0.2
            },
            {
                "desc": "Distance from the lamination Bore",
                "max": "",
                "min": "0",
                "name": "H1",
                "type": "float",
                "unit": "m",
                "value": 0
            },
            {
                "desc": "Tooth width (at V bottom)",
                "max": "",
                "min": "0",
                "name": "W1",
                "type": "float",
                "unit": "m",
                "value": 0.013
            },
            {
                "desc": "Magnet height",
                "max": "",
                "min": "0",
                "name": "H2",
                "type": "float",
                "unit": "m",
                "value": 0.02
            },
            {
                "desc": "Distance Magnet to top of the V",
                "max": "",
                "min": "0",
                "name": "W2",
                "type": "float",
                "unit": "m",
                "value": 0.01
            },
            {
                "desc": "Tooth width (at V top)",
                "max": "",
                "min": "0",
                "name": "W3",
                "type": "float",
                "unit": "m",
                "value": 0.01
            },
            {
                "desc": "Magnet Width",
                "max": "",
                "min": "0",
                "name": "W4",
                "type": "float",
                "unit": "m",
                "value": 0.01
            },
            {
                "desc": "First Magnet",
                "max": "",
                "min": "",
                "name": "magnet_0",
                "type": "Magnet",
                "unit": "-",
                "value": ""
            },
            {
                "desc": "Second Magnet",
                "max": "",
                "min": "",
                "name": "magnet_1",
                "type": "Magnet",
                "unit": "-",
                "value": ""
            }
        ]
    },
    "HoleM58": {
        "constants": [
            {
                "name": "VERSION",
                "value": "1"
            },
            {
                "name": "IS_SYMMETRICAL",
                "value": "1"
            }
        ],
        "daughters": [],
        "desc": "One magnet with circular notches",
        "is_internal": false,
        "methods": [
            "build_geometry",
            "check",
            "comp_radius",
            "remove_magnet",
            "has_magnet",
            "comp_surface_magnet_id"
        ],
        "mother": "HoleMag",
        "name": "HoleM58",
        "package": "Slot",
        "path": "pyleecan/Generator/ClassesRef/Slot/HoleM58.csv",
        "properties": [
            {
                "desc": "Slot depth",
                "max": "",
                "min": "0",
                "name": "H0",
                "type": "float",
                "unit": "m",
                "value": 0.003
            },
            {
                "desc": "Slot width",
                "max": "",
                "min": "0",
                "name": "W0",
                "type": "float",
                "unit": "m",
                "value": 0.003
            },
            {
                "desc": "Distance from the lamination Bore",
                "max": "",
                "min": "0",
                "name": "H1",
                "type": "float",
                "unit": "m",
                "value": 0
            },
            {
                "desc": "Magnet width",
                "max": "",
                "min": "0",
                "name": "W1",
                "type": "float",
                "unit": "m",
                "value": 0.013
            },
            {
                "desc": "Magnet Height",
                "max": "",
                "min": "0",
                "name": "H2",
                "type": "float",
                "unit": "m",
                "value": 0.02
            },
            {
                "desc": "Distance Magnet to side of the notch",
                "max": "",
                "min": "0",
                "name": "W2",
                "type": "float",
                "unit": "m",
                "value": 0.01
            },
            {
                "desc": "Tooth angular opening width",
                "max": "",
                "min": "0",
                "name": "W3",
                "type": "float",
                "unit": "rad",
                "value": 0.01
            },
            {
                "desc": "Notch radius",
                "max": "",
                "min": "0",
                "name": "R0",
                "type": "float",
                "unit": "m",
                "value": 0.01
            },
            {
                "desc": "Magnet",
                "max": "",
                "min": "",
                "name": "magnet_0",
                "type": "Magnet",
                "unit": "-",
                "value": ""
            }
        ]
    },
    "HoleMag": {
        "constants": [
            {
                "name": "VERSION",
                "value": "1"
            }
        ],
        "daughters": [
            "HoleM50",
            "HoleM51",
            "HoleM52",
            "HoleM53",
            "HoleM57",
            "HoleM58",
            "HoleUD"
        ],
        "desc": "Hole with magnets for lamination (abstract)",
        "is_internal": false,
        "methods": [
            "comp_mass_magnet_id",
            "comp_mass_magnets",
            "comp_surface_magnets",
            "comp_volume_magnets",
            "get_magnet_list",
            "has_magnet"
        ],
        "mother": "Hole",
        "name": "HoleMag",
        "package": "Slot",
        "path": "pyleecan/Generator/ClassesRef/Slot/HoleMag.csv",
        "properties": []
    },
    "HoleUD": {
        "constants": [
            {
                "name": "VERSION",
                "value": "1"
            },
            {
                "name": "IS_SYMMETRICAL",
                "value": "1"
            }
        ],
        "daughters": [],
        "desc": "User defined hole from list of surface",
        "is_internal": false,
        "methods": [
            "build_geometry",
            "comp_surface_magnet_id",
            "has_magnet",
            "remove_magnet",
            "check"
        ],
        "mother": "HoleMag",
        "name": "HoleUD",
        "package": "Slot",
        "path": "pyleecan/Generator/ClassesRef/Slot/HoleUD.csv",
        "properties": [
            {
                "desc": "List of surface to draw the Hole. Surfaces must be ordered in trigo order, label must contain HoleMagnet for Magnet and Hole for holes",
                "max": "",
                "min": "",
                "name": "surf_list",
                "type": "[Surface]",
                "unit": "",
                "value": ""
            },
            {
                "desc": "dictionnary with the magnet for the Hole (None to remove magnet, key should be magnet_X)",
                "max": "",
                "min": "",
                "name": "magnet_dict",
                "type": "{Magnet}",
                "unit": "",
                "value": ""
            }
        ]
    },
    "Import": {
        "constants": [
            {
                "name": "VERSION",
                "value": "1"
            }
        ],
        "daughters": [
            "ImportGenMatrixSin",
            "ImportGenToothSaw",
            "ImportGenVectLin",
            "ImportGenVectSin",
            "ImportMatlab",
            "ImportMatrix",
            "ImportMatrixVal",
            "ImportMatrixXls"
        ],
        "desc": "Abstract class for Data Import/Generation",
        "is_internal": false,
        "methods": [],
        "mother": "",
        "name": "Import",
        "package": "Import",
        "path": "pyleecan/Generator/ClassesRef/Import/Import.csv",
        "properties": []
    },
    "ImportData": {
        "constants": [
            {
                "name": "VERSION",
                "value": "1"
            }
        ],
        "daughters": [],
        "desc": "Abstract class for Data Import/Generation",
        "is_internal": false,
        "methods": [
            "get_data"
        ],
        "mother": "",
        "name": "ImportData",
        "package": "Import",
        "path": "pyleecan/Generator/ClassesRef/Import/ImportData.csv",
        "properties": [
            {
                "desc": "List of axes of the data",
                "max": "",
                "min": "",
                "name": "axes",
                "type": "[ImportData]",
                "unit": "-",
                "value": []
            },
            {
                "desc": "Field (Import object)",
                "max": "",
                "min": "",
                "name": "field",
                "type": "Import",
                "unit": "-",
                "value": null
            },
            {
                "desc": "Unit of the field",
                "max": "",
                "min": "",
                "name": "unit",
                "type": "str",
                "unit": "-",
                "value": "SI"
            },
            {
                "desc": "Name of the field",
                "max": "",
                "min": "",
                "name": "name",
                "type": "str",
                "unit": "-",
                "value": ""
            },
            {
                "desc": "Symbol of the field",
                "max": "",
                "min": "",
                "name": "symbol",
                "type": "str",
                "unit": "-",
                "value": ""
            },
            {
                "desc": "Dict of normalizations",
                "max": "",
                "min": "",
                "name": "normalizations",
                "type": "dict",
                "unit": "-",
                "value": {}
            },
            {
                "desc": "Dict of symmetries",
                "max": "",
                "min": "",
                "name": "symmetries",
                "type": "dict",
                "unit": "-",
                "value": {}
            }
        ]
    },
    "ImportGenMatrixSin": {
        "constants": [
            {
                "name": "VERSION",
                "value": "1"
            }
        ],
        "daughters": [],
        "desc": "To generate a Sinus matrix",
        "is_internal": false,
        "methods": [
            "get_data",
            "init_vector"
        ],
        "mother": "ImportMatrix",
        "name": "ImportGenMatrixSin",
        "package": "Import",
        "path": "pyleecan/Generator/ClassesRef/Import/ImportGenMatrixSin.csv",
        "properties": [
            {
                "desc": "List of sinus vector to generate the matrix lines",
                "max": "",
                "min": "",
                "name": "sin_list",
                "type": "[ImportGenVectSin]",
                "unit": "-",
                "value": ""
            }
        ]
    },
    "ImportGenToothSaw": {
        "constants": [
            {
                "name": "VERSION",
                "value": "1"
            }
        ],
        "daughters": [],
        "desc": "To generate a toothsaw vector",
        "is_internal": false,
        "methods": [
            "get_data"
        ],
        "mother": "ImportMatrix",
        "name": "ImportGenToothSaw",
        "package": "Import",
        "path": "pyleecan/Generator/ClassesRef/Import/ImportGenToothSaw.csv",
        "properties": [
            {
                "desc": "0: Forward toothsaw, 1: Backwards toothsaw, 2: symmetrical toothsaw",
                "max": "2",
                "min": "0",
                "name": "type_signal",
                "type": "int",
                "unit": "-",
                "value": 0
            },
            {
                "desc": "Frequency of the signal to generate",
                "max": "",
                "min": "0",
                "name": "f",
                "type": "float",
                "unit": "Hz",
                "value": 100
            },
            {
                "desc": "Amplitude of the signal to generate",
                "max": "",
                "min": "",
                "name": "A",
                "type": "float",
                "unit": "-",
                "value": 1
            },
            {
                "desc": "Length of the signal to generate",
                "max": "",
                "min": "0",
                "name": "N",
                "type": "int",
                "unit": "-",
                "value": 1024
            },
            {
                "desc": "End time of the signal generation",
                "max": "",
                "min": "0",
                "name": "Tf",
                "type": "float",
                "unit": "s",
                "value": 1
            },
            {
                "desc": "Time offset",
                "max": "",
                "min": "",
                "name": "Dt",
                "type": "float",
                "unit": "s",
                "value": 0
            }
        ]
    },
    "ImportGenVectLin": {
        "constants": [
            {
                "name": "VERSION",
                "value": "1"
            }
        ],
        "daughters": [],
        "desc": "To generate a Linspace vector",
        "is_internal": false,
        "methods": [
            "check",
            "comp_step",
            "get_data"
        ],
        "mother": "ImportMatrix",
        "name": "ImportGenVectLin",
        "package": "Import",
        "path": "pyleecan/Generator/ClassesRef/Import/ImportGenVectLin.csv",
        "properties": [
            {
                "desc": "Begin point of the linspace",
                "max": "",
                "min": "",
                "name": "start",
                "type": "float",
                "unit": "-",
                "value": 0
            },
            {
                "desc": "End point of the linspace",
                "max": "",
                "min": "",
                "name": "stop",
                "type": "float",
                "unit": "-",
                "value": 1
            },
            {
                "desc": "Number of value in the linspace",
                "max": "",
                "min": "",
                "name": "num",
                "type": "float",
                "unit": "-",
                "value": 100
            },
            {
                "desc": "If True, stop is the last sample. Otherwise, it is not included",
                "max": "",
                "min": "",
                "name": "endpoint",
                "type": "bool",
                "unit": "-",
                "value": 1
            }
        ]
    },
    "ImportGenVectSin": {
        "constants": [
            {
                "name": "VERSION",
                "value": "1"
            }
        ],
        "daughters": [],
        "desc": "To generate a Sinus vector",
        "is_internal": false,
        "methods": [
            "get_data"
        ],
        "mother": "ImportMatrix",
        "name": "ImportGenVectSin",
        "package": "Import",
        "path": "pyleecan/Generator/ClassesRef/Import/ImportGenVectSin.csv",
        "properties": [
            {
                "desc": "Frequency of the sinus to generate",
                "max": "",
                "min": "0",
                "name": "f",
                "type": "float",
                "unit": "Hz",
                "value": 100
            },
            {
                "desc": "Amplitude of the sinus to generate",
                "max": "",
                "min": "",
                "name": "A",
                "type": "float",
                "unit": "-",
                "value": 1
            },
            {
                "desc": "Phase of the sinus to generate",
                "max": "6.29",
                "min": "-6.29",
                "name": "Phi",
                "type": "float",
                "unit": "-",
                "value": 0
            },
            {
                "desc": "Length of the vector to generate",
                "max": "",
                "min": "0",
                "name": "N",
                "type": "int",
                "unit": "-",
                "value": 1024
            },
            {
                "desc": "End time of the sinus generation",
                "max": "",
                "min": "0",
                "name": "Tf",
                "type": "float",
                "unit": "s",
                "value": 1
            }
        ]
    },
    "ImportMatlab": {
        "constants": [
            {
                "name": "VERSION",
                "value": "1"
            }
        ],
        "daughters": [],
        "desc": "Import the data from a mat file",
        "is_internal": false,
        "methods": [
            "get_data"
        ],
        "mother": "ImportMatrix",
        "name": "ImportMatlab",
        "package": "Import",
        "path": "pyleecan/Generator/ClassesRef/Import/ImportMatlab.csv",
        "properties": [
            {
                "desc": "Path of the file to load",
                "max": "",
                "min": "",
                "name": "file_path",
                "type": "str",
                "unit": "-",
                "value": ""
            },
            {
                "desc": "Name of the variable to load",
                "max": "",
                "min": "",
                "name": "var_name",
                "type": "str",
                "unit": "-",
                "value": ""
            }
        ]
    },
    "ImportMatrix": {
        "constants": [
            {
                "name": "VERSION",
                "value": "1"
            }
        ],
        "daughters": [
            "ImportGenMatrixSin",
            "ImportGenToothSaw",
            "ImportGenVectLin",
            "ImportGenVectSin",
            "ImportMatlab",
            "ImportMatrixVal",
            "ImportMatrixXls"
        ],
        "desc": "Abstract class to Import/Generate 1D or D matrix",
        "is_internal": false,
        "methods": [
            "edit_matrix"
        ],
        "mother": "Import",
        "name": "ImportMatrix",
        "package": "Import",
        "path": "pyleecan/Generator/ClassesRef/Import/ImportMatrix.csv",
        "properties": [
            {
                "desc": "1 to transpose the Imported/Generated matrix",
                "max": "",
                "min": "",
                "name": "is_transpose",
                "type": "bool",
                "unit": "-",
                "value": 0
            }
        ]
    },
    "ImportMatrixVal": {
        "constants": [
            {
                "name": "VERSION",
                "value": "1"
            }
        ],
        "daughters": [],
        "desc": "Import directly the value from the object",
        "is_internal": false,
        "methods": [
            "get_data"
        ],
        "mother": "ImportMatrix",
        "name": "ImportMatrixVal",
        "package": "Import",
        "path": "pyleecan/Generator/ClassesRef/Import/ImportMatrixVal.csv",
        "properties": [
            {
                "desc": "The matrix to return",
                "max": "",
                "min": "",
                "name": "value",
                "type": "ndarray",
                "unit": "-",
                "value": ""
            }
        ]
    },
    "ImportMatrixXls": {
        "constants": [
            {
                "name": "VERSION",
                "value": "1"
            }
        ],
        "daughters": [],
        "desc": "Import the data from an xls file",
        "is_internal": false,
        "methods": [
            "get_data"
        ],
        "mother": "ImportMatrix",
        "name": "ImportMatrixXls",
        "package": "Import",
        "path": "pyleecan/Generator/ClassesRef/Import/ImportMatrixXls.csv",
        "properties": [
            {
                "desc": "Path of the file to load",
                "max": "",
                "min": "",
                "name": "file_path",
                "type": "str",
                "unit": "-",
                "value": ""
            },
            {
                "desc": "Name of the sheet to load",
                "max": "",
                "min": "",
                "name": "sheet",
                "type": "str",
                "unit": "-",
                "value": ""
            },
            {
                "desc": "To skip some rows in the file (header)",
                "max": "",
                "min": "0",
                "name": "skiprows",
                "type": "int",
                "unit": "-",
                "value": 0
            },
            {
                "desc": "To select the range of column to use",
                "max": "",
                "min": "",
                "name": "usecols",
                "type": "str",
                "unit": "-",
                "value": "None"
            },
            {
                "desc": "To read axes in first line/column",
                "max": "",
                "min": "",
                "name": "axes_colrows",
                "type": "dict",
                "unit": "-",
                "value": null
            },
            {
                "desc": "To read all sheets in a 3D matrix",
                "max": "",
                "min": "",
                "name": "is_allsheets",
                "type": "bool",
                "unit": "-",
                "value": false
            }
        ]
    },
    "ImportVectorField": {
        "constants": [
            {
                "name": "VERSION",
                "value": "1"
            }
        ],
        "daughters": [],
        "desc": "Abstract class for Data Import/Generation",
        "is_internal": false,
        "methods": [
            "get_data"
        ],
        "mother": "",
        "name": "ImportVectorField",
        "package": "Import",
        "path": "pyleecan/Generator/ClassesRef/Import/ImportVectorField.csv",
        "properties": [
            {
                "desc": "Dict of components (e.g. {\"radial\": ImportData})",
                "max": "",
                "min": "",
                "name": "components",
                "type": "{ImportData}",
                "unit": "-",
                "value": {}
            },
            {
                "desc": "Name of the vector field",
                "max": "",
                "min": "",
                "name": "name",
                "type": "str",
                "unit": "-",
                "value": ""
            },
            {
                "desc": "Symbol of the vector field",
                "max": "",
                "min": "",
                "name": "symbol",
                "type": "str",
                "unit": "-",
                "value": ""
            }
        ]
    },
    "IndMag": {
        "constants": [
            {
                "name": "VERSION",
                "value": "1"
            }
        ],
        "daughters": [
            "IndMagFEMM"
        ],
        "desc": "Electric module: Magnetic Inductance",
        "is_internal": false,
        "methods": [],
        "mother": "",
        "name": "IndMag",
        "package": "Simulation",
        "path": "pyleecan/Generator/ClassesRef/Simulation/IndMag.csv",
        "properties": []
    },
    "IndMagFEMM": {
        "constants": [
            {
                "name": "VERSION",
                "value": "1"
            }
        ],
        "daughters": [],
        "desc": "Electric module: Magnetic Inductance with FEMM",
        "is_internal": false,
        "methods": [
            "comp_inductance",
            "solve_FEMM"
        ],
        "mother": "IndMag",
        "name": "IndMagFEMM",
        "package": "Simulation",
        "path": "pyleecan/Generator/ClassesRef/Simulation/IndMagFEMM.csv",
        "properties": [
            {
                "desc": "To enforce user-defined values for FEMM main parameters ",
                "max": "",
                "min": "",
                "name": "FEMM_dict",
                "type": "dict",
                "unit": "",
                "value": ""
            },
            {
                "desc": "0 no leakage calculation /  1 calculation using single slot ",
                "max": "1",
                "min": "0",
                "name": "type_calc_leakage",
                "type": "int",
                "unit": "",
                "value": 0
            },
            {
                "desc": "0 to desactivate the sliding band",
                "max": "",
                "min": "",
                "name": "is_sliding_band",
                "type": "bool",
                "unit": "",
                "value": 1
            },
            {
                "desc": "True to take into account the spatial periodicity of the machine",
                "max": "",
                "min": "",
                "name": "is_periodicity_a",
                "type": "bool",
                "unit": "",
                "value": 0
            },
            {
                "desc": "Number of time steps for the FEMM simulation",
                "max": "",
                "min": "",
                "name": "Nt_tot",
                "type": "int",
                "unit": "-",
                "value": 5
            },
            {
                "desc": "global coefficient to adjust geometry fineness in FEMM (0.5 : default , > 1 : finner , < 1 : less fine)",
                "max": "",
                "min": "",
                "name": "Kgeo_fineness",
                "type": "float",
                "unit": "",
                "value": 0.5
            }
        ]
    },
    "Input": {
        "constants": [
            {
                "name": "VERSION",
                "value": "1"
            }
        ],
        "daughters": [
            "InputCurrent",
            "InputElec",
            "InputFlux",
            "InputForce"
        ],
        "desc": "Starting data of the simulation",
        "is_internal": false,
        "methods": [
            "gen_input",
            "comp_axes",
            "comp_felec"
        ],
        "mother": "",
        "name": "Input",
        "package": "Simulation",
        "path": "pyleecan/Generator/ClassesRef/Simulation/Input.csv",
        "properties": [
            {
                "desc": "Electrical time vector (no symmetry) to import",
                "max": "",
                "min": "",
                "name": "time",
                "type": "ImportMatrix",
                "unit": "s",
                "value": null
            },
            {
                "desc": "Electrical position vector (no symmetry) to import",
                "max": "",
                "min": "",
                "name": "angle",
                "type": "ImportMatrix",
                "unit": "rad",
                "value": null
            },
            {
                "desc": "Time discretization",
                "max": "",
                "min": "1",
                "name": "Nt_tot",
                "type": "int",
                "unit": "-",
                "value": 2048
            },
            {
                "desc": "Number of rotor revolution (to compute the final time)",
                "max": "",
                "min": "0",
                "name": "Nrev",
                "type": "float",
                "unit": "-",
                "value": 1
            },
            {
                "desc": "Angular discretization",
                "max": "",
                "min": "1",
                "name": "Na_tot",
                "type": "int",
                "unit": "-",
                "value": 2048
            },
            {
                "desc": "Rotor speed",
                "max": "",
                "min": "",
                "name": "N0",
                "type": "float",
                "unit": "rpm",
                "value": null
            }
        ]
    },
    "InputCurrent": {
        "constants": [
            {
                "name": "VERSION",
                "value": "1"
            }
        ],
        "daughters": [],
        "desc": "Input to skip the electrical module and start with the magnetic one",
        "is_internal": false,
        "methods": [
            "gen_input",
            "set_Id_Iq"
        ],
        "mother": "Input",
        "name": "InputCurrent",
        "package": "Simulation",
        "path": "pyleecan/Generator/ClassesRef/Simulation/InputCurrent.csv",
        "properties": [
            {
                "desc": "Stator currents as a function of time (each column correspond to one phase) to import",
                "max": "",
                "min": "",
                "name": "Is",
                "type": "ImportMatrix",
                "unit": "A",
                "value": null
            },
            {
                "desc": "Rotor currents as a function of time (each column correspond to one phase) to import",
                "max": "",
                "min": "",
                "name": "Ir",
                "type": "ImportMatrix",
                "unit": "A",
                "value": null
            },
            {
                "desc": "Rotor angular position as a function of time (if None computed according to Nr) to import",
                "max": "",
                "min": "",
                "name": "angle_rotor",
                "type": "Import",
                "unit": "rad",
                "value": null
            },
            {
                "desc": "Rotation direction of the rotor 1 trigo, -1 clockwise",
                "max": "1",
                "min": "-1",
                "name": "rot_dir",
                "type": "float",
                "unit": "-",
                "value": null
            },
            {
                "desc": "Initial angular position of the rotor at t=0",
                "max": "",
                "min": "",
                "name": "angle_rotor_initial",
                "type": "float",
                "unit": "",
                "value": 0
            },
            {
                "desc": "Theorical Average Electromagnetic torque",
                "max": "",
                "min": "",
                "name": "Tem_av_ref",
                "type": "float",
                "unit": "N.m",
                "value": null
            },
            {
                "desc": "d-axis current RMS magnitude",
                "max": "",
                "min": "",
                "name": "Id_ref",
                "type": "float",
                "unit": "A",
                "value": null
            },
            {
                "desc": "q-axis current RMS magnitude",
                "max": "",
                "min": "",
                "name": "Iq_ref",
                "type": "float",
                "unit": "A",
                "value": null
            },
            {
                "desc": "electrical frequency",
                "max": "",
                "min": "",
                "name": "felec",
                "type": "float",
                "unit": "Hz",
                "value": null
            }
        ]
    },
    "InputElec": {
        "constants": [
            {
                "name": "VERSION",
                "value": "1"
            }
        ],
        "daughters": [],
        "desc": "Input to skip the electrical module and start with the magnetic one",
        "is_internal": false,
        "methods": [
            "gen_input",
            "comp_felec",
            "set_Id_Iq"
        ],
        "mother": "Input",
        "name": "InputElec",
        "package": "Simulation",
        "path": "pyleecan/Generator/ClassesRef/Simulation/InputElec.csv",
        "properties": [
            {
                "desc": "Rotation direction of the rotor 1 trigo, -1 clockwise",
                "max": "1",
                "min": "-1",
                "name": "rot_dir",
                "type": "float",
                "unit": "-",
                "value": -1
            },
            {
                "desc": "d-axis current magnitude",
                "max": "",
                "min": "",
                "name": "Id_ref",
                "type": "float",
                "unit": "A",
                "value": null
            },
            {
                "desc": "q-axis current magnitude",
                "max": "",
                "min": "",
                "name": "Iq_ref",
                "type": "float",
                "unit": "A",
                "value": null
            },
            {
                "desc": "d-axis voltage magnitude",
                "max": "",
                "min": "",
                "name": "Ud_ref",
                "type": "float",
                "unit": "V",
                "value": null
            },
            {
                "desc": "q-axis voltage magnitude",
                "max": "",
                "min": "",
                "name": "Uq_ref",
                "type": "float",
                "unit": "V",
                "value": null
            },
            {
                "desc": "electrical frequency",
                "max": "",
                "min": "",
                "name": "felec",
                "type": "float",
                "unit": "Hz",
                "value": null
            }
        ]
    },
    "InputFlux": {
        "constants": [
            {
                "name": "VERSION",
                "value": "1"
            }
        ],
        "daughters": [],
        "desc": "Input to skip the magnetic module and start with the structural one",
        "is_internal": false,
        "methods": [
            "gen_input",
            "comp_felec",
            "comp_axes"
        ],
        "mother": "Input",
        "name": "InputFlux",
        "package": "Simulation",
        "path": "pyleecan/Generator/ClassesRef/Simulation/InputFlux.csv",
        "properties": [
            {
                "desc": "Angle periodicity",
                "max": "",
                "min": "",
                "name": "per_a",
                "type": "int",
                "unit": "-",
                "value": 1
            },
            {
                "desc": "Time periodicity",
                "max": "",
                "min": "",
                "name": "per_t",
                "type": "int",
                "unit": "-",
                "value": 1
            },
            {
                "desc": "If angle is antiperiodic",
                "max": "",
                "min": "",
                "name": "is_antiper_a",
                "type": "bool",
                "unit": "-",
                "value": false
            },
            {
                "desc": "If time is antiperiodic",
                "max": "",
                "min": "",
                "name": "is_antiper_t",
                "type": "bool",
                "unit": "-",
                "value": false
            },
            {
                "desc": "Dict of Import objects or lists for each component of the flux",
                "max": "",
                "min": "",
                "name": "B_dict",
                "type": "dict",
                "unit": "-",
                "value": null
            },
            {
                "desc": "Unit of the flux if not T",
                "max": "",
                "min": "",
                "name": "unit",
                "type": "str",
                "unit": "-",
                "value": "None"
            },
            {
                "desc": "InputCurrent to define Operating Point (not mandatory)",
                "max": "",
                "min": "",
                "name": "OP",
                "type": "Input",
                "unit": "-",
                "value": null
            }
        ]
    },
    "InputForce": {
        "constants": [
            {
                "name": "VERSION",
                "value": "1"
            }
        ],
        "daughters": [],
        "desc": "Input to start with the structural one ",
        "is_internal": false,
        "methods": [
            "gen_input"
        ],
        "mother": "Input",
        "name": "InputForce",
        "package": "Simulation",
        "path": "pyleecan/Generator/ClassesRef/Simulation/InputForce.csv",
        "properties": [
            {
                "desc": "Magnetic air-gap surface force",
                "max": "",
                "min": "",
                "name": "P",
                "type": "ImportVectorField",
                "unit": "N.m^2",
                "value": null
            }
        ]
    },
    "Interpolation": {
        "constants": [
            {
                "name": "VERSION",
                "value": "1"
            }
        ],
        "daughters": [],
        "desc": "Store shape functions",
        "is_internal": false,
        "methods": [],
        "mother": "",
        "name": "Interpolation",
        "package": "Mesh",
        "path": "pyleecan/Generator/ClassesRef/Mesh/Interpolation/Interpolation.csv",
        "properties": [
            {
                "desc": "",
                "max": "",
                "min": "",
                "name": "ref_cell",
                "type": "RefCell",
                "unit": "",
                "value": null
            },
            {
                "desc": "",
                "max": "",
                "min": "",
                "name": "gauss_point",
                "type": "GaussPoint",
                "unit": "",
                "value": null
            },
            {
                "desc": "",
                "max": "",
                "min": "",
                "name": "scalar_product",
                "type": "ScalarProduct",
                "unit": "",
                "value": null
            }
        ]
    },
    "LamHole": {
        "constants": [
            {
                "name": "VERSION",
                "value": "1"
            }
        ],
        "daughters": [],
        "desc": "Lamination with Hole with or without magnet or winding",
        "is_internal": false,
        "methods": [
            "build_geometry",
            "comp_height_yoke",
            "comp_masses",
            "comp_surfaces",
            "comp_volumes",
            "get_pole_pair_number",
            "plot",
            "comp_radius_mid_yoke",
            "has_magnet",
            "comp_angle_d_axis",
            "comp_periodicity"
        ],
        "mother": "Lamination",
        "name": "LamHole",
        "package": "Machine",
        "path": "pyleecan/Generator/ClassesRef/Machine/LamHole.csv",
        "properties": [
            {
                "desc": "lamination Hole",
                "max": "",
                "min": "",
                "name": "hole",
                "type": "[Hole]",
                "unit": "",
                "value": ""
            },
            {
                "desc": "Bore Shape",
                "max": "",
                "min": "",
                "name": "bore",
                "type": "Bore",
                "unit": "",
                "value": null
            }
        ]
    },
    "LamSlot": {
        "constants": [
            {
                "name": "VERSION",
                "value": "1"
            }
        ],
        "daughters": [
            "LamSlotMag",
            "LamSlotWind",
            "LamSquirrelCage"
        ],
        "desc": "Lamination with empty Slot",
        "is_internal": false,
        "methods": [
            "build_geometry",
            "check",
            "comp_radius_mec",
            "comp_surfaces",
            "get_pole_pair_number",
            "plot",
            "comp_height_yoke",
            "get_Zs",
            "get_bore_desc",
            "comp_radius_mid_yoke",
            "comp_periodicity"
        ],
        "mother": "Lamination",
        "name": "LamSlot",
        "package": "Machine",
        "path": "pyleecan/Generator/ClassesRef/Machine/LamSlot.csv",
        "properties": [
            {
                "desc": "lamination Slot",
                "max": "",
                "min": "",
                "name": "slot",
                "type": "Slot",
                "unit": "",
                "value": ""
            }
        ]
    },
    "LamSlotMag": {
        "constants": [
            {
                "name": "VERSION",
                "value": "1"
            }
        ],
        "daughters": [],
        "desc": "Lamination with Slot for Magnets",
        "is_internal": false,
        "methods": [
            "build_geometry",
            "check",
            "comp_masses",
            "comp_radius_mec",
            "comp_surfaces",
            "comp_volumes",
            "plot",
            "comp_angle_d_axis",
            "comp_periodicity"
        ],
        "mother": "LamSlot",
        "name": "LamSlotMag",
        "package": "Machine",
        "path": "pyleecan/Generator/ClassesRef/Machine/LamSlotMag.csv",
        "properties": [
            {
                "desc": "Magnet of the lamination",
                "max": "",
                "min": "",
                "name": "magnet",
                "type": "Magnet",
                "unit": "-",
                "value": ""
            }
        ]
    },
    "LamSlotMulti": {
        "constants": [
            {
                "name": "VERSION",
                "value": "1"
            }
        ],
        "daughters": [],
        "desc": "Lamination with list of Slot",
        "is_internal": false,
        "methods": [
            "build_geometry",
            "check",
            "comp_radius_mec",
            "comp_surfaces",
            "get_pole_pair_number",
            "plot",
            "comp_height_yoke",
            "get_Zs",
            "get_bore_desc"
        ],
        "mother": "Lamination",
        "name": "LamSlotMulti",
        "package": "Machine",
        "path": "pyleecan/Generator/ClassesRef/Machine/LamSlotMulti.csv",
        "properties": [
            {
                "desc": "List of lamination Slot",
                "max": "",
                "min": "",
                "name": "slot_list",
                "type": "[Slot]",
                "unit": "",
                "value": ""
            },
            {
                "desc": "Angular position of the Slots",
                "max": "",
                "min": "",
                "name": "alpha",
                "type": "ndarray",
                "unit": "[rad]",
                "value": ""
            }
        ]
    },
    "LamSlotWind": {
        "constants": [
            {
                "name": "VERSION",
                "value": "1"
            }
        ],
        "daughters": [
            "LamSquirrelCage"
        ],
        "desc": "Lamination with Slot filled with winding",
        "is_internal": false,
        "methods": [
            "build_geometry",
            "check",
            "comp_masses",
            "comp_surfaces",
            "comp_volumes",
            "get_pole_pair_number",
            "get_name_phase",
            "plot",
            "plot_winding",
            "comp_fill_factor",
            "comp_output_geo",
            "get_polar_eq",
            "comp_wind_function",
            "plot_mmf_unit",
            "comp_resistance_wind",
            "comp_angle_d_axis",
            "comp_mmf_unit",
            "comp_rot_dir",
            "comp_lengths_winding",
            "comp_number_phase_eq",
            "comp_periodicity"
        ],
        "mother": "LamSlot",
        "name": "LamSlotWind",
        "package": "Machine",
        "path": "pyleecan/Generator/ClassesRef/Machine/LamSlotWind.csv",
        "properties": [
            {
                "desc": "Imposed Slot Fill factor (if None, will be computed according to the winding and the slot)",
                "max": "1",
                "min": "0",
                "name": "Ksfill",
                "type": "float",
                "unit": "-",
                "value": null
            },
            {
                "desc": "Lamination's Winding",
                "max": "",
                "min": "",
                "name": "winding",
                "type": "Winding",
                "unit": "",
                "value": ""
            }
        ]
    },
    "LamSquirrelCage": {
        "constants": [
            {
                "name": "VERSION",
                "value": "1"
            }
        ],
        "daughters": [],
        "desc": "squirrel cages lamination",
        "is_internal": false,
        "methods": [
            "build_geometry",
            "check",
            "comp_length_ring",
            "plot",
            "comp_number_phase_eq",
            "comp_periodicity",
            "comp_surface_ring",
            "comp_resistance_wind"
        ],
        "mother": "LamSlotWind",
        "name": "LamSquirrelCage",
        "package": "Machine",
        "path": "pyleecan/Generator/ClassesRef/Machine/LamSquirrelCage.csv",
        "properties": [
            {
                "desc": "short circuit ring section radial height [m]",
                "max": "",
                "min": "0",
                "name": "Hscr",
                "type": "float",
                "unit": "m",
                "value": 0.03
            },
            {
                "desc": "short circuit ring section axial length",
                "max": "",
                "min": "0",
                "name": "Lscr",
                "type": "float",
                "unit": "m",
                "value": 0.015
            },
            {
                "desc": "Material of the Rotor short circuit ring",
                "max": "",
                "min": "",
                "name": "ring_mat",
                "type": "Material",
                "unit": "",
                "value": ""
            }
        ]
    },
    "Lamination": {
        "constants": [
            {
                "name": "VERSION",
                "value": "1"
            }
        ],
        "daughters": [
            "LamHole",
            "LamSlot",
            "LamSlotMag",
            "LamSlotMulti",
            "LamSlotWind",
            "LamSquirrelCage"
        ],
        "desc": "abstract class for lamination",
        "is_internal": false,
        "methods": [
            "build_geometry",
            "check",
            "comp_length",
            "comp_masses",
            "comp_radius_mec",
            "comp_surface_axial_vent",
            "comp_surfaces",
            "comp_volumes",
            "get_bore_line",
            "get_Rbo",
            "get_Ryoke",
            "get_name_phase",
            "plot",
            "comp_output_geo",
            "get_polar_eq",
            "is_outwards",
            "comp_height_yoke",
            "get_notch_list",
            "comp_angle_q_axis",
            "comp_radius_mid_yoke"
        ],
        "mother": "",
        "name": "Lamination",
        "package": "Machine",
        "path": "pyleecan/Generator/ClassesRef/Machine/Lamination.csv",
        "properties": [
            {
                "desc": "Lamination stack active length [m] without radial ventilation airducts but including insulation layers between lamination sheets",
                "max": "100",
                "min": "0",
                "name": "L1",
                "type": "float",
                "unit": "m",
                "value": 0.35
            },
            {
                "desc": "Lamination's material",
                "max": "",
                "min": "",
                "name": "mat_type",
                "type": "Material",
                "unit": "",
                "value": ""
            },
            {
                "desc": "number of radial air ventilation ducts in lamination",
                "max": "",
                "min": "0",
                "name": "Nrvd",
                "type": "int",
                "unit": "-",
                "value": 0
            },
            {
                "desc": "axial width of ventilation ducts in lamination",
                "max": "",
                "min": "0",
                "name": "Wrvd",
                "type": "float",
                "unit": "m",
                "value": 0
            },
            {
                "desc": "lamination stacking / packing factor",
                "max": "1",
                "min": "0",
                "name": "Kf1",
                "type": "float",
                "unit": "-",
                "value": 0.95
            },
            {
                "desc": "1 for internal lamination topology, 0 for external lamination",
                "max": "",
                "min": "",
                "name": "is_internal",
                "type": "bool",
                "unit": "-",
                "value": 1
            },
            {
                "desc": "To fill",
                "max": "",
                "min": "0",
                "name": "Rint",
                "type": "float",
                "unit": "m",
                "value": 0
            },
            {
                "desc": "To fill",
                "max": "",
                "min": "0",
                "name": "Rext",
                "type": "float",
                "unit": "m",
                "value": 1
            },
            {
                "desc": "To fill",
                "max": "",
                "min": "",
                "name": "is_stator",
                "type": "bool",
                "unit": "-",
                "value": 1
            },
            {
                "desc": "Axial ventilation ducts",
                "max": "",
                "min": "",
                "name": "axial_vent",
                "type": "[Hole]",
                "unit": "-",
                "value": ""
            },
            {
                "desc": "Lamination bore notches",
                "max": "",
                "min": "",
                "name": "notch",
                "type": "[Notch]",
                "unit": "-",
                "value": ""
            }
        ]
    },
    "Line": {
        "constants": [
            {
                "name": "VERSION",
                "value": "1"
            }
        ],
        "daughters": [
            "Arc",
            "Arc1",
            "Arc2",
            "Arc3",
            "Segment"
        ],
        "desc": "Abstract geometry class (A line between two points)",
        "is_internal": false,
        "methods": [],
        "mother": "",
        "name": "Line",
        "package": "Geometry",
        "path": "pyleecan/Generator/ClassesRef/Geometry/Line.csv",
        "properties": [
            {
                "desc": "the label of the Line (EX: Yoke_side)",
                "max": "",
                "min": "",
                "name": "label",
                "type": "str",
                "unit": "-",
                "value": ""
            }
        ]
    },
    "Loss": {
        "constants": [
            {
                "name": "VERSION",
                "value": "1"
            }
        ],
        "daughters": [],
        "desc": "Losses module object that containt the loss models. See method add_model for implementation details.",
        "is_internal": false,
        "methods": [
            "run",
            "add_model",
            "remove_model"
        ],
        "mother": "",
        "name": "Loss",
        "package": "Simulation",
        "path": "pyleecan/Generator/ClassesRef/Simulation/Loss.csv",
        "properties": [
            {
                "desc": "Internal dict to strore model index",
                "max": "",
                "min": "",
                "name": "model_index",
                "type": "dict",
                "unit": "",
                "value": {}
            },
            {
                "desc": "Internal list of loss models",
                "max": "",
                "min": "",
                "name": "model_list",
                "type": "[LossModel]",
                "unit": "",
                "value": ""
            },
            {
                "desc": "Name of the logger to use",
                "max": "",
                "min": "",
                "name": "logger_name",
                "type": "str",
                "unit": "-",
                "value": "Pyleecan.Loss"
            }
        ]
    },
    "LossModel": {
        "constants": [
            {
                "name": "VERSION",
                "value": "1"
            }
        ],
        "daughters": [
            "LossModelBertotti",
            "LossModelWinding"
        ],
        "desc": "Abstract Loss Model Class",
        "is_internal": false,
        "methods": [],
        "mother": "",
        "name": "LossModel",
        "package": "Simulation",
        "path": "pyleecan/Generator/ClassesRef/Simulation/LossModel.csv",
        "properties": [
            {
                "desc": "Name of the loss simulation (has to be unique)",
                "max": "",
                "min": "",
                "name": "name",
                "type": "str",
                "unit": "",
                "value": ""
            }
        ]
    },
    "LossModelBertotti": {
        "constants": [
            {
                "name": "VERSION",
                "value": "1"
            },
            {
                "name": "F_REF",
                "value": "50"
            },
            {
                "name": "B_REF",
                "value": "1.5"
            }
        ],
        "daughters": [],
        "desc": "Bertotti Loss Model Class",
        "is_internal": false,
        "methods": [
            "comp_loss",
            "comp_coeff_Bertotti",
            "comp_loss_density"
        ],
        "mother": "LossModel",
        "name": "LossModelBertotti",
        "package": "Simulation",
        "path": "pyleecan/Generator/ClassesRef/Simulation/LossModelBertotti.csv",
        "properties": [
            {
                "desc": "Hysteresis loss coefficient",
                "max": "",
                "min": "",
                "name": "k_hy",
                "type": "float",
                "unit": "W/kg",
                "value": null
            },
            {
                "desc": "Eddy current loss coefficient",
                "max": "",
                "min": "",
                "name": "k_ed",
                "type": "float",
                "unit": "W/kg",
                "value": null
            },
            {
                "desc": "Excess loss coefficient",
                "max": "",
                "min": "",
                "name": "k_ex",
                "type": "float",
                "unit": "W/kg",
                "value": null
            },
            {
                "desc": "Hysteresis loss power coefficient",
                "max": "",
                "min": "",
                "name": "alpha_hy",
                "type": "float",
                "unit": "-",
                "value": null
            },
            {
                "desc": "Eddy current loss power coefficient",
                "max": "",
                "min": "",
                "name": "alpha_ed",
                "type": "float",
                "unit": "-",
                "value": null
            },
            {
                "desc": "Excess loss power coefficient",
                "max": "",
                "min": "",
                "name": "alpha_ex",
                "type": "float",
                "unit": "-",
                "value": null
            },
            {
                "desc": "String to override default FEA group to apply model",
                "max": "",
                "min": "",
                "name": "group",
                "type": "str",
                "unit": "-",
                "value": "core"
            },
            {
                "desc": "Store the loss density",
                "max": "",
                "min": "",
                "name": "get_meshsolution",
                "type": "bool",
                "unit": "-",
                "value": false
            },
            {
                "desc": "List of rotor speeds to override actual speed",
                "max": "",
                "min": "",
                "name": "N0",
                "type": "list",
                "unit": "rpm",
                "value": []
            }
        ]
    },
    "LossModelWinding": {
        "constants": [
            {
                "name": "VERSION",
                "value": "1"
            }
        ],
        "daughters": [],
        "desc": "Winding loss model",
        "is_internal": false,
        "methods": [
            "comp_loss"
        ],
        "mother": "LossModel",
        "name": "LossModelWinding",
        "package": "Simulation",
        "path": "pyleecan/Generator/ClassesRef/Simulation/LossModelWinding.csv",
        "properties": [
            {
                "desc": "Winding temperature",
                "max": "",
                "min": "",
                "name": "temperature",
                "type": "float",
                "unit": "\u00c2\u00b0C",
                "value": 20
            }
        ]
    },
    "Machine": {
        "constants": [
            {
                "name": "VERSION",
                "value": "1"
            }
        ],
        "daughters": [
            "MachineAsync",
            "MachineDFIM",
            "MachineIPMSM",
            "MachineSCIM",
            "MachineSIPMSM",
            "MachineSRM",
            "MachineSyRM",
            "MachineSync",
            "MachineUD",
            "MachineWRSM"
        ],
        "desc": "Abstract class for machines",
        "is_internal": false,
        "methods": [
            "build_geometry",
            "check",
            "comp_angle_offset_initial",
            "comp_desc_dict",
            "comp_length_airgap_active",
            "comp_masses",
            "comp_output_geo",
            "comp_Rgap_mec",
            "comp_periodicity",
            "comp_width_airgap_mag",
            "comp_width_airgap_mec",
            "get_material_list",
            "get_polar_eq",
            "plot",
            "plot_anim_rotor",
            "get_lam_list",
            "get_lam_list_label",
            "get_lam_by_label",
            "get_lam_index",
            "get_pole_pair_number"
        ],
        "mother": "",
        "name": "Machine",
        "package": "Machine",
        "path": "pyleecan/Generator/ClassesRef/Machine/Machine.csv",
        "properties": [
            {
                "desc": "Machine's Frame",
                "max": "",
                "min": "",
                "name": "frame",
                "type": "Frame",
                "unit": "",
                "value": ""
            },
            {
                "desc": "Machine's Shaft",
                "max": "",
                "min": "",
                "name": "shaft",
                "type": "Shaft",
                "unit": "",
                "value": ""
            },
            {
                "desc": "Name of the machine",
                "max": "",
                "min": "",
                "name": "name",
                "type": "str",
                "unit": "",
                "value": "default_machine"
            },
            {
                "desc": "Machine description",
                "max": "",
                "min": "",
                "name": "desc",
                "type": "str",
                "unit": "",
                "value": ""
            },
            {
                "desc": "Integer to store the machine type (for the GUI, should be replaced by a test of the object type)",
                "max": "",
                "min": "",
                "name": "type_machine",
                "type": "int",
                "unit": "",
                "value": 1
            },
            {
                "desc": "Name of the logger to use",
                "max": "",
                "min": "",
                "name": "logger_name",
                "type": "str",
                "unit": "-",
                "value": "Pyleecan.Machine"
            }
        ]
    },
    "MachineAsync": {
        "constants": [
            {
                "name": "VERSION",
                "value": "1"
            }
        ],
        "daughters": [
            "MachineDFIM",
            "MachineSCIM"
        ],
        "desc": "Abstract class for asynchronous machines",
        "is_internal": false,
        "methods": [
            "is_synchronous",
            "comp_desc_dict"
        ],
        "mother": "Machine",
        "name": "MachineAsync",
        "package": "Machine",
        "path": "pyleecan/Generator/ClassesRef/Machine/MachineAsync.csv",
        "properties": []
    },
    "MachineDFIM": {
        "constants": [
            {
                "name": "VERSION",
                "value": "1"
            }
        ],
        "daughters": [
            "MachineSCIM"
        ],
        "desc": "Doubly Fed Induction Machine",
        "is_internal": false,
        "methods": [
            "check",
            "get_machine_type"
        ],
        "mother": "MachineAsync",
        "name": "MachineDFIM",
        "package": "Machine",
        "path": "pyleecan/Generator/ClassesRef/Machine/MachineDFIM.csv",
        "properties": [
            {
                "desc": "Machine's Rotor",
                "max": "",
                "min": "",
                "name": "rotor",
                "type": "LamSlotWind",
                "unit": "",
                "value": ""
            },
            {
                "desc": "Machine's Stator",
                "max": "",
                "min": "",
                "name": "stator",
                "type": "LamSlotWind",
                "unit": "",
                "value": ""
            }
        ]
    },
    "MachineIPMSM": {
        "constants": [
            {
                "name": "VERSION",
                "value": "1"
            }
        ],
        "daughters": [],
        "desc": "Interior Permanent Magnet Synchronous Machine",
        "is_internal": false,
        "methods": [
            "check",
            "get_machine_type"
        ],
        "mother": "MachineSync",
        "name": "MachineIPMSM",
        "package": "Machine",
        "path": "pyleecan/Generator/ClassesRef/Machine/MachineIPMSM.csv",
        "properties": [
            {
                "desc": "Machine's Rotor",
                "max": "",
                "min": "",
                "name": "rotor",
                "type": "LamHole",
                "unit": "",
                "value": ""
            },
            {
                "desc": "Machine's Stator",
                "max": "",
                "min": "",
                "name": "stator",
                "type": "LamSlotWind",
                "unit": "",
                "value": ""
            }
        ]
    },
    "MachineSCIM": {
        "constants": [
            {
                "name": "VERSION",
                "value": "1"
            }
        ],
        "daughters": [],
        "desc": "Squirrel Cage Induction Machine",
        "is_internal": false,
        "methods": [
            "check",
            "get_machine_type"
        ],
        "mother": "MachineDFIM",
        "name": "MachineSCIM",
        "package": "Machine",
        "path": "pyleecan/Generator/ClassesRef/Machine/MachineSCIM.csv",
        "properties": []
    },
    "MachineSIPMSM": {
        "constants": [
            {
                "name": "VERSION",
                "value": "1"
            }
        ],
        "daughters": [],
        "desc": "Inset and Surface Permanent Magnet Synchronous Machine",
        "is_internal": false,
        "methods": [
            "check",
            "get_machine_type"
        ],
        "mother": "MachineSync",
        "name": "MachineSIPMSM",
        "package": "Machine",
        "path": "pyleecan/Generator/ClassesRef/Machine/MachineSIPMSM.csv",
        "properties": [
            {
                "desc": "Machine's Rotor",
                "max": "",
                "min": "",
                "name": "rotor",
                "type": "LamSlotMag",
                "unit": "",
                "value": ""
            },
            {
                "desc": "Machine's Stator",
                "max": "",
                "min": "",
                "name": "stator",
                "type": "LamSlotWind",
                "unit": "",
                "value": ""
            }
        ]
    },
    "MachineSRM": {
        "constants": [
            {
                "name": "VERSION",
                "value": "1"
            }
        ],
        "daughters": [],
        "desc": "Switched Reluctance Machine",
        "is_internal": false,
        "methods": [
            "check",
            "get_machine_type"
        ],
        "mother": "MachineSync",
        "name": "MachineSRM",
        "package": "Machine",
        "path": "pyleecan/Generator/ClassesRef/Machine/MachineSRM.csv",
        "properties": [
            {
                "desc": "Machine's Rotor",
                "max": "",
                "min": "",
                "name": "rotor",
                "type": "LamSlot",
                "unit": "",
                "value": ""
            },
            {
                "desc": "Machine's Stator",
                "max": "",
                "min": "",
                "name": "stator",
                "type": "LamSlotWind",
                "unit": "",
                "value": ""
            }
        ]
    },
    "MachineSyRM": {
        "constants": [
            {
                "name": "VERSION",
                "value": "1"
            }
        ],
        "daughters": [],
        "desc": "Synchronous Reluctance Machine",
        "is_internal": false,
        "methods": [
            "check",
            "get_machine_type"
        ],
        "mother": "MachineSync",
        "name": "MachineSyRM",
        "package": "Machine",
        "path": "pyleecan/Generator/ClassesRef/Machine/MachineSyRM.csv",
        "properties": [
            {
                "desc": "Machine's Rotor",
                "max": "",
                "min": "",
                "name": "rotor",
                "type": "LamHole",
                "unit": "",
                "value": ""
            },
            {
                "desc": "Machine's Stator",
                "max": "",
                "min": "",
                "name": "stator",
                "type": "LamSlotWind",
                "unit": "",
                "value": ""
            }
        ]
    },
    "MachineSync": {
        "constants": [
            {
                "name": "VERSION",
                "value": "1"
            }
        ],
        "daughters": [
            "MachineIPMSM",
            "MachineSIPMSM",
            "MachineSRM",
            "MachineSyRM",
            "MachineWRSM"
        ],
        "desc": "Abstract class for synchronous machine",
        "is_internal": false,
        "methods": [
            "is_synchronous"
        ],
        "mother": "Machine",
        "name": "MachineSync",
        "package": "Machine",
        "path": "pyleecan/Generator/ClassesRef/Machine/MachineSync.csv",
        "properties": []
    },
    "MachineUD": {
        "constants": [
            {
                "name": "VERSION",
                "value": "1"
            }
        ],
        "daughters": [],
        "desc": "User defined Machine with multiple Laminations",
        "is_internal": false,
        "methods": [
            "build_geometry",
            "is_synchronous"
        ],
        "mother": "Machine",
        "name": "MachineUD",
        "package": "Machine",
        "path": "pyleecan/Generator/ClassesRef/Machine/MachineUD.csv",
        "properties": [
            {
                "desc": "List of Lamination",
                "max": "",
                "min": "",
                "name": "lam_list",
                "type": "[Lamination]",
                "unit": "",
                "value": ""
            },
            {
                "desc": "True if the machine should be handled as a Synchronous machine",
                "max": "",
                "min": "",
                "name": "is_sync",
                "type": "bool",
                "unit": "",
                "value": true
            }
        ]
    },
    "MachineWRSM": {
        "constants": [
            {
                "name": "VERSION",
                "value": "1"
            }
        ],
        "daughters": [],
        "desc": "Wound Rotor Synchronous Machine",
        "is_internal": false,
        "methods": [
            "check",
            "get_machine_type"
        ],
        "mother": "MachineSync",
        "name": "MachineWRSM",
        "package": "Machine",
        "path": "pyleecan/Generator/ClassesRef/Machine/MachineWRSM.csv",
        "properties": [
            {
                "desc": "Machine's Rotor",
                "max": "",
                "min": "",
                "name": "rotor",
                "type": "LamSlotWind",
                "unit": "",
                "value": ""
            },
            {
                "desc": "Machine's Stator",
                "max": "",
                "min": "",
                "name": "stator",
                "type": "LamSlotWind",
                "unit": "",
                "value": ""
            }
        ]
    },
    "MagElmer": {
        "constants": [
            {
                "name": "VERSION",
                "value": "1"
            }
        ],
        "daughters": [],
        "desc": "Magnetic module: Finite Element model with Elmer",
        "is_internal": false,
        "methods": [
            "comp_flux_airgap",
            "solve_FEA",
            "get_meshsolution",
            "get_path_save_fea",
            "get_path_save",
            "comp_axes",
            "gen_elmer_mesh"
        ],
        "mother": "Magnetics",
        "name": "MagElmer",
        "package": "Simulation",
        "path": "pyleecan/Generator/ClassesRef/Simulation/MagElmer.csv",
        "properties": [
            {
                "desc": "global coefficient to adjust mesh fineness (1 : default , > 1 : finner , < 1 : less fine)",
                "max": "",
                "min": "",
                "name": "Kmesh_fineness",
                "type": "float",
                "unit": "",
                "value": 1
            },
            {
                "desc": "global coefficient to adjust geometry fineness (1 : default , > 1 : finner , < 1 : less fine)",
                "max": "",
                "min": "",
                "name": "Kgeo_fineness",
                "type": "float",
                "unit": "",
                "value": 1
            },
            {
                "desc": "Name of the file to save the Elmer model",
                "max": "",
                "min": "",
                "name": "file_name",
                "type": "str",
                "unit": "",
                "value": ""
            },
            {
                "desc": "To enforce user-defined values for Elmer main parameters ",
                "max": "",
                "min": "",
                "name": "FEA_dict",
                "type": "dict",
                "unit": "",
                "value": ""
            },
            {
                "desc": "To save FEA mesh for latter post-procesing ",
                "max": "",
                "min": "",
                "name": "is_get_mesh",
                "type": "bool",
                "unit": "",
                "value": 0
            },
            {
                "desc": "To save FEA mesh and solution in a file",
                "max": "",
                "min": "",
                "name": "is_save_FEA",
                "type": "bool",
                "unit": "",
                "value": 0
            },
            {
                "desc": "List of dictionnary to apply transformation on the machine surfaces. Key: label (to select the surface), type (rotate or translate), value (alpha or delta)",
                "max": "",
                "min": "",
                "name": "transform_list",
                "type": "list",
                "unit": "",
                "value": []
            },
            {
                "desc": "To use a dxf version of the rotor instead of build_geometry",
                "max": "",
                "min": "",
                "name": "rotor_dxf",
                "type": "DXFImport",
                "unit": "",
                "value": null
            },
            {
                "desc": "To use a dxf version of the rotor instead of build_geometry",
                "max": "",
                "min": "",
                "name": "stator_dxf",
                "type": "DXFImport",
                "unit": "",
                "value": null
            },
            {
                "desc": "To import an existing simulation file",
                "max": "",
                "min": "",
                "name": "import_file",
                "type": "str",
                "unit": "",
                "value": ""
            },
            {
                "desc": "To run Elmer in parallel (the parallelization is on the time loop)",
                "max": "",
                "min": "",
                "name": "nb_worker",
                "type": "int",
                "unit": "",
                "value": 1
            }
        ]
    },
    "MagFEMM": {
        "constants": [
            {
                "name": "VERSION",
                "value": "1"
            }
        ],
        "daughters": [],
        "desc": "Magnetic module: Finite Element model with FEMM",
        "is_internal": false,
        "methods": [
            "comp_flux_airgap",
            "get_path_save",
            "solve_FEMM",
            "get_meshsolution",
            "get_path_save_fem",
            "build_meshsolution",
            "solve_FEMM_parallel"
        ],
        "mother": "Magnetics",
        "name": "MagFEMM",
        "package": "Simulation",
        "path": "pyleecan/Generator/ClassesRef/Simulation/MagFEMM.csv",
        "properties": [
            {
                "desc": "global coefficient to adjust mesh fineness in FEMM (1 : default , > 1 : finner , < 1 : less fine)",
                "max": "",
                "min": "",
                "name": "Kmesh_fineness",
                "type": "float",
                "unit": "",
                "value": 1
            },
            {
                "desc": "global coefficient to adjust geometry fineness in FEMM (1 : default , > 1 : finner , < 1 : less fine)",
                "max": "",
                "min": "",
                "name": "Kgeo_fineness",
                "type": "float",
                "unit": "",
                "value": 1
            },
            {
                "desc": "0 no leakage calculation /  1 calculation using single slot ",
                "max": "1",
                "min": "0",
                "name": "type_calc_leakage",
                "type": "int",
                "unit": "",
                "value": 0
            },
            {
                "desc": "Name of the file to save the FEMM model",
                "max": "",
                "min": "",
                "name": "file_name",
                "type": "str",
                "unit": "",
                "value": ""
            },
            {
                "desc": "To enforce user-defined values for FEMM main parameters ",
                "max": "",
                "min": "",
                "name": "FEMM_dict_enforced",
                "type": "dict",
                "unit": "",
                "value": ""
            },
            {
                "desc": "To save FEA mesh for latter post-procesing ",
                "max": "",
                "min": "",
                "name": "is_get_mesh",
                "type": "bool",
                "unit": "",
                "value": 0
            },
            {
                "desc": "To save FEA mesh and solution in .dat file",
                "max": "",
                "min": "",
                "name": "is_save_FEA",
                "type": "bool",
                "unit": "",
                "value": 0
            },
            {
                "desc": "0 to desactivate the sliding band",
                "max": "",
                "min": "",
                "name": "is_sliding_band",
                "type": "bool",
                "unit": "",
                "value": 1
            },
            {
                "desc": "List of dictionnary to apply transformation on the machine surfaces. Key: label (to select the surface), type (rotate or translate), value (alpha or delta)",
                "max": "",
                "min": "",
                "name": "transform_list",
                "type": "list",
                "unit": "",
                "value": []
            },
            {
                "desc": "To use a dxf version of the rotor instead of build_geometry",
                "max": "",
                "min": "",
                "name": "rotor_dxf",
                "type": "DXFImport",
                "unit": "",
                "value": null
            },
            {
                "desc": "To use a dxf version of the rotor instead of build_geometry",
                "max": "",
                "min": "",
                "name": "stator_dxf",
                "type": "DXFImport",
                "unit": "",
                "value": null
            },
            {
                "desc": "To import an existing femm file",
                "max": "",
                "min": "",
                "name": "import_file",
                "type": "str",
                "unit": "",
                "value": "None"
            },
            {
                "desc": "To close femm automatically after the simulation",
                "max": "",
                "min": "",
                "name": "is_close_femm",
                "type": "bool",
                "unit": "",
                "value": 1
            },
            {
                "desc": "To run FEMM in parallel (the parallelization is on the time loop)",
                "max": "",
                "min": "",
                "name": "nb_worker",
                "type": "int",
                "unit": "",
                "value": 1
            },
            {
                "desc": "To enforce a different radius value for air-gap outputs",
                "max": "",
                "min": "",
                "name": "Rag_enforced",
                "type": "float",
                "unit": "m",
                "value": null
            }
        ]
    },
    "Magnet": {
        "constants": [
            {
                "name": "VERSION",
                "value": "1"
            }
        ],
        "daughters": [],
        "desc": "Magnet class",
        "is_internal": false,
        "methods": [],
        "mother": "",
        "name": "Magnet",
        "package": "Machine",
        "path": "pyleecan/Generator/ClassesRef/Machine/Magnet.csv",
        "properties": [
            {
                "desc": "The Magnet material",
                "max": "",
                "min": "",
                "name": "mat_type",
                "type": "Material",
                "unit": "",
                "value": ""
            },
            {
                "desc": "Permanent magnet magnetization type: 0 for radial, 1 for parallel, 2 for Hallbach",
                "max": "5",
                "min": "0",
                "name": "type_magnetization",
                "type": "int",
                "unit": "-",
                "value": 0
            },
            {
                "desc": "Magnet axial length",
                "max": "",
                "min": "0",
                "name": "Lmag",
                "type": "float",
                "unit": "-",
                "value": 0.95
            }
        ]
    },
    "Magnetics": {
        "constants": [
            {
                "name": "VERSION",
                "value": "1"
            }
        ],
        "daughters": [
            "MagElmer",
            "MagFEMM"
        ],
        "desc": "Magnetic module abstract object",
        "is_internal": false,
        "methods": [
            "run",
            "comp_axes"
        ],
        "mother": "",
        "name": "Magnetics",
        "package": "Simulation",
        "path": "pyleecan/Generator/ClassesRef/Simulation/Magnetics.csv",
        "properties": [
            {
                "desc": "1 to artificially remove stator slotting effects in permeance mmf calculations",
                "max": "",
                "min": "",
                "name": "is_remove_slotS",
                "type": "bool",
                "unit": "-",
                "value": 0
            },
            {
                "desc": "1 to artificially remove rotor slotting effects in permeance mmf calculations",
                "max": "",
                "min": "",
                "name": "is_remove_slotR",
                "type": "bool",
                "unit": "-",
                "value": 0
            },
            {
                "desc": "1 to artificially remove the ventilations duct",
                "max": "",
                "min": "",
                "name": "is_remove_vent",
                "type": "bool",
                "unit": "-",
                "value": 0
            },
            {
                "desc": "1 to compute the stator magnetomotive force / stator armature magnetic field",
                "max": "",
                "min": "",
                "name": "is_mmfs",
                "type": "bool",
                "unit": "-",
                "value": 1
            },
            {
                "desc": "1 to compute the rotor magnetomotive force / rotor magnetic field",
                "max": "",
                "min": "",
                "name": "is_mmfr",
                "type": "bool",
                "unit": "-",
                "value": 1
            },
            {
                "desc": "0 to use the B(H) curve, 1 to use linear B(H) curve according to mur_lin, 2 to enforce infinite permeability (mur_lin =100000)",
                "max": "2",
                "min": "0",
                "name": "type_BH_stator",
                "type": "int",
                "unit": "-",
                "value": 0
            },
            {
                "desc": "0 to use the B(H) curve, 1 to use linear B(H) curve according to mur_lin, 2 to enforce infinite permeability (mur_lin =100000)",
                "max": "2",
                "min": "0",
                "name": "type_BH_rotor",
                "type": "int",
                "unit": "-",
                "value": 0
            },
            {
                "desc": "True to compute only on one time periodicity (use periodicities defined in output.mag.Time)",
                "max": "",
                "min": "",
                "name": "is_periodicity_t",
                "type": "bool",
                "unit": "-",
                "value": 0
            },
            {
                "desc": "True to compute only on one angle periodicity (use periodicities defined in output.mag.Angle)",
                "max": "",
                "min": "",
                "name": "is_periodicity_a",
                "type": "bool",
                "unit": "-",
                "value": 0
            },
            {
                "desc": "Shift angle to appy to the stator in magnetic model",
                "max": "",
                "min": "",
                "name": "angle_stator_shift",
                "type": "float",
                "unit": "rad",
                "value": 0
            },
            {
                "desc": "Shift angle to appy to the rotor in magnetic model",
                "max": "",
                "min": "",
                "name": "angle_rotor_shift",
                "type": "float",
                "unit": "rad",
                "value": 0
            }
        ]
    },
    "MatEconomical": {
        "constants": [
            {
                "name": "VERSION",
                "value": "1"
            }
        ],
        "daughters": [],
        "desc": "material ecomomical properties",
        "is_internal": false,
        "methods": [],
        "mother": "",
        "name": "MatEconomical",
        "package": "Material",
        "path": "pyleecan/Generator/ClassesRef/Material/MatEconomical.csv",
        "properties": [
            {
                "desc": "Cost of one kilo of material",
                "max": "",
                "min": "0",
                "name": "cost_unit",
                "type": "float",
                "unit": "unit/kg",
                "value": 0.127
            },
            {
                "desc": "Name of the unit",
                "max": "",
                "min": "",
                "name": "unit_name",
                "type": "str",
                "unit": "-",
                "value": "$"
            }
        ]
    },
    "MatElectrical": {
        "constants": [
            {
                "name": "VERSION",
                "value": "1"
            }
        ],
        "daughters": [],
        "desc": "material electrical properties",
        "is_internal": false,
<<<<<<< HEAD
=======
        "methods": [
            "build_geometry",
            "comp_height",
            "comp_surface"
        ],
        "mother": "MagnetFlat",
        "name": "MagnetType13",
        "package": "Machine",
        "path": "pyleecan/Generator/ClassesRef/Machine/MagnetType13.csv",
        "properties": [
            {
                "desc": "magnet bottom width [m]",
                "max": "",
                "min": "0",
                "name": "Wmag",
                "type": "float",
                "unit": "m",
                "value": 0.002
            },
            {
                "desc": "magnet radial height [m]",
                "max": "",
                "min": "0",
                "name": "Hmag",
                "type": "float",
                "unit": "m",
                "value": 0.001
            },
            {
                "desc": "radius of the circular top shape [m]",
                "max": "",
                "min": "0",
                "name": "Rtop",
                "type": "float",
                "unit": "m",
                "value": 0.05
            }
        ]
    },
    "MagnetType14": {
        "constants": [
            {
                "name": "VERSION",
                "value": "1"
            },
            {
                "name": "IS_FLAT_BOT",
                "value": "0"
            },
            {
                "name": "IS_FLAT_TOP",
                "value": "0"
            }
        ],
        "daughters": [],
        "desc": "single magnet with polar base and curved-top shape ",
        "is_internal": false,
        "methods": [
            "build_geometry",
            "comp_height"
        ],
        "mother": "MagnetPolar",
        "name": "MagnetType14",
        "package": "Machine",
        "path": "pyleecan/Generator/ClassesRef/Machine/MagnetType14.csv",
        "properties": [
            {
                "desc": "magnet bottom width [rad]",
                "max": "",
                "min": "0",
                "name": "Wmag",
                "type": "float",
                "unit": "rad",
                "value": 0.002
            },
            {
                "desc": "magnet radial height [m]",
                "max": "",
                "min": "0",
                "name": "Hmag",
                "type": "float",
                "unit": "m",
                "value": 0.001
            },
            {
                "desc": "radius of the circular top shape [m]",
                "max": "",
                "min": "0",
                "name": "Rtop",
                "type": "float",
                "unit": "m",
                "value": 0.05
            }
        ]
    },
    "MagnetType15": {
        "constants": [
            {
                "name": "VERSION",
                "value": "1"
            },
            {
                "name": "IS_FLAT_BOT",
                "value": "0"
            },
            {
                "name": "IS_FLAT_TOP",
                "value": "0"
            }
        ],
        "daughters": [],
        "desc": "single magnet with polar base and curved-top shape and parallel sides",
        "is_internal": false,
        "methods": [
            "build_geometry",
            "comp_height",
            "comp_angle_opening"
        ],
        "mother": "MagnetPolar",
        "name": "MagnetType15",
        "package": "Machine",
        "path": "pyleecan/Generator/ClassesRef/Machine/MagnetType15.csv",
        "properties": [
            {
                "desc": "magnet width [m]",
                "max": "",
                "min": "0",
                "name": "Wmag",
                "type": "float",
                "unit": "m",
                "value": 0.002
            },
            {
                "desc": "magnet radial height [m]",
                "max": "",
                "min": "0",
                "name": "Hmag",
                "type": "float",
                "unit": "m",
                "value": 0.001
            },
            {
                "desc": "radius of the circular top shape [m]",
                "max": "",
                "min": "0",
                "name": "Rtop",
                "type": "float",
                "unit": "m",
                "value": 0.05
            }
        ]
    },
    "Magnetics": {
        "constants": [
            {
                "name": "VERSION",
                "value": "1"
            }
        ],
        "daughters": [
            "MagElmer",
            "MagFEMM"
        ],
        "desc": "Magnetic module abstract object",
        "is_internal": false,
        "methods": [
            "run",
            "comp_axes"
        ],
        "mother": "",
        "name": "Magnetics",
        "package": "Simulation",
        "path": "pyleecan/Generator/ClassesRef/Simulation/Magnetics.csv",
        "properties": [
            {
                "desc": "1 to artificially remove stator slotting effects in permeance mmf calculations",
                "max": "",
                "min": "",
                "name": "is_remove_slotS",
                "type": "bool",
                "unit": "-",
                "value": 0
            },
            {
                "desc": "1 to artificially remove rotor slotting effects in permeance mmf calculations",
                "max": "",
                "min": "",
                "name": "is_remove_slotR",
                "type": "bool",
                "unit": "-",
                "value": 0
            },
            {
                "desc": "1 to artificially remove the ventilations duct",
                "max": "",
                "min": "",
                "name": "is_remove_vent",
                "type": "bool",
                "unit": "-",
                "value": 0
            },
            {
                "desc": "1 to compute the stator magnetomotive force / stator armature magnetic field",
                "max": "",
                "min": "",
                "name": "is_mmfs",
                "type": "bool",
                "unit": "-",
                "value": 1
            },
            {
                "desc": "1 to compute the rotor magnetomotive force / rotor magnetic field",
                "max": "",
                "min": "",
                "name": "is_mmfr",
                "type": "bool",
                "unit": "-",
                "value": 1
            },
            {
                "desc": "0 to use the B(H) curve, 1 to use linear B(H) curve according to mur_lin, 2 to enforce infinite permeability (mur_lin =100000)",
                "max": "2",
                "min": "0",
                "name": "type_BH_stator",
                "type": "int",
                "unit": "-",
                "value": 0
            },
            {
                "desc": "0 to use the B(H) curve, 1 to use linear B(H) curve according to mur_lin, 2 to enforce infinite permeability (mur_lin =100000)",
                "max": "2",
                "min": "0",
                "name": "type_BH_rotor",
                "type": "int",
                "unit": "-",
                "value": 0
            },
            {
                "desc": "True to compute only on one time periodicity (use periodicities defined in output.mag.Time)",
                "max": "",
                "min": "",
                "name": "is_periodicity_t",
                "type": "bool",
                "unit": "-",
                "value": 0
            },
            {
                "desc": "True to compute only on one angle periodicity (use periodicities defined in output.mag.Angle)",
                "max": "",
                "min": "",
                "name": "is_periodicity_a",
                "type": "bool",
                "unit": "-",
                "value": 0
            },
            {
                "desc": "Shift angle to appy to the stator in magnetic model",
                "max": "",
                "min": "",
                "name": "angle_stator_shift",
                "type": "float",
                "unit": "rad",
                "value": 0
            },
            {
                "desc": "Shift angle to appy to the rotor in magnetic model",
                "max": "",
                "min": "",
                "name": "angle_rotor_shift",
                "type": "float",
                "unit": "rad",
                "value": 0
            },
            {
                "desc": "Name of the logger to use",
                "max": "",
                "min": "",
                "name": "logger_name",
                "type": "str",
                "unit": "-",
                "value": "Pyleecan.Magnetics"
            }
        ]
    },
    "MatEconomical": {
        "constants": [
            {
                "name": "VERSION",
                "value": "1"
            }
        ],
        "daughters": [],
        "desc": "material ecomomical properties",
        "is_internal": false,
        "methods": [],
        "mother": "",
        "name": "MatEconomical",
        "package": "Material",
        "path": "pyleecan/Generator/ClassesRef/Material/MatEconomical.csv",
        "properties": [
            {
                "desc": "Cost of one kilo of material",
                "max": "",
                "min": "0",
                "name": "cost_unit",
                "type": "float",
                "unit": "unit/kg",
                "value": 0.127
            },
            {
                "desc": "Name of the unit",
                "max": "",
                "min": "",
                "name": "unit_name",
                "type": "str",
                "unit": "-",
                "value": "$"
            }
        ]
    },
    "MatElectrical": {
        "constants": [
            {
                "name": "VERSION",
                "value": "1"
            }
        ],
        "daughters": [],
        "desc": "material electrical properties",
        "is_internal": false,
>>>>>>> 38197ce3
        "methods": [],
        "mother": "",
        "name": "MatElectrical",
        "package": "Material",
        "path": "pyleecan/Generator/ClassesRef/Material/MatElectrical.csv",
        "properties": [
            {
                "desc": "Resistivity at 20 deg C",
                "max": "",
                "min": "0",
                "name": "rho",
                "type": "float",
                "unit": "ohm.m",
                "value": 1
            },
            {
                "desc": "Relative dielectric constant",
                "max": "",
                "min": "0",
                "name": "epsr",
                "type": "float",
                "unit": "-",
                "value": 1
            },
            {
                "desc": "Thermal Coefficient",
                "max": "",
                "min": "0",
                "name": "alpha",
                "type": "float",
                "unit": "1/K",
                "value": 1
            }
        ]
    },
    "MatHT": {
        "constants": [
            {
                "name": "VERSION",
                "value": "1"
            }
        ],
        "daughters": [],
        "desc": "Material Heat Transfer properties",
        "is_internal": false,
        "methods": [],
        "mother": "",
        "name": "MatHT",
        "package": "Material",
        "path": "pyleecan/Generator/ClassesRef/Material/MatHT.csv",
        "properties": [
            {
                "desc": "thermal conductivity (XY is lamination plane, Z is rotation axis)",
                "max": "",
                "min": "0",
                "name": "lambda_x",
                "type": "float",
                "unit": "W/K",
                "value": 1
            },
            {
                "desc": "thermal conductivity (XY is lamination plane, Z is rotation axis)",
                "max": "",
                "min": "0",
                "name": "lambda_y",
                "type": "float",
                "unit": "W/K",
                "value": 1
            },
            {
                "desc": "thermal conductivity (XY is lamination plane, Z is rotation axis)",
                "max": "",
                "min": "0",
                "name": "lambda_z",
                "type": "float",
                "unit": "W/K",
                "value": 1
            },
            {
                "desc": "specific heat capacity",
                "max": "",
                "min": "0",
                "name": "Cp",
                "type": "float",
                "unit": "W/kg/K",
                "value": 1
            },
            {
                "desc": "thermal expansion coefficient",
                "max": "",
                "min": "0",
                "name": "alpha",
                "type": "float",
                "unit": "-",
                "value": 0.00393
            }
        ]
    },
    "MatMagnetics": {
        "constants": [
            {
                "name": "VERSION",
                "value": "1"
            }
        ],
        "daughters": [],
        "desc": "magnetic material properties",
        "is_internal": false,
        "methods": [
            "get_BH",
            "plot_BH"
        ],
        "mother": "",
        "name": "MatMagnetics",
        "package": "Material",
        "path": "pyleecan/Generator/ClassesRef/Material/MatMagnetics.csv",
        "properties": [
            {
                "desc": "Relative magnetic permeability",
                "max": "",
                "min": "0",
                "name": "mur_lin",
                "type": "float",
                "unit": "-",
                "value": 1
            },
            {
                "desc": "Coercitivity field",
                "max": "",
                "min": "0",
                "name": "Hc",
                "type": "float",
                "unit": "A/m",
                "value": 0
            },
            {
                "desc": "magnet remanence induction at 20degC",
                "max": "",
                "min": "",
                "name": "Brm20",
                "type": "float",
                "unit": "T",
                "value": 0
            },
            {
                "desc": "temperature coefficient for remanent flux density /degC compared to 20degC",
                "max": "",
                "min": "",
                "name": "alpha_Br",
                "type": "float",
                "unit": "-",
                "value": 0
            },
            {
                "desc": "lamination sheet width without insulation [m] (0 == not laminated)",
                "max": "",
                "min": "0",
                "name": "Wlam",
                "type": "float",
                "unit": "m",
                "value": 0
            },
            {
                "desc": "nonlinear B(H) curve (two columns matrix, H and B(H))",
                "max": "",
                "min": "",
                "name": "BH_curve",
                "type": "ImportMatrix",
                "unit": "-",
                "value": ""
            },
            {
                "desc": "specific loss data value triplets, i.e. B, f, P",
                "max": "",
                "min": "",
                "name": "LossData",
                "type": "ImportMatrix",
                "unit": "W/kg",
                "value": ""
            }
        ]
    },
    "MatStructural": {
        "constants": [
            {
                "name": "VERSION",
                "value": "1"
            }
        ],
        "daughters": [],
        "desc": "Material Structural properties",
        "is_internal": false,
        "methods": [],
        "mother": "",
        "name": "MatStructural",
        "package": "Material",
        "path": "pyleecan/Generator/ClassesRef/Material/MatStructural.csv",
        "properties": [
            {
                "desc": "mass per unit volume [kg/m3]",
                "max": "",
                "min": "0",
                "name": "rho",
                "type": "float",
                "unit": "kg/m^3",
                "value": 7650
            },
            {
                "desc": "equivalent Young modulus (XY is lamination plane, Z is rotation axis)",
                "max": "",
                "min": "0",
                "name": "Ex",
                "type": "float",
                "unit": "Pa",
                "value": 215000000000.0
            },
            {
                "desc": "equivalent Young modulus (XY is lamination plane, Z is rotation axis)",
                "max": "",
                "min": "0",
                "name": "Ey",
                "type": "float",
                "unit": "Pa",
                "value": 215000000000.0
            },
            {
                "desc": "equivalent Young modulus (XY is lamination plane, Z is rotation axis)",
                "max": "",
                "min": "0",
                "name": "Ez",
                "type": "float",
                "unit": "Pa",
                "value": 80000000000
            },
            {
                "desc": "equivalent Poisson ratio in the XY plane (XY is lamination plane, Z is rotation axis)",
                "max": "",
                "min": "0",
                "name": "nu_xy",
                "type": "float",
                "unit": "-",
                "value": 0.3
            },
            {
                "desc": "equivalent Poisson ratio in the XZ plane (XY is lamination plane, Z is rotation axis)",
                "max": "",
                "min": "0",
                "name": "nu_xz",
                "type": "float",
                "unit": "-",
                "value": 0.03
            },
            {
                "desc": "equivalent Poisson ratio in the YZ plane (XY is lamination plane, Z is rotation axis)",
                "max": "",
                "min": "0",
                "name": "nu_yz",
                "type": "float",
                "unit": "-",
                "value": 0.03
            },
            {
                "desc": "shear modulus in XY plane (XY is lamination plane, Z is rotation axis)",
                "max": "",
                "min": "0",
                "name": "Gxz",
                "type": "float",
                "unit": "Pa",
                "value": 2000000000
            },
            {
                "desc": "shear modulus in XZ plane (XY is lamination plane, Z is rotation axis)",
                "max": "",
                "min": "0",
                "name": "Gxy",
                "type": "float",
                "unit": "Pa",
                "value": 0
            },
            {
                "desc": "shear modulus in YZ plane (XY is lamination plane, Z is rotation axis)",
                "max": "",
                "min": "0",
                "name": "Gyz",
                "type": "float",
                "unit": "Pa",
                "value": 2000000000
            }
        ]
    },
    "Material": {
        "constants": [
            {
                "name": "VERSION",
                "value": "1"
            }
        ],
        "daughters": [],
        "desc": "",
        "is_internal": false,
        "methods": [],
        "mother": "",
        "name": "Material",
        "package": "Material",
        "path": "pyleecan/Generator/ClassesRef/Material/Material.csv",
        "properties": [
            {
                "desc": "name of the material",
                "max": "",
                "min": "",
                "name": "name",
                "type": "str",
                "unit": "",
                "value": "Material"
            },
            {
                "desc": "If True, uniformity in all orientations",
                "max": "",
                "min": "",
                "name": "is_isotropic",
                "type": "bool",
                "unit": "-",
                "value": 0
            },
            {
                "desc": "Electrical properties of the material",
                "max": "",
                "min": "",
                "name": "elec",
                "type": "MatElectrical",
                "unit": "",
                "value": ""
            },
            {
                "desc": "Magnetic properties of the material",
                "max": "",
                "min": "",
                "name": "mag",
                "type": "MatMagnetics",
                "unit": "",
                "value": ""
            },
            {
                "desc": "Structural properties of the material",
                "max": "",
                "min": "",
                "name": "struct",
                "type": "MatStructural",
                "unit": "",
                "value": ""
            },
            {
                "desc": "Heat Transfer properties of the material",
                "max": "",
                "min": "",
                "name": "HT",
                "type": "MatHT",
                "unit": "",
                "value": ""
            },
            {
                "desc": "Economical properties of the material",
                "max": "",
                "min": "",
                "name": "eco",
                "type": "MatEconomical",
                "unit": "",
                "value": ""
            },
            {
                "desc": "material description",
                "max": "",
                "min": "",
                "name": "desc",
                "type": "str",
                "unit": "",
                "value": "Material description"
            },
            {
                "desc": "Path to the material file",
                "max": "",
                "min": "",
                "name": "path",
                "type": "str",
                "unit": "",
                "value": ""
            }
        ]
    },
    "Mesh": {
        "constants": [
            {
                "name": "VERSION",
                "value": "1"
            }
        ],
        "daughters": [
            "MeshMat",
            "MeshVTK"
        ],
        "desc": "Abstract Class for mesh related classes",
        "is_internal": false,
        "methods": [],
        "mother": "",
        "name": "Mesh",
        "package": "Mesh",
        "path": "pyleecan/Generator/ClassesRef/Mesh/Mesh.csv",
        "properties": [
            {
                "desc": "Description of the mesh",
                "max": "",
                "min": "",
                "name": "label",
                "type": "str",
                "unit": "-",
                "value": "None"
            },
            {
                "desc": "Dimension of the physical problem",
                "max": "3",
                "min": "1",
                "name": "dimension",
                "type": "int",
                "unit": "",
                "value": 2
            }
        ]
    },
    "MeshMat": {
        "constants": [
            {
                "name": "VERSION",
                "value": "1"
            }
        ],
        "daughters": [],
        "desc": "Gather the mesh storage format",
        "is_internal": false,
        "methods": [
            "get_point",
            "get_cell",
            "get_mesh_pv",
            "get_cell_area",
            "add_cell",
            "get_vertice",
            "get_point2cell",
            "renum",
            "find_cell",
            "interface"
        ],
        "mother": "Mesh",
        "name": "MeshMat",
        "package": "Mesh",
        "path": "pyleecan/Generator/ClassesRef/Mesh/MeshMat.csv",
        "properties": [
            {
                "desc": "Storing connectivity",
                "max": "",
                "min": "",
                "name": "cell",
                "type": "{CellMat}",
                "unit": "",
                "value": ""
            },
            {
                "desc": "Storing nodes",
                "max": "",
                "min": "",
                "name": "point",
                "type": "PointMat",
                "unit": "",
                "value": ""
            }
        ]
    },
    "MeshSolution": {
        "constants": [
            {
                "name": "VERSION",
                "value": "1"
            }
        ],
        "daughters": [],
        "desc": "Abstract class to associate a mesh with one or several solutions",
        "is_internal": false,
        "methods": [
            "get_mesh",
            "get_solution",
            "get_field",
            "plot_mesh",
            "plot_contour",
            "plot_deflection",
            "plot_deflection_animated",
            "plot_glyph",
            "get_group"
        ],
        "mother": "",
        "name": "MeshSolution",
        "package": "Mesh",
        "path": "pyleecan/Generator/ClassesRef/Mesh/MeshSolution.csv",
        "properties": [
            {
                "desc": "(Optional) Descriptive name of the mesh",
                "max": "",
                "min": "",
                "name": "label",
                "type": "str",
                "unit": "",
                "value": "None"
            },
            {
                "desc": "A list of Mesh objects. ",
                "max": "",
                "min": "",
                "name": "mesh",
                "type": "[Mesh]",
                "unit": "",
                "value": ""
            },
            {
                "desc": "1 if the mesh is the same at each step (time, mode etc.)",
                "max": "",
                "min": "",
                "name": "is_same_mesh",
                "type": "bool",
                "unit": "",
                "value": 1
            },
            {
                "desc": "A list of Solution objects",
                "max": "",
                "min": "",
                "name": "solution",
                "type": "[Solution]",
                "unit": "",
                "value": ""
            },
            {
                "desc": "Dict sorted by groups name with cells indices. ",
                "max": "",
                "min": "",
                "name": "group",
                "type": "{ndarray}",
                "unit": "",
                "value": null
            },
            {
                "desc": "Dimension of the physical problem",
                "max": "3",
                "min": "1",
                "name": "dimension",
                "type": "int",
                "unit": "",
                "value": 2
            }
        ]
    },
    "MeshVTK": {
        "constants": [
            {
                "name": "VERSION",
                "value": "1"
            }
        ],
        "daughters": [],
        "desc": "Gather the mesh storage format",
        "is_internal": false,
        "methods": [
            "get_mesh_pv",
            "get_point",
            "get_cell",
            "get_normals",
            "get_surf",
            "get_cell_area",
            "convert",
            "as_dict"
        ],
        "mother": "Mesh",
        "name": "MeshVTK",
        "package": "Mesh",
        "path": "pyleecan/Generator/ClassesRef/Mesh/MeshVTK.csv",
        "properties": [
            {
                "desc": "Pyvista object of the mesh (optional)",
                "max": "",
                "min": "",
                "name": "mesh",
                "type": "pyvista.core.pointset.PointGrid",
                "unit": "",
                "value": "None"
            },
            {
                "desc": "Store the pyvista object",
                "max": "",
                "min": "",
                "name": "is_pyvista_mesh",
                "type": "bool",
                "unit": "",
                "value": false
            },
            {
                "desc": "Format in which the mesh is stored",
                "max": "",
                "min": "",
                "name": "format",
                "type": "str",
                "unit": "",
                "value": "vtk"
            },
            {
                "desc": "Path where the mesh is stored",
                "max": "",
                "min": "",
                "name": "path",
                "type": "str",
                "unit": "",
                "value": ""
            },
            {
                "desc": "Name of the mesh file",
                "max": "",
                "min": "",
                "name": "name",
                "type": "str",
                "unit": "",
                "value": "mesh"
            },
            {
                "desc": "Pyvista object of the outer surface",
                "max": "",
                "min": "",
                "name": "surf",
                "type": "pyvista.core.pointset.PolyData",
                "unit": "",
                "value": "None"
            },
            {
                "desc": "Save the surface mesh in a vtk file",
                "max": "",
                "min": "",
                "name": "is_vtk_surf",
                "type": "bool",
                "unit": "",
                "value": false
            },
            {
                "desc": "Path where the outer surface is stored",
                "max": "",
                "min": "",
                "name": "surf_path",
                "type": "str",
                "unit": "",
                "value": ""
            },
            {
                "desc": "Name of the outer surface file",
                "max": "",
                "min": "",
                "name": "surf_name",
                "type": "str",
                "unit": "",
                "value": "surf"
            }
        ]
    },
    "Mode": {
        "constants": [
            {
                "name": "VERSION",
                "value": "1"
            }
        ],
        "daughters": [],
        "desc": "Structural module: Mode object",
        "is_internal": false,
        "methods": [
            "plot",
            "plot_animated",
            "get_shape_xyz",
            "get_shape_pol"
        ],
        "mother": "SolutionMat",
        "name": "Mode",
        "package": "Simulation",
        "path": "pyleecan/Generator/ClassesRef/Simulation/Mode.csv",
        "properties": [
            {
                "desc": "Natural frequency of the mode",
                "max": "",
                "min": "",
                "name": "nat_freq",
                "type": "float",
                "unit": "Hz",
                "value": null
            },
            {
                "desc": "Circumferential order",
                "max": "",
                "min": "0",
                "name": "order_circ",
                "type": "int",
                "unit": "-",
                "value": null
            },
            {
                "desc": "Longitudinal order",
                "max": "",
                "min": "0",
                "name": "order_long",
                "type": "int",
                "unit": "-",
                "value": null
            }
        ]
    },
    "Notch": {
        "constants": [
            {
                "name": "VERSION",
                "value": "1"
            }
        ],
        "daughters": [
            "NotchEvenDist"
        ],
        "desc": "Abstract class for notches",
        "is_internal": false,
        "methods": [
            "get_Rbo",
            "is_outwards"
        ],
        "mother": "",
        "name": "Notch",
        "package": "Machine",
        "path": "pyleecan/Generator/ClassesRef/Machine/Notch.csv",
        "properties": []
    },
    "NotchEvenDist": {
        "constants": [
            {
                "name": "VERSION",
                "value": "1"
            }
        ],
        "daughters": [],
        "desc": "Class for evenly distributed notches (according to Zs)",
        "is_internal": false,
        "methods": [
            "get_notch_list"
        ],
        "mother": "Notch",
        "name": "NotchEvenDist",
        "package": "Machine",
        "path": "pyleecan/Generator/ClassesRef/Machine/NotchEvenDist.csv",
        "properties": [
            {
                "desc": "angular positon of the first notch",
                "max": "",
                "min": "",
                "name": "alpha",
                "type": "float",
                "unit": "rad",
                "value": 0
            },
            {
                "desc": "Shape of the Notch",
                "max": "",
                "min": "",
                "name": "notch_shape",
                "type": "Slot",
                "unit": "-",
                "value": ""
            }
        ]
    },
    "OptiConstraint": {
        "constants": [
            {
                "name": "VERSION",
                "value": "1"
            }
        ],
        "daughters": [],
        "desc": "Constraint of the optimization problem",
        "is_internal": false,
        "methods": [],
        "mother": "",
        "name": "OptiConstraint",
        "package": "Optimization",
        "path": "pyleecan/Generator/ClassesRef/Optimization/OptiConstraint.csv",
        "properties": [
            {
                "desc": "name of the design variable",
                "max": "",
                "min": "",
                "name": "name",
                "type": "str",
                "unit": "",
                "value": ""
            },
            {
                "desc": "Type of comparison ( \"==\", \"<=\", \">=\", \"<\",\">\")",
                "max": "",
                "min": "",
                "name": "type_const",
                "type": "str",
                "unit": "",
                "value": "<="
            },
            {
                "desc": "Value to compare",
                "max": "",
                "min": "",
                "name": "value",
                "type": "float",
                "unit": "",
                "value": 0
            },
            {
                "desc": "Function to get the variable to compare",
                "max": "",
                "min": "",
                "name": "get_variable",
                "type": "function",
                "unit": "",
                "value": null
            }
        ]
    },
    "OptiDesignVar": {
        "constants": [
            {
                "name": "VERSION",
                "value": "1"
            }
        ],
        "daughters": [],
        "desc": "Optimization",
        "is_internal": false,
        "methods": [],
        "mother": "ParamExplorer",
        "name": "OptiDesignVar",
        "package": "Optimization",
        "path": "pyleecan/Generator/ClassesRef/Optimization/OptiDesignVar.csv",
        "properties": [
            {
                "desc": "Type of the variable interval or set.",
                "max": "",
                "min": "",
                "name": "type_var",
                "type": "str",
                "unit": "",
                "value": "interval"
            },
            {
                "desc": "Space of the variable",
                "max": "",
                "min": "",
                "name": "space",
                "type": "list",
                "unit": "",
                "value": [
                    0,
                    1
                ]
            },
            {
                "desc": "Function of the space to initiate the variable",
                "max": "",
                "min": "",
                "name": "get_value",
                "type": "function",
                "unit": "",
                "value": null
            }
        ]
    },
    "OptiGenAlg": {
        "constants": [
            {
                "name": "VERSION",
                "value": "1"
            }
        ],
        "daughters": [
            "OptiGenAlgNsga2Deap"
        ],
        "desc": "Genetic algorithm class",
        "is_internal": false,
        "methods": [],
        "mother": "OptiSolver",
        "name": "OptiGenAlg",
        "package": "Optimization",
        "path": "pyleecan/Generator/ClassesRef/Optimization/OptiGenAlg.csv",
        "properties": [
            {
                "desc": "Selector of the genetic algorithm",
                "max": "",
                "min": "",
                "name": "selector",
                "type": "function",
                "unit": "-",
                "value": null
            },
            {
                "desc": "Crossover of the genetic algorithm",
                "max": "",
                "min": "",
                "name": "crossover",
                "type": "function",
                "unit": "-",
                "value": null
            },
            {
                "desc": "Mutator of the genetic algorithm",
                "max": "",
                "min": "",
                "name": "mutator",
                "type": "function",
                "unit": "-",
                "value": null
            },
            {
                "desc": "Probability of crossover",
                "max": "1",
                "min": "0",
                "name": "p_cross",
                "type": "float",
                "unit": "-",
                "value": 0.9
            },
            {
                "desc": "Probability of mutation ",
                "max": "1",
                "min": "0",
                "name": "p_mutate",
                "type": "float",
                "unit": "-",
                "value": 0.1
            },
            {
                "desc": "Size of the population",
                "max": "",
                "min": "1",
                "name": "size_pop",
                "type": "int",
                "unit": "-",
                "value": 40
            },
            {
                "desc": "Number of generations",
                "max": "",
                "min": "1",
                "name": "nb_gen",
                "type": "int",
                "unit": "-",
                "value": 100
            }
        ]
    },
    "OptiGenAlgNsga2Deap": {
        "constants": [
            {
                "name": "VERSION",
                "value": "1"
            }
        ],
        "daughters": [],
        "desc": "Multi-objectives optimization problem with some constraints",
        "is_internal": false,
        "methods": [
            "solve",
            "mutate",
            "cross",
            "create_toolbox",
            "check_optimization_input",
            "delete_toolbox"
        ],
        "mother": "OptiGenAlg",
        "name": "OptiGenAlgNsga2Deap",
        "package": "Optimization",
        "path": "pyleecan/Generator/ClassesRef/Optimization/OptiGenAlgNsga2Deap.csv",
        "properties": [
            {
                "desc": "DEAP toolbox",
                "max": "",
                "min": "",
                "name": "toolbox",
                "type": "deap.base.Toolbox",
                "unit": "",
                "value": "None"
            }
        ]
    },
    "OptiProblem": {
        "constants": [
            {
                "name": "VERSION",
                "value": "1"
            }
        ],
        "daughters": [],
        "desc": "Multi-objectives optimization problem with some constraints",
        "is_internal": false,
        "methods": [],
        "mother": "",
        "name": "OptiProblem",
        "package": "Optimization",
        "path": "pyleecan/Generator/ClassesRef/Optimization/OptiProblem.csv",
        "properties": [
            {
                "desc": "Default simulation",
                "max": "",
                "min": "",
                "name": "simu",
                "type": "Simulation",
                "unit": "",
                "value": ""
            },
            {
                "desc": "List of design variables",
                "max": "",
                "min": "",
                "name": "design_var",
                "type": "[OptiDesignVar]",
                "unit": "",
                "value": ""
            },
            {
                "desc": "List of objective functions",
                "max": "",
                "min": "",
                "name": "obj_func",
                "type": "[DataKeeper]",
                "unit": "",
                "value": ""
            },
            {
                "desc": "Function to evaluate before computing obj function and constraints",
                "max": "",
                "min": "",
                "name": "eval_func",
                "type": "function",
                "unit": "",
                "value": null
            },
            {
                "desc": "List containing the constraints ",
                "max": "",
                "min": "",
                "name": "constraint",
                "type": "[OptiConstraint]",
                "unit": "",
                "value": ""
            },
            {
                "desc": "Function to execute a preprocessing on the simulation right before it is run.",
                "max": "",
                "min": "",
                "name": "preprocessing",
                "type": "function",
                "unit": "",
                "value": null
            },
            {
                "desc": "List of DataKeepers to run on every output",
                "max": "",
                "min": "",
                "name": "datakeeper_list",
                "type": "[DataKeeper]",
                "unit": "",
                "value": ""
            }
        ]
    },
    "OptiSolver": {
        "constants": [
            {
                "name": "VERSION",
                "value": "1"
            }
        ],
        "daughters": [
            "OptiGenAlg",
            "OptiGenAlgNsga2Deap"
        ],
        "desc": "Optimization solver class",
        "is_internal": false,
        "methods": [],
        "mother": "",
        "name": "OptiSolver",
        "package": "Optimization",
        "path": "pyleecan/Generator/ClassesRef/Optimization/OptiSolver.csv",
        "properties": [
            {
                "desc": "Problem to solve",
                "max": "",
                "min": "",
                "name": "problem",
                "type": "OptiProblem",
                "unit": "-",
                "value": ""
            },
            {
                "desc": "Optimization results containing every output",
                "max": "",
                "min": "",
                "name": "xoutput",
                "type": "XOutput",
                "unit": "-",
                "value": ""
            },
            {
                "desc": "Name of the logger to use",
                "max": "",
                "min": "",
                "name": "logger_name",
                "type": "str",
                "unit": "-",
                "value": "Pyleecan.OptiSolver"
            },
            {
                "desc": "Boolean to keep every output",
                "max": "",
                "min": "",
                "name": "is_keep_all_output",
                "type": "bool",
                "unit": "-",
                "value": false
            }
        ]
    },
    "OutElec": {
        "constants": [
            {
                "name": "VERSION",
                "value": "1"
            }
        ],
        "daughters": [],
        "desc": "Gather the electric module outputs",
        "is_internal": false,
        "methods": [
            "get_Nr",
            "get_Is",
            "get_Us",
            "comp_I_mag"
        ],
        "mother": "",
        "name": "OutElec",
        "package": "Output",
        "path": "pyleecan/Generator/ClassesRef/Output/OutElec.csv",
        "properties": [
            {
                "desc": "Electrical time Data object",
                "max": "",
                "min": "",
                "name": "Time",
                "type": "SciDataTool.Classes.DataND.Data",
                "unit": "s",
                "value": "None"
            },
            {
                "desc": "Electrical position Data object",
                "max": "",
                "min": "",
                "name": "Angle",
                "type": "SciDataTool.Classes.DataND.Data",
                "unit": "rad",
                "value": "None"
            },
            {
                "desc": "Stator currents DataTime object",
                "max": "",
                "min": "",
                "name": "Is",
                "type": "SciDataTool.Classes.DataND.DataND",
                "unit": "A",
                "value": "None"
            },
            {
                "desc": "Rotor currents as a function of time (each column correspond to one phase)",
                "max": "",
                "min": "",
                "name": "Ir",
                "type": "SciDataTool.Classes.DataND.DataND",
                "unit": "A",
                "value": "None"
            },
            {
                "desc": "Rotor angular position as a function of time (if None computed according to Nr)",
                "max": "",
                "min": "",
                "name": "angle_rotor",
                "type": "ndarray",
                "unit": "rad",
                "value": null
            },
            {
                "desc": "Rotor speed",
                "max": "",
                "min": "",
                "name": "N0",
                "type": "float",
                "unit": "rpm",
                "value": null
            },
            {
                "desc": "Initial angular position of the rotor at t=0",
                "max": "",
                "min": "",
                "name": "angle_rotor_initial",
                "type": "float",
                "unit": "",
                "value": 0
            },
            {
                "desc": "Name of the logger to use",
                "max": "",
                "min": "",
                "name": "logger_name",
                "type": "str",
                "unit": "-",
                "value": "Pyleecan.Electrical"
            },
            {
                "desc": "Theorical Average Electromagnetic torque",
                "max": "",
                "min": "",
                "name": "Tem_av_ref",
                "type": "float",
                "unit": "N.m",
                "value": null
            },
            {
                "desc": "Electrical time vector (no symmetry)",
                "max": "",
                "min": "",
                "name": "Id_ref",
                "type": "float",
                "unit": "A",
                "value": null
            },
            {
                "desc": "q-axis current magnitude",
                "max": "",
                "min": "",
                "name": "Iq_ref",
                "type": "float",
                "unit": "A",
                "value": null
            },
            {
                "desc": "Electrical Frequency",
                "max": "",
                "min": "",
                "name": "felec",
                "type": "float",
                "unit": "Hz",
                "value": null
            },
            {
                "desc": "d-axis voltage magnitude",
                "max": "",
                "min": "",
                "name": "Ud_ref",
                "type": "float",
                "unit": "V",
                "value": null
            },
            {
                "desc": "q-axis voltage magnitude",
                "max": "",
                "min": "",
                "name": "Uq_ref",
                "type": "float",
                "unit": "V",
                "value": null
            },
            {
                "desc": "Electrical Joule losses",
                "max": "",
                "min": "",
                "name": "Pj_losses",
                "type": "float",
                "unit": "W",
                "value": null
            },
            {
                "desc": "Average Electromagnetic power",
                "max": "",
                "min": "",
                "name": "Pem_av_ref",
                "type": "float",
                "unit": "W",
                "value": null
            },
            {
                "desc": "Stator voltage as a function of time (each column correspond to one phase)",
                "max": "",
                "min": "",
                "name": "Us",
                "type": "SciDataTool.Classes.DataND.DataND",
                "unit": "V",
                "value": "None"
            },
            {
                "desc": "OutInternal object containg outputs related to a specific model",
                "max": "",
                "min": "",
                "name": "internal",
                "type": "OutInternal",
                "unit": "-",
                "value": null
            }
        ]
    },
    "OutForce": {
        "constants": [
            {
                "name": "VERSION",
                "value": "1"
            }
        ],
        "daughters": [],
        "desc": "Gather the structural module outputs",
        "is_internal": false,
        "methods": [
            "store"
        ],
        "mother": "",
        "name": "OutForce",
        "package": "Output",
        "path": "pyleecan/Generator/ClassesRef/Output/OutForce.csv",
        "properties": [
            {
                "desc": "Force time Data object",
                "max": "",
                "min": "",
                "name": "Time",
                "type": "SciDataTool.Classes.DataND.Data",
                "unit": "s",
                "value": "None"
            },
            {
                "desc": "Force position Data object",
                "max": "",
                "min": "",
                "name": "Angle",
                "type": "SciDataTool.Classes.DataND.Data",
                "unit": "rad",
                "value": "None"
            },
            {
                "desc": "Air Gap Surface Force (mainly computed with Maxwell stress tensor)",
                "max": "",
                "min": "",
                "name": "AGSF",
                "type": "SciDataTool.Classes.VectorField.VectorField",
                "unit": "N.m^2",
                "value": "None"
            },
            {
                "desc": "Name of the logger to use",
                "max": "",
                "min": "",
                "name": "logger_name",
                "type": "str",
                "unit": "-",
                "value": "Pyleecan.Force"
            },
            {
                "desc": "Radius value for air-gap computation",
                "max": "",
                "min": "",
                "name": "Rag",
                "type": "float",
                "unit": "-",
                "value": null
            }
        ]
    },
    "OutGeo": {
        "constants": [
            {
                "name": "VERSION",
                "value": "1"
            }
        ],
        "daughters": [],
        "desc": "Gather the geometrical and the global outputs",
        "is_internal": false,
        "methods": [],
        "mother": "",
        "name": "OutGeo",
        "package": "Output",
        "path": "pyleecan/Generator/ClassesRef/Output/OutGeo.csv",
        "properties": [
            {
                "desc": "Geometry output of the stator",
                "max": "",
                "min": "",
                "name": "stator",
                "type": "OutGeoLam",
                "unit": "-",
                "value": null
            },
            {
                "desc": "Geometry output of the rotor",
                "max": "",
                "min": "",
                "name": "rotor",
                "type": "OutGeoLam",
                "unit": "-",
                "value": null
            },
            {
                "desc": "mechanical airgap width (minimal distance between the lamination including magnet)",
                "max": "",
                "min": "",
                "name": "Wgap_mec",
                "type": "float",
                "unit": "m",
                "value": null
            },
            {
                "desc": "the magnetic airgap width (distance beetween the two Laminations bore radius)",
                "max": "",
                "min": "",
                "name": "Wgap_mag",
                "type": "float",
                "unit": "m",
                "value": null
            },
            {
                "desc": "radius of the center of the mecanical airgap",
                "max": "",
                "min": "",
                "name": "Rgap_mec",
                "type": "float",
                "unit": "m",
                "value": null
            },
            {
                "desc": "Airgap active length",
                "max": "",
                "min": "",
                "name": "Lgap",
                "type": "float",
                "unit": "m",
                "value": null
            },
            {
                "desc": "Name of the logger to use",
                "max": "",
                "min": "",
                "name": "logger_name",
                "type": "str",
                "unit": "-",
                "value": "Pyleecan.OutGeo"
            },
            {
                "desc": "Difference between the d axis angle of the stator and the rotor",
                "max": "",
                "min": "",
                "name": "angle_offset_initial",
                "type": "float",
                "unit": "rad",
                "value": null
            },
            {
                "desc": "rotation direction of the magnetic field fundamental !! WARNING: rot_dir = -1 to have positive rotor rotating direction, i.e. rotor position moves towards positive angle",
                "max": "1",
                "min": "-1",
                "name": "rot_dir",
                "type": "int",
                "unit": "-",
                "value": null
            },
            {
                "desc": "Number of spatial periodicities of the machine",
                "max": "",
                "min": "",
                "name": "per_a",
                "type": "int",
                "unit": "-",
                "value": null
            },
            {
                "desc": "True if an spatial anti-periodicity is possible after the periodicities",
                "max": "",
                "min": "",
                "name": "is_antiper_a",
                "type": "bool",
                "unit": "-",
                "value": null
            },
            {
                "desc": "Number of time periodicities of the machine",
                "max": "",
                "min": "",
                "name": "per_t",
                "type": "int",
                "unit": "-",
                "value": null
            },
            {
                "desc": "True if an time anti-periodicity is possible after the periodicities",
                "max": "",
                "min": "",
                "name": "is_antiper_t",
                "type": "bool",
                "unit": "-",
                "value": null
            }
        ]
    },
    "OutGeoLam": {
        "constants": [
            {
                "name": "VERSION",
                "value": "1"
            }
        ],
        "daughters": [],
        "desc": "Gather the geometrical and the global outputs of a lamination",
        "is_internal": false,
        "methods": [],
        "mother": "",
        "name": "OutGeoLam",
        "package": "Output",
        "path": "pyleecan/Generator/ClassesRef/Output/OutGeoLam.csv",
        "properties": [
            {
                "desc": "Name of the phases of the winding (if any)",
                "max": "",
                "min": "",
                "name": "name_phase",
                "type": "list",
                "unit": "-",
                "value": null
            },
            {
                "desc": "B(H) curve (two columns matrix, H and B(H))",
                "max": "",
                "min": "",
                "name": "BH_curve",
                "type": "ndarray",
                "unit": "-",
                "value": null
            },
            {
                "desc": "Slot fill factor",
                "max": "",
                "min": "",
                "name": "Ksfill",
                "type": "float",
                "unit": "-",
                "value": null
            },
            {
                "desc": "Slot surface",
                "max": "",
                "min": "",
                "name": "S_slot",
                "type": "float",
                "unit": "m^2",
                "value": null
            },
            {
                "desc": "Slot winding surface",
                "max": "",
                "min": "",
                "name": "S_slot_wind",
                "type": "float",
                "unit": "m^2",
                "value": null
            },
            {
                "desc": "Conductor active surface",
                "max": "",
                "min": "",
                "name": "S_wind_act",
                "type": "float",
                "unit": "m^2",
                "value": null
            },
            {
                "desc": "Number of spatial periodicities of the lamination",
                "max": "",
                "min": "",
                "name": "per_a",
                "type": "int",
                "unit": "-",
                "value": null
            },
            {
                "desc": "True if an spatial anti-periodicity is possible after the periodicities",
                "max": "",
                "min": "",
                "name": "is_antiper_a",
                "type": "bool",
                "unit": "-",
                "value": null
            },
            {
                "desc": "Number of time periodicities of the lamination",
                "max": "",
                "min": "",
                "name": "per_t",
                "type": "int",
                "unit": "-",
                "value": null
            },
            {
                "desc": "True if an time anti-periodicity is possible after the periodicities",
                "max": "",
                "min": "",
                "name": "is_antiper_t",
                "type": "bool",
                "unit": "-",
                "value": null
            }
        ]
    },
    "OutInternal": {
        "constants": [
            {
                "name": "VERSION",
                "value": "1"
            }
        ],
        "daughters": [
            "OutMagElmer",
            "OutMagFEMM"
        ],
        "desc": "Abstract class whose childs enable to store outputs related to a specific model",
        "is_internal": false,
        "methods": [],
        "mother": "",
        "name": "OutInternal",
        "package": "Output",
        "path": "pyleecan/Generator/ClassesRef/Output/OutInternal.csv",
        "properties": []
    },
    "OutLoss": {
        "constants": [
            {
                "name": "VERSION",
                "value": "1"
            }
        ],
        "daughters": [],
        "desc": "Gather the loss module outputs",
        "is_internal": false,
        "methods": [
            "get_loss",
            "get_loss_dist"
        ],
        "mother": "",
        "name": "OutLoss",
        "package": "Output",
        "path": "pyleecan/Generator/ClassesRef/Output/OutLoss.csv",
        "properties": [
            {
                "desc": "Internal list of loss data",
                "max": "",
                "min": "",
                "name": "loss_list",
                "type": "[SciDataTool.Classes.DataND.DataND]",
                "unit": "",
                "value": "None"
            },
            {
                "desc": "Internal list of loss meshsolutions",
                "max": "",
                "min": "",
                "name": "meshsol_list",
                "type": "[MeshSolution]",
                "unit": "",
                "value": ""
            },
            {
                "desc": "Internal dict to index losses",
                "max": "",
                "min": "",
                "name": "loss_index",
                "type": "dict",
                "unit": "",
                "value": {}
            },
            {
                "desc": "Name of the logger to use",
                "max": "",
                "min": "",
                "name": "logger_name",
                "type": "str",
                "unit": "-",
                "value": "Pyleecan.Loss"
            }
        ]
    },
    "OutMag": {
        "constants": [
            {
                "name": "VERSION",
                "value": "1"
            }
        ],
        "daughters": [],
        "desc": "Gather the magnetic module outputs",
        "is_internal": false,
        "methods": [
            "store",
            "clean",
            "comp_emf",
            "get_demag"
        ],
        "mother": "",
        "name": "OutMag",
        "package": "Output",
        "path": "pyleecan/Generator/ClassesRef/Output/OutMag.csv",
        "properties": [
            {
                "desc": "Magnetic time Data object",
                "max": "",
                "min": "",
                "name": "Time",
                "type": "SciDataTool.Classes.DataND.Data",
                "unit": "s",
                "value": "None"
            },
            {
                "desc": "Magnetic position Data object",
                "max": "",
                "min": "",
                "name": "Angle",
                "type": "SciDataTool.Classes.DataND.Data",
                "unit": "rad",
                "value": "None"
            },
            {
                "desc": "Airgap flux density VectorField object",
                "max": "",
                "min": "",
                "name": "B",
                "type": "SciDataTool.Classes.VectorField.VectorField",
                "unit": "H",
                "value": "None"
            },
            {
                "desc": "Electromagnetic torque DataTime object",
                "max": "",
                "min": "",
                "name": "Tem",
                "type": "SciDataTool.Classes.DataND.DataND",
                "unit": "N.m",
                "value": "None"
            },
            {
                "desc": "Average Electromagnetic torque",
                "max": "",
                "min": "",
                "name": "Tem_av",
                "type": "float",
                "unit": "N.m",
                "value": null
            },
            {
                "desc": "Peak to Peak Torque ripple normalized according to average torque (None if average torque=0)",
                "max": "",
                "min": "",
                "name": "Tem_rip_norm",
                "type": "float",
                "unit": "-",
                "value": null
            },
            {
                "desc": "Peak to Peak Torque ripple",
                "max": "",
                "min": "",
                "name": "Tem_rip_pp",
                "type": "float",
                "unit": "N.m",
                "value": null
            },
            {
                "desc": "Stator winding flux DataTime object",
                "max": "",
                "min": "",
                "name": "Phi_wind_stator",
                "type": "SciDataTool.Classes.DataTime.DataTime",
                "unit": "Wb",
                "value": "None"
            },
            {
                "desc": "Dict of lamination winding fluxlinkage DataTime objects",
                "max": "",
                "min": "",
                "name": "Phi_wind",
                "type": "{SciDataTool.Classes.DataTime.DataTime}",
                "unit": "Wb",
                "value": "None"
            },
            {
                "desc": "Electromotive force DataTime object",
                "max": "",
                "min": "",
                "name": "emf",
                "type": "SciDataTool.Classes.DataTime.DataTime",
                "unit": "V",
                "value": "None"
            },
            {
                "desc": "FEA software mesh and solution",
                "max": "",
                "min": "",
                "name": "meshsolution",
                "type": "MeshSolution",
                "unit": "",
                "value": ""
            },
            {
                "desc": "Name of the logger to use",
                "max": "",
                "min": "",
                "name": "logger_name",
                "type": "str",
                "unit": "-",
                "value": "Pyleecan.Magnetics"
            },
            {
                "desc": "OutInternal object containg outputs related to a specific model",
                "max": "",
                "min": "",
                "name": "internal",
                "type": "OutInternal",
                "unit": "-",
                "value": null
            },
            {
                "desc": "Radius value for air-gap computation",
                "max": "",
                "min": "",
                "name": "Rag",
                "type": "float",
                "unit": "-",
                "value": null
            }
        ]
    },
    "OutMagElmer": {
        "constants": [
            {
                "name": "VERSION",
                "value": "1"
            }
        ],
        "daughters": [],
        "desc": "Class to store outputs related to MagElmer magnetic model",
        "is_internal": false,
        "methods": [
            "clean"
        ],
        "mother": "OutInternal",
        "name": "OutMagElmer",
        "package": "Output",
        "path": "pyleecan/Generator/ClassesRef/Output/OutMagElmer.csv",
        "properties": [
            {
                "desc": "Dictionnary containing the main FEA parameters",
                "max": "",
                "min": "",
                "name": "FEA_dict",
                "type": "dict",
                "unit": "",
                "value": null
            }
        ]
    },
    "OutMagFEMM": {
        "constants": [
            {
                "name": "VERSION",
                "value": "1"
            }
        ],
        "daughters": [],
        "desc": "Class to store outputs related to MagFEMM magnetic model",
        "is_internal": false,
        "methods": [
            "clean"
        ],
        "mother": "OutInternal",
        "name": "OutMagFEMM",
        "package": "Output",
        "path": "pyleecan/Generator/ClassesRef/Output/OutMagFEMM.csv",
        "properties": [
            {
                "desc": "Dictionnary containing the main FEMM parameters",
                "max": "",
                "min": "",
                "name": "FEMM_dict",
                "type": "dict",
                "unit": "",
                "value": null
            },
            {
                "desc": "List of FEMM Handler (more than 1 if nb_worker >1)",
                "max": "",
                "min": "",
                "name": "handler_list",
                "type": "[_FEMMHandler]",
                "unit": "",
                "value": ""
            }
        ]
    },
    "OutPost": {
        "constants": [
            {
                "name": "VERSION",
                "value": "1"
            }
        ],
        "daughters": [],
        "desc": "Gather the parameters for the post-processings",
        "is_internal": false,
        "methods": [],
        "mother": "",
        "name": "OutPost",
        "package": "Output",
        "path": "pyleecan/Generator/ClassesRef/Output/OutPost.csv",
        "properties": [
            {
                "desc": "Name to use in the legend in case of comparison",
                "max": "",
                "min": "",
                "name": "legend_name",
                "type": "str",
                "unit": "-",
                "value": ""
            },
            {
                "desc": "Color to use in case of comparison",
                "max": "",
                "min": "",
                "name": "line_color",
                "type": "str",
                "unit": "-",
                "value": ""
            }
        ]
    },
    "OutStruct": {
        "constants": [
            {
                "name": "VERSION",
                "value": "1"
            }
        ],
        "daughters": [],
        "desc": "Gather the structural module outputs",
        "is_internal": false,
        "methods": [],
        "mother": "",
        "name": "OutStruct",
        "package": "Output",
        "path": "pyleecan/Generator/ClassesRef/Output/OutStruct.csv",
        "properties": [
            {
                "desc": "Structural time Data object",
                "max": "",
                "min": "",
                "name": "Time",
                "type": "SciDataTool.Classes.DataND.Data",
                "unit": "s",
                "value": "None"
            },
            {
                "desc": "Structural position Data object",
                "max": "",
                "min": "",
                "name": "Angle",
                "type": "SciDataTool.Classes.DataND.Data",
                "unit": "rad",
                "value": "None"
            },
            {
                "desc": "Length of the time vector",
                "max": "",
                "min": "",
                "name": "Nt_tot",
                "type": "int",
                "unit": "-",
                "value": null
            },
            {
                "desc": "Length of the angle vector",
                "max": "",
                "min": "",
                "name": "Na_tot",
                "type": "int",
                "unit": "-",
                "value": null
            },
            {
                "desc": "Name of the logger to use",
                "max": "",
                "min": "",
                "name": "logger_name",
                "type": "str",
                "unit": "-",
                "value": "Pyleecan.Structural"
            },
            {
                "desc": "Displacement output",
                "max": "",
                "min": "",
                "name": "Yr",
                "type": "SciDataTool.Classes.DataND.DataND",
                "unit": "m",
                "value": "None"
            },
            {
                "desc": "Velocity output",
                "max": "",
                "min": "",
                "name": "Vr",
                "type": "SciDataTool.Classes.DataND.DataND",
                "unit": "m/s",
                "value": "None"
            },
            {
                "desc": "Acceleration output",
                "max": "",
                "min": "",
                "name": "Ar",
                "type": "SciDataTool.Classes.DataND.DataND",
                "unit": "m/s^2",
                "value": "None"
            },
            {
                "desc": "FEA software mesh and solution",
                "max": "",
                "min": "",
                "name": "meshsolution",
                "type": "MeshSolution",
                "unit": "",
                "value": ""
            },
            {
                "desc": "Dictionnary containing the main FEA parameter",
                "max": "",
                "min": "",
                "name": "FEA_dict",
                "type": "dict",
                "unit": "",
                "value": null
            }
        ]
    },
    "Output": {
        "constants": [
            {
                "name": "VERSION",
                "value": "1"
            }
        ],
        "daughters": [
            "XOutput"
        ],
        "desc": "Main Output object: gather all the outputs of all the modules",
        "is_internal": false,
        "methods": [
            "getter.get_angle_offset_initial",
            "getter.get_angle_rotor",
            "getter.get_BH_rotor",
            "getter.get_BH_stator",
            "getter.get_path_result",
            "getter.get_machine_periodicity",
            "getter.get_rot_dir",
            "plot.plot_2D_Data",
            "getter.get_fund_harm",
            "plot.plot_A_quiver_2D",
            "plot.plot_3D_Data",
            "plot.plot_A_time_space",
            "getter.get_data_from_str",
            "print_memory"
        ],
        "mother": "",
        "name": "Output",
        "package": "Output",
        "path": "pyleecan/Generator/ClassesRef/Output/Output.csv",
        "properties": [
            {
                "desc": "Simulation object that generated the Output",
                "max": "",
                "min": "",
                "name": "simu",
                "type": "Simulation",
                "unit": "-",
                "value": ""
            },
            {
                "desc": "Path to the folder to same the results",
                "max": "",
                "min": "",
                "name": "path_result",
                "type": "str",
                "unit": "-",
                "value": ""
            },
            {
                "desc": "Geometry output",
                "max": "",
                "min": "",
                "name": "geo",
                "type": "OutGeo",
                "unit": "-",
                "value": ""
            },
            {
                "desc": "Electrical module output",
                "max": "",
                "min": "",
                "name": "elec",
                "type": "OutElec",
                "unit": "-",
                "value": ""
            },
            {
                "desc": "Magnetic module output",
                "max": "",
                "min": "",
                "name": "mag",
                "type": "OutMag",
                "unit": "-",
                "value": ""
            },
            {
                "desc": "Structural module output",
                "max": "",
                "min": "",
                "name": "struct",
                "type": "OutStruct",
                "unit": "-",
                "value": ""
            },
            {
                "desc": "Post-Processing settings",
                "max": "",
                "min": "",
                "name": "post",
                "type": "OutPost",
                "unit": "-",
                "value": ""
            },
            {
                "desc": "Name of the logger to use",
                "max": "",
                "min": "",
                "name": "logger_name",
                "type": "str",
                "unit": "-",
                "value": "Pyleecan.Output"
            },
            {
                "desc": "Force module output",
                "max": "",
                "min": "",
                "name": "force",
                "type": "OutForce",
                "unit": "-",
                "value": ""
            },
            {
                "desc": "Loss module output",
                "max": "",
                "min": "",
                "name": "loss",
                "type": "OutLoss",
                "unit": "-",
                "value": ""
            }
        ]
    },
    "ParamExplorer": {
        "constants": [
            {
                "name": "VERSION",
                "value": "1"
            }
        ],
        "daughters": [
            "OptiDesignVar",
            "ParamExplorerSet"
        ],
        "desc": "Abstract class for the multi-simulation",
        "is_internal": false,
        "methods": [
            "_set_setter"
        ],
        "mother": "",
        "name": "ParamExplorer",
        "package": "Simulation",
        "path": "pyleecan/Generator/ClassesRef/Simulation/ParamExplorer.csv",
        "properties": [
            {
                "desc": "Parameter name",
                "max": "",
                "min": "",
                "name": "name",
                "type": "str",
                "unit": "-",
                "value": ""
            },
            {
                "desc": "Parameter symbol",
                "max": "",
                "min": "",
                "name": "symbol",
                "type": "str",
                "unit": "-",
                "value": ""
            },
            {
                "desc": "Parameter unit",
                "max": "",
                "min": "",
                "name": "unit",
                "type": "str",
                "unit": "-",
                "value": ""
            },
            {
                "desc": "Function that takes a Simulation and a value in argument and modifiers the simulation",
                "max": "",
                "min": "",
                "name": "setter",
                "type": "function",
                "unit": "-",
                "value": null
            }
        ]
    },
    "ParamExplorerSet": {
        "constants": [
            {
                "name": "VERSION",
                "value": "1"
            }
        ],
        "daughters": [],
        "desc": "Abstract class for the multi-simulation",
        "is_internal": false,
        "methods": [
            "get_value",
            "as_dict"
        ],
        "mother": "ParamExplorer",
        "name": "ParamExplorerSet",
        "package": "Simulation",
        "path": "pyleecan/Generator/ClassesRef/Simulation/ParamExplorerSet.csv",
        "properties": [
            {
                "desc": "List containing the different parameter values to explore",
                "max": "",
                "min": "",
                "name": "value",
                "type": "list",
                "unit": "-",
                "value": []
            }
        ]
    },
    "PointMat": {
        "constants": [
            {
                "name": "VERSION",
                "value": "1"
            }
        ],
        "daughters": [],
        "desc": "Class to define nodes coordinates and getter.",
        "is_internal": false,
        "methods": [
            "add_point",
            "get_coord",
            "get_group",
            "is_exist"
        ],
        "mother": "",
        "name": "PointMat",
        "package": "Mesh",
        "path": "pyleecan/Generator/ClassesRef/Mesh/PointMat.csv",
        "properties": [
            {
                "desc": "Nodes coordinates",
                "max": "",
                "min": "",
                "name": "coordinate",
                "type": "ndarray",
                "unit": "",
                "value": []
            },
            {
                "desc": "Total number of nodes",
                "max": "",
                "min": "",
                "name": "nb_pt",
                "type": "int",
                "unit": "",
                "value": 0
            },
            {
                "desc": "Sensibility for node searching",
                "max": "",
                "min": "",
                "name": "delta",
                "type": "float",
                "unit": "",
                "value": 1e-10
            },
            {
                "desc": "Point indices",
                "max": "",
                "min": "",
                "name": "indice",
                "type": "ndarray",
                "unit": "",
                "value": ""
            }
        ]
    },
    "PolarArc": {
        "constants": [
            {
                "name": "VERSION",
                "value": "1"
            }
        ],
        "daughters": [],
        "desc": "PolarArc defined by  the center of object(point_ref), the label, the angle and the height",
        "is_internal": false,
        "methods": [
            "get_lines",
            "rotate",
            "translate",
            "check",
            "comp_length",
            "discretize",
            "get_patches",
            "comp_surface",
            "comp_point_ref"
        ],
        "mother": "Surface",
        "name": "PolarArc",
        "package": "Geometry",
        "path": "pyleecan/Generator/ClassesRef/Geometry/PolarArc.csv",
        "properties": [
            {
                "desc": "Polar angle",
                "max": "",
                "min": "0",
                "name": "angle",
                "type": "float",
                "unit": "-",
                "value": 1
            },
            {
                "desc": "The Heigth of the PolarAngle",
                "max": "",
                "min": "0",
                "name": "height",
                "type": "float",
                "unit": "m",
                "value": 1
            }
        ]
    },
    "Post": {
        "constants": [
            {
                "name": "VERSION",
                "value": "1"
            }
        ],
        "daughters": [
            "PostFunction",
            "PostMethod",
            "PostPlot"
        ],
        "desc": "Abstract class for postprocessing",
        "is_internal": false,
        "methods": [],
        "mother": "",
        "name": "Post",
        "package": "Post",
        "path": "pyleecan/Generator/ClassesRef/Post/Post.csv",
        "properties": []
    },
    "PostFunction": {
        "constants": [
            {
                "name": "VERSION",
                "value": "1"
            }
        ],
        "daughters": [],
        "desc": "Post-processing from a user-defined function",
        "is_internal": false,
        "methods": [],
        "mother": "Post",
        "name": "PostFunction",
        "package": "Post",
        "path": "pyleecan/Generator/ClassesRef/Post/PostFunction.csv",
        "properties": [
            {
                "desc": "Post-processing that takes an output in argument",
                "max": "",
                "min": "",
                "name": "run",
                "type": "function",
                "unit": "",
                "value": null
            }
        ]
    },
    "PostMethod": {
        "constants": [
            {
                "name": "VERSION",
                "value": "1"
            }
        ],
        "daughters": [
            "PostPlot"
        ],
        "desc": "Abstract class for post-processing defined in the method run",
        "is_internal": false,
        "methods": [
            "run"
        ],
        "mother": "Post",
        "name": "PostMethod",
        "package": "Post",
        "path": "pyleecan/Generator/ClassesRef/Post/PostMethod.csv",
        "properties": []
    },
    "PostPlot": {
        "constants": [
            {
                "name": "VERSION",
                "value": "1"
            }
        ],
        "daughters": [],
        "desc": "Post-processing to do a plot which is a method of Output or other class if attribute is not None",
        "is_internal": false,
        "methods": [
            "run"
        ],
        "mother": "PostMethod",
        "name": "PostPlot",
        "package": "Post",
        "path": "pyleecan/Generator/ClassesRef/Post/PostPlot.csv",
        "properties": [
            {
                "desc": "Full path of the plot method to call except Output (ex: \"plot_2D_Data\", \"mag.meshsolution.plot_contour\")",
                "max": "",
                "min": "",
                "name": "method",
                "type": "str",
                "unit": "",
                "value": "None"
            },
            {
                "desc": "Name of the plot to use when saving the figure after plotting",
                "max": "",
                "min": "",
                "name": "name",
                "type": "str",
                "unit": "",
                "value": "[]"
            },
            {
                "desc": "Dictionnary of parameters to pass to the plot method when executing it",
                "max": "",
                "min": "",
                "name": "param_list",
                "type": "list",
                "unit": "",
                "value": []
            },
            {
                "desc": "Dictionnary of parameters to pass to the plot method when executing it",
                "max": "",
                "min": "",
                "name": "param_dict",
                "type": "dict",
                "unit": "",
                "value": {}
            },
            {
                "desc": "File format extension (\"png\", \"svg\", \"eps\") in which to save the figure. The PostPlot automatically saves the figure in the results folder. The user can specify a different folder by specifying \"save_path\"=path_str or not save the figure by specifying \"save_path\"=None in param_dict, if the plot_method enables it.",
                "max": "",
                "min": "",
                "name": "save_format",
                "type": "str",
                "unit": "",
                "value": "png"
            }
        ]
    },
    "RefCell": {
        "constants": [
            {
                "name": "VERSION",
                "value": "1"
            }
        ],
        "daughters": [
            "RefLine3",
            "RefQuad4",
            "RefQuad9",
            "RefSegmentP1",
            "RefTriangle3",
            "RefTriangle6"
        ],
        "desc": "Store shape functions definition in the reference element",
        "is_internal": false,
        "methods": [
            "interpolation"
        ],
        "mother": "",
        "name": "RefCell",
        "package": "Mesh",
        "path": "pyleecan/Generator/ClassesRef/Mesh/Interpolation/RefCell.csv",
        "properties": [
            {
                "desc": "Precision criterion",
                "max": "",
                "min": "0.00E+00",
                "name": "epsilon",
                "type": "float",
                "unit": "-",
                "value": 0.05
            }
        ]
    },
    "RefLine3": {
        "constants": [
            {
                "name": "VERSION",
                "value": "1"
            }
        ],
        "daughters": [],
        "desc": "Store line elements for 2D mesh",
        "is_internal": false,
        "methods": [
            "shape_function",
            "jacobian",
            "grad_shape_function",
            "get_real_point",
            "get_ref_point",
            "is_inside"
        ],
        "mother": "RefCell",
        "name": "RefLine3",
        "package": "Mesh",
        "path": "pyleecan/Generator/ClassesRef/Mesh/Interpolation/RefLine3.csv",
        "properties": []
    },
    "RefQuad4": {
        "constants": [
            {
                "name": "VERSION",
                "value": "1"
            }
        ],
        "daughters": [],
        "desc": "Store quadrangel elements for 2D mesh",
        "is_internal": false,
        "methods": [
            "shape_function",
            "jacobian",
            "grad_shape_function",
            "get_real_point",
            "get_ref_point",
            "is_inside"
        ],
        "mother": "RefCell",
        "name": "RefQuad4",
        "package": "Mesh",
        "path": "pyleecan/Generator/ClassesRef/Mesh/Interpolation/RefQuad4.csv",
        "properties": []
    },
    "RefQuad9": {
        "constants": [
            {
                "name": "VERSION",
                "value": "1"
            }
        ],
        "daughters": [],
        "desc": "Store quadrangel elements for 2D mesh",
        "is_internal": false,
        "methods": [
            "shape_function",
            "jacobian",
            "grad_shape_function",
            "get_real_point",
            "get_ref_point",
            "is_inside"
        ],
        "mother": "RefCell",
        "name": "RefQuad9",
        "package": "Mesh",
        "path": "pyleecan/Generator/ClassesRef/Mesh/Interpolation/RefQuad9.csv",
        "properties": []
    },
    "RefSegmentP1": {
        "constants": [
            {
                "name": "VERSION",
                "value": "1"
            }
        ],
        "daughters": [],
        "desc": "Store segment elements for 2D mesh",
        "is_internal": false,
        "methods": [
            "shape_function",
            "jacobian",
            "grad_shape_function",
            "get_real_point",
            "is_inside",
            "get_ref_point",
            "get_normal"
        ],
        "mother": "RefCell",
        "name": "RefSegmentP1",
        "package": "Mesh",
        "path": "pyleecan/Generator/ClassesRef/Mesh/Interpolation/RefSegmentP1.csv",
        "properties": []
    },
    "RefTriangle3": {
        "constants": [
            {
                "name": "VERSION",
                "value": "1"
            }
        ],
        "daughters": [],
        "desc": "Store triangle elements for 2D mesh",
        "is_internal": false,
        "methods": [
            "shape_function",
            "jacobian",
            "grad_shape_function",
            "get_real_point",
            "get_ref_point",
            "is_inside",
            "get_cell_area",
            "get_normal"
        ],
        "mother": "RefCell",
        "name": "RefTriangle3",
        "package": "Mesh",
        "path": "pyleecan/Generator/ClassesRef/Mesh/Interpolation/RefTriangle3.csv",
        "properties": []
    },
    "RefTriangle6": {
        "constants": [
            {
                "name": "VERSION",
                "value": "1"
            }
        ],
        "daughters": [],
        "desc": "Store triangle elements for 2D mesh",
        "is_internal": false,
        "methods": [
            "shape_function",
            "jacobian",
            "grad_shape_function",
            "get_real_point",
            "get_ref_point",
            "is_inside"
        ],
        "mother": "RefCell",
        "name": "RefTriangle6",
        "package": "Mesh",
        "path": "pyleecan/Generator/ClassesRef/Mesh/Interpolation/RefTriangle6.csv",
        "properties": []
    },
    "ScalarProduct": {
        "constants": [
            {
                "name": "VERSION",
                "value": "1"
            }
        ],
        "daughters": [
            "ScalarProductL2"
        ],
        "desc": "Store shape functions definition in the reference element",
        "is_internal": false,
        "methods": [],
        "mother": "",
        "name": "ScalarProduct",
        "package": "Mesh",
        "path": "pyleecan/Generator/ClassesRef/Mesh/Interpolation/ScalarProduct.csv",
        "properties": []
    },
    "ScalarProductL2": {
        "constants": [
            {
                "name": "VERSION",
                "value": "1"
            }
        ],
        "daughters": [],
        "desc": "Store shape functions definition in the reference element",
        "is_internal": false,
        "methods": [
            "scalar_product"
        ],
        "mother": "ScalarProduct",
        "name": "ScalarProductL2",
        "package": "Mesh",
        "path": "pyleecan/Generator/ClassesRef/Mesh/Interpolation/ScalarProductL2.csv",
        "properties": []
    },
    "Section": {
        "constants": [
            {
                "name": "VERSION",
                "value": "1"
            }
        ],
        "daughters": [],
        "desc": "Class to setup a section of an Elmer Solver Input File",
        "is_internal": false,
        "methods": [
            "__delitem__",
            "__getitem__",
            "__iter__",
            "__len__",
            "__missing__",
            "__reversed__",
            "__setitem__",
            "pop",
            "keys",
            "write"
        ],
        "mother": "Elmer",
        "name": "Section",
        "package": "Elmer",
        "path": "pyleecan/Generator/ClassesRef/Elmer/Section.csv",
        "properties": [
            {
                "desc": "Name of the section",
                "max": "",
                "min": "",
                "name": "section",
                "type": "str",
                "unit": "",
                "value": ""
            },
            {
                "desc": "Index of a numbered section",
                "max": "",
                "min": "",
                "name": "id",
                "type": "int",
                "unit": "",
                "value": null
            },
            {
                "desc": "Section global comment",
                "max": "",
                "min": "",
                "name": "comment",
                "type": "str",
                "unit": "",
                "value": ""
            },
            {
                "desc": "internal dict to store the sections statements",
                "max": "",
                "min": "",
                "name": "_statements",
                "type": "dict",
                "unit": "",
                "value": ""
            },
            {
                "desc": "internal dict to store comments on single statements",
                "max": "",
                "min": "",
                "name": "_comments",
                "type": "dict",
                "unit": "",
                "value": ""
            }
        ]
    },
    "Segment": {
        "constants": [
            {
                "name": "VERSION",
                "value": "1"
            }
        ],
        "daughters": [],
        "desc": "A segment between two points",
        "is_internal": false,
        "methods": [
            "check",
            "comp_length",
            "discretize",
            "draw_FEMM",
            "get_begin",
            "get_end",
            "get_middle",
            "intersect_line",
            "reverse",
            "rotate",
            "split_half",
            "split_line",
            "translate",
            "is_on_line",
            "comp_distance",
            "plot"
        ],
        "mother": "Line",
        "name": "Segment",
        "package": "Geometry",
        "path": "pyleecan/Generator/ClassesRef/Geometry/Segment.csv",
        "properties": [
            {
                "desc": "begin point of the line",
                "max": "",
                "min": "",
                "name": "begin",
                "type": "complex",
                "unit": "-",
                "value": 0
            },
            {
                "desc": "end point of the line",
                "max": "",
                "min": "",
                "name": "end",
                "type": "complex",
                "unit": "-",
                "value": 0
            }
        ]
    },
    "Shaft": {
        "constants": [
            {
                "name": "VERSION",
                "value": "1"
            }
        ],
        "daughters": [],
        "desc": "machine shaft",
        "is_internal": false,
        "methods": [
            "build_geometry",
            "comp_mass",
            "plot"
        ],
        "mother": "",
        "name": "Shaft",
        "package": "Machine",
        "path": "pyleecan/Generator/ClassesRef/Machine/Shaft.csv",
        "properties": [
            {
                "desc": "length of the rotor shaft [m] (used for weight & cost estimation only)",
                "max": "100",
                "min": "0",
                "name": "Lshaft",
                "type": "float",
                "unit": "m",
                "value": 0.442
            },
            {
                "desc": "Shaft's Material",
                "max": "",
                "min": "",
                "name": "mat_type",
                "type": "Material",
                "unit": "",
                "value": ""
            },
            {
                "desc": "diameter of the rotor shaft [m], used to estimate bearing diameter for friction losses",
                "max": "8",
                "min": "0",
                "name": "Drsh",
                "type": "float",
                "unit": "m",
                "value": 0.045
            }
        ]
    },
    "Simu1": {
        "constants": [
            {
                "name": "VERSION",
                "value": "1"
            }
        ],
        "daughters": [],
        "desc": "Five sequential weak coupling multi physics simulation",
        "is_internal": false,
        "methods": [
            "run_single"
        ],
        "mother": "Simulation",
        "name": "Simu1",
        "package": "Simulation",
        "path": "pyleecan/Generator/ClassesRef/Simulation/Simu1.csv",
        "properties": [
            {
                "desc": "Electrical module",
                "max": "",
                "min": "",
                "name": "elec",
                "type": "Electrical",
                "unit": "-",
                "value": null
            },
            {
                "desc": "Magnetic module",
                "max": "",
                "min": "",
                "name": "mag",
                "type": "Magnetics",
                "unit": "-",
                "value": null
            },
            {
                "desc": "Structural module",
                "max": "",
                "min": "",
                "name": "struct",
                "type": "Structural",
                "unit": "-",
                "value": null
            },
            {
                "desc": "Force moduale",
                "max": "",
                "min": "",
                "name": "force",
                "type": "Force",
                "unit": "-",
                "value": null
            },
            {
                "desc": "Loss moduale",
                "max": "",
                "min": "",
                "name": "loss",
                "type": "Loss",
                "unit": "-",
                "value": null
            }
        ]
    },
    "Simulation": {
        "constants": [
            {
                "name": "VERSION",
                "value": "1"
            }
        ],
        "daughters": [
            "Simu1"
        ],
        "desc": "Abstract class for the simulation",
        "is_internal": false,
        "methods": [
            "run",
            "init_logger"
        ],
        "mother": "",
        "name": "Simulation",
        "package": "Simulation",
        "path": "pyleecan/Generator/ClassesRef/Simulation/Simulation.csv",
        "properties": [
            {
                "desc": "Name of the simulation",
                "max": "",
                "min": "",
                "name": "name",
                "type": "str",
                "unit": "-",
                "value": ""
            },
            {
                "desc": "Simulation description",
                "max": "",
                "min": "",
                "name": "desc",
                "type": "str",
                "unit": "-",
                "value": ""
            },
            {
                "desc": "Machine to simulate",
                "max": "",
                "min": "",
                "name": "machine",
                "type": "Machine",
                "unit": "-",
                "value": ""
            },
            {
                "desc": "Input of the simulation",
                "max": "",
                "min": "",
                "name": "input",
                "type": "Input",
                "unit": "-",
                "value": ""
            },
            {
                "desc": "Name of the logger to use",
                "max": "",
                "min": "",
                "name": "logger_name",
                "type": "str",
                "unit": "-",
                "value": "Pyleecan.Simulation"
            },
            {
                "desc": "Multi-simulation definition",
                "max": "",
                "min": "",
                "name": "var_simu",
                "type": "VarSimu",
                "unit": "-",
                "value": null
            },
            {
                "desc": "List of postprocessings to run on Output after the simulation",
                "max": "",
                "min": "",
                "name": "postproc_list",
                "type": "[Post]",
                "unit": "-",
                "value": []
            },
            {
                "desc": "Index of the simulation (if part of a multi-simulation)",
                "max": "",
                "min": "0",
                "name": "index",
                "type": "int",
                "unit": "-",
                "value": null
            },
            {
                "desc": "Path to the Result folder to use (None to use default one)",
                "max": "",
                "min": "",
                "name": "path_result",
                "type": "str",
                "unit": "-",
                "value": "None"
            }
        ]
    },
    "Slot": {
        "constants": [
            {
                "name": "VERSION",
                "value": "1"
            }
        ],
        "daughters": [
            "Slot19",
            "SlotCirc",
            "SlotDC",
            "SlotM10",
            "SlotM11",
            "SlotM12",
            "SlotM13",
            "SlotM14",
            "SlotM15",
            "SlotM16",
            "SlotUD",
            "SlotUD2",
            "SlotW10",
            "SlotW11",
            "SlotW12",
            "SlotW13",
            "SlotW14",
            "SlotW15",
            "SlotW16",
            "SlotW21",
            "SlotW22",
            "SlotW23",
            "SlotW24",
            "SlotW25",
            "SlotW26",
            "SlotW27",
            "SlotW28",
            "SlotW29",
            "SlotW60",
            "SlotW61"
        ],
        "desc": "Generic class for slot (abstract)",
        "is_internal": false,
        "methods": [
            "build_geometry_active",
            "build_geometry_half_tooth",
            "check",
            "comp_angle_active_eq",
            "comp_angle_opening",
            "comp_height",
            "comp_height_active",
            "comp_radius",
            "comp_radius_mid_active",
            "comp_surface",
            "comp_surface_active",
            "comp_width_opening",
            "get_is_stator",
            "get_name_lam",
            "get_Rbo",
            "get_surface",
            "get_surface_tooth",
            "is_outwards",
            "plot",
            "plot_active"
        ],
        "mother": "",
        "name": "Slot",
        "package": "Slot",
        "path": "pyleecan/Generator/ClassesRef/Slot/Slot.csv",
        "properties": [
            {
                "desc": "slot number",
                "max": "1000",
                "min": "0",
                "name": "Zs",
                "type": "int",
                "unit": "-",
                "value": 36
            }
        ]
    },
    "Slot19": {
        "constants": [
            {
                "name": "VERSION",
                "value": "1"
            },
            {
                "name": "IS_SYMMETRICAL",
                "value": "1"
            }
        ],
        "daughters": [],
        "desc": "trapezoidal slot with rounded bottom",
        "is_internal": false,
        "methods": [
            "_comp_point_coordinate",
            "build_geometry",
            "check",
            "comp_angle_opening",
            "comp_angle_bottom",
            "comp_height",
            "comp_surface"
        ],
        "mother": "Slot",
        "name": "Slot19",
        "package": "Slot",
        "path": "pyleecan/Generator/ClassesRef/Slot/Slot19.csv",
        "properties": [
            {
                "desc": "Slot top width",
                "max": "",
                "min": "0",
                "name": "W0",
                "type": "float",
                "unit": "m",
                "value": 0.013
            },
            {
                "desc": "Slot height",
                "max": "",
                "min": "0",
                "name": "H0",
                "type": "float",
                "unit": "m",
                "value": 0.02
            },
            {
                "desc": "Slot bottom width.",
                "max": "",
                "min": "0",
                "name": "W1",
                "type": "float",
                "unit": "m",
                "value": 0.01
            },
            {
                "desc": "Wx unit, 0 for m, 1 for rad",
                "max": "",
                "min": "",
                "name": "Wx_is_rad",
                "type": "bool",
                "unit": "-",
                "value": 0
            }
        ]
    },
    "SlotCirc": {
        "constants": [
            {
                "name": "VERSION",
                "value": "1"
            },
            {
                "name": "IS_SYMMETRICAL",
                "value": "1"
            }
        ],
        "daughters": [],
        "desc": "Circular slot (for notches)",
        "is_internal": false,
        "methods": [
            "build_geometry",
            "get_surface_active",
            "check",
            "comp_angle_opening",
            "comp_height",
            "comp_height_active",
            "comp_surface",
            "comp_surface_active"
        ],
        "mother": "Slot",
        "name": "SlotCirc",
        "package": "Slot",
        "path": "pyleecan/Generator/ClassesRef/Slot/SlotCirc.csv",
        "properties": [
            {
                "desc": "Slot isthmus width.",
                "max": "",
                "min": "0",
                "name": "W0",
                "type": "float",
                "unit": "m",
                "value": 0.01
            },
            {
                "desc": "Slot height",
                "max": "",
                "min": "0",
                "name": "H0",
                "type": "float",
                "unit": "m",
                "value": 0.03
            }
        ]
    },
    "SlotDC": {
        "constants": [
            {
                "name": "VERSION",
                "value": "1"
            },
            {
                "name": "IS_SYMMETRICAL",
                "value": "1"
            }
        ],
        "daughters": [],
        "desc": "Slot with two rods (for double squirrel cage)",
        "is_internal": false,
        "methods": [
            "_comp_point_coordinate",
            "build_geometry",
            "get_surface_active",
            "check",
            "comp_angle_opening",
            "comp_height",
            "comp_height_active",
            "comp_surface",
            "comp_surface_active"
        ],
        "mother": "Slot",
        "name": "SlotDC",
        "package": "Slot",
        "path": "pyleecan/Generator/ClassesRef/Slot/SlotDC.csv",
        "properties": [
            {
                "desc": "Slot isthmus width.",
                "max": "",
                "min": "0",
                "name": "W1",
                "type": "float",
                "unit": "m",
                "value": 0.0122
            },
            {
                "desc": "Distance upper rod center to bore",
                "max": "",
                "min": "0",
                "name": "H1",
                "type": "float",
                "unit": "m",
                "value": 0.0122
            },
            {
                "desc": "Diameter upper rod",
                "max": "",
                "min": "0",
                "name": "D1",
                "type": "float",
                "unit": "m",
                "value": 0.001
            },
            {
                "desc": "Middle connection width",
                "max": "",
                "min": "0",
                "name": "W2",
                "type": "float",
                "unit": "m",
                "value": 0.0122
            },
            {
                "desc": "Height between the first and second center",
                "max": "",
                "min": "0",
                "name": "H2",
                "type": "float",
                "unit": "m",
                "value": 0.001
            },
            {
                "desc": "Diameter upper section lower rod",
                "max": "",
                "min": "0",
                "name": "D2",
                "type": "float",
                "unit": "m",
                "value": 0.001
            },
            {
                "desc": "Length of lower rod",
                "max": "",
                "min": "0",
                "name": "H3",
                "type": "float",
                "unit": "m",
                "value": 0.001
            },
            {
                "desc": "Radius lower section lower rod",
                "max": "",
                "min": "0",
                "name": "R3",
                "type": "float",
                "unit": "m",
                "value": 0.001
            }
        ]
    },
    "SlotM10": {
        "constants": [
            {
                "name": "VERSION",
                "value": "1"
            },
            {
                "name": "IS_SYMMETRICAL",
                "value": "1"
            }
        ],
        "daughters": [],
        "desc": "Rectangular Slot with Rectangular magnet",
        "is_internal": false,
        "methods": [
            "_comp_point_coordinate",
            "build_geometry",
            "check",
            "comp_angle_opening",
            "comp_height",
            "comp_height_active",
            "comp_surface",
            "comp_surface_active",
            "get_surface_active"
        ],
        "mother": "Slot",
        "name": "SlotM10",
        "package": "Slot",
        "path": "pyleecan/Generator/ClassesRef/Slot/SlotM10.csv",
        "properties": [
            {
                "desc": "Slot isthmus width.",
                "max": "",
                "min": "0",
                "name": "W0",
                "type": "float",
                "unit": "m",
                "value": 0.0122
            },
            {
                "desc": "Slot isthmus height.",
                "max": "",
                "min": "0",
                "name": "H0",
                "type": "float",
                "unit": "m",
                "value": 0.001
            },
            {
                "desc": "Magnet width",
                "max": "",
                "min": "0",
                "name": "Wmag",
                "type": "float",
                "unit": "m",
                "value": 0.0122
            },
            {
                "desc": "Magnet Height",
                "max": "",
                "min": "0",
                "name": "Hmag",
                "type": "float",
                "unit": "m",
                "value": 0.001
            }
        ]
    },
    "SlotM11": {
        "constants": [
            {
                "name": "VERSION",
                "value": "1"
            },
            {
                "name": "IS_SYMMETRICAL",
                "value": "1"
            }
        ],
        "daughters": [],
        "desc": "Polar Slot with Polar magnet",
        "is_internal": false,
        "methods": [
            "_comp_point_coordinate",
            "build_geometry",
            "check",
            "comp_angle_opening",
            "comp_height",
            "comp_height_active",
            "comp_surface",
            "comp_surface_active",
            "get_surface_active"
        ],
        "mother": "Slot",
        "name": "SlotM11",
        "package": "Slot",
        "path": "pyleecan/Generator/ClassesRef/Slot/SlotM11.csv",
        "properties": [
            {
                "desc": "Slot isthmus angular width.",
                "max": "",
                "min": "0",
                "name": "W0",
                "type": "float",
                "unit": "rad",
                "value": 0.0122
            },
            {
                "desc": "Slot isthmus height.",
                "max": "",
                "min": "0",
                "name": "H0",
                "type": "float",
                "unit": "m",
                "value": 0.001
            },
            {
                "desc": "Magnet angular width",
                "max": "",
                "min": "0",
                "name": "Wmag",
                "type": "float",
                "unit": "rad",
                "value": 0.0122
            },
            {
                "desc": "Magnet Height",
                "max": "",
                "min": "0",
                "name": "Hmag",
                "type": "float",
                "unit": "m",
                "value": 0.001
            }
        ]
    },
    "SlotM12": {
        "constants": [
            {
                "name": "VERSION",
                "value": "1"
            },
            {
                "name": "IS_SYMMETRICAL",
                "value": "1"
            }
        ],
        "daughters": [],
        "desc": "Rectangular Slot with Rectangular magnet with polar top",
        "is_internal": false,
        "methods": [
            "_comp_point_coordinate",
            "build_geometry",
            "check",
            "comp_angle_opening",
            "comp_height",
            "comp_height_active",
            "comp_surface",
            "comp_surface_active",
            "get_surface_active"
        ],
        "mother": "Slot",
        "name": "SlotM12",
        "package": "Slot",
        "path": "pyleecan/Generator/ClassesRef/Slot/SlotM12.csv",
        "properties": [
            {
                "desc": "Slot isthmus width.",
                "max": "",
                "min": "0",
                "name": "W0",
                "type": "float",
                "unit": "m",
                "value": 0.0122
            },
            {
                "desc": "Slot isthmus height.",
                "max": "",
                "min": "0",
                "name": "H0",
                "type": "float",
                "unit": "m",
                "value": 0.001
            },
            {
                "desc": "Magnet width",
                "max": "",
                "min": "0",
                "name": "Wmag",
                "type": "float",
                "unit": "m",
                "value": 0.0122
            },
            {
                "desc": "Magnet Height",
                "max": "",
                "min": "0",
                "name": "Hmag",
                "type": "float",
                "unit": "m",
                "value": 0.001
            }
        ]
    },
    "SlotM13": {
        "constants": [
            {
                "name": "VERSION",
                "value": "1"
            },
            {
                "name": "IS_SYMMETRICAL",
                "value": "1"
            }
        ],
        "daughters": [],
        "desc": "Rectangular Slot with Rectangular magnet with circular top",
        "is_internal": false,
        "methods": [
            "_comp_point_coordinate",
            "build_geometry",
            "check",
            "comp_angle_opening",
            "comp_height",
            "comp_height_active",
            "comp_surface",
            "comp_surface_active",
            "get_surface_active"
        ],
        "mother": "Slot",
        "name": "SlotM13",
        "package": "Slot",
        "path": "pyleecan/Generator/ClassesRef/Slot/SlotM13.csv",
        "properties": [
            {
                "desc": "Slot isthmus width.",
                "max": "",
                "min": "0",
                "name": "W0",
                "type": "float",
                "unit": "m",
                "value": 0.0122
            },
            {
                "desc": "Slot isthmus height.",
                "max": "",
                "min": "0",
                "name": "H0",
                "type": "float",
                "unit": "m",
                "value": 0.001
            },
            {
                "desc": "Magnet width",
                "max": "",
                "min": "0",
                "name": "Wmag",
                "type": "float",
                "unit": "m",
                "value": 0.0122
            },
            {
                "desc": "Magnet Height",
                "max": "",
                "min": "0",
                "name": "Hmag",
                "type": "float",
                "unit": "m",
                "value": 0.001
            },
            {
                "desc": "Radius of the magnet top",
                "max": "",
                "min": "0",
                "name": "Rtopm",
                "type": "float",
                "unit": "m",
                "value": 0.001
            }
        ]
    },
    "SlotM14": {
        "constants": [
            {
                "name": "VERSION",
                "value": "1"
            },
            {
                "name": "IS_SYMMETRICAL",
                "value": "1"
            }
        ],
        "daughters": [],
        "desc": "Polar Slot with Polar magnet with circular top",
        "is_internal": false,
        "methods": [
            "_comp_point_coordinate",
            "build_geometry",
            "check",
            "comp_angle_opening",
            "comp_height",
            "comp_height_active",
            "comp_surface",
            "comp_surface_active",
            "get_surface_active"
        ],
        "mother": "Slot",
        "name": "SlotM14",
        "package": "Slot",
        "path": "pyleecan/Generator/ClassesRef/Slot/SlotM14.csv",
        "properties": [
            {
                "desc": "Slot isthmus angular width.",
                "max": "",
                "min": "0",
                "name": "W0",
                "type": "float",
                "unit": "rad",
                "value": 0.0122
            },
            {
                "desc": "Slot isthmus height.",
                "max": "",
                "min": "0",
                "name": "H0",
                "type": "float",
                "unit": "m",
                "value": 0.001
            },
            {
                "desc": "Magnet angular width",
                "max": "",
                "min": "0",
                "name": "Wmag",
                "type": "float",
                "unit": "rad",
                "value": 0.0122
            },
            {
                "desc": "Magnet Height",
                "max": "",
                "min": "0",
                "name": "Hmag",
                "type": "float",
                "unit": "m",
                "value": 0.001
            },
            {
                "desc": "Radius of the magnet top",
                "max": "",
                "min": "0",
                "name": "Rtopm",
                "type": "float",
                "unit": "m",
                "value": 0.001
            }
        ]
    },
    "SlotM15": {
        "constants": [
            {
                "name": "VERSION",
                "value": "1"
            },
            {
                "name": "IS_SYMMETRICAL",
                "value": "1"
            }
        ],
        "daughters": [],
        "desc": "single magnet with polar base and curved-top shape and parallel sides",
        "is_internal": false,
        "methods": [
            "_comp_point_coordinate",
            "build_geometry",
            "check",
            "comp_angle_opening",
            "comp_height",
            "comp_height_active",
            "comp_surface",
            "comp_surface_active",
            "get_surface_active"
        ],
        "mother": "Slot",
        "name": "SlotM15",
        "package": "Slot",
        "path": "pyleecan/Generator/ClassesRef/Slot/SlotM15.csv",
        "properties": [
            {
                "desc": "Slot isthmus angular width.",
                "max": "",
                "min": "0",
                "name": "W0",
                "type": "float",
                "unit": "rad",
                "value": 0.0122
            },
            {
                "desc": "Slot isthmus height.",
                "max": "",
                "min": "0",
                "name": "H0",
                "type": "float",
                "unit": "m",
                "value": 0.001
            },
            {
                "desc": "Magnet width",
                "max": "",
                "min": "0",
                "name": "Wmag",
                "type": "float",
                "unit": "m",
                "value": 0.0122
            },
            {
                "desc": "Magnet Height",
                "max": "",
                "min": "0",
                "name": "Hmag",
                "type": "float",
                "unit": "m",
                "value": 0.001
            },
            {
                "desc": "Radius of the magnet top",
                "max": "",
                "min": "0",
                "name": "Rtopm",
                "type": "float",
                "unit": "m",
                "value": 0.001
            }
        ]
    },
    "SlotM16": {
        "constants": [
            {
                "name": "VERSION",
                "value": "1"
            },
            {
                "name": "IS_SYMMETRICAL",
                "value": "1"
            }
        ],
        "daughters": [],
        "desc": "Rectangular Slot with isthmus for Rectangular magnet",
        "is_internal": false,
        "methods": [
            "_comp_point_coordinate",
            "build_geometry",
            "check",
            "comp_angle_opening",
            "comp_height",
            "comp_height_active",
            "comp_surface",
            "comp_surface_active",
            "get_surface_active"
        ],
        "mother": "Slot",
        "name": "SlotM16",
        "package": "Slot",
        "path": "pyleecan/Generator/ClassesRef/Slot/SlotM16.csv",
        "properties": [
            {
                "desc": "Slot isthmus width.",
                "max": "",
                "min": "0",
                "name": "W0",
                "type": "float",
                "unit": "m",
                "value": 0.0122
            },
            {
                "desc": "Slot isthmus height.",
                "max": "",
                "min": "0",
                "name": "H0",
                "type": "float",
                "unit": "m",
                "value": 0.001
            },
            {
                "desc": "Slot Width",
                "max": "",
                "min": "0",
                "name": "W1",
                "type": "float",
                "unit": "m",
                "value": 0.0122
            },
            {
                "desc": "Slot Height",
                "max": "",
                "min": "0",
                "name": "H1",
                "type": "float",
                "unit": "m",
                "value": 0.001
            }
        ]
    },
    "SlotUD": {
        "constants": [
            {
                "name": "VERSION",
                "value": "1"
            }
        ],
        "daughters": [],
        "desc": "\"User defined\" Slot from a line list. ",
        "is_internal": false,
        "methods": [
            "build_geometry",
            "set_from_point_list",
            "get_surface_active",
            "check"
        ],
        "mother": "Slot",
        "name": "SlotUD",
        "package": "Slot",
        "path": "pyleecan/Generator/ClassesRef/Slot/SlotUD.csv",
        "properties": [
            {
                "desc": "list of line to draw the edges of the slot",
                "max": "",
                "min": "",
                "name": "line_list",
                "type": "[Line]",
                "unit": "-",
                "value": ""
            },
            {
                "desc": "Index of the first line to include in the winding",
                "max": "",
                "min": "",
                "name": "wind_begin_index",
                "type": "int",
                "unit": "-",
                "value": null
            },
            {
                "desc": "Index of the last line to include in the winding",
                "max": "",
                "min": "",
                "name": "wind_end_index",
                "type": "int",
                "unit": "-",
                "value": null
            },
            {
                "desc": "0 to close winding with Segment, 1 for Arc1",
                "max": "1",
                "min": "0",
                "name": "type_line_wind",
                "type": "int",
                "unit": "-",
                "value": 0
            }
        ]
    },
    "SlotUD2": {
        "constants": [
            {
                "name": "VERSION",
                "value": "1"
            }
        ],
        "daughters": [],
        "desc": "\"User defined\" Slot from a line list and a surface",
        "is_internal": false,
        "methods": [
            "build_geometry",
            "get_surface_active",
            "check"
        ],
        "mother": "Slot",
        "name": "SlotUD2",
        "package": "Slot",
        "path": "pyleecan/Generator/ClassesRef/Slot/SlotUD2.csv",
        "properties": [
            {
                "desc": "list of line to draw the edges of the slot",
                "max": "",
                "min": "",
                "name": "line_list",
                "type": "[Line]",
                "unit": "-",
                "value": ""
            },
            {
                "desc": "Active surface of the Slot",
                "max": "",
                "min": "",
                "name": "active_surf",
                "type": "Surface",
                "unit": "-",
                "value": ""
            }
        ]
    },
    "SlotW10": {
        "constants": [
            {
                "name": "VERSION",
                "value": "1"
            },
            {
                "name": "IS_SYMMETRICAL",
                "value": "1"
            }
        ],
        "daughters": [],
        "desc": "Open Rectangular or trapezoidal slot with wedge",
        "is_internal": false,
        "methods": [
            "_comp_point_coordinate",
            "build_geometry",
            "build_geometry_active",
            "check",
            "comp_angle_opening",
            "comp_height",
            "comp_height_active",
            "comp_surface",
            "comp_surface_active",
            "get_surface_active",
            "get_H1",
            "plot_schematics"
        ],
        "mother": "Slot",
        "name": "SlotW10",
        "package": "Slot",
        "path": "pyleecan/Generator/ClassesRef/Slot/SlotW10.csv",
        "properties": [
            {
                "desc": "Slot isthmus width.",
                "max": "",
                "min": "0",
                "name": "W0",
                "type": "float",
                "unit": "m",
                "value": 0.0122
            },
            {
                "desc": "Slot isthmus height.",
                "max": "",
                "min": "0",
                "name": "H0",
                "type": "float",
                "unit": "m",
                "value": 0.001
            },
            {
                "desc": "Slot wedge radial height or wedge angle .",
                "max": "",
                "min": "0",
                "name": "H1",
                "type": "float",
                "unit": "m/rad",
                "value": 0.0015
            },
            {
                "desc": "Slot wedge width.",
                "max": "",
                "min": "0",
                "name": "W1",
                "type": "float",
                "unit": "m",
                "value": 0.014
            },
            {
                "desc": "Slot height below wedge ",
                "max": "",
                "min": "0",
                "name": "H2",
                "type": "float",
                "unit": "m",
                "value": 0.0325
            },
            {
                "desc": "Slot bottom width.",
                "max": "",
                "min": "0",
                "name": "W2",
                "type": "float",
                "unit": "m",
                "value": 0.0122
            },
            {
                "desc": "H1 unit, 0 for m, 1 for rad",
                "max": "",
                "min": "",
                "name": "H1_is_rad",
                "type": "bool",
                "unit": "",
                "value": 0
            }
        ]
    },
    "SlotW11": {
        "constants": [
            {
                "name": "VERSION",
                "value": "1"
            },
            {
                "name": "IS_SYMMETRICAL",
                "value": "1"
            }
        ],
        "daughters": [],
        "desc": "",
        "is_internal": false,
        "methods": [
            "_comp_point_coordinate",
            "build_geometry",
            "get_surface_active",
            "check",
            "comp_angle_opening",
            "comp_height",
            "comp_height_active",
            "comp_surface",
            "comp_surface_active",
            "get_H1"
        ],
        "mother": "Slot",
        "name": "SlotW11",
        "package": "Slot",
        "path": "pyleecan/Generator/ClassesRef/Slot/SlotW11.csv",
        "properties": [
            {
                "desc": "Slot isthmus width.",
                "max": "",
                "min": "0",
                "name": "W0",
                "type": "float",
                "unit": "m",
                "value": 0.003
            },
            {
                "desc": "Slot isthmus height.",
                "max": "",
                "min": "0",
                "name": "H0",
                "type": "float",
                "unit": "m",
                "value": 0.003
            },
            {
                "desc": "height or angle  (See Schematics)",
                "max": "",
                "min": "0",
                "name": "H1",
                "type": "float",
                "unit": "m/rad",
                "value": 0
            },
            {
                "desc": "H1 unit, 0 for m, 1 for rad",
                "max": "",
                "min": "",
                "name": "H1_is_rad",
                "type": "bool",
                "unit": "",
                "value": 0
            },
            {
                "desc": "Slot top width.",
                "max": "",
                "min": "0",
                "name": "W1",
                "type": "float",
                "unit": "m",
                "value": 0.013
            },
            {
                "desc": "Slot height below wedge ",
                "max": "",
                "min": "0",
                "name": "H2",
                "type": "float",
                "unit": "m",
                "value": 0.02
            },
            {
                "desc": "Slot bottom width.",
                "max": "",
                "min": "0",
                "name": "W2",
                "type": "float",
                "unit": "m",
                "value": 0.01
            },
            {
                "desc": "Slot bottom radius",
                "max": "",
                "min": "0",
                "name": "R1",
                "type": "float",
                "unit": "m",
                "value": 0.001
            }
        ]
    },
    "SlotW12": {
        "constants": [
            {
                "name": "VERSION",
                "value": "1"
            },
            {
                "name": "IS_SYMMETRICAL",
                "value": "1"
            }
        ],
        "daughters": [],
        "desc": "",
        "is_internal": false,
        "methods": [
            "build_geometry",
            "get_surface_active",
            "check",
            "comp_angle_opening",
            "comp_height",
            "comp_height_active",
            "comp_surface",
            "comp_surface_active"
        ],
        "mother": "Slot",
        "name": "SlotW12",
        "package": "Slot",
        "path": "pyleecan/Generator/ClassesRef/Slot/SlotW12.csv",
        "properties": [
            {
                "desc": "Slot isthmus height.",
                "max": "",
                "min": "0",
                "name": "H0",
                "type": "float",
                "unit": "m",
                "value": 0.003
            },
            {
                "desc": "Slot middle height",
                "max": "",
                "min": "0",
                "name": "H1",
                "type": "float",
                "unit": "m/rad",
                "value": 0
            },
            {
                "desc": "Wedges radius",
                "max": "",
                "min": "0",
                "name": "R1",
                "type": "float",
                "unit": "m",
                "value": 0.001
            },
            {
                "desc": "Slot bottom radius",
                "max": "",
                "min": "0",
                "name": "R2",
                "type": "float",
                "unit": "m",
                "value": 0.001
            }
        ]
    },
    "SlotW13": {
        "constants": [
            {
                "name": "VERSION",
                "value": "1"
            },
            {
                "name": "IS_SYMMETRICAL",
                "value": "1"
            }
        ],
        "daughters": [],
        "desc": "Open Rectangular or trapezoidal slot with wedge",
        "is_internal": false,
        "methods": [
            "_comp_point_coordinate",
            "build_geometry",
            "build_geometry_active",
            "check",
            "comp_angle_opening",
            "comp_height",
            "comp_height_active",
            "comp_surface",
            "comp_surface_active",
            "get_surface_active",
            "get_H1"
        ],
        "mother": "Slot",
        "name": "SlotW13",
        "package": "Slot",
        "path": "pyleecan/Generator/ClassesRef/Slot/SlotW13.csv",
        "properties": [
            {
                "desc": "Slot isthmus width.",
                "max": "",
                "min": "0",
                "name": "W0",
                "type": "float",
                "unit": "m",
                "value": 0.0122
            },
            {
                "desc": "Slot isthmus height.",
                "max": "",
                "min": "0",
                "name": "H0",
                "type": "float",
                "unit": "m",
                "value": 0.001
            },
            {
                "desc": "Slot wedge radial height or wedge angle .",
                "max": "",
                "min": "0",
                "name": "H1",
                "type": "float",
                "unit": "m/rad",
                "value": 0.0015
            },
            {
                "desc": "Slot wedge width.",
                "max": "",
                "min": "0",
                "name": "W1",
                "type": "float",
                "unit": "m",
                "value": 0.014
            },
            {
                "desc": "Slot height below wedge ",
                "max": "",
                "min": "0",
                "name": "H2",
                "type": "float",
                "unit": "m",
                "value": 0.0325
            },
            {
                "desc": "Slot width below wedge ",
                "max": "",
                "min": "0",
                "name": "W2",
                "type": "float",
                "unit": "m",
                "value": 0.0122
            },
            {
                "desc": "Slot bottom width.",
                "max": "",
                "min": "0",
                "name": "W3",
                "type": "float",
                "unit": "m",
                "value": 0.0122
            },
            {
                "desc": "H1 unit, 0 for m, 1 for rad",
                "max": "",
                "min": "",
                "name": "H1_is_rad",
                "type": "bool",
                "unit": "",
                "value": 0
            }
        ]
    },
    "SlotW14": {
        "constants": [
            {
                "name": "VERSION",
                "value": "1"
            },
            {
                "name": "IS_SYMMETRICAL",
                "value": "1"
            }
        ],
        "daughters": [],
        "desc": "",
        "is_internal": false,
        "methods": [
            "_comp_point_coordinate",
            "build_geometry",
            "get_surface_active",
            "check",
            "comp_angle_opening",
            "comp_height",
            "comp_height_active",
            "comp_surface",
            "comp_surface_active"
        ],
        "mother": "Slot",
        "name": "SlotW14",
        "package": "Slot",
        "path": "pyleecan/Generator/ClassesRef/Slot/SlotW14.csv",
        "properties": [
            {
                "desc": "Slot isthmus width.",
                "max": "",
                "min": "0",
                "name": "W0",
                "type": "float",
                "unit": "m",
                "value": 0.0122
            },
            {
                "desc": "Slot isthmus height.",
                "max": "",
                "min": "0",
                "name": "H0",
                "type": "float",
                "unit": "m",
                "value": 0.001
            },
            {
                "desc": "Slot intermediate height.",
                "max": "",
                "min": "0",
                "name": "H1",
                "type": "float",
                "unit": "m",
                "value": 0.0015
            },
            {
                "desc": "Tooth height",
                "max": "",
                "min": "0",
                "name": "H3",
                "type": "float",
                "unit": "m",
                "value": 0.0122
            },
            {
                "desc": "Tooth width",
                "max": "",
                "min": "0",
                "name": "W3",
                "type": "float",
                "unit": "m",
                "value": 0.0122
            }
        ]
    },
    "SlotW15": {
        "constants": [
            {
                "name": "VERSION",
                "value": "1"
            },
            {
                "name": "IS_SYMMETRICAL",
                "value": "1"
            }
        ],
        "daughters": [],
        "desc": "",
        "is_internal": false,
        "methods": [
            "_comp_point_coordinate",
            "build_geometry",
            "get_surface_active",
            "check",
            "comp_angle_opening",
            "comp_height",
            "comp_height_active",
            "comp_surface"
        ],
        "mother": "Slot",
        "name": "SlotW15",
        "package": "Slot",
        "path": "pyleecan/Generator/ClassesRef/Slot/SlotW15.csv",
        "properties": [
            {
                "desc": "Slot isthmus width.",
                "max": "",
                "min": "0",
                "name": "W0",
                "type": "float",
                "unit": "m",
                "value": 0.0122
            },
            {
                "desc": "Tooth width",
                "max": "",
                "min": "0",
                "name": "W3",
                "type": "float",
                "unit": "m",
                "value": 0.0122
            },
            {
                "desc": "Slot isthmus height.",
                "max": "",
                "min": "0",
                "name": "H0",
                "type": "float",
                "unit": "m",
                "value": 0.001
            },
            {
                "desc": "Slot intermediate height.",
                "max": "",
                "min": "0",
                "name": "H1",
                "type": "float",
                "unit": "m",
                "value": 0.0015
            },
            {
                "desc": "Slot height",
                "max": "",
                "min": "0",
                "name": "H2",
                "type": "float",
                "unit": "m",
                "value": 0.0122
            },
            {
                "desc": "Top radius",
                "max": "",
                "min": "0",
                "name": "R1",
                "type": "float",
                "unit": "m",
                "value": 0.001
            },
            {
                "desc": "Bottom radius",
                "max": "",
                "min": "0",
                "name": "R2",
                "type": "float",
                "unit": "m",
                "value": 0.001
            }
        ]
    },
    "SlotW16": {
        "constants": [
            {
                "name": "VERSION",
                "value": "1"
            },
            {
                "name": "IS_SYMMETRICAL",
                "value": "1"
            }
        ],
        "daughters": [],
        "desc": "",
        "is_internal": false,
        "methods": [
            "_comp_point_coordinate",
            "build_geometry",
            "get_surface_active",
            "check",
            "comp_angle_opening",
            "comp_height",
            "comp_height_active",
            "comp_surface"
        ],
        "mother": "Slot",
        "name": "SlotW16",
        "package": "Slot",
        "path": "pyleecan/Generator/ClassesRef/Slot/SlotW16.csv",
        "properties": [
            {
                "desc": "Slot isthmus angular width.",
                "max": "",
                "min": "0",
                "name": "W0",
                "type": "float",
                "unit": "rad",
                "value": 0.0122
            },
            {
                "desc": "Tooth width",
                "max": "",
                "min": "0",
                "name": "W3",
                "type": "float",
                "unit": "m",
                "value": 0.0122
            },
            {
                "desc": "Slot isthmus height.",
                "max": "",
                "min": "0",
                "name": "H0",
                "type": "float",
                "unit": "m",
                "value": 0.001
            },
            {
                "desc": "Slot height",
                "max": "",
                "min": "0",
                "name": "H2",
                "type": "float",
                "unit": "m",
                "value": 0.0122
            },
            {
                "desc": "Top radius",
                "max": "",
                "min": "0",
                "name": "R1",
                "type": "float",
                "unit": "m",
                "value": 0.001
            }
        ]
    },
    "SlotW21": {
        "constants": [
            {
                "name": "VERSION",
                "value": "1"
            },
            {
                "name": "IS_SYMMETRICAL",
                "value": "1"
            }
        ],
        "daughters": [],
        "desc": "semi-closed trapezoidal without fillet without wedge (flat bottom)",
        "is_internal": false,
        "methods": [
            "_comp_point_coordinate",
            "build_geometry",
            "get_surface_active",
            "check",
            "comp_angle_opening",
            "comp_height",
            "comp_height_active",
            "comp_surface",
            "comp_surface_active",
            "build_geometry_active",
            "get_H1"
        ],
        "mother": "Slot",
        "name": "SlotW21",
        "package": "Slot",
        "path": "pyleecan/Generator/ClassesRef/Slot/SlotW21.csv",
        "properties": [
            {
                "desc": "Slot isthmus width.",
                "max": "",
                "min": "0",
                "name": "W0",
                "type": "float",
                "unit": "m",
                "value": 0.003
            },
            {
                "desc": "Slot isthmus height.",
                "max": "",
                "min": "0",
                "name": "H0",
                "type": "float",
                "unit": "m",
                "value": 0.003
            },
            {
                "desc": "height or angle  (See Schematics)",
                "max": "",
                "min": "0",
                "name": "H1",
                "type": "float",
                "unit": "m/rad",
                "value": 0
            },
            {
                "desc": "H1 unit, 0 for m, 1 for rad",
                "max": "",
                "min": "",
                "name": "H1_is_rad",
                "type": "bool",
                "unit": "",
                "value": 0
            },
            {
                "desc": "Slot top width.",
                "max": "",
                "min": "0",
                "name": "W1",
                "type": "float",
                "unit": "m",
                "value": 0.013
            },
            {
                "desc": "Slot height below wedge ",
                "max": "",
                "min": "0",
                "name": "H2",
                "type": "float",
                "unit": "m",
                "value": 0.02
            },
            {
                "desc": "Slot bottom width.",
                "max": "",
                "min": "0",
                "name": "W2",
                "type": "float",
                "unit": "m",
                "value": 0.01
            }
        ]
    },
    "SlotW22": {
        "constants": [
            {
                "name": "VERSION",
                "value": "1"
            },
            {
                "name": "IS_SYMMETRICAL",
                "value": "1"
            }
        ],
        "daughters": [],
        "desc": "semi-closed orthoradial without fillet without wedge",
        "is_internal": false,
        "methods": [
            "build_geometry",
            "get_surface_active",
            "check",
            "comp_angle_opening",
            "comp_height",
            "comp_height_active",
            "comp_surface",
            "comp_surface_active",
            "build_geometry_active"
        ],
        "mother": "Slot",
        "name": "SlotW22",
        "package": "Slot",
        "path": "pyleecan/Generator/ClassesRef/Slot/SlotW22.csv",
        "properties": [
            {
                "desc": "Slot isthmus orthoradial angular width.",
                "max": "",
                "min": "0",
                "name": "W0",
                "type": "float",
                "unit": "rad",
                "value": 0.043633
            },
            {
                "desc": "Slot isthmus radial height.",
                "max": "",
                "min": "0",
                "name": "H0",
                "type": "float",
                "unit": "m",
                "value": 0.006
            },
            {
                "desc": "Slot radial height below wedge ",
                "max": "",
                "min": "0",
                "name": "H2",
                "type": "float",
                "unit": "m",
                "value": 0.04
            },
            {
                "desc": "Angle between slot edges",
                "max": "",
                "min": "0",
                "name": "W2",
                "type": "float",
                "unit": "rad",
                "value": 0.08725
            }
        ]
    },
    "SlotW23": {
        "constants": [
            {
                "name": "VERSION",
                "value": "1"
            },
            {
                "name": "IS_SYMMETRICAL",
                "value": "1"
            }
        ],
        "daughters": [],
        "desc": "semi-closed trapezoidal without fillet without wedge (rounded bottom)",
        "is_internal": false,
        "methods": [
            "_comp_W",
            "_comp_point_coordinate",
            "build_geometry",
            "build_geometry_active",
            "check",
            "comp_angle_opening",
            "comp_height",
            "comp_height_active",
            "comp_surface",
            "comp_surface_active",
            "get_surface_active"
        ],
        "mother": "Slot",
        "name": "SlotW23",
        "package": "Slot",
        "path": "pyleecan/Generator/ClassesRef/Slot/SlotW23.csv",
        "properties": [
            {
                "desc": "Slot isthmus width.",
                "max": "",
                "min": "0",
                "name": "W0",
                "type": "float",
                "unit": "m",
                "value": 0.003
            },
            {
                "desc": "Slot isthmus height.",
                "max": "",
                "min": "0",
                "name": "H0",
                "type": "float",
                "unit": "m",
                "value": 0.003
            },
            {
                "desc": "height or angle  (See Schematics)",
                "max": "",
                "min": "0",
                "name": "H1",
                "type": "float",
                "unit": "m/rad",
                "value": 0
            },
            {
                "desc": "Slot top width.",
                "max": "",
                "min": "0",
                "name": "W1",
                "type": "float",
                "unit": "m",
                "value": 0.013
            },
            {
                "desc": "Slot height below wedge ",
                "max": "",
                "min": "0",
                "name": "H2",
                "type": "float",
                "unit": "m",
                "value": 0.02
            },
            {
                "desc": "Slot bottom width.",
                "max": "",
                "min": "0",
                "name": "W2",
                "type": "float",
                "unit": "m",
                "value": 0.01
            },
            {
                "desc": "Tooth width",
                "max": "",
                "min": "0",
                "name": "W3",
                "type": "float",
                "unit": "m",
                "value": 0.01
            },
            {
                "desc": "H1 unit, 0 for m, 1 for rad",
                "max": "",
                "min": "",
                "name": "H1_is_rad",
                "type": "bool",
                "unit": "-",
                "value": 0
            },
            {
                "desc": "True: use W3 to define the slot, False: use W2 and W1",
                "max": "",
                "min": "",
                "name": "is_cstt_tooth",
                "type": "bool",
                "unit": "-",
                "value": 0
            }
        ]
    },
    "SlotW24": {
        "constants": [
            {
                "name": "VERSION",
                "value": "1"
            },
            {
                "name": "IS_SYMMETRICAL",
                "value": "1"
            }
        ],
        "daughters": [],
        "desc": "",
        "is_internal": false,
        "methods": [
            "_comp_point_coordinate",
            "build_geometry",
            "build_geometry_active",
            "check",
            "comp_alphas",
            "comp_angle_opening",
            "comp_height",
            "comp_height_active",
            "comp_surface",
            "comp_surface_active",
            "get_surface_active"
        ],
        "mother": "Slot",
        "name": "SlotW24",
        "package": "Slot",
        "path": "pyleecan/Generator/ClassesRef/Slot/SlotW24.csv",
        "properties": [
            {
                "desc": "Teeth width",
                "max": "",
                "min": "0",
                "name": "W3",
                "type": "float",
                "unit": "m",
                "value": 0.003
            },
            {
                "desc": "Slot height",
                "max": "",
                "min": "0",
                "name": "H2",
                "type": "float",
                "unit": "m",
                "value": 0.003
            }
        ]
    },
    "SlotW25": {
        "constants": [
            {
                "name": "VERSION",
                "value": "1"
            },
            {
                "name": "IS_SYMMETRICAL",
                "value": "1"
            }
        ],
        "daughters": [],
        "desc": "",
        "is_internal": false,
        "methods": [
            "_comp_point_coordinate",
            "build_geometry",
            "build_geometry_active",
            "check",
            "comp_angle_opening",
            "comp_height",
            "comp_height_active",
            "comp_surface",
            "comp_surface_active",
            "get_surface_active"
        ],
        "mother": "Slot",
        "name": "SlotW25",
        "package": "Slot",
        "path": "pyleecan/Generator/ClassesRef/Slot/SlotW25.csv",
        "properties": [
            {
                "desc": "Teeth bottom width",
                "max": "",
                "min": "0",
                "name": "W3",
                "type": "float",
                "unit": "m",
                "value": 0.003
            },
            {
                "desc": "Slot bottom height",
                "max": "",
                "min": "0",
                "name": "H2",
                "type": "float",
                "unit": "m",
                "value": 0.003
            },
            {
                "desc": "Teeth top width",
                "max": "",
                "min": "0",
                "name": "W4",
                "type": "float",
                "unit": "m",
                "value": 0.003
            },
            {
                "desc": "Slot top height",
                "max": "",
                "min": "0",
                "name": "H1",
                "type": "float",
                "unit": "m",
                "value": 0.003
            }
        ]
    },
    "SlotW26": {
        "constants": [
            {
                "name": "VERSION",
                "value": "1"
            },
            {
                "name": "IS_SYMMETRICAL",
                "value": "1"
            }
        ],
        "daughters": [],
        "desc": "",
        "is_internal": false,
        "methods": [
            "_comp_point_coordinate",
            "build_geometry",
            "get_surface_active",
            "check",
            "comp_angle_opening",
            "comp_height",
            "comp_height_active",
            "comp_surface",
            "comp_surface_active"
        ],
        "mother": "Slot",
        "name": "SlotW26",
        "package": "Slot",
        "path": "pyleecan/Generator/ClassesRef/Slot/SlotW26.csv",
        "properties": [
            {
                "desc": "Slot isthmus width.",
                "max": "",
                "min": "0",
                "name": "W0",
                "type": "float",
                "unit": "m",
                "value": 0.0122
            },
            {
                "desc": "Slot isthmus height.",
                "max": "",
                "min": "0",
                "name": "H0",
                "type": "float",
                "unit": "m",
                "value": 0.001
            },
            {
                "desc": "Slot depth ",
                "max": "",
                "min": "0",
                "name": "H1",
                "type": "float",
                "unit": "m",
                "value": 0.003
            },
            {
                "desc": "Slot edge radius",
                "max": "",
                "min": "0",
                "name": "R1",
                "type": "float",
                "unit": "m",
                "value": 0.003
            },
            {
                "desc": "Slot top radius",
                "max": "",
                "min": "0",
                "name": "R2",
                "type": "float",
                "unit": "m",
                "value": 0.003
            }
        ]
    },
    "SlotW27": {
        "constants": [
            {
                "name": "VERSION",
                "value": "1"
            },
            {
                "name": "IS_SYMMETRICAL",
                "value": "1"
            }
        ],
        "daughters": [],
        "desc": "semi-closed trapezoidal without fillet without wedge (flat bottom)",
        "is_internal": false,
        "methods": [
            "_comp_point_coordinate",
            "build_geometry",
            "get_surface_active",
            "check",
            "comp_angle_opening",
            "comp_height",
            "comp_height_active",
            "comp_surface",
            "comp_surface_active"
        ],
        "mother": "Slot",
        "name": "SlotW27",
        "package": "Slot",
        "path": "pyleecan/Generator/ClassesRef/Slot/SlotW27.csv",
        "properties": [
            {
                "desc": "Slot isthmus height.",
                "max": "",
                "min": "0",
                "name": "H0",
                "type": "float",
                "unit": "m",
                "value": 0.003
            },
            {
                "desc": "Slot first part height",
                "max": "",
                "min": "0",
                "name": "H1",
                "type": "float",
                "unit": "m",
                "value": 0
            },
            {
                "desc": "Slot second part height",
                "max": "",
                "min": "0",
                "name": "H2",
                "type": "float",
                "unit": "m",
                "value": 0.02
            },
            {
                "desc": "Slot isthmus width.",
                "max": "",
                "min": "0",
                "name": "W0",
                "type": "float",
                "unit": "m",
                "value": 0.003
            },
            {
                "desc": "Slot top width.",
                "max": "",
                "min": "0",
                "name": "W1",
                "type": "float",
                "unit": "m",
                "value": 0.013
            },
            {
                "desc": "Slot middle width",
                "max": "",
                "min": "0",
                "name": "W2",
                "type": "float",
                "unit": "m",
                "value": 0.01
            },
            {
                "desc": "Slot bottom width.",
                "max": "",
                "min": "0",
                "name": "W3",
                "type": "float",
                "unit": "m",
                "value": 0.003
            },
            {
                "desc": "If True, split the winding on the  trapezium bases. Else split at the middle height as usual",
                "max": "",
                "min": "",
                "name": "is_trap_wind",
                "type": "bool",
                "unit": "-",
                "value": 0
            }
        ]
    },
    "SlotW28": {
        "constants": [
            {
                "name": "VERSION",
                "value": "1"
            },
            {
                "name": "IS_SYMMETRICAL",
                "value": "1"
            }
        ],
        "daughters": [],
        "desc": "",
        "is_internal": false,
        "methods": [
            "_comp_point_coordinate",
            "build_geometry",
            "get_surface_active",
            "check",
            "comp_angle_opening",
            "comp_height",
            "comp_height_active",
            "comp_surface"
        ],
        "mother": "Slot",
        "name": "SlotW28",
        "package": "Slot",
        "path": "pyleecan/Generator/ClassesRef/Slot/SlotW28.csv",
        "properties": [
            {
                "desc": "Slot isthmus width.",
                "max": "",
                "min": "0",
                "name": "W0",
                "type": "float",
                "unit": "m",
                "value": 0.0122
            },
            {
                "desc": "Slot isthmus height.",
                "max": "",
                "min": "0",
                "name": "H0",
                "type": "float",
                "unit": "m",
                "value": 0.001
            },
            {
                "desc": "Slot edge radius",
                "max": "",
                "min": "0",
                "name": "R1",
                "type": "float",
                "unit": "m",
                "value": 0.003
            },
            {
                "desc": "Tooth width",
                "max": "",
                "min": "0",
                "name": "W3",
                "type": "float",
                "unit": "m",
                "value": 0.005
            },
            {
                "desc": "Tooth height",
                "max": "",
                "min": "0",
                "name": "H3",
                "type": "float",
                "unit": "m",
                "value": 0.003
            }
        ]
    },
    "SlotW29": {
        "constants": [
            {
                "name": "VERSION",
                "value": "1"
            },
            {
                "name": "IS_SYMMETRICAL",
                "value": "1"
            }
        ],
        "daughters": [],
        "desc": "",
        "is_internal": false,
        "methods": [
            "_comp_point_coordinate",
            "build_geometry",
            "build_geometry_active",
            "check",
            "comp_angle_opening",
            "comp_height",
            "comp_height_active",
            "comp_surface",
            "comp_surface_active",
            "get_surface_active"
        ],
        "mother": "Slot",
        "name": "SlotW29",
        "package": "Slot",
        "path": "pyleecan/Generator/ClassesRef/Slot/SlotW29.csv",
        "properties": [
            {
                "desc": "Slot isthmus width.",
                "max": "",
                "min": "0",
                "name": "W0",
                "type": "float",
                "unit": "m",
                "value": 0.05
            },
            {
                "desc": "Slot isthmus height.",
                "max": "",
                "min": "0",
                "name": "H0",
                "type": "float",
                "unit": "m",
                "value": 0.001
            },
            {
                "desc": "Slot middle height",
                "max": "",
                "min": "0",
                "name": "H1",
                "type": "float",
                "unit": "m",
                "value": 0.0015
            },
            {
                "desc": "Slot middle width.",
                "max": "",
                "min": "0",
                "name": "W1",
                "type": "float",
                "unit": "m",
                "value": 0.015
            },
            {
                "desc": "Slot bottom height",
                "max": "",
                "min": "0",
                "name": "H2",
                "type": "float",
                "unit": "m",
                "value": 0.03
            },
            {
                "desc": "Slot bottom width.",
                "max": "",
                "min": "0",
                "name": "W2",
                "type": "float",
                "unit": "m",
                "value": 0.2
            }
        ]
    },
    "SlotW60": {
        "constants": [
            {
                "name": "VERSION",
                "value": "1"
            },
            {
                "name": "IS_SYMMETRICAL",
                "value": "0"
            }
        ],
        "daughters": [],
        "desc": "",
        "is_internal": false,
        "methods": [
            "_comp_point_coordinate",
            "build_geometry",
            "build_geometry_active",
            "check",
            "comp_angle_opening",
            "comp_height",
            "comp_height_active",
            "comp_surface",
            "comp_surface_active",
            "get_surface_active"
        ],
        "mother": "Slot",
        "name": "SlotW60",
        "package": "Slot",
        "path": "pyleecan/Generator/ClassesRef/Slot/SlotW60.csv",
        "properties": [
            {
                "desc": "Pole top width",
                "max": "",
                "min": "0",
                "name": "W1",
                "type": "float",
                "unit": "m",
                "value": 0.02
            },
            {
                "desc": "Pole bottom width",
                "max": "",
                "min": "0",
                "name": "W2",
                "type": "float",
                "unit": "m",
                "value": 0.03
            },
            {
                "desc": "Pole top height",
                "max": "",
                "min": "0",
                "name": "H1",
                "type": "float",
                "unit": "m",
                "value": 0.05
            },
            {
                "desc": "Pole bottom height",
                "max": "",
                "min": "0",
                "name": "H2",
                "type": "float",
                "unit": "m",
                "value": 0.15
            },
            {
                "desc": "Pole top radius",
                "max": "",
                "min": "0",
                "name": "R1",
                "type": "float",
                "unit": "m",
                "value": 0.03
            },
            {
                "desc": "Top Distance Ploe-coil ",
                "max": "",
                "min": "0",
                "name": "H3",
                "type": "float",
                "unit": "m",
                "value": 0
            },
            {
                "desc": "Bottom Distance Ploe-coil ",
                "max": "",
                "min": "0",
                "name": "H4",
                "type": "float",
                "unit": "m",
                "value": 0
            },
            {
                "desc": "Edge Distance Ploe-coil ",
                "max": "",
                "min": "0",
                "name": "W3",
                "type": "float",
                "unit": "m",
                "value": 0
            }
        ]
    },
    "SlotW61": {
        "constants": [
            {
                "name": "VERSION",
                "value": "1"
            },
            {
                "name": "IS_SYMMETRICAL",
                "value": "0"
            }
        ],
        "daughters": [],
        "desc": "",
        "is_internal": false,
        "methods": [
            "_comp_point_coordinate",
            "build_geometry",
            "build_geometry_active",
            "check",
            "comp_angle_opening",
            "comp_height",
            "comp_height_active",
            "comp_surface",
            "comp_surface_active",
            "get_surface_active"
        ],
        "mother": "Slot",
        "name": "SlotW61",
        "package": "Slot",
        "path": "pyleecan/Generator/ClassesRef/Slot/SlotW61.csv",
        "properties": [
            {
                "desc": "Pole top width",
                "max": "",
                "min": "0",
                "name": "W0",
                "type": "float",
                "unit": "m",
                "value": 0.314
            },
            {
                "desc": "Pole top width",
                "max": "",
                "min": "0",
                "name": "W1",
                "type": "float",
                "unit": "m",
                "value": 0.02
            },
            {
                "desc": "Pole bottom width",
                "max": "",
                "min": "0",
                "name": "W2",
                "type": "float",
                "unit": "m",
                "value": 0.03
            },
            {
                "desc": "Pole top height",
                "max": "",
                "min": "0",
                "name": "H0",
                "type": "float",
                "unit": "m",
                "value": 0.003
            },
            {
                "desc": "Pole intermediate height",
                "max": "",
                "min": "0",
                "name": "H1",
                "type": "float",
                "unit": "m",
                "value": 0.05
            },
            {
                "desc": "Pole bottom height",
                "max": "",
                "min": "0",
                "name": "H2",
                "type": "float",
                "unit": "m",
                "value": 0.15
            },
            {
                "desc": "Top Distance Ploe-coil ",
                "max": "",
                "min": "0",
                "name": "H3",
                "type": "float",
                "unit": "m",
                "value": 0
            },
            {
                "desc": "Bottom Distance Ploe-coil ",
                "max": "",
                "min": "0",
                "name": "H4",
                "type": "float",
                "unit": "m",
                "value": 0
            },
            {
                "desc": "Edge Distance Ploe-coil ",
                "max": "",
                "min": "0",
                "name": "W3",
                "type": "float",
                "unit": "m",
                "value": 0
            }
        ]
    },
    "Solution": {
        "constants": [
            {
                "name": "VERSION",
                "value": "1"
            }
        ],
        "daughters": [
            "Mode",
            "SolutionData",
            "SolutionMat",
            "SolutionVector"
        ],
        "desc": "Abstract class for solution related classes.",
        "is_internal": false,
        "methods": [],
        "mother": "",
        "name": "Solution",
        "package": "Mesh",
        "path": "pyleecan/Generator/ClassesRef/Mesh/Solution.csv",
        "properties": [
            {
                "desc": "Type of cell (Point, Segment2, Triangle3, etc.)",
                "max": "",
                "min": "",
                "name": "type_cell",
                "type": "str",
                "unit": "-",
                "value": "triangle"
            },
            {
                "desc": "Label to identify the solution",
                "max": "",
                "min": "",
                "name": "label",
                "type": "str",
                "unit": "-",
                "value": "None"
            },
            {
                "desc": "Dimension of the physical problem",
                "max": "3",
                "min": "1",
                "name": "dimension",
                "type": "int",
                "unit": "",
                "value": 2
            }
        ]
    },
    "SolutionData": {
        "constants": [
            {
                "name": "VERSION",
                "value": "1"
            }
        ],
        "daughters": [],
        "desc": "Define a Solution with SciDataTool objects.",
        "is_internal": false,
        "methods": [
            "get_field",
            "get_axes_list",
            "get_solution"
        ],
        "mother": "Solution",
        "name": "SolutionData",
        "package": "Mesh",
        "path": "pyleecan/Generator/ClassesRef/Mesh/SolutionData.csv",
        "properties": [
            {
                "desc": "Data object containing the numerical values of a solution. One of the axis must be \"Indices\", a list of indices. If the solution is a vector, one of the axis must be \"Direction\", values ['x','y'] for example.",
                "max": "",
                "min": "",
                "name": "field",
                "type": "SciDataTool.Classes.DataND.DataND",
                "unit": "-",
                "value": "None"
            }
        ]
    },
    "SolutionMat": {
        "constants": [
            {
                "name": "VERSION",
                "value": "1"
            }
        ],
        "daughters": [
            "Mode"
        ],
        "desc": "Define a Solution with ndarray object.",
        "is_internal": false,
        "methods": [
            "get_field",
            "get_axes_list",
            "get_solution"
        ],
        "mother": "Solution",
        "name": "SolutionMat",
        "package": "Mesh",
        "path": "pyleecan/Generator/ClassesRef/Mesh/SolutionMat.csv",
        "properties": [
            {
                "desc": "Matrix/Vector of the numerical values of the solutions.",
                "max": "",
                "min": "",
                "name": "field",
                "type": "ndarray",
                "unit": "-",
                "value": null
            },
            {
                "desc": "Indices of loaded cells. Set to None if all cells are loaded",
                "max": "",
                "min": "",
                "name": "indice",
                "type": "ndarray",
                "unit": "-",
                "value": null
            },
            {
                "desc": "List of axis names (e.g. \"time\", \"direction\")",
                "max": "",
                "min": "",
                "name": "axis_name",
                "type": "list",
                "unit": "-",
                "value": null
            },
            {
                "desc": "List of axis sizes",
                "max": "",
                "min": "",
                "name": "axis_size",
                "type": "list",
                "unit": "-",
                "value": null
            }
        ]
    },
    "SolutionVector": {
        "constants": [
            {
                "name": "VERSION",
                "value": "1"
            }
        ],
        "daughters": [],
        "desc": "Define a Solution with SciDataTool objects.",
        "is_internal": false,
        "methods": [
            "get_field",
            "get_axes_list",
            "get_solution"
        ],
        "mother": "Solution",
        "name": "SolutionVector",
        "package": "Mesh",
        "path": "pyleecan/Generator/ClassesRef/Mesh/SolutionVector.csv",
        "properties": [
            {
                "desc": "Data object containing the numerical values of a solution. One of the axis must be \"Indices\", a list of indices. If the solution is a vector, one of the axis must be \"Direction\", values ['x','y'] for example.",
                "max": "",
                "min": "",
                "name": "field",
                "type": "SciDataTool.Classes.VectorField.VectorField",
                "unit": "-",
                "value": "None"
            }
        ]
    },
    "SolverInputFile": {
        "constants": [
            {
                "name": "VERSION",
                "value": "1"
            }
        ],
        "daughters": [],
        "desc": "Class to setup the Elmer Solver Input File",
        "is_internal": false,
        "methods": [
            "write"
        ],
        "mother": "Elmer",
        "name": "SolverInputFile",
        "package": "Elmer",
        "path": "pyleecan/Generator/ClassesRef/Elmer/SolverInputFile.csv",
        "properties": [
            {
                "desc": "List of SIF sections",
                "max": "",
                "min": "",
                "name": "sections",
                "type": "list",
                "unit": "",
                "value": []
            }
        ]
    },
    "StructElmer": {
        "constants": [
            {
                "name": "VERSION",
                "value": "1"
            }
        ],
        "daughters": [],
        "desc": "Structural module: FEA model with Elmer",
        "is_internal": false,
        "methods": [
            "run",
            "get_meshsolution",
            "get_path_save_fea",
            "solve_FEA",
            "gen_mesh",
            "gen_case",
            "process_mesh"
        ],
        "mother": "Structural",
        "name": "StructElmer",
        "package": "Simulation",
        "path": "pyleecan/Generator/ClassesRef/Simulation/StructElmer.csv",
        "properties": [
            {
                "desc": "global coefficient to adjust mesh fineness in FEMM (1 : default , > 1 : finner , < 1 : less fine)",
                "max": "",
                "min": "",
                "name": "Kmesh_fineness",
                "type": "float",
                "unit": "",
                "value": 1
            },
            {
                "desc": "Name of the path to save the FEA model",
                "max": "",
                "min": "",
                "name": "path_name",
                "type": "str",
                "unit": "",
                "value": ""
            },
            {
                "desc": "To enforce user-defined values for FEA main parameters ",
                "max": "",
                "min": "",
                "name": "FEA_dict_enforced",
                "type": "dict",
                "unit": "",
                "value": ""
            },
            {
                "desc": "To save FEA mesh for latter post-procesing (only possible with is_save_FEA set to True)",
                "max": "",
                "min": "",
                "name": "is_get_mesh",
                "type": "bool",
                "unit": "",
                "value": 0
            },
            {
                "desc": "To save FEA mesh and solution in .vtu file",
                "max": "",
                "min": "",
                "name": "is_save_FEA",
                "type": "bool",
                "unit": "",
                "value": 1
            },
            {
                "desc": "List of dictionnary to apply transformation on the machine surfaces. Key: label (to select the surface), type (rotate or translate), value (alpha or delta)",
                "max": "",
                "min": "",
                "name": "transform_list",
                "type": "list",
                "unit": "",
                "value": []
            },
            {
                "desc": "Switch to include magents in the structural simulation",
                "max": "",
                "min": "",
                "name": "include_magnets",
                "type": "bool",
                "unit": "",
                "value": 1
            }
        ]
    },
    "Structural": {
        "constants": [
            {
                "name": "VERSION",
                "value": "1"
            }
        ],
        "daughters": [
            "StructElmer"
        ],
        "desc": "Structural module abstract object",
        "is_internal": false,
        "methods": [
            "run",
            "comp_axes"
        ],
        "mother": "",
        "name": "Structural",
        "package": "Simulation",
        "path": "pyleecan/Generator/ClassesRef/Simulation/Structural.csv",
        "properties": [
            {
                "desc": "Name of the logger to use",
                "max": "",
                "min": "",
                "name": "logger_name",
                "type": "str",
                "unit": "-",
                "value": "Pyleecan.Structural"
            }
        ]
    },
    "SurfLine": {
        "constants": [
            {
                "name": "VERSION",
                "value": "1"
            }
        ],
        "daughters": [],
        "desc": "SurfLine defined by list of lines that delimit it, label and point reference.",
        "is_internal": false,
        "methods": [
            "get_lines",
            "rotate",
            "translate",
            "check",
            "comp_length",
            "get_patches",
            "discretize",
            "comp_surface",
            "plot_lines",
            "comp_point_ref"
        ],
        "mother": "Surface",
        "name": "SurfLine",
        "package": "Geometry",
        "path": "pyleecan/Generator/ClassesRef/Geometry/SurfLine.csv",
        "properties": [
            {
                "desc": "List of Lines ",
                "max": "",
                "min": "",
                "name": "line_list",
                "type": "[Line]",
                "unit": "-",
                "value": []
            }
        ]
    },
    "SurfRing": {
        "constants": [
            {
                "name": "VERSION",
                "value": "1"
            }
        ],
        "daughters": [],
        "desc": "SurfRing is a surface between two closed surfaces (lamination surfaces for instance)",
        "is_internal": false,
        "methods": [
            "get_lines",
            "rotate",
            "translate",
            "check",
            "comp_length",
            "get_patches",
            "discretize",
            "comp_surface",
            "plot_lines",
            "comp_point_ref"
        ],
        "mother": "Surface",
        "name": "SurfRing",
        "package": "Geometry",
        "path": "pyleecan/Generator/ClassesRef/Geometry/SurfRing.csv",
        "properties": [
            {
                "desc": "Outter surface",
                "max": "",
                "min": "",
                "name": "out_surf",
                "type": "Surface",
                "unit": "-",
                "value": ""
            },
            {
                "desc": "Inner surface",
                "max": "",
                "min": "",
                "name": "in_surf",
                "type": "Surface",
                "unit": "-",
                "value": ""
            }
        ]
    },
    "Surface": {
        "constants": [
            {
                "name": "VERSION",
                "value": "1"
            }
        ],
        "daughters": [
            "Circle",
            "PolarArc",
            "SurfLine",
            "SurfRing",
            "Trapeze"
        ],
        "desc": "SurfLine define by list of lines that delimit it, label and point reference.",
        "is_internal": false,
        "methods": [
            "comp_mesh_dict",
            "draw_FEMM",
            "plot",
            "split_line"
        ],
        "mother": "",
        "name": "Surface",
        "package": "Geometry",
        "path": "pyleecan/Generator/ClassesRef/Geometry/Surface.csv",
        "properties": [
            {
                "desc": "Center of symmetry",
                "max": "",
                "min": "",
                "name": "point_ref",
                "type": "complex",
                "unit": "-",
                "value": 0
            },
            {
                "desc": "Label of the surface",
                "max": "",
                "min": "",
                "name": "label",
                "type": "str",
                "unit": "-",
                "value": ""
            }
        ]
    },
    "Trapeze": {
        "constants": [
            {
                "name": "VERSION",
                "value": "1"
            }
        ],
        "daughters": [],
        "desc": "Trapeze defined by  the center of symmetry(point_ref), the label, the polar angle, the height and the big and small weight",
        "is_internal": false,
        "methods": [
            "check",
            "comp_length",
            "comp_surface",
            "discretize",
            "get_lines",
            "get_patches",
            "rotate",
            "translate",
            "comp_point_ref"
        ],
        "mother": "Surface",
        "name": "Trapeze",
        "package": "Geometry",
        "path": "pyleecan/Generator/ClassesRef/Geometry/Trapeze.csv",
        "properties": [
            {
                "desc": "the height of the Trapeze",
                "max": "",
                "min": "0",
                "name": "height",
                "type": "float",
                "unit": "m",
                "value": 1
            },
            {
                "desc": "the big base of Trapeze",
                "max": "",
                "min": "0",
                "name": "W2",
                "type": "float",
                "unit": "m",
                "value": 1
            },
            {
                "desc": "the small base of the Trapeze",
                "max": "",
                "min": "0",
                "name": "W1",
                "type": "float",
                "unit": "m",
                "value": 1
            }
        ]
    },
    "Unit": {
        "constants": [
            {
                "name": "VERSION",
                "value": "1"
            }
        ],
        "daughters": [],
        "desc": "",
        "is_internal": false,
        "methods": [
            "get_m",
            "get_m2",
            "get_m_name",
            "get_m2_name",
            "set_m",
            "set_m2"
        ],
        "mother": "",
        "name": "Unit",
        "package": "GUI_Option",
        "path": "pyleecan/Generator/ClassesRef/GUI_Option/Unit.csv",
        "properties": [
            {
                "desc": "0: use m, 1: use mm",
                "max": "1",
                "min": "0",
                "name": "unit_m",
                "type": "int",
                "unit": "-",
                "value": 0
            },
            {
                "desc": "0: use rad, 1: use deg",
                "max": "1",
                "min": "0",
                "name": "unit_rad",
                "type": "int",
                "unit": "-",
                "value": 0
            },
            {
                "desc": "0: use m^2, 1: use mm^2",
                "max": "1",
                "min": "0",
                "name": "unit_m2",
                "type": "int",
                "unit": "-",
                "value": 0
            }
        ]
    },
    "VarLoad": {
        "constants": [
            {
                "name": "VERSION",
                "value": "1"
            }
        ],
        "daughters": [
            "VarLoadCurrent"
        ],
        "desc": "Abstract class to generate multi-simulation by changing the operating point",
        "is_internal": false,
        "methods": [
            "get_elec_datakeeper",
            "get_mag_datakeeper",
            "get_force_datakeeper"
        ],
        "mother": "VarSimu",
        "name": "VarLoad",
        "package": "Simulation",
        "path": "pyleecan/Generator/ClassesRef/Simulation/VarLoad.csv",
        "properties": []
    },
    "VarLoadCurrent": {
        "constants": [
            {
                "name": "VERSION",
                "value": "1"
            }
        ],
        "daughters": [],
        "desc": "Generate a multisimulation with InputCurrent at variable operating point",
        "is_internal": false,
        "methods": [
            "get_input_list",
            "get_simulations",
            "gen_datakeeper_list",
            "check_param",
            "get_elec_datakeeper"
        ],
        "mother": "VarLoad",
        "name": "VarLoadCurrent",
        "package": "Simulation",
        "path": "pyleecan/Generator/ClassesRef/Simulation/VarLoadCurrent.csv",
        "properties": [
            {
                "desc": "Operating point matrix (N0,I0,Phi0,T,P) or (N0,Id,Iq,T,P) ",
                "max": "",
                "min": "",
                "name": "OP_matrix",
                "type": "ndarray",
                "unit": "-",
                "value": null
            },
            {
                "desc": "Select with kind of OP_matrix is used 0: (N0,I0,Phi0,T,P), 1:(N0,Id,Iq,T,P) ",
                "max": "1",
                "min": "0",
                "name": "type_OP_matrix",
                "type": "int",
                "unit": "-",
                "value": 0
            },
            {
                "desc": "True if the Torque is defined in OP_matrix",
                "max": "",
                "min": "",
                "name": "is_torque",
                "type": "bool",
                "unit": "-",
                "value": false
            },
            {
                "desc": "True if the Power is defined in OP_matrix",
                "max": "",
                "min": "",
                "name": "is_power",
                "type": "bool",
                "unit": "",
                "value": false
            }
        ]
    },
    "VarParam": {
        "constants": [
            {
                "name": "VERSION",
                "value": "1"
            }
        ],
        "daughters": [],
        "desc": "Handle multisimulation by varying parameters",
        "is_internal": false,
        "methods": [
            "check_param",
            "get_simulations",
            "get_simu_number"
        ],
        "mother": "VarSimu",
        "name": "VarParam",
        "package": "Simulation",
        "path": "pyleecan/Generator/ClassesRef/Simulation/VarParam.csv",
        "properties": [
            {
                "desc": "List containing ParamSetter to define every simulation",
                "max": "",
                "min": "",
                "name": "paramexplorer_list",
                "type": "[ParamExplorer]",
                "unit": "-",
                "value": ""
            }
        ]
    },
    "VarSimu": {
        "constants": [
            {
                "name": "VERSION",
                "value": "1"
            }
        ],
        "daughters": [
            "VarLoad",
            "VarLoadCurrent",
            "VarParam"
        ],
        "desc": "Abstract class for the multi-simulation",
        "is_internal": false,
        "methods": [
            "run",
            "set_reused_data",
            "check_param",
            "get_simulations"
        ],
        "mother": "",
        "name": "VarSimu",
        "package": "Simulation",
        "path": "pyleecan/Generator/ClassesRef/Simulation/VarSimu.csv",
        "properties": [
            {
                "desc": "Name of the multi-simulation",
                "max": "",
                "min": "",
                "name": "name",
                "type": "str",
                "unit": "-",
                "value": ""
            },
            {
                "desc": "Multi-simulation description",
                "max": "",
                "min": "",
                "name": "desc",
                "type": "str",
                "unit": "-",
                "value": ""
            },
            {
                "desc": "List containing DataKeepers to extract VarSimu results ",
                "max": "",
                "min": "",
                "name": "datakeeper_list",
                "type": "[DataKeeper]",
                "unit": "-",
                "value": ""
            },
            {
                "desc": "True to store every output in a list",
                "max": "",
                "min": "",
                "name": "is_keep_all_output",
                "type": "bool",
                "unit": "-",
                "value": false
            },
            {
                "desc": "Stop the multi-simulation if a simulation fails ",
                "max": "",
                "min": "",
                "name": "stop_if_error",
                "type": "bool",
                "unit": "-",
                "value": false
            },
            {
                "desc": "Index of the reference simulation, if None the reference simulation is not in the multi-simulation",
                "max": "",
                "min": "0",
                "name": "ref_simu_index",
                "type": "int",
                "unit": "-",
                "value": null
            },
            {
                "desc": "Number of simulations",
                "max": "",
                "min": "",
                "name": "nb_simu",
                "type": "int",
                "unit": "-",
                "value": 0
            },
            {
                "desc": "True to reuse the femm file for each simulation (draw the machine only once, MagFEMM only)",
                "max": "",
                "min": "",
                "name": "is_reuse_femm_file",
                "type": "bool",
                "unit": "-",
                "value": 1
            },
            {
                "desc": "List of post-processing to run on XOutput after the multisimulation",
                "max": "",
                "min": "",
                "name": "postproc_list",
                "type": "[Post]",
                "unit": "-",
                "value": ""
            },
            {
                "desc": "If not None, replace the reference simulation postproc_list in each generated simulation (run before datakeeper)",
                "max": "",
                "min": "",
                "name": "pre_keeper_postproc_list",
                "type": "[Post]",
                "unit": "-",
                "value": null
            },
            {
                "desc": "List of post-processing to run on output after each simulation (except reference one) after the datakeeper.",
                "max": "",
                "min": "",
                "name": "post_keeper_postproc_list",
                "type": "[Post]",
                "unit": "-",
                "value": null
            }
        ]
    },
    "VentilationCirc": {
        "constants": [
            {
                "name": "VERSION",
                "value": "1"
            }
        ],
        "daughters": [],
        "desc": "Circular axial ventilation duct",
        "is_internal": false,
        "methods": [
            "build_geometry",
            "check",
            "comp_radius",
            "comp_surface",
            "get_center"
        ],
        "mother": "Hole",
        "name": "VentilationCirc",
        "package": "Slot",
        "path": "pyleecan/Generator/ClassesRef/Slot/VentilationCirc.csv",
        "properties": [
            {
                "desc": "Shift angle of the holes around circumference",
                "max": "6.29",
                "min": "0",
                "name": "Alpha0",
                "type": "float",
                "unit": "rad",
                "value": 0
            },
            {
                "desc": "Hole diameters",
                "max": "",
                "min": "0",
                "name": "D0",
                "type": "float",
                "unit": "m",
                "value": 1
            },
            {
                "desc": "Diameter of the hole centers",
                "max": "",
                "min": "0",
                "name": "H0",
                "type": "float",
                "unit": "m",
                "value": 1
            }
        ]
    },
    "VentilationPolar": {
        "constants": [
            {
                "name": "VERSION",
                "value": "1"
            }
        ],
        "daughters": [],
        "desc": "Polar axial ventilation duct",
        "is_internal": false,
        "methods": [
            "build_geometry",
            "check",
            "comp_radius",
            "comp_surface",
            "get_center"
        ],
        "mother": "Hole",
        "name": "VentilationPolar",
        "package": "Slot",
        "path": "pyleecan/Generator/ClassesRef/Slot/VentilationPolar.csv",
        "properties": [
            {
                "desc": "Shift angle of the hole around circumference",
                "max": "6.29",
                "min": "0",
                "name": "Alpha0",
                "type": "float",
                "unit": "rad",
                "value": 0
            },
            {
                "desc": "Height of the hole",
                "max": "",
                "min": "0",
                "name": "D0",
                "type": "float",
                "unit": "m",
                "value": 1
            },
            {
                "desc": "Radius of the bottom of Hole",
                "max": "",
                "min": "0",
                "name": "H0",
                "type": "float",
                "unit": "m",
                "value": 1
            },
            {
                "desc": "Hole angular width",
                "max": "6.29",
                "min": "0",
                "name": "W1",
                "type": "float",
                "unit": "rad",
                "value": 1
            }
        ]
    },
    "VentilationTrap": {
        "constants": [
            {
                "name": "VERSION",
                "value": "1"
            }
        ],
        "daughters": [],
        "desc": "Trapezoidal axial ventilation ducts",
        "is_internal": false,
        "methods": [
            "build_geometry",
            "check",
            "comp_radius",
            "comp_surface",
            "get_center"
        ],
        "mother": "Hole",
        "name": "VentilationTrap",
        "package": "Slot",
        "path": "pyleecan/Generator/ClassesRef/Slot/VentilationTrap.csv",
        "properties": [
            {
                "desc": "Shift angle of the hole around circumference",
                "max": "6.29",
                "min": "0",
                "name": "Alpha0",
                "type": "float",
                "unit": "rad",
                "value": 0
            },
            {
                "desc": "Hole height",
                "max": "",
                "min": "0",
                "name": "D0",
                "type": "float",
                "unit": "m",
                "value": 1
            },
            {
                "desc": "Radius of the hole bottom",
                "max": "",
                "min": "0",
                "name": "H0",
                "type": "float",
                "unit": "m",
                "value": 1
            },
            {
                "desc": "Hole small basis",
                "max": "",
                "min": "0",
                "name": "W1",
                "type": "float",
                "unit": "m",
                "value": 1
            },
            {
                "desc": "Hole large basis",
                "max": "",
                "min": "0",
                "name": "W2",
                "type": "float",
                "unit": "m",
                "value": 1
            }
        ]
    },
    "Winding": {
        "constants": [
            {
                "name": "VERSION",
                "value": "1"
            },
            {
                "name": "NAME",
                "value": "\"Abstract Winding\""
            }
        ],
        "daughters": [
            "WindingCW1L",
            "WindingCW2LR",
            "WindingCW2LT",
            "WindingDW1L",
            "WindingDW2L",
            "WindingSC",
            "WindingUD"
        ],
        "desc": "Winding abstract class",
        "is_internal": false,
        "methods": [
            "comp_Ncspc",
            "comp_Ntspc",
            "comp_phasor_angle",
            "comp_winding_factor",
            "comp_length_endwinding"
        ],
        "mother": "",
        "name": "Winding",
        "package": "Machine",
        "path": "pyleecan/Generator/ClassesRef/Machine/Winding.csv",
        "properties": [
            {
                "desc": "1 to reverse the default winding algorithm along the airgap (c, b, a instead of a, b, c along the trigonometric direction)",
                "max": "",
                "min": "",
                "name": "is_reverse_wind",
                "type": "bool",
                "unit": "-",
                "value": 0
            },
            {
                "desc": "0 not to change the stator winding connection matrix built by pyleecan number of slots to shift the coils obtained with pyleecan winding algorithm (a, b, c becomes b, c, a with Nslot_shift_wind1=1)",
                "max": "",
                "min": "",
                "name": "Nslot_shift_wind",
                "type": "int",
                "unit": "-",
                "value": 0
            },
            {
                "desc": "number of phases ",
                "max": "100",
                "min": "0",
                "name": "qs",
                "type": "int",
                "unit": "-",
                "value": 3
            },
            {
                "desc": "number of turns per coil",
                "max": "1000",
                "min": "1",
                "name": "Ntcoil",
                "type": "int",
                "unit": "-",
                "value": 7
            },
            {
                "desc": "number of parallel circuits per phase (maximum 2p)",
                "max": "1000",
                "min": "1",
                "name": "Npcpp",
                "type": "int",
                "unit": "-",
                "value": 2
            },
            {
                "desc": "Winding connection : 0 star (Y), 1 triangle (delta)",
                "max": "1",
                "min": "0",
                "name": "type_connection",
                "type": "int",
                "unit": "-",
                "value": 0
            },
            {
                "desc": "pole pairs number",
                "max": "100",
                "min": "1",
                "name": "p",
                "type": "int",
                "unit": "-",
                "value": 3
            },
            {
                "desc": "straight length of the conductors outside the lamination before the curved part of winding overhang [m] - can be negative to tune the average turn length ",
                "max": "100",
                "min": "0",
                "name": "Lewout",
                "type": "float",
                "unit": "m",
                "value": 0.015
            },
            {
                "desc": "Winding's conductor",
                "max": "",
                "min": "",
                "name": "conductor",
                "type": "Conductor",
                "unit": "-",
                "value": ""
            }
        ]
    },
    "WindingCW1L": {
        "constants": [
            {
                "name": "VERSION",
                "value": "1"
            },
            {
                "name": "NAME",
                "value": "\"single layer concentrated\""
            }
        ],
        "daughters": [],
        "desc": "single layer non-overlapping 'concentrated' tooth winding 'alternate teeth wound'",
        "is_internal": false,
        "methods": [
            "comp_connection_mat",
            "get_dim_wind"
        ],
        "mother": "Winding",
        "name": "WindingCW1L",
        "package": "Machine",
        "path": "pyleecan/Generator/ClassesRef/Machine/WindingCW1L.csv",
        "properties": []
    },
    "WindingCW2LR": {
        "constants": [
            {
                "name": "VERSION",
                "value": "1"
            },
            {
                "name": "NAME",
                "value": "\"double layer concentrated (radial)\""
            }
        ],
        "daughters": [],
        "desc": "double layer non-overlapping \"concentrated\" tooth winding \"all teeth wound\", radial coil superposition",
        "is_internal": false,
        "methods": [
            "comp_connection_mat",
            "get_dim_wind"
        ],
        "mother": "Winding",
        "name": "WindingCW2LR",
        "package": "Machine",
        "path": "pyleecan/Generator/ClassesRef/Machine/WindingCW2LR.csv",
        "properties": []
    },
    "WindingCW2LT": {
        "constants": [
            {
                "name": "VERSION",
                "value": "1"
            },
            {
                "name": "NAME",
                "value": "\"double layer concentrated (orthoradial)\""
            }
        ],
        "daughters": [],
        "desc": "double layer non-overlapping \"concentrated\" tooth winding \"all teeth wound\", orthoradial coil superposition",
        "is_internal": false,
        "methods": [
            "comp_connection_mat",
            "get_dim_wind"
        ],
        "mother": "Winding",
        "name": "WindingCW2LT",
        "package": "Machine",
        "path": "pyleecan/Generator/ClassesRef/Machine/WindingCW2LT.csv",
        "properties": []
    },
    "WindingDW1L": {
        "constants": [
            {
                "name": "VERSION",
                "value": "1"
            },
            {
                "name": "NAME",
                "value": "\"single layer distributed\""
            }
        ],
        "daughters": [
            "WindingDW2L"
        ],
        "desc": "single layer overlapping integral distributed winding",
        "is_internal": false,
        "methods": [
            "comp_connection_mat",
            "get_dim_wind"
        ],
        "mother": "Winding",
        "name": "WindingDW1L",
        "package": "Machine",
        "path": "pyleecan/Generator/ClassesRef/Machine/WindingDW1L.csv",
        "properties": [
            {
                "desc": "winding coil pitch or coil span expressed in slots (coil_pitch1=Zs/(2p)->full-pitch distributed winding, coil_pitch1<Zs/(2p)->chorded/shorted-pitch distributed winding, coil_pitch1=1->tooth-winding). Coil pitch is sometimes written 1/9 means Input.Magnetics.coil_pitch1=9-1=8",
                "max": "1000",
                "min": "0",
                "name": "coil_pitch",
                "type": "int",
                "unit": "-",
                "value": 5
            }
        ]
    },
    "WindingDW2L": {
        "constants": [
            {
                "name": "VERSION",
                "value": "1"
            },
            {
                "name": "NAME",
                "value": "\"double layer distributed\""
            }
        ],
        "daughters": [],
        "desc": "double layer overlapping integral distributed winding, radial coil superposition",
        "is_internal": false,
        "methods": [
            "get_dim_wind"
        ],
        "mother": "WindingDW1L",
        "name": "WindingDW2L",
        "package": "Machine",
        "path": "pyleecan/Generator/ClassesRef/Machine/WindingDW2L.csv",
        "properties": []
    },
    "WindingSC": {
        "constants": [
            {
                "name": "VERSION",
                "value": "1"
            },
            {
                "name": "NAME",
                "value": "\"short-circuit\""
            }
        ],
        "daughters": [],
        "desc": "short-circuit winding (e.g. squirrel cage type)",
        "is_internal": false,
        "methods": [
            "comp_connection_mat",
            "get_dim_wind"
        ],
        "mother": "Winding",
        "name": "WindingSC",
        "package": "Machine",
        "path": "pyleecan/Generator/ClassesRef/Machine/WindingSC.csv",
        "properties": []
    },
    "WindingUD": {
        "constants": [
            {
                "name": "VERSION",
                "value": "1"
            },
            {
                "name": "NAME",
                "value": "\"User defined\""
            }
        ],
        "daughters": [],
        "desc": "User defined winding",
        "is_internal": false,
        "methods": [
            "comp_connection_mat",
            "get_dim_wind"
        ],
        "mother": "Winding",
        "name": "WindingUD",
        "package": "Machine",
        "path": "pyleecan/Generator/ClassesRef/Machine/WindingUD.csv",
        "properties": [
            {
                "desc": "user defined Winding matrix",
                "max": "",
                "min": "",
                "name": "user_wind_mat",
                "type": "ndarray",
                "unit": "-",
                "value": ""
            }
        ]
    },
    "XOutput": {
        "constants": [
            {
                "name": "VERSION",
                "value": "1"
            }
        ],
        "daughters": [],
        "desc": "XOutput object: gather all the outputs of all the modules for multiple simulations",
        "is_internal": false,
        "methods": [
            "__delitem__",
            "__getitem__",
            "__iter__",
            "__len__",
            "__missing__",
            "__next__",
            "__reversed__",
            "__setitem__",
            "count",
            "insert",
            "pop",
            "remove",
            "append",
            "get_simu",
            "keys",
            "items",
            "get_param_simu",
            "get_paramexplorer",
            "plot_multi",
            "plot_pareto",
            "plot_generation",
            "get_pareto_index",
            "print_memory"
        ],
        "mother": "Output",
        "name": "XOutput",
        "package": "Output",
        "path": "pyleecan/Generator/ClassesRef/Output/XOutput.csv",
        "properties": [
            {
                "desc": "List containing ParamExplorer",
                "max": "",
                "min": "",
                "name": "paramexplorer_list",
                "type": "[ParamExplorer]",
                "unit": "-",
                "value": ""
            },
            {
                "desc": "List containing Output for each simulation",
                "max": "",
                "min": "",
                "name": "output_list",
                "type": "[Output]",
                "unit": "-",
                "value": ""
            },
            {
                "desc": "Dictionnary containing VarParam DataKeeper results in ndarray",
                "max": "",
                "min": "",
                "name": "xoutput_dict",
                "type": "{DataKeeper}",
                "unit": "-",
                "value": ""
            },
            {
                "desc": "Number of simulations excluding reference simulation",
                "max": "",
                "min": "0",
                "name": "nb_simu",
                "type": "int",
                "unit": "-",
                "value": 0
            }
        ]
    }
}<|MERGE_RESOLUTION|>--- conflicted
+++ resolved
@@ -5179,6 +5179,15 @@
                 "type": "float",
                 "unit": "rad",
                 "value": 0
+            },
+            {
+                "desc": "Name of the logger to use",
+                "max": "",
+                "min": "",
+                "name": "logger_name",
+                "type": "str",
+                "unit": "-",
+                "value": "Pyleecan.Magnetics"
             }
         ]
     },
@@ -5228,339 +5237,6 @@
         "daughters": [],
         "desc": "material electrical properties",
         "is_internal": false,
-<<<<<<< HEAD
-=======
-        "methods": [
-            "build_geometry",
-            "comp_height",
-            "comp_surface"
-        ],
-        "mother": "MagnetFlat",
-        "name": "MagnetType13",
-        "package": "Machine",
-        "path": "pyleecan/Generator/ClassesRef/Machine/MagnetType13.csv",
-        "properties": [
-            {
-                "desc": "magnet bottom width [m]",
-                "max": "",
-                "min": "0",
-                "name": "Wmag",
-                "type": "float",
-                "unit": "m",
-                "value": 0.002
-            },
-            {
-                "desc": "magnet radial height [m]",
-                "max": "",
-                "min": "0",
-                "name": "Hmag",
-                "type": "float",
-                "unit": "m",
-                "value": 0.001
-            },
-            {
-                "desc": "radius of the circular top shape [m]",
-                "max": "",
-                "min": "0",
-                "name": "Rtop",
-                "type": "float",
-                "unit": "m",
-                "value": 0.05
-            }
-        ]
-    },
-    "MagnetType14": {
-        "constants": [
-            {
-                "name": "VERSION",
-                "value": "1"
-            },
-            {
-                "name": "IS_FLAT_BOT",
-                "value": "0"
-            },
-            {
-                "name": "IS_FLAT_TOP",
-                "value": "0"
-            }
-        ],
-        "daughters": [],
-        "desc": "single magnet with polar base and curved-top shape ",
-        "is_internal": false,
-        "methods": [
-            "build_geometry",
-            "comp_height"
-        ],
-        "mother": "MagnetPolar",
-        "name": "MagnetType14",
-        "package": "Machine",
-        "path": "pyleecan/Generator/ClassesRef/Machine/MagnetType14.csv",
-        "properties": [
-            {
-                "desc": "magnet bottom width [rad]",
-                "max": "",
-                "min": "0",
-                "name": "Wmag",
-                "type": "float",
-                "unit": "rad",
-                "value": 0.002
-            },
-            {
-                "desc": "magnet radial height [m]",
-                "max": "",
-                "min": "0",
-                "name": "Hmag",
-                "type": "float",
-                "unit": "m",
-                "value": 0.001
-            },
-            {
-                "desc": "radius of the circular top shape [m]",
-                "max": "",
-                "min": "0",
-                "name": "Rtop",
-                "type": "float",
-                "unit": "m",
-                "value": 0.05
-            }
-        ]
-    },
-    "MagnetType15": {
-        "constants": [
-            {
-                "name": "VERSION",
-                "value": "1"
-            },
-            {
-                "name": "IS_FLAT_BOT",
-                "value": "0"
-            },
-            {
-                "name": "IS_FLAT_TOP",
-                "value": "0"
-            }
-        ],
-        "daughters": [],
-        "desc": "single magnet with polar base and curved-top shape and parallel sides",
-        "is_internal": false,
-        "methods": [
-            "build_geometry",
-            "comp_height",
-            "comp_angle_opening"
-        ],
-        "mother": "MagnetPolar",
-        "name": "MagnetType15",
-        "package": "Machine",
-        "path": "pyleecan/Generator/ClassesRef/Machine/MagnetType15.csv",
-        "properties": [
-            {
-                "desc": "magnet width [m]",
-                "max": "",
-                "min": "0",
-                "name": "Wmag",
-                "type": "float",
-                "unit": "m",
-                "value": 0.002
-            },
-            {
-                "desc": "magnet radial height [m]",
-                "max": "",
-                "min": "0",
-                "name": "Hmag",
-                "type": "float",
-                "unit": "m",
-                "value": 0.001
-            },
-            {
-                "desc": "radius of the circular top shape [m]",
-                "max": "",
-                "min": "0",
-                "name": "Rtop",
-                "type": "float",
-                "unit": "m",
-                "value": 0.05
-            }
-        ]
-    },
-    "Magnetics": {
-        "constants": [
-            {
-                "name": "VERSION",
-                "value": "1"
-            }
-        ],
-        "daughters": [
-            "MagElmer",
-            "MagFEMM"
-        ],
-        "desc": "Magnetic module abstract object",
-        "is_internal": false,
-        "methods": [
-            "run",
-            "comp_axes"
-        ],
-        "mother": "",
-        "name": "Magnetics",
-        "package": "Simulation",
-        "path": "pyleecan/Generator/ClassesRef/Simulation/Magnetics.csv",
-        "properties": [
-            {
-                "desc": "1 to artificially remove stator slotting effects in permeance mmf calculations",
-                "max": "",
-                "min": "",
-                "name": "is_remove_slotS",
-                "type": "bool",
-                "unit": "-",
-                "value": 0
-            },
-            {
-                "desc": "1 to artificially remove rotor slotting effects in permeance mmf calculations",
-                "max": "",
-                "min": "",
-                "name": "is_remove_slotR",
-                "type": "bool",
-                "unit": "-",
-                "value": 0
-            },
-            {
-                "desc": "1 to artificially remove the ventilations duct",
-                "max": "",
-                "min": "",
-                "name": "is_remove_vent",
-                "type": "bool",
-                "unit": "-",
-                "value": 0
-            },
-            {
-                "desc": "1 to compute the stator magnetomotive force / stator armature magnetic field",
-                "max": "",
-                "min": "",
-                "name": "is_mmfs",
-                "type": "bool",
-                "unit": "-",
-                "value": 1
-            },
-            {
-                "desc": "1 to compute the rotor magnetomotive force / rotor magnetic field",
-                "max": "",
-                "min": "",
-                "name": "is_mmfr",
-                "type": "bool",
-                "unit": "-",
-                "value": 1
-            },
-            {
-                "desc": "0 to use the B(H) curve, 1 to use linear B(H) curve according to mur_lin, 2 to enforce infinite permeability (mur_lin =100000)",
-                "max": "2",
-                "min": "0",
-                "name": "type_BH_stator",
-                "type": "int",
-                "unit": "-",
-                "value": 0
-            },
-            {
-                "desc": "0 to use the B(H) curve, 1 to use linear B(H) curve according to mur_lin, 2 to enforce infinite permeability (mur_lin =100000)",
-                "max": "2",
-                "min": "0",
-                "name": "type_BH_rotor",
-                "type": "int",
-                "unit": "-",
-                "value": 0
-            },
-            {
-                "desc": "True to compute only on one time periodicity (use periodicities defined in output.mag.Time)",
-                "max": "",
-                "min": "",
-                "name": "is_periodicity_t",
-                "type": "bool",
-                "unit": "-",
-                "value": 0
-            },
-            {
-                "desc": "True to compute only on one angle periodicity (use periodicities defined in output.mag.Angle)",
-                "max": "",
-                "min": "",
-                "name": "is_periodicity_a",
-                "type": "bool",
-                "unit": "-",
-                "value": 0
-            },
-            {
-                "desc": "Shift angle to appy to the stator in magnetic model",
-                "max": "",
-                "min": "",
-                "name": "angle_stator_shift",
-                "type": "float",
-                "unit": "rad",
-                "value": 0
-            },
-            {
-                "desc": "Shift angle to appy to the rotor in magnetic model",
-                "max": "",
-                "min": "",
-                "name": "angle_rotor_shift",
-                "type": "float",
-                "unit": "rad",
-                "value": 0
-            },
-            {
-                "desc": "Name of the logger to use",
-                "max": "",
-                "min": "",
-                "name": "logger_name",
-                "type": "str",
-                "unit": "-",
-                "value": "Pyleecan.Magnetics"
-            }
-        ]
-    },
-    "MatEconomical": {
-        "constants": [
-            {
-                "name": "VERSION",
-                "value": "1"
-            }
-        ],
-        "daughters": [],
-        "desc": "material ecomomical properties",
-        "is_internal": false,
-        "methods": [],
-        "mother": "",
-        "name": "MatEconomical",
-        "package": "Material",
-        "path": "pyleecan/Generator/ClassesRef/Material/MatEconomical.csv",
-        "properties": [
-            {
-                "desc": "Cost of one kilo of material",
-                "max": "",
-                "min": "0",
-                "name": "cost_unit",
-                "type": "float",
-                "unit": "unit/kg",
-                "value": 0.127
-            },
-            {
-                "desc": "Name of the unit",
-                "max": "",
-                "min": "",
-                "name": "unit_name",
-                "type": "str",
-                "unit": "-",
-                "value": "$"
-            }
-        ]
-    },
-    "MatElectrical": {
-        "constants": [
-            {
-                "name": "VERSION",
-                "value": "1"
-            }
-        ],
-        "daughters": [],
-        "desc": "material electrical properties",
-        "is_internal": false,
->>>>>>> 38197ce3
         "methods": [],
         "mother": "",
         "name": "MatElectrical",
