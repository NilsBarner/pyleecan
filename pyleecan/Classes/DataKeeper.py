--- conflicted
+++ resolved
@@ -297,8 +297,10 @@
     error_keeper = property(
         fget=_get_error_keeper,
         fset=_set_error_keeper,
-<<<<<<< HEAD
-        doc=u"""Function that takes a Simulation in argument and returns a value, this attribute enables to handle errors and to put NaN values in the result matrices""",
+        doc=u"""Function that takes a Simulation in argument and returns a value, this attribute enables to handle errors and to put NaN values in the result matrices
+
+        :Type: function
+        """,
     )
 
     def _get_result(self):
@@ -316,10 +318,4 @@
         fget=_get_result,
         fset=_set_result,
         doc=u"""List containing datakeeper results for each simulation""",
-=======
-        doc=u"""Function that takes a Simulation in argument and returns a value, this attribute enables to handle errors and to put NaN values in the result matrices
-
-        :Type: function
-        """,
->>>>>>> 0bfb3399
     )