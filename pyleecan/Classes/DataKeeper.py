# -*- coding: utf-8 -*-
# File generated according to Generator/ClassesRef/Simulation/DataKeeper.csv
# WARNING! All changes made in this file will be lost!
"""Method code available at https://github.com/Eomys/pyleecan/tree/master/pyleecan/Methods/Simulation/DataKeeper
"""

from os import linesep
from sys import getsizeof
from logging import getLogger
from ._check import check_var, raise_
from ..Functions.get_logger import get_logger
from ..Functions.save import save
from ..Functions.load import load_init_dict
from ..Functions.Load.import_class import import_class
from copy import deepcopy
from ._frozen import FrozenClass

# Import all class method
# Try/catch to remove unnecessary dependencies in unused method
try:
    from ..Methods.Simulation.DataKeeper._set_keeper import _set_keeper
except ImportError as error:
    _set_keeper = error


from numpy import array, ndarray
from ntpath import basename
from os.path import isfile
from ._check import CheckTypeError
import numpy as np
import random
from numpy import isnan
from ._check import InitUnKnowClassError


class DataKeeper(FrozenClass):
    """Class for defining data to keep on a multi-simulation"""

    VERSION = 1

    # cf Methods.Simulation.DataKeeper._set_keeper
    if isinstance(_set_keeper, ImportError):
        _set_keeper = property(
            fget=lambda x: raise_(
                ImportError(
                    "Can't use DataKeeper method _set_keeper: " + str(_set_keeper)
                )
            )
        )
    else:
        _set_keeper = _set_keeper
    # generic save method is available in all object
    save = save
    # get_logger method is available in all object
    get_logger = get_logger

    def __init__(
        self,
        name="",
        symbol="",
        unit="",
        keeper=None,
        error_keeper=None,
        result=-1,
        result_ref=None,
        physic=None,
        init_dict=None,
        init_str=None,
    ):
        """Constructor of the class. Can be use in three ways :
        - __init__ (arg1 = 1, arg3 = 5) every parameters have name and default values
            for pyleecan type, -1 will call the default constructor
        - __init__ (init_dict = d) d must be a dictionary with property names as keys
        - __init__ (init_str = s) s must be a string
        s is the file path to load

        ndarray or list can be given for Vector and Matrix
        object or dict can be given for pyleecan Object"""

        if init_str is not None:  # Load from a file
            init_dict = load_init_dict(init_str)[1]
        if init_dict is not None:  # Initialisation by dict
            assert type(init_dict) is dict
            # Overwrite default value with init_dict content
            if "name" in list(init_dict.keys()):
                name = init_dict["name"]
            if "symbol" in list(init_dict.keys()):
                symbol = init_dict["symbol"]
            if "unit" in list(init_dict.keys()):
                unit = init_dict["unit"]
            if "keeper" in list(init_dict.keys()):
                keeper = init_dict["keeper"]
            if "error_keeper" in list(init_dict.keys()):
                error_keeper = init_dict["error_keeper"]
            if "result" in list(init_dict.keys()):
                result = init_dict["result"]
            if "result_ref" in list(init_dict.keys()):
                result_ref = init_dict["result_ref"]
            if "physic" in list(init_dict.keys()):
                physic = init_dict["physic"]
        # Set the properties (value check and convertion are done in setter)
        self.parent = None
        self.name = name
        self.symbol = symbol
        self.unit = unit
        self.keeper = keeper
        self.error_keeper = error_keeper
        self.result = result
        self.result_ref = result_ref
        self.physic = physic

        # The class is frozen, for now it's impossible to add new properties
        self._freeze()

    def __str__(self):
        """Convert this object in a readeable string (for print)"""

        DataKeeper_str = ""
        if self.parent is None:
            DataKeeper_str += "parent = None " + linesep
        else:
            DataKeeper_str += "parent = " + str(type(self.parent)) + " object" + linesep
        DataKeeper_str += 'name = "' + str(self.name) + '"' + linesep
        DataKeeper_str += 'symbol = "' + str(self.symbol) + '"' + linesep
        DataKeeper_str += 'unit = "' + str(self.unit) + '"' + linesep
        if self._keeper_str is not None:
            DataKeeper_str += "keeper = " + self._keeper_str + linesep
        elif self._keeper_func is not None:
            DataKeeper_str += "keeper = " + str(self._keeper_func) + linesep
        else:
            DataKeeper_str += "keeper = None" + linesep + linesep
        if self._error_keeper_str is not None:
            DataKeeper_str += "error_keeper = " + self._error_keeper_str + linesep
        elif self._error_keeper_func is not None:
            DataKeeper_str += "error_keeper = " + str(self._error_keeper_func) + linesep
        else:
            DataKeeper_str += "error_keeper = None" + linesep + linesep
        if self.result is not None:
            tmp = self.result.__str__().replace(linesep, linesep + "\t").rstrip("\t")
            DataKeeper_str += "result = " + tmp
        else:
            DataKeeper_str += "result = None" + linesep + linesep
        DataKeeper_str += "result_ref = " + str(self.result_ref) + linesep + linesep
        DataKeeper_str += 'physic = "' + str(self.physic) + '"' + linesep
        return DataKeeper_str

    def __eq__(self, other):
        """Compare two objects (skip parent)"""

        if type(other) != type(self):
            return False
        if other.name != self.name:
            return False
        if other.symbol != self.symbol:
            return False
        if other.unit != self.unit:
            return False
        if other._keeper_str != self._keeper_str:
            return False
        if other._error_keeper_str != self._error_keeper_str:
            return False
        if other.result != self.result:
            return False
        if isinstance(self.result_ref, np.ndarray) and not np.array_equal(
            other.result_ref, self.result_ref
        ):
            return False
        elif other.result_ref != self.result_ref:
            return False
        if other.physic != self.physic:
            return False
        return True

    def compare(self, other, name="self", ignore_list=None, is_add_value=False):
        """Compare two objects and return list of differences"""

        if ignore_list is None:
            ignore_list = list()
        if type(other) != type(self):
            return ["type(" + name + ")"]
        diff_list = list()
        if other._name != self._name:
            if is_add_value:
                val_str = (
                    " (self=" + str(self._name) + ", other=" + str(other._name) + ")"
                )
                diff_list.append(name + ".name" + val_str)
            else:
                diff_list.append(name + ".name")
        if other._symbol != self._symbol:
            if is_add_value:
                val_str = (
                    " (self="
                    + str(self._symbol)
                    + ", other="
                    + str(other._symbol)
                    + ")"
                )
                diff_list.append(name + ".symbol" + val_str)
            else:
                diff_list.append(name + ".symbol")
        if other._unit != self._unit:
            if is_add_value:
                val_str = (
                    " (self=" + str(self._unit) + ", other=" + str(other._unit) + ")"
                )
                diff_list.append(name + ".unit" + val_str)
            else:
                diff_list.append(name + ".unit")
        if other._keeper_str != self._keeper_str:
            diff_list.append(name + ".keeper")
        if other._error_keeper_str != self._error_keeper_str:
            diff_list.append(name + ".error_keeper")
        if (other.result is None and self.result is not None) or (
            other.result is not None and self.result is None
        ):
            diff_list.append(name + ".result None mismatch")
        elif self.result is None:
            pass
        elif len(other.result) != len(self.result):
            diff_list.append("len(" + name + ".result)")
        else:
            for ii in range(len(other.result)):
                if hasattr(self.result[ii], "compare"):
                    diff_list.extend(
                        self.result[ii].compare(
                            other.result[ii],
                            name=name + ".result[" + str(ii) + "]",
                            ignore_list=ignore_list,
                            is_add_value=is_add_value,
                        )
                    )
                elif other._result[ii] != self._result[ii]:
                    diff_list.append(name + ".result[" + str(ii) + "])")
        if (other.result_ref is None and self.result_ref is not None) or (
            other.result_ref is not None and self.result_ref is None
        ):
            diff_list.append(name + ".result_ref")
        elif self.result_ref is None:
            pass
        elif isinstance(self.result_ref, np.ndarray) and not np.array_equal(
            other.result_ref, self.result_ref
        ):
            diff_list.append(name + ".result_ref")
        elif hasattr(self.result_ref, "compare"):
            diff_list.extend(
                self.result_ref.compare(
                    other.result_ref,
                    name=name + ".result_ref",
                    ignore_list=ignore_list,
                    is_add_value=is_add_value,
                )
            )
        elif other._result_ref != self._result_ref:
            diff_list.append(name + ".result_ref")
        if other._physic != self._physic:
            if is_add_value:
                val_str = (
                    " (self="
                    + str(self._physic)
                    + ", other="
                    + str(other._physic)
                    + ")"
                )
                diff_list.append(name + ".physic" + val_str)
            else:
                diff_list.append(name + ".physic")
        # Filter ignore differences
        diff_list = list(filter(lambda x: x not in ignore_list, diff_list))
        return diff_list

    def __sizeof__(self):
        """Return the size in memory of the object (including all subobject)"""

        S = 0  # Full size of the object
        S += getsizeof(self.name)
        S += getsizeof(self.symbol)
        S += getsizeof(self.unit)
        S += getsizeof(self._keeper_str)
        S += getsizeof(self._error_keeper_str)
        S += getsizeof(self.result)
        S += getsizeof(self.result_ref)
        S += getsizeof(self.physic)
        return S

    def as_dict(self, type_handle_ndarray=0, keep_function=False, **kwargs):
        """
        Convert this object in a json serializable dict (can be use in __init__).
        type_handle_ndarray: int
            How to handle ndarray (0: tolist, 1: copy, 2: nothing)
        keep_function : bool
            True to keep the function object, else return str
        Optional keyword input parameter is for internal use only
        and may prevent json serializability.
        """

        DataKeeper_dict = dict()
        DataKeeper_dict["name"] = self.name
        DataKeeper_dict["symbol"] = self.symbol
        DataKeeper_dict["unit"] = self.unit
        if self._keeper_str is not None:
            DataKeeper_dict["keeper"] = self._keeper_str
        elif keep_function:
            DataKeeper_dict["keeper"] = self.keeper
        else:
            DataKeeper_dict["keeper"] = None
            if self.keeper is not None:
                self.get_logger().warning(
                    "DataKeeper.as_dict(): "
                    + f"Function {self.keeper.__name__} is not serializable "
                    + "and will be converted to None."
                )
        if self._error_keeper_str is not None:
            DataKeeper_dict["error_keeper"] = self._error_keeper_str
        elif keep_function:
            DataKeeper_dict["error_keeper"] = self.error_keeper
        else:
            DataKeeper_dict["error_keeper"] = None
            if self.error_keeper is not None:
                self.get_logger().warning(
                    "DataKeeper.as_dict(): "
                    + f"Function {self.error_keeper.__name__} is not serializable "
                    + "and will be converted to None."
                )
        if self.result is None:
            DataKeeper_dict["result"] = None
        else:
            DataKeeper_dict["result"] = list()
            for obj in self.result:
                if obj is None:
                    DataKeeper_dict["result"].append(None)
                elif hasattr(obj, "as_dict"):
                    DataKeeper_dict["result"].append(
                        obj.as_dict(
                            type_handle_ndarray=type_handle_ndarray,
                            keep_function=keep_function,
                            **kwargs,
                        )
                    )
                elif isinstance(obj, ndarray):
                    if type_handle_ndarray == 0:
                        DataKeeper_dict["result"].append(obj.tolist())
                    elif type_handle_ndarray == 1:
                        DataKeeper_dict["result"].append(obj.copy())
                    elif type_handle_ndarray == 2:
                        DataKeeper_dict["result"].append(obj)
                else:
                    DataKeeper_dict["result"].append(obj)
        if self.result_ref is None:
            DataKeeper_dict["result_ref"] = None
        elif isinstance(self.result_ref, np.ndarray):
            if type_handle_ndarray == 0:
                DataKeeper_dict["result_ref"] = self.result_ref.tolist()
            elif type_handle_ndarray == 1:
                DataKeeper_dict["result_ref"] = self.result_ref.copy()
            elif type_handle_ndarray == 2:
                DataKeeper_dict["result_ref"] = self.result_ref
            else:
                raise Exception(
                    "Unknown type_handle_ndarray: " + str(type_handle_ndarray)
                )
        elif hasattr(self.result_ref, "as_dict"):
            DataKeeper_dict["result_ref"] = self.result_ref.as_dict(
                type_handle_ndarray=type_handle_ndarray,
                keep_function=keep_function,
                **kwargs,
            )
        else:
            DataKeeper_dict["result_ref"] = self.result_ref
        DataKeeper_dict["physic"] = self.physic
        # The class name is added to the dict for deserialisation purpose
        DataKeeper_dict["__class__"] = "DataKeeper"
        return DataKeeper_dict

    def copy(self):
        """Creates a deepcopy of the object"""

        # Handle deepcopy of all the properties
        name_val = self.name
        symbol_val = self.symbol
        unit_val = self.unit
        if self._keeper_str is not None:
            keeper_val = self._keeper_str
        else:
            keeper_val = self._keeper_func
        if self._error_keeper_str is not None:
            error_keeper_val = self._error_keeper_str
        else:
            error_keeper_val = self._error_keeper_func
        if self.result is None:
            result_val = None
        else:
            result_val = self.result.copy()
        if hasattr(self.result_ref, "copy"):
            result_ref_val = self.result_ref.copy()
        else:
            result_ref_val = self.result_ref
        physic_val = self.physic
        # Creates new object of the same type with the copied properties
        obj_copy = type(self)(
            name=name_val,
            symbol=symbol_val,
            unit=unit_val,
            keeper=keeper_val,
            error_keeper=error_keeper_val,
            result=result_val,
            result_ref=result_ref_val,
            physic=physic_val,
        )
        return obj_copy

    def _set_None(self):
        """Set all the properties to None (except pyleecan object)"""

        self.name = None
        self.symbol = None
        self.unit = None
        self.keeper = None
        self.error_keeper = None
        self.result = None
        if hasattr(self.result_ref, "_set_None"):
            self.result_ref._set_None()
        else:
            self.result_ref = None
        self.physic = None

    def _get_name(self):
        """getter of name"""
        return self._name

    def _set_name(self, value):
        """setter of name"""
        check_var("name", value, "str")
        self._name = value

    name = property(
        fget=_get_name,
        fset=_set_name,
<<<<<<< HEAD
        doc=u"""Data name [-]
=======
        doc="""Data name
>>>>>>> 056d7b89

        :Type: str
        """,
    )

    def _get_symbol(self):
        """getter of symbol"""
        return self._symbol

    def _set_symbol(self, value):
        """setter of symbol"""
        check_var("symbol", value, "str")
        self._symbol = value

    symbol = property(
        fget=_get_symbol,
        fset=_set_symbol,
<<<<<<< HEAD
        doc=u"""Data symbol [-]
=======
        doc="""Data symbol
>>>>>>> 056d7b89

        :Type: str
        """,
    )

    def _get_unit(self):
        """getter of unit"""
        return self._unit

    def _set_unit(self, value):
        """setter of unit"""
        check_var("unit", value, "str")
        self._unit = value

    unit = property(
        fget=_get_unit,
        fset=_set_unit,
<<<<<<< HEAD
        doc=u"""Data unit [-]
=======
        doc="""Data unit
>>>>>>> 056d7b89

        :Type: str
        """,
    )

    def _get_keeper(self):
        """getter of keeper"""
        return self._keeper_func

    keeper = property(
        fget=_get_keeper,
        fset=_set_keeper,
<<<<<<< HEAD
        doc=u"""Function that takes an Output in argument and return a value [-]
=======
        doc="""Function that takes an Output in argument and return a value
>>>>>>> 056d7b89

        :Type: function
        """,
    )

    def _get_error_keeper(self):
        """getter of error_keeper"""
        return self._error_keeper_func

    def _set_error_keeper(self, value):
        """setter of error_keeper"""
        if value is None:
            self._error_keeper_str = None
            self._error_keeper_func = None
        elif isinstance(value, str) and "lambda" in value:
            self._error_keeper_str = value
            self._error_keeper_func = eval(value)
        elif isinstance(value, str) and isfile(value) and value[-3:] == ".py":
            self._error_keeper_str = value
            f = open(value, "r")
            exec(f.read(), globals())
            self._error_keeper_func = eval(basename(value[:-3]))
        elif callable(value):
            self._error_keeper_str = None
            self._error_keeper_func = value
        else:
            raise CheckTypeError(
                "For property error_keeper Expected function or str (path to python file or lambda), got: "
                + str(type(value))
            )

    error_keeper = property(
        fget=_get_error_keeper,
        fset=_set_error_keeper,
<<<<<<< HEAD
        doc=u"""Function that takes a Simulation in argument and returns a value, this attribute enables to handle errors and to put NaN values in the result matrices [-]
=======
        doc="""Function that takes a Simulation in argument and returns a value, this attribute enables to handle errors and to put NaN values in the result matrices
>>>>>>> 056d7b89

        :Type: function
        """,
    )

    def _get_result(self):
        """getter of result"""
        return self._result

    def _set_result(self, value):
        """setter of result"""
        if type(value) is list:
            for ii, obj in enumerate(value):
                if isinstance(obj, str) and ".json" in obj:
                    try:  # pyleecan object from file
                        obj = load_init_dict(obj)[1]
                    except Exception as e:
                        self.get_logger().error(
                            "Error while loading " + obj + ", setting None instead"
                        )
                        obj = None
                        value[ii] = None
                if type(obj) is dict and "__class__" in obj:  # pyleecan object
                    try:
                        class_obj = import_class(
                            "SciDataTool.Classes", obj.get("__class__"), "result"
                        )
                    except Exception:
                        class_obj = import_class(
                            "pyleecan.Classes", obj.get("__class__"), "result"
                        )
                    value[ii] = class_obj(init_dict=obj)
                if value[ii] is not None and hasattr(value[ii], "parent"):
                    value[ii].parent = self
                if isinstance(obj, list):
                    try:  # list to array (for list of list use 'list')
                        value[ii] = array(obj)
                    except Exception as e:
                        pass
        if value == -1:
            value = list()
        check_var("result", value, "[]")
        self._result = value

    result = property(
        fget=_get_result,
        fset=_set_result,
<<<<<<< HEAD
        doc=u"""List containing datakeeper results for each simulation [-]
=======
        doc="""List containing datakeeper results for each simulation
>>>>>>> 056d7b89

        :Type: []
        """,
    )

    def _get_result_ref(self):
        """getter of result_ref"""
        return self._result_ref

    def _set_result_ref(self, value):
        """setter of result_ref"""
        if isinstance(value, dict) and "__class__" in value:
            try:
                class_obj = import_class(
                    "pyleecan.Classes", value.get("__class__"), "result_ref"
                )
            except:
                class_obj = import_class(
                    "SciDataTool.Classes", value.get("__class__"), "result_ref"
                )
            value = class_obj(init_dict=value)
        elif type(value) is list:
            try:
                value = np.array(value)
            except:
                pass
        check_var("result_ref", value, "")
        self._result_ref = value

        if hasattr(self._result_ref, "parent"):
            self._result_ref.parent = self

    result_ref = property(
        fget=_get_result_ref,
        fset=_set_result_ref,
<<<<<<< HEAD
        doc=u"""Result for the reference simulation [-]
=======
        doc="""Result for the reference simulation
>>>>>>> 056d7b89

        :Type: 
        """,
    )

    def _get_physic(self):
        """getter of physic"""
        return self._physic

    def _set_physic(self, value):
        """setter of physic"""
        check_var("physic", value, "str")
        self._physic = value

    physic = property(
        fget=_get_physic,
        fset=_set_physic,
<<<<<<< HEAD
        doc=u"""Physic of the tracked quantity [-]
=======
        doc="""Physic of the tracked quantity
>>>>>>> 056d7b89

        :Type: str
        """,
    )
<|MERGE_RESOLUTION|>--- conflicted
+++ resolved
@@ -1,661 +1,629 @@
-# -*- coding: utf-8 -*-
-# File generated according to Generator/ClassesRef/Simulation/DataKeeper.csv
-# WARNING! All changes made in this file will be lost!
-"""Method code available at https://github.com/Eomys/pyleecan/tree/master/pyleecan/Methods/Simulation/DataKeeper
-"""
-
-from os import linesep
-from sys import getsizeof
-from logging import getLogger
-from ._check import check_var, raise_
-from ..Functions.get_logger import get_logger
-from ..Functions.save import save
-from ..Functions.load import load_init_dict
-from ..Functions.Load.import_class import import_class
-from copy import deepcopy
-from ._frozen import FrozenClass
-
-# Import all class method
-# Try/catch to remove unnecessary dependencies in unused method
-try:
-    from ..Methods.Simulation.DataKeeper._set_keeper import _set_keeper
-except ImportError as error:
-    _set_keeper = error
-
-
-from numpy import array, ndarray
-from ntpath import basename
-from os.path import isfile
-from ._check import CheckTypeError
-import numpy as np
-import random
-from numpy import isnan
-from ._check import InitUnKnowClassError
-
-
-class DataKeeper(FrozenClass):
-    """Class for defining data to keep on a multi-simulation"""
-
-    VERSION = 1
-
-    # cf Methods.Simulation.DataKeeper._set_keeper
-    if isinstance(_set_keeper, ImportError):
-        _set_keeper = property(
-            fget=lambda x: raise_(
-                ImportError(
-                    "Can't use DataKeeper method _set_keeper: " + str(_set_keeper)
-                )
-            )
-        )
-    else:
-        _set_keeper = _set_keeper
-    # generic save method is available in all object
-    save = save
-    # get_logger method is available in all object
-    get_logger = get_logger
-
-    def __init__(
-        self,
-        name="",
-        symbol="",
-        unit="",
-        keeper=None,
-        error_keeper=None,
-        result=-1,
-        result_ref=None,
-        physic=None,
-        init_dict=None,
-        init_str=None,
-    ):
-        """Constructor of the class. Can be use in three ways :
-        - __init__ (arg1 = 1, arg3 = 5) every parameters have name and default values
-            for pyleecan type, -1 will call the default constructor
-        - __init__ (init_dict = d) d must be a dictionary with property names as keys
-        - __init__ (init_str = s) s must be a string
-        s is the file path to load
-
-        ndarray or list can be given for Vector and Matrix
-        object or dict can be given for pyleecan Object"""
-
-        if init_str is not None:  # Load from a file
-            init_dict = load_init_dict(init_str)[1]
-        if init_dict is not None:  # Initialisation by dict
-            assert type(init_dict) is dict
-            # Overwrite default value with init_dict content
-            if "name" in list(init_dict.keys()):
-                name = init_dict["name"]
-            if "symbol" in list(init_dict.keys()):
-                symbol = init_dict["symbol"]
-            if "unit" in list(init_dict.keys()):
-                unit = init_dict["unit"]
-            if "keeper" in list(init_dict.keys()):
-                keeper = init_dict["keeper"]
-            if "error_keeper" in list(init_dict.keys()):
-                error_keeper = init_dict["error_keeper"]
-            if "result" in list(init_dict.keys()):
-                result = init_dict["result"]
-            if "result_ref" in list(init_dict.keys()):
-                result_ref = init_dict["result_ref"]
-            if "physic" in list(init_dict.keys()):
-                physic = init_dict["physic"]
-        # Set the properties (value check and convertion are done in setter)
-        self.parent = None
-        self.name = name
-        self.symbol = symbol
-        self.unit = unit
-        self.keeper = keeper
-        self.error_keeper = error_keeper
-        self.result = result
-        self.result_ref = result_ref
-        self.physic = physic
-
-        # The class is frozen, for now it's impossible to add new properties
-        self._freeze()
-
-    def __str__(self):
-        """Convert this object in a readeable string (for print)"""
-
-        DataKeeper_str = ""
-        if self.parent is None:
-            DataKeeper_str += "parent = None " + linesep
-        else:
-            DataKeeper_str += "parent = " + str(type(self.parent)) + " object" + linesep
-        DataKeeper_str += 'name = "' + str(self.name) + '"' + linesep
-        DataKeeper_str += 'symbol = "' + str(self.symbol) + '"' + linesep
-        DataKeeper_str += 'unit = "' + str(self.unit) + '"' + linesep
-        if self._keeper_str is not None:
-            DataKeeper_str += "keeper = " + self._keeper_str + linesep
-        elif self._keeper_func is not None:
-            DataKeeper_str += "keeper = " + str(self._keeper_func) + linesep
-        else:
-            DataKeeper_str += "keeper = None" + linesep + linesep
-        if self._error_keeper_str is not None:
-            DataKeeper_str += "error_keeper = " + self._error_keeper_str + linesep
-        elif self._error_keeper_func is not None:
-            DataKeeper_str += "error_keeper = " + str(self._error_keeper_func) + linesep
-        else:
-            DataKeeper_str += "error_keeper = None" + linesep + linesep
-        if self.result is not None:
-            tmp = self.result.__str__().replace(linesep, linesep + "\t").rstrip("\t")
-            DataKeeper_str += "result = " + tmp
-        else:
-            DataKeeper_str += "result = None" + linesep + linesep
-        DataKeeper_str += "result_ref = " + str(self.result_ref) + linesep + linesep
-        DataKeeper_str += 'physic = "' + str(self.physic) + '"' + linesep
-        return DataKeeper_str
-
-    def __eq__(self, other):
-        """Compare two objects (skip parent)"""
-
-        if type(other) != type(self):
-            return False
-        if other.name != self.name:
-            return False
-        if other.symbol != self.symbol:
-            return False
-        if other.unit != self.unit:
-            return False
-        if other._keeper_str != self._keeper_str:
-            return False
-        if other._error_keeper_str != self._error_keeper_str:
-            return False
-        if other.result != self.result:
-            return False
-        if isinstance(self.result_ref, np.ndarray) and not np.array_equal(
-            other.result_ref, self.result_ref
-        ):
-            return False
-        elif other.result_ref != self.result_ref:
-            return False
-        if other.physic != self.physic:
-            return False
-        return True
-
-    def compare(self, other, name="self", ignore_list=None, is_add_value=False):
-        """Compare two objects and return list of differences"""
-
-        if ignore_list is None:
-            ignore_list = list()
-        if type(other) != type(self):
-            return ["type(" + name + ")"]
-        diff_list = list()
-        if other._name != self._name:
-            if is_add_value:
-                val_str = (
-                    " (self=" + str(self._name) + ", other=" + str(other._name) + ")"
-                )
-                diff_list.append(name + ".name" + val_str)
-            else:
-                diff_list.append(name + ".name")
-        if other._symbol != self._symbol:
-            if is_add_value:
-                val_str = (
-                    " (self="
-                    + str(self._symbol)
-                    + ", other="
-                    + str(other._symbol)
-                    + ")"
-                )
-                diff_list.append(name + ".symbol" + val_str)
-            else:
-                diff_list.append(name + ".symbol")
-        if other._unit != self._unit:
-            if is_add_value:
-                val_str = (
-                    " (self=" + str(self._unit) + ", other=" + str(other._unit) + ")"
-                )
-                diff_list.append(name + ".unit" + val_str)
-            else:
-                diff_list.append(name + ".unit")
-        if other._keeper_str != self._keeper_str:
-            diff_list.append(name + ".keeper")
-        if other._error_keeper_str != self._error_keeper_str:
-            diff_list.append(name + ".error_keeper")
-        if (other.result is None and self.result is not None) or (
-            other.result is not None and self.result is None
-        ):
-            diff_list.append(name + ".result None mismatch")
-        elif self.result is None:
-            pass
-        elif len(other.result) != len(self.result):
-            diff_list.append("len(" + name + ".result)")
-        else:
-            for ii in range(len(other.result)):
-                if hasattr(self.result[ii], "compare"):
-                    diff_list.extend(
-                        self.result[ii].compare(
-                            other.result[ii],
-                            name=name + ".result[" + str(ii) + "]",
-                            ignore_list=ignore_list,
-                            is_add_value=is_add_value,
-                        )
-                    )
-                elif other._result[ii] != self._result[ii]:
-                    diff_list.append(name + ".result[" + str(ii) + "])")
-        if (other.result_ref is None and self.result_ref is not None) or (
-            other.result_ref is not None and self.result_ref is None
-        ):
-            diff_list.append(name + ".result_ref")
-        elif self.result_ref is None:
-            pass
-        elif isinstance(self.result_ref, np.ndarray) and not np.array_equal(
-            other.result_ref, self.result_ref
-        ):
-            diff_list.append(name + ".result_ref")
-        elif hasattr(self.result_ref, "compare"):
-            diff_list.extend(
-                self.result_ref.compare(
-                    other.result_ref,
-                    name=name + ".result_ref",
-                    ignore_list=ignore_list,
-                    is_add_value=is_add_value,
-                )
-            )
-        elif other._result_ref != self._result_ref:
-            diff_list.append(name + ".result_ref")
-        if other._physic != self._physic:
-            if is_add_value:
-                val_str = (
-                    " (self="
-                    + str(self._physic)
-                    + ", other="
-                    + str(other._physic)
-                    + ")"
-                )
-                diff_list.append(name + ".physic" + val_str)
-            else:
-                diff_list.append(name + ".physic")
-        # Filter ignore differences
-        diff_list = list(filter(lambda x: x not in ignore_list, diff_list))
-        return diff_list
-
-    def __sizeof__(self):
-        """Return the size in memory of the object (including all subobject)"""
-
-        S = 0  # Full size of the object
-        S += getsizeof(self.name)
-        S += getsizeof(self.symbol)
-        S += getsizeof(self.unit)
-        S += getsizeof(self._keeper_str)
-        S += getsizeof(self._error_keeper_str)
-        S += getsizeof(self.result)
-        S += getsizeof(self.result_ref)
-        S += getsizeof(self.physic)
-        return S
-
-    def as_dict(self, type_handle_ndarray=0, keep_function=False, **kwargs):
-        """
-        Convert this object in a json serializable dict (can be use in __init__).
-        type_handle_ndarray: int
-            How to handle ndarray (0: tolist, 1: copy, 2: nothing)
-        keep_function : bool
-            True to keep the function object, else return str
-        Optional keyword input parameter is for internal use only
-        and may prevent json serializability.
-        """
-
-        DataKeeper_dict = dict()
-        DataKeeper_dict["name"] = self.name
-        DataKeeper_dict["symbol"] = self.symbol
-        DataKeeper_dict["unit"] = self.unit
-        if self._keeper_str is not None:
-            DataKeeper_dict["keeper"] = self._keeper_str
-        elif keep_function:
-            DataKeeper_dict["keeper"] = self.keeper
-        else:
-            DataKeeper_dict["keeper"] = None
-            if self.keeper is not None:
-                self.get_logger().warning(
-                    "DataKeeper.as_dict(): "
-                    + f"Function {self.keeper.__name__} is not serializable "
-                    + "and will be converted to None."
-                )
-        if self._error_keeper_str is not None:
-            DataKeeper_dict["error_keeper"] = self._error_keeper_str
-        elif keep_function:
-            DataKeeper_dict["error_keeper"] = self.error_keeper
-        else:
-            DataKeeper_dict["error_keeper"] = None
-            if self.error_keeper is not None:
-                self.get_logger().warning(
-                    "DataKeeper.as_dict(): "
-                    + f"Function {self.error_keeper.__name__} is not serializable "
-                    + "and will be converted to None."
-                )
-        if self.result is None:
-            DataKeeper_dict["result"] = None
-        else:
-            DataKeeper_dict["result"] = list()
-            for obj in self.result:
-                if obj is None:
-                    DataKeeper_dict["result"].append(None)
-                elif hasattr(obj, "as_dict"):
-                    DataKeeper_dict["result"].append(
-                        obj.as_dict(
-                            type_handle_ndarray=type_handle_ndarray,
-                            keep_function=keep_function,
-                            **kwargs,
-                        )
-                    )
-                elif isinstance(obj, ndarray):
-                    if type_handle_ndarray == 0:
-                        DataKeeper_dict["result"].append(obj.tolist())
-                    elif type_handle_ndarray == 1:
-                        DataKeeper_dict["result"].append(obj.copy())
-                    elif type_handle_ndarray == 2:
-                        DataKeeper_dict["result"].append(obj)
-                else:
-                    DataKeeper_dict["result"].append(obj)
-        if self.result_ref is None:
-            DataKeeper_dict["result_ref"] = None
-        elif isinstance(self.result_ref, np.ndarray):
-            if type_handle_ndarray == 0:
-                DataKeeper_dict["result_ref"] = self.result_ref.tolist()
-            elif type_handle_ndarray == 1:
-                DataKeeper_dict["result_ref"] = self.result_ref.copy()
-            elif type_handle_ndarray == 2:
-                DataKeeper_dict["result_ref"] = self.result_ref
-            else:
-                raise Exception(
-                    "Unknown type_handle_ndarray: " + str(type_handle_ndarray)
-                )
-        elif hasattr(self.result_ref, "as_dict"):
-            DataKeeper_dict["result_ref"] = self.result_ref.as_dict(
-                type_handle_ndarray=type_handle_ndarray,
-                keep_function=keep_function,
-                **kwargs,
-            )
-        else:
-            DataKeeper_dict["result_ref"] = self.result_ref
-        DataKeeper_dict["physic"] = self.physic
-        # The class name is added to the dict for deserialisation purpose
-        DataKeeper_dict["__class__"] = "DataKeeper"
-        return DataKeeper_dict
-
-    def copy(self):
-        """Creates a deepcopy of the object"""
-
-        # Handle deepcopy of all the properties
-        name_val = self.name
-        symbol_val = self.symbol
-        unit_val = self.unit
-        if self._keeper_str is not None:
-            keeper_val = self._keeper_str
-        else:
-            keeper_val = self._keeper_func
-        if self._error_keeper_str is not None:
-            error_keeper_val = self._error_keeper_str
-        else:
-            error_keeper_val = self._error_keeper_func
-        if self.result is None:
-            result_val = None
-        else:
-            result_val = self.result.copy()
-        if hasattr(self.result_ref, "copy"):
-            result_ref_val = self.result_ref.copy()
-        else:
-            result_ref_val = self.result_ref
-        physic_val = self.physic
-        # Creates new object of the same type with the copied properties
-        obj_copy = type(self)(
-            name=name_val,
-            symbol=symbol_val,
-            unit=unit_val,
-            keeper=keeper_val,
-            error_keeper=error_keeper_val,
-            result=result_val,
-            result_ref=result_ref_val,
-            physic=physic_val,
-        )
-        return obj_copy
-
-    def _set_None(self):
-        """Set all the properties to None (except pyleecan object)"""
-
-        self.name = None
-        self.symbol = None
-        self.unit = None
-        self.keeper = None
-        self.error_keeper = None
-        self.result = None
-        if hasattr(self.result_ref, "_set_None"):
-            self.result_ref._set_None()
-        else:
-            self.result_ref = None
-        self.physic = None
-
-    def _get_name(self):
-        """getter of name"""
-        return self._name
-
-    def _set_name(self, value):
-        """setter of name"""
-        check_var("name", value, "str")
-        self._name = value
-
-    name = property(
-        fget=_get_name,
-        fset=_set_name,
-<<<<<<< HEAD
-        doc=u"""Data name [-]
-=======
-        doc="""Data name
->>>>>>> 056d7b89
-
-        :Type: str
-        """,
-    )
-
-    def _get_symbol(self):
-        """getter of symbol"""
-        return self._symbol
-
-    def _set_symbol(self, value):
-        """setter of symbol"""
-        check_var("symbol", value, "str")
-        self._symbol = value
-
-    symbol = property(
-        fget=_get_symbol,
-        fset=_set_symbol,
-<<<<<<< HEAD
-        doc=u"""Data symbol [-]
-=======
-        doc="""Data symbol
->>>>>>> 056d7b89
-
-        :Type: str
-        """,
-    )
-
-    def _get_unit(self):
-        """getter of unit"""
-        return self._unit
-
-    def _set_unit(self, value):
-        """setter of unit"""
-        check_var("unit", value, "str")
-        self._unit = value
-
-    unit = property(
-        fget=_get_unit,
-        fset=_set_unit,
-<<<<<<< HEAD
-        doc=u"""Data unit [-]
-=======
-        doc="""Data unit
->>>>>>> 056d7b89
-
-        :Type: str
-        """,
-    )
-
-    def _get_keeper(self):
-        """getter of keeper"""
-        return self._keeper_func
-
-    keeper = property(
-        fget=_get_keeper,
-        fset=_set_keeper,
-<<<<<<< HEAD
-        doc=u"""Function that takes an Output in argument and return a value [-]
-=======
-        doc="""Function that takes an Output in argument and return a value
->>>>>>> 056d7b89
-
-        :Type: function
-        """,
-    )
-
-    def _get_error_keeper(self):
-        """getter of error_keeper"""
-        return self._error_keeper_func
-
-    def _set_error_keeper(self, value):
-        """setter of error_keeper"""
-        if value is None:
-            self._error_keeper_str = None
-            self._error_keeper_func = None
-        elif isinstance(value, str) and "lambda" in value:
-            self._error_keeper_str = value
-            self._error_keeper_func = eval(value)
-        elif isinstance(value, str) and isfile(value) and value[-3:] == ".py":
-            self._error_keeper_str = value
-            f = open(value, "r")
-            exec(f.read(), globals())
-            self._error_keeper_func = eval(basename(value[:-3]))
-        elif callable(value):
-            self._error_keeper_str = None
-            self._error_keeper_func = value
-        else:
-            raise CheckTypeError(
-                "For property error_keeper Expected function or str (path to python file or lambda), got: "
-                + str(type(value))
-            )
-
-    error_keeper = property(
-        fget=_get_error_keeper,
-        fset=_set_error_keeper,
-<<<<<<< HEAD
-        doc=u"""Function that takes a Simulation in argument and returns a value, this attribute enables to handle errors and to put NaN values in the result matrices [-]
-=======
-        doc="""Function that takes a Simulation in argument and returns a value, this attribute enables to handle errors and to put NaN values in the result matrices
->>>>>>> 056d7b89
-
-        :Type: function
-        """,
-    )
-
-    def _get_result(self):
-        """getter of result"""
-        return self._result
-
-    def _set_result(self, value):
-        """setter of result"""
-        if type(value) is list:
-            for ii, obj in enumerate(value):
-                if isinstance(obj, str) and ".json" in obj:
-                    try:  # pyleecan object from file
-                        obj = load_init_dict(obj)[1]
-                    except Exception as e:
-                        self.get_logger().error(
-                            "Error while loading " + obj + ", setting None instead"
-                        )
-                        obj = None
-                        value[ii] = None
-                if type(obj) is dict and "__class__" in obj:  # pyleecan object
-                    try:
-                        class_obj = import_class(
-                            "SciDataTool.Classes", obj.get("__class__"), "result"
-                        )
-                    except Exception:
-                        class_obj = import_class(
-                            "pyleecan.Classes", obj.get("__class__"), "result"
-                        )
-                    value[ii] = class_obj(init_dict=obj)
-                if value[ii] is not None and hasattr(value[ii], "parent"):
-                    value[ii].parent = self
-                if isinstance(obj, list):
-                    try:  # list to array (for list of list use 'list')
-                        value[ii] = array(obj)
-                    except Exception as e:
-                        pass
-        if value == -1:
-            value = list()
-        check_var("result", value, "[]")
-        self._result = value
-
-    result = property(
-        fget=_get_result,
-        fset=_set_result,
-<<<<<<< HEAD
-        doc=u"""List containing datakeeper results for each simulation [-]
-=======
-        doc="""List containing datakeeper results for each simulation
->>>>>>> 056d7b89
-
-        :Type: []
-        """,
-    )
-
-    def _get_result_ref(self):
-        """getter of result_ref"""
-        return self._result_ref
-
-    def _set_result_ref(self, value):
-        """setter of result_ref"""
-        if isinstance(value, dict) and "__class__" in value:
-            try:
-                class_obj = import_class(
-                    "pyleecan.Classes", value.get("__class__"), "result_ref"
-                )
-            except:
-                class_obj = import_class(
-                    "SciDataTool.Classes", value.get("__class__"), "result_ref"
-                )
-            value = class_obj(init_dict=value)
-        elif type(value) is list:
-            try:
-                value = np.array(value)
-            except:
-                pass
-        check_var("result_ref", value, "")
-        self._result_ref = value
-
-        if hasattr(self._result_ref, "parent"):
-            self._result_ref.parent = self
-
-    result_ref = property(
-        fget=_get_result_ref,
-        fset=_set_result_ref,
-<<<<<<< HEAD
-        doc=u"""Result for the reference simulation [-]
-=======
-        doc="""Result for the reference simulation
->>>>>>> 056d7b89
-
-        :Type: 
-        """,
-    )
-
-    def _get_physic(self):
-        """getter of physic"""
-        return self._physic
-
-    def _set_physic(self, value):
-        """setter of physic"""
-        check_var("physic", value, "str")
-        self._physic = value
-
-    physic = property(
-        fget=_get_physic,
-        fset=_set_physic,
-<<<<<<< HEAD
-        doc=u"""Physic of the tracked quantity [-]
-=======
-        doc="""Physic of the tracked quantity
->>>>>>> 056d7b89
-
-        :Type: str
-        """,
-    )
+# -*- coding: utf-8 -*-
+# File generated according to Generator/ClassesRef/Simulation/DataKeeper.csv
+# WARNING! All changes made in this file will be lost!
+"""Method code available at https://github.com/Eomys/pyleecan/tree/master/pyleecan/Methods/Simulation/DataKeeper
+"""
+
+from os import linesep
+from sys import getsizeof
+from logging import getLogger
+from ._check import check_var, raise_
+from ..Functions.get_logger import get_logger
+from ..Functions.save import save
+from ..Functions.load import load_init_dict
+from ..Functions.Load.import_class import import_class
+from copy import deepcopy
+from ._frozen import FrozenClass
+
+# Import all class method
+# Try/catch to remove unnecessary dependencies in unused method
+try:
+    from ..Methods.Simulation.DataKeeper._set_keeper import _set_keeper
+except ImportError as error:
+    _set_keeper = error
+
+
+from numpy import array, ndarray
+from ntpath import basename
+from os.path import isfile
+from ._check import CheckTypeError
+import numpy as np
+import random
+from numpy import isnan
+from ._check import InitUnKnowClassError
+
+
+class DataKeeper(FrozenClass):
+    """Class for defining data to keep on a multi-simulation"""
+
+    VERSION = 1
+
+    # cf Methods.Simulation.DataKeeper._set_keeper
+    if isinstance(_set_keeper, ImportError):
+        _set_keeper = property(
+            fget=lambda x: raise_(
+                ImportError(
+                    "Can't use DataKeeper method _set_keeper: " + str(_set_keeper)
+                )
+            )
+        )
+    else:
+        _set_keeper = _set_keeper
+    # generic save method is available in all object
+    save = save
+    # get_logger method is available in all object
+    get_logger = get_logger
+
+    def __init__(
+        self,
+        name="",
+        symbol="",
+        unit="",
+        keeper=None,
+        error_keeper=None,
+        result=-1,
+        result_ref=None,
+        physic=None,
+        init_dict=None,
+        init_str=None,
+    ):
+        """Constructor of the class. Can be use in three ways :
+        - __init__ (arg1 = 1, arg3 = 5) every parameters have name and default values
+            for pyleecan type, -1 will call the default constructor
+        - __init__ (init_dict = d) d must be a dictionary with property names as keys
+        - __init__ (init_str = s) s must be a string
+        s is the file path to load
+
+        ndarray or list can be given for Vector and Matrix
+        object or dict can be given for pyleecan Object"""
+
+        if init_str is not None:  # Load from a file
+            init_dict = load_init_dict(init_str)[1]
+        if init_dict is not None:  # Initialisation by dict
+            assert type(init_dict) is dict
+            # Overwrite default value with init_dict content
+            if "name" in list(init_dict.keys()):
+                name = init_dict["name"]
+            if "symbol" in list(init_dict.keys()):
+                symbol = init_dict["symbol"]
+            if "unit" in list(init_dict.keys()):
+                unit = init_dict["unit"]
+            if "keeper" in list(init_dict.keys()):
+                keeper = init_dict["keeper"]
+            if "error_keeper" in list(init_dict.keys()):
+                error_keeper = init_dict["error_keeper"]
+            if "result" in list(init_dict.keys()):
+                result = init_dict["result"]
+            if "result_ref" in list(init_dict.keys()):
+                result_ref = init_dict["result_ref"]
+            if "physic" in list(init_dict.keys()):
+                physic = init_dict["physic"]
+        # Set the properties (value check and convertion are done in setter)
+        self.parent = None
+        self.name = name
+        self.symbol = symbol
+        self.unit = unit
+        self.keeper = keeper
+        self.error_keeper = error_keeper
+        self.result = result
+        self.result_ref = result_ref
+        self.physic = physic
+
+        # The class is frozen, for now it's impossible to add new properties
+        self._freeze()
+
+    def __str__(self):
+        """Convert this object in a readeable string (for print)"""
+
+        DataKeeper_str = ""
+        if self.parent is None:
+            DataKeeper_str += "parent = None " + linesep
+        else:
+            DataKeeper_str += "parent = " + str(type(self.parent)) + " object" + linesep
+        DataKeeper_str += 'name = "' + str(self.name) + '"' + linesep
+        DataKeeper_str += 'symbol = "' + str(self.symbol) + '"' + linesep
+        DataKeeper_str += 'unit = "' + str(self.unit) + '"' + linesep
+        if self._keeper_str is not None:
+            DataKeeper_str += "keeper = " + self._keeper_str + linesep
+        elif self._keeper_func is not None:
+            DataKeeper_str += "keeper = " + str(self._keeper_func) + linesep
+        else:
+            DataKeeper_str += "keeper = None" + linesep + linesep
+        if self._error_keeper_str is not None:
+            DataKeeper_str += "error_keeper = " + self._error_keeper_str + linesep
+        elif self._error_keeper_func is not None:
+            DataKeeper_str += "error_keeper = " + str(self._error_keeper_func) + linesep
+        else:
+            DataKeeper_str += "error_keeper = None" + linesep + linesep
+        if self.result is not None:
+            tmp = self.result.__str__().replace(linesep, linesep + "\t").rstrip("\t")
+            DataKeeper_str += "result = " + tmp
+        else:
+            DataKeeper_str += "result = None" + linesep + linesep
+        DataKeeper_str += "result_ref = " + str(self.result_ref) + linesep + linesep
+        DataKeeper_str += 'physic = "' + str(self.physic) + '"' + linesep
+        return DataKeeper_str
+
+    def __eq__(self, other):
+        """Compare two objects (skip parent)"""
+
+        if type(other) != type(self):
+            return False
+        if other.name != self.name:
+            return False
+        if other.symbol != self.symbol:
+            return False
+        if other.unit != self.unit:
+            return False
+        if other._keeper_str != self._keeper_str:
+            return False
+        if other._error_keeper_str != self._error_keeper_str:
+            return False
+        if other.result != self.result:
+            return False
+        if isinstance(self.result_ref, np.ndarray) and not np.array_equal(
+            other.result_ref, self.result_ref
+        ):
+            return False
+        elif other.result_ref != self.result_ref:
+            return False
+        if other.physic != self.physic:
+            return False
+        return True
+
+    def compare(self, other, name="self", ignore_list=None, is_add_value=False):
+        """Compare two objects and return list of differences"""
+
+        if ignore_list is None:
+            ignore_list = list()
+        if type(other) != type(self):
+            return ["type(" + name + ")"]
+        diff_list = list()
+        if other._name != self._name:
+            if is_add_value:
+                val_str = (
+                    " (self=" + str(self._name) + ", other=" + str(other._name) + ")"
+                )
+                diff_list.append(name + ".name" + val_str)
+            else:
+                diff_list.append(name + ".name")
+        if other._symbol != self._symbol:
+            if is_add_value:
+                val_str = (
+                    " (self="
+                    + str(self._symbol)
+                    + ", other="
+                    + str(other._symbol)
+                    + ")"
+                )
+                diff_list.append(name + ".symbol" + val_str)
+            else:
+                diff_list.append(name + ".symbol")
+        if other._unit != self._unit:
+            if is_add_value:
+                val_str = (
+                    " (self=" + str(self._unit) + ", other=" + str(other._unit) + ")"
+                )
+                diff_list.append(name + ".unit" + val_str)
+            else:
+                diff_list.append(name + ".unit")
+        if other._keeper_str != self._keeper_str:
+            diff_list.append(name + ".keeper")
+        if other._error_keeper_str != self._error_keeper_str:
+            diff_list.append(name + ".error_keeper")
+        if (other.result is None and self.result is not None) or (
+            other.result is not None and self.result is None
+        ):
+            diff_list.append(name + ".result None mismatch")
+        elif self.result is None:
+            pass
+        elif len(other.result) != len(self.result):
+            diff_list.append("len(" + name + ".result)")
+        else:
+            for ii in range(len(other.result)):
+                if hasattr(self.result[ii], "compare"):
+                    diff_list.extend(
+                        self.result[ii].compare(
+                            other.result[ii],
+                            name=name + ".result[" + str(ii) + "]",
+                            ignore_list=ignore_list,
+                            is_add_value=is_add_value,
+                        )
+                    )
+                elif other._result[ii] != self._result[ii]:
+                    diff_list.append(name + ".result[" + str(ii) + "])")
+        if (other.result_ref is None and self.result_ref is not None) or (
+            other.result_ref is not None and self.result_ref is None
+        ):
+            diff_list.append(name + ".result_ref")
+        elif self.result_ref is None:
+            pass
+        elif isinstance(self.result_ref, np.ndarray) and not np.array_equal(
+            other.result_ref, self.result_ref
+        ):
+            diff_list.append(name + ".result_ref")
+        elif hasattr(self.result_ref, "compare"):
+            diff_list.extend(
+                self.result_ref.compare(
+                    other.result_ref,
+                    name=name + ".result_ref",
+                    ignore_list=ignore_list,
+                    is_add_value=is_add_value,
+                )
+            )
+        elif other._result_ref != self._result_ref:
+            diff_list.append(name + ".result_ref")
+        if other._physic != self._physic:
+            if is_add_value:
+                val_str = (
+                    " (self="
+                    + str(self._physic)
+                    + ", other="
+                    + str(other._physic)
+                    + ")"
+                )
+                diff_list.append(name + ".physic" + val_str)
+            else:
+                diff_list.append(name + ".physic")
+        # Filter ignore differences
+        diff_list = list(filter(lambda x: x not in ignore_list, diff_list))
+        return diff_list
+
+    def __sizeof__(self):
+        """Return the size in memory of the object (including all subobject)"""
+
+        S = 0  # Full size of the object
+        S += getsizeof(self.name)
+        S += getsizeof(self.symbol)
+        S += getsizeof(self.unit)
+        S += getsizeof(self._keeper_str)
+        S += getsizeof(self._error_keeper_str)
+        S += getsizeof(self.result)
+        S += getsizeof(self.result_ref)
+        S += getsizeof(self.physic)
+        return S
+
+    def as_dict(self, type_handle_ndarray=0, keep_function=False, **kwargs):
+        """
+        Convert this object in a json serializable dict (can be use in __init__).
+        type_handle_ndarray: int
+            How to handle ndarray (0: tolist, 1: copy, 2: nothing)
+        keep_function : bool
+            True to keep the function object, else return str
+        Optional keyword input parameter is for internal use only
+        and may prevent json serializability.
+        """
+
+        DataKeeper_dict = dict()
+        DataKeeper_dict["name"] = self.name
+        DataKeeper_dict["symbol"] = self.symbol
+        DataKeeper_dict["unit"] = self.unit
+        if self._keeper_str is not None:
+            DataKeeper_dict["keeper"] = self._keeper_str
+        elif keep_function:
+            DataKeeper_dict["keeper"] = self.keeper
+        else:
+            DataKeeper_dict["keeper"] = None
+            if self.keeper is not None:
+                self.get_logger().warning(
+                    "DataKeeper.as_dict(): "
+                    + f"Function {self.keeper.__name__} is not serializable "
+                    + "and will be converted to None."
+                )
+        if self._error_keeper_str is not None:
+            DataKeeper_dict["error_keeper"] = self._error_keeper_str
+        elif keep_function:
+            DataKeeper_dict["error_keeper"] = self.error_keeper
+        else:
+            DataKeeper_dict["error_keeper"] = None
+            if self.error_keeper is not None:
+                self.get_logger().warning(
+                    "DataKeeper.as_dict(): "
+                    + f"Function {self.error_keeper.__name__} is not serializable "
+                    + "and will be converted to None."
+                )
+        if self.result is None:
+            DataKeeper_dict["result"] = None
+        else:
+            DataKeeper_dict["result"] = list()
+            for obj in self.result:
+                if obj is None:
+                    DataKeeper_dict["result"].append(None)
+                elif hasattr(obj, "as_dict"):
+                    DataKeeper_dict["result"].append(
+                        obj.as_dict(
+                            type_handle_ndarray=type_handle_ndarray,
+                            keep_function=keep_function,
+                            **kwargs,
+                        )
+                    )
+                elif isinstance(obj, ndarray):
+                    if type_handle_ndarray == 0:
+                        DataKeeper_dict["result"].append(obj.tolist())
+                    elif type_handle_ndarray == 1:
+                        DataKeeper_dict["result"].append(obj.copy())
+                    elif type_handle_ndarray == 2:
+                        DataKeeper_dict["result"].append(obj)
+                else:
+                    DataKeeper_dict["result"].append(obj)
+        if self.result_ref is None:
+            DataKeeper_dict["result_ref"] = None
+        elif isinstance(self.result_ref, np.ndarray):
+            if type_handle_ndarray == 0:
+                DataKeeper_dict["result_ref"] = self.result_ref.tolist()
+            elif type_handle_ndarray == 1:
+                DataKeeper_dict["result_ref"] = self.result_ref.copy()
+            elif type_handle_ndarray == 2:
+                DataKeeper_dict["result_ref"] = self.result_ref
+            else:
+                raise Exception(
+                    "Unknown type_handle_ndarray: " + str(type_handle_ndarray)
+                )
+        elif hasattr(self.result_ref, "as_dict"):
+            DataKeeper_dict["result_ref"] = self.result_ref.as_dict(
+                type_handle_ndarray=type_handle_ndarray,
+                keep_function=keep_function,
+                **kwargs,
+            )
+        else:
+            DataKeeper_dict["result_ref"] = self.result_ref
+        DataKeeper_dict["physic"] = self.physic
+        # The class name is added to the dict for deserialisation purpose
+        DataKeeper_dict["__class__"] = "DataKeeper"
+        return DataKeeper_dict
+
+    def copy(self):
+        """Creates a deepcopy of the object"""
+
+        # Handle deepcopy of all the properties
+        name_val = self.name
+        symbol_val = self.symbol
+        unit_val = self.unit
+        if self._keeper_str is not None:
+            keeper_val = self._keeper_str
+        else:
+            keeper_val = self._keeper_func
+        if self._error_keeper_str is not None:
+            error_keeper_val = self._error_keeper_str
+        else:
+            error_keeper_val = self._error_keeper_func
+        if self.result is None:
+            result_val = None
+        else:
+            result_val = self.result.copy()
+        if hasattr(self.result_ref, "copy"):
+            result_ref_val = self.result_ref.copy()
+        else:
+            result_ref_val = self.result_ref
+        physic_val = self.physic
+        # Creates new object of the same type with the copied properties
+        obj_copy = type(self)(
+            name=name_val,
+            symbol=symbol_val,
+            unit=unit_val,
+            keeper=keeper_val,
+            error_keeper=error_keeper_val,
+            result=result_val,
+            result_ref=result_ref_val,
+            physic=physic_val,
+        )
+        return obj_copy
+
+    def _set_None(self):
+        """Set all the properties to None (except pyleecan object)"""
+
+        self.name = None
+        self.symbol = None
+        self.unit = None
+        self.keeper = None
+        self.error_keeper = None
+        self.result = None
+        if hasattr(self.result_ref, "_set_None"):
+            self.result_ref._set_None()
+        else:
+            self.result_ref = None
+        self.physic = None
+
+    def _get_name(self):
+        """getter of name"""
+        return self._name
+
+    def _set_name(self, value):
+        """setter of name"""
+        check_var("name", value, "str")
+        self._name = value
+
+    name = property(
+        fget=_get_name,
+        fset=_set_name,
+        doc="""Data name
+
+        :Type: str
+        """,
+    )
+
+    def _get_symbol(self):
+        """getter of symbol"""
+        return self._symbol
+
+    def _set_symbol(self, value):
+        """setter of symbol"""
+        check_var("symbol", value, "str")
+        self._symbol = value
+
+    symbol = property(
+        fget=_get_symbol,
+        fset=_set_symbol,
+        doc="""Data symbol
+
+        :Type: str
+        """,
+    )
+
+    def _get_unit(self):
+        """getter of unit"""
+        return self._unit
+
+    def _set_unit(self, value):
+        """setter of unit"""
+        check_var("unit", value, "str")
+        self._unit = value
+
+    unit = property(
+        fget=_get_unit,
+        fset=_set_unit,
+        doc="""Data unit
+
+        :Type: str
+        """,
+    )
+
+    def _get_keeper(self):
+        """getter of keeper"""
+        return self._keeper_func
+
+    keeper = property(
+        fget=_get_keeper,
+        fset=_set_keeper,
+        doc="""Function that takes an Output in argument and return a value
+
+        :Type: function
+        """,
+    )
+
+    def _get_error_keeper(self):
+        """getter of error_keeper"""
+        return self._error_keeper_func
+
+    def _set_error_keeper(self, value):
+        """setter of error_keeper"""
+        if value is None:
+            self._error_keeper_str = None
+            self._error_keeper_func = None
+        elif isinstance(value, str) and "lambda" in value:
+            self._error_keeper_str = value
+            self._error_keeper_func = eval(value)
+        elif isinstance(value, str) and isfile(value) and value[-3:] == ".py":
+            self._error_keeper_str = value
+            f = open(value, "r")
+            exec(f.read(), globals())
+            self._error_keeper_func = eval(basename(value[:-3]))
+        elif callable(value):
+            self._error_keeper_str = None
+            self._error_keeper_func = value
+        else:
+            raise CheckTypeError(
+                "For property error_keeper Expected function or str (path to python file or lambda), got: "
+                + str(type(value))
+            )
+
+    error_keeper = property(
+        fget=_get_error_keeper,
+        fset=_set_error_keeper,
+        doc="""Function that takes a Simulation in argument and returns a value, this attribute enables to handle errors and to put NaN values in the result matrices
+
+        :Type: function
+        """,
+    )
+
+    def _get_result(self):
+        """getter of result"""
+        return self._result
+
+    def _set_result(self, value):
+        """setter of result"""
+        if type(value) is list:
+            for ii, obj in enumerate(value):
+                if isinstance(obj, str) and ".json" in obj:
+                    try:  # pyleecan object from file
+                        obj = load_init_dict(obj)[1]
+                    except Exception as e:
+                        self.get_logger().error(
+                            "Error while loading " + obj + ", setting None instead"
+                        )
+                        obj = None
+                        value[ii] = None
+                if type(obj) is dict and "__class__" in obj:  # pyleecan object
+                    try:
+                        class_obj = import_class(
+                            "SciDataTool.Classes", obj.get("__class__"), "result"
+                        )
+                    except Exception:
+                        class_obj = import_class(
+                            "pyleecan.Classes", obj.get("__class__"), "result"
+                        )
+                    value[ii] = class_obj(init_dict=obj)
+                if value[ii] is not None and hasattr(value[ii], "parent"):
+                    value[ii].parent = self
+                if isinstance(obj, list):
+                    try:  # list to array (for list of list use 'list')
+                        value[ii] = array(obj)
+                    except Exception as e:
+                        pass
+        if value == -1:
+            value = list()
+        check_var("result", value, "[]")
+        self._result = value
+
+    result = property(
+        fget=_get_result,
+        fset=_set_result,
+        doc="""List containing datakeeper results for each simulation
+
+        :Type: []
+        """,
+    )
+
+    def _get_result_ref(self):
+        """getter of result_ref"""
+        return self._result_ref
+
+    def _set_result_ref(self, value):
+        """setter of result_ref"""
+        if isinstance(value, dict) and "__class__" in value:
+            try:
+                class_obj = import_class(
+                    "pyleecan.Classes", value.get("__class__"), "result_ref"
+                )
+            except:
+                class_obj = import_class(
+                    "SciDataTool.Classes", value.get("__class__"), "result_ref"
+                )
+            value = class_obj(init_dict=value)
+        elif type(value) is list:
+            try:
+                value = np.array(value)
+            except:
+                pass
+        check_var("result_ref", value, "")
+        self._result_ref = value
+
+        if hasattr(self._result_ref, "parent"):
+            self._result_ref.parent = self
+
+    result_ref = property(
+        fget=_get_result_ref,
+        fset=_set_result_ref,
+        doc="""Result for the reference simulation
+
+        :Type: 
+        """,
+    )
+
+    def _get_physic(self):
+        """getter of physic"""
+        return self._physic
+
+    def _set_physic(self, value):
+        """setter of physic"""
+        check_var("physic", value, "str")
+        self._physic = value
+
+    physic = property(
+        fget=_get_physic,
+        fset=_set_physic,
+        doc="""Physic of the tracked quantity
+
+        :Type: str
+        """,
+    )