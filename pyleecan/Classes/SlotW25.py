# -*- coding: utf-8 -*-
# File generated according to Generator/ClassesRef/Slot/SlotW25.csv
# WARNING! All changes made in this file will be lost!
"""Method code available at https://github.com/Eomys/pyleecan/tree/master/pyleecan/Methods/Slot/SlotW25
"""

from os import linesep
from logging import getLogger
from ._check import check_var, raise_
from ..Functions.get_logger import get_logger
from ..Functions.save import save
from ..Functions.load import load_init_dict
from ..Functions.Load.import_class import import_class
from .SlotWind import SlotWind

# Import all class method
# Try/catch to remove unnecessary dependencies in unused method
try:
    from ..Methods.Slot.SlotW25._comp_point_coordinate import _comp_point_coordinate
except ImportError as error:
    _comp_point_coordinate = error

try:
    from ..Methods.Slot.SlotW25.build_geometry import build_geometry
except ImportError as error:
    build_geometry = error

try:
    from ..Methods.Slot.SlotW25.build_geometry_wind import build_geometry_wind
except ImportError as error:
    build_geometry_wind = error

try:
    from ..Methods.Slot.SlotW25.check import check
except ImportError as error:
    check = error

try:
    from ..Methods.Slot.SlotW25.comp_angle_opening import comp_angle_opening
except ImportError as error:
    comp_angle_opening = error

try:
    from ..Methods.Slot.SlotW25.comp_height import comp_height
except ImportError as error:
    comp_height = error

try:
    from ..Methods.Slot.SlotW25.comp_height_wind import comp_height_wind
except ImportError as error:
    comp_height_wind = error

try:
    from ..Methods.Slot.SlotW25.comp_surface import comp_surface
except ImportError as error:
    comp_surface = error

try:
    from ..Methods.Slot.SlotW25.comp_surface_wind import comp_surface_wind
except ImportError as error:
    comp_surface_wind = error


from ._check import InitUnKnowClassError


class SlotW25(SlotWind):

    VERSION = 1
    IS_SYMMETRICAL = 1

    # Check ImportError to remove unnecessary dependencies in unused method
    # cf Methods.Slot.SlotW25._comp_point_coordinate
    if isinstance(_comp_point_coordinate, ImportError):
        _comp_point_coordinate = property(
            fget=lambda x: raise_(
                ImportError(
                    "Can't use SlotW25 method _comp_point_coordinate: "
                    + str(_comp_point_coordinate)
                )
            )
        )
    else:
        _comp_point_coordinate = _comp_point_coordinate
    # cf Methods.Slot.SlotW25.build_geometry
    if isinstance(build_geometry, ImportError):
        build_geometry = property(
            fget=lambda x: raise_(
                ImportError(
                    "Can't use SlotW25 method build_geometry: " + str(build_geometry)
                )
            )
        )
    else:
        build_geometry = build_geometry
    # cf Methods.Slot.SlotW25.build_geometry_wind
    if isinstance(build_geometry_wind, ImportError):
        build_geometry_wind = property(
            fget=lambda x: raise_(
                ImportError(
                    "Can't use SlotW25 method build_geometry_wind: "
                    + str(build_geometry_wind)
                )
            )
        )
    else:
        build_geometry_wind = build_geometry_wind
    # cf Methods.Slot.SlotW25.check
    if isinstance(check, ImportError):
        check = property(
            fget=lambda x: raise_(
                ImportError("Can't use SlotW25 method check: " + str(check))
            )
        )
    else:
        check = check
    # cf Methods.Slot.SlotW25.comp_angle_opening
    if isinstance(comp_angle_opening, ImportError):
        comp_angle_opening = property(
            fget=lambda x: raise_(
                ImportError(
                    "Can't use SlotW25 method comp_angle_opening: "
                    + str(comp_angle_opening)
                )
            )
        )
    else:
        comp_angle_opening = comp_angle_opening
    # cf Methods.Slot.SlotW25.comp_height
    if isinstance(comp_height, ImportError):
        comp_height = property(
            fget=lambda x: raise_(
                ImportError("Can't use SlotW25 method comp_height: " + str(comp_height))
            )
        )
    else:
        comp_height = comp_height
    # cf Methods.Slot.SlotW25.comp_height_wind
    if isinstance(comp_height_wind, ImportError):
        comp_height_wind = property(
            fget=lambda x: raise_(
                ImportError(
                    "Can't use SlotW25 method comp_height_wind: "
                    + str(comp_height_wind)
                )
            )
        )
    else:
        comp_height_wind = comp_height_wind
    # cf Methods.Slot.SlotW25.comp_surface
    if isinstance(comp_surface, ImportError):
        comp_surface = property(
            fget=lambda x: raise_(
                ImportError(
                    "Can't use SlotW25 method comp_surface: " + str(comp_surface)
                )
            )
        )
    else:
        comp_surface = comp_surface
    # cf Methods.Slot.SlotW25.comp_surface_wind
    if isinstance(comp_surface_wind, ImportError):
        comp_surface_wind = property(
            fget=lambda x: raise_(
                ImportError(
                    "Can't use SlotW25 method comp_surface_wind: "
                    + str(comp_surface_wind)
                )
            )
        )
    else:
        comp_surface_wind = comp_surface_wind
    # save method is available in all object
    save = save

    # generic copy method
    def copy(self):
        """Return a copy of the class
        """
        return type(self)(init_dict=self.as_dict())

    # get_logger method is available in all object
    get_logger = get_logger

    def __init__(
        self,
        W3=0.003,
        H2=0.003,
        W4=0.003,
        H1=0.003,
        Zs=36,
        init_dict=None,
        init_str=None,
    ):
        """Constructor of the class. Can be use in three ways :
        - __init__ (arg1 = 1, arg3 = 5) every parameters have name and default values
            for pyleecan type, -1 will call the default constructor
        - __init__ (init_dict = d) d must be a dictionnary with property names as keys
        - __init__ (init_str = s) s must be a string
        s is the file path to load

        ndarray or list can be given for Vector and Matrix
        object or dict can be given for pyleecan Object"""

        if init_str is not None:  # Load from a file
            init_dict = load_init_dict(init_str)[1]
        if init_dict is not None:  # Initialisation by dict
            assert type(init_dict) is dict
            # Overwrite default value with init_dict content
            if "W3" in list(init_dict.keys()):
                W3 = init_dict["W3"]
            if "H2" in list(init_dict.keys()):
                H2 = init_dict["H2"]
            if "W4" in list(init_dict.keys()):
                W4 = init_dict["W4"]
            if "H1" in list(init_dict.keys()):
                H1 = init_dict["H1"]
            if "Zs" in list(init_dict.keys()):
                Zs = init_dict["Zs"]
        # Set the properties (value check and convertion are done in setter)
        self.W3 = W3
        self.H2 = H2
        self.W4 = W4
        self.H1 = H1
        # Call SlotWind init
        super(SlotW25, self).__init__(Zs=Zs)
        # The class is frozen (in SlotWind init), for now it's impossible to
        # add new properties

    def __str__(self):
        """Convert this object in a readeable string (for print)"""

        SlotW25_str = ""
        # Get the properties inherited from SlotWind
        SlotW25_str += super(SlotW25, self).__str__()
        SlotW25_str += "W3 = " + str(self.W3) + linesep
        SlotW25_str += "H2 = " + str(self.H2) + linesep
        SlotW25_str += "W4 = " + str(self.W4) + linesep
        SlotW25_str += "H1 = " + str(self.H1) + linesep
        return SlotW25_str

    def __eq__(self, other):
        """Compare two objects (skip parent)"""

        if type(other) != type(self):
            return False

        # Check the properties inherited from SlotWind
        if not super(SlotW25, self).__eq__(other):
            return False
        if other.W3 != self.W3:
            return False
        if other.H2 != self.H2:
            return False
        if other.W4 != self.W4:
            return False
        if other.H1 != self.H1:
            return False
        return True

    def as_dict(self):
<<<<<<< HEAD
        """Convert this objet in a json seriable dict (can be use in __init__)
        """
=======
        """Convert this object in a json seriable dict (can be use in __init__)"""
>>>>>>> 37554b61

        # Get the properties inherited from SlotWind
        SlotW25_dict = super(SlotW25, self).as_dict()
        SlotW25_dict["W3"] = self.W3
        SlotW25_dict["H2"] = self.H2
        SlotW25_dict["W4"] = self.W4
        SlotW25_dict["H1"] = self.H1
        # The class name is added to the dict fordeserialisation purpose
        # Overwrite the mother class name
        SlotW25_dict["__class__"] = "SlotW25"
        return SlotW25_dict

    def _set_None(self):
        """Set all the properties to None (except pyleecan object)"""

        self.W3 = None
        self.H2 = None
        self.W4 = None
        self.H1 = None
        # Set to None the properties inherited from SlotWind
        super(SlotW25, self)._set_None()

    def _get_W3(self):
        """getter of W3"""
        return self._W3

    def _set_W3(self, value):
        """setter of W3"""
        check_var("W3", value, "float", Vmin=0)
        self._W3 = value

    W3 = property(
        fget=_get_W3,
        fset=_set_W3,
        doc=u"""Teeth bottom width

        :Type: float
        :min: 0
        """,
    )

    def _get_H2(self):
        """getter of H2"""
        return self._H2

    def _set_H2(self, value):
        """setter of H2"""
        check_var("H2", value, "float", Vmin=0)
        self._H2 = value

    H2 = property(
        fget=_get_H2,
        fset=_set_H2,
        doc=u"""Slot bottom height

        :Type: float
        :min: 0
        """,
    )

    def _get_W4(self):
        """getter of W4"""
        return self._W4

    def _set_W4(self, value):
        """setter of W4"""
        check_var("W4", value, "float", Vmin=0)
        self._W4 = value

    W4 = property(
        fget=_get_W4,
        fset=_set_W4,
        doc=u"""Teeth top width

        :Type: float
        :min: 0
        """,
    )

    def _get_H1(self):
        """getter of H1"""
        return self._H1

    def _set_H1(self, value):
        """setter of H1"""
        check_var("H1", value, "float", Vmin=0)
        self._H1 = value

    H1 = property(
        fget=_get_H1,
        fset=_set_H1,
        doc=u"""Slot top height

        :Type: float
        :min: 0
        """,
    )<|MERGE_RESOLUTION|>--- conflicted
+++ resolved
@@ -259,12 +259,8 @@
         return True
 
     def as_dict(self):
-<<<<<<< HEAD
-        """Convert this objet in a json seriable dict (can be use in __init__)
+        """Convert this object in a json seriable dict (can be use in __init__)
         """
-=======
-        """Convert this object in a json seriable dict (can be use in __init__)"""
->>>>>>> 37554b61
 
         # Get the properties inherited from SlotWind
         SlotW25_dict = super(SlotW25, self).as_dict()
