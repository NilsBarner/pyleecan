--- conflicted
+++ resolved
@@ -58,14 +58,11 @@
 except ImportError as error:
     find_cell = error
 
-<<<<<<< HEAD
-=======
 try:
     from ..Methods.Mesh.MeshMat.interface import interface
 except ImportError as error:
     interface = error
 
->>>>>>> 21f44e9f
 
 from ._check import InitUnKnowClassError
 from .CellMat import CellMat
@@ -163,8 +160,6 @@
         )
     else:
         find_cell = find_cell
-<<<<<<< HEAD
-=======
     # cf Methods.Mesh.MeshMat.interface
     if isinstance(interface, ImportError):
         interface = property(
@@ -174,7 +169,6 @@
         )
     else:
         interface = interface
->>>>>>> 21f44e9f
     # save method is available in all object
     save = save
 
