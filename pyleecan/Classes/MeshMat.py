--- conflicted
+++ resolved
@@ -39,6 +39,11 @@
     add_cell = error
 
 try:
+    from ..Methods.Mesh.MeshMat.interface import interface
+except ImportError as error:
+    interface = error
+
+try:
     from ..Methods.Mesh.MeshMat.get_vertice import get_vertice
 except ImportError as error:
     get_vertice = error
@@ -52,16 +57,6 @@
     from ..Methods.Mesh.MeshMat.renum import renum
 except ImportError as error:
     renum = error
-
-try:
-    from ..Methods.Mesh.MeshMat.find_cell import find_cell
-except ImportError as error:
-    find_cell = error
-
-try:
-    from ..Methods.Mesh.MeshMat.interface import interface
-except ImportError as error:
-    interface = error
 
 
 from ._check import InitUnKnowClassError
@@ -122,6 +117,15 @@
         )
     else:
         add_cell = add_cell
+    # cf Methods.Mesh.MeshMat.interface
+    if isinstance(interface, ImportError):
+        interface = property(
+            fget=lambda x: raise_(
+                ImportError("Can't use MeshMat method interface: " + str(interface))
+            )
+        )
+    else:
+        interface = interface
     # cf Methods.Mesh.MeshMat.get_vertice
     if isinstance(get_vertice, ImportError):
         get_vertice = property(
@@ -151,24 +155,6 @@
         )
     else:
         renum = renum
-    # cf Methods.Mesh.MeshMat.find_cell
-    if isinstance(find_cell, ImportError):
-        find_cell = property(
-            fget=lambda x: raise_(
-                ImportError("Can't use MeshMat method find_cell: " + str(find_cell))
-            )
-        )
-    else:
-        find_cell = find_cell
-    # cf Methods.Mesh.MeshMat.interface
-    if isinstance(interface, ImportError):
-        interface = property(
-            fget=lambda x: raise_(
-                ImportError("Can't use MeshMat method interface: " + str(interface))
-            )
-        )
-    else:
-        interface = interface
     # save method is available in all object
     save = save
 
@@ -181,19 +167,7 @@
     # get_logger method is available in all object
     get_logger = get_logger
 
-<<<<<<< HEAD
-    def __init__(
-        self,
-        cell=dict(),
-        point=-1,
-        label=None,
-        dimension=2,
-        init_dict=None,
-        init_str=None,
-    ):
-=======
     def __init__(self, cell=dict(), point=-1, label=None, init_dict = None, init_str = None):
->>>>>>> 3ae7f2d8
         """Constructor of the class. Can be use in three ways :
         - __init__ (arg1 = 1, arg3 = 5) every parameters have name and default values
             for Matrix, None will initialise the property with an empty Matrix
@@ -216,7 +190,6 @@
             cell = obj.cell
             point = obj.point
             label = obj.label
-            dimension = obj.dimension
         if init_dict is not None:  # Initialisation by dict
             assert type(init_dict) is dict
             # Overwrite default value with init_dict content
@@ -226,8 +199,6 @@
                 point = init_dict["point"]
             if "label" in list(init_dict.keys()):
                 label = init_dict["label"]
-            if "dimension" in list(init_dict.keys()):
-                dimension = init_dict["dimension"]
         # Initialisation by argument
         # cell can be None or a dict of CellMat object
         self.cell = dict()
@@ -250,7 +221,7 @@
         else:
             self.point = point
         # Call Mesh init
-        super(MeshMat, self).__init__(label=label, dimension=dimension)
+        super(MeshMat, self).__init__(label=label)
         # The class is frozen (in Mesh init), for now it's impossible to
         # add new properties
 
