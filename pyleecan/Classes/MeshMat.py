--- conflicted
+++ resolved
@@ -472,13 +472,9 @@
         """setter of group"""
         if type(value) is dict:
             for key, obj in value.items():
-<<<<<<< HEAD
-                if type(obj) is list:
-=======
                 if obj is None:
                     obj = array([])
                 elif type(obj) is list:
->>>>>>> fc77702c
                     try:
                         obj = array(obj)
                     except:
