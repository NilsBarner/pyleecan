# -*- coding: utf-8 -*-
# File generated according to Generator/ClassesRef/Mesh/MeshMat.csv
# WARNING! All changes made in this file will be lost!
"""Method code available at https://github.com/Eomys/pyleecan/tree/master/pyleecan/Methods/Mesh/MeshMat
"""

from os import linesep
from sys import getsizeof
from logging import getLogger
from ._check import check_var, raise_
from ..Functions.get_logger import get_logger
from ..Functions.save import save
from ..Functions.copy import copy
from ..Functions.load import load_init_dict
from ..Functions.Load.import_class import import_class
from .Mesh import Mesh

# Import all class method
# Try/catch to remove unnecessary dependencies in unused method
try:
    from ..Methods.Mesh.MeshMat.get_node import get_node
except ImportError as error:
    get_node = error

try:
    from ..Methods.Mesh.MeshMat.get_node_indice import get_node_indice
except ImportError as error:
    get_node_indice = error

try:
    from ..Methods.Mesh.MeshMat.get_cell import get_cell
except ImportError as error:
    get_cell = error

try:
    from ..Methods.Mesh.MeshMat.get_mesh_pv import get_mesh_pv
except ImportError as error:
    get_mesh_pv = error

try:
    from ..Methods.Mesh.MeshMat.get_cell_area import get_cell_area
except ImportError as error:
    get_cell_area = error

try:
    from ..Methods.Mesh.MeshMat.get_vertice import get_vertice
except ImportError as error:
    get_vertice = error

try:
    from ..Methods.Mesh.MeshMat.get_node2cell import get_node2cell
except ImportError as error:
    get_node2cell = error

try:
    from ..Methods.Mesh.MeshMat.add_cell import add_cell
except ImportError as error:
    add_cell = error

try:
    from ..Methods.Mesh.MeshMat.renum import renum
except ImportError as error:
    renum = error

try:
    from ..Methods.Mesh.MeshMat.find_cell import find_cell
except ImportError as error:
    find_cell = error

try:
    from ..Methods.Mesh.MeshMat.interface import interface
except ImportError as error:
    interface = error

try:
    from ..Methods.Mesh.MeshMat.clear_node import clear_node
except ImportError as error:
    clear_node = error

try:
    from ..Methods.Mesh.MeshMat.clear_cell import clear_cell
except ImportError as error:
    clear_cell = error


from ._check import InitUnKnowClassError
from .CellMat import CellMat
from .NodeMat import NodeMat


class MeshMat(Mesh):
    """Gather the mesh storage format"""

    VERSION = 1

    # Check ImportError to remove unnecessary dependencies in unused method
    # cf Methods.Mesh.MeshMat.get_node
    if isinstance(get_node, ImportError):
        get_node = property(
            fget=lambda x: raise_(
                ImportError("Can't use MeshMat method get_node: " + str(get_node))
            )
        )
    else:
        get_node = get_node
    # cf Methods.Mesh.MeshMat.get_node_indice
    if isinstance(get_node_indice, ImportError):
        get_node_indice = property(
            fget=lambda x: raise_(
                ImportError(
                    "Can't use MeshMat method get_node_indice: " + str(get_node_indice)
                )
            )
        )
    else:
        get_node_indice = get_node_indice
    # cf Methods.Mesh.MeshMat.get_cell
    if isinstance(get_cell, ImportError):
        get_cell = property(
            fget=lambda x: raise_(
                ImportError("Can't use MeshMat method get_cell: " + str(get_cell))
            )
        )
    else:
        get_cell = get_cell
    # cf Methods.Mesh.MeshMat.get_mesh_pv
    if isinstance(get_mesh_pv, ImportError):
        get_mesh_pv = property(
            fget=lambda x: raise_(
                ImportError("Can't use MeshMat method get_mesh_pv: " + str(get_mesh_pv))
            )
        )
    else:
        get_mesh_pv = get_mesh_pv
    # cf Methods.Mesh.MeshMat.get_cell_area
    if isinstance(get_cell_area, ImportError):
        get_cell_area = property(
            fget=lambda x: raise_(
                ImportError(
                    "Can't use MeshMat method get_cell_area: " + str(get_cell_area)
                )
            )
        )
    else:
        get_cell_area = get_cell_area
    # cf Methods.Mesh.MeshMat.get_vertice
    if isinstance(get_vertice, ImportError):
        get_vertice = property(
            fget=lambda x: raise_(
                ImportError("Can't use MeshMat method get_vertice: " + str(get_vertice))
            )
        )
    else:
        get_vertice = get_vertice
    # cf Methods.Mesh.MeshMat.get_node2cell
    if isinstance(get_node2cell, ImportError):
        get_node2cell = property(
            fget=lambda x: raise_(
                ImportError(
                    "Can't use MeshMat method get_node2cell: " + str(get_node2cell)
                )
            )
        )
    else:
        get_node2cell = get_node2cell
    # cf Methods.Mesh.MeshMat.add_cell
    if isinstance(add_cell, ImportError):
        add_cell = property(
            fget=lambda x: raise_(
                ImportError("Can't use MeshMat method add_cell: " + str(add_cell))
            )
        )
    else:
        add_cell = add_cell
    # cf Methods.Mesh.MeshMat.renum
    if isinstance(renum, ImportError):
        renum = property(
            fget=lambda x: raise_(
                ImportError("Can't use MeshMat method renum: " + str(renum))
            )
        )
    else:
        renum = renum
    # cf Methods.Mesh.MeshMat.find_cell
    if isinstance(find_cell, ImportError):
        find_cell = property(
            fget=lambda x: raise_(
                ImportError("Can't use MeshMat method find_cell: " + str(find_cell))
            )
        )
    else:
        find_cell = find_cell
    # cf Methods.Mesh.MeshMat.interface
    if isinstance(interface, ImportError):
        interface = property(
            fget=lambda x: raise_(
                ImportError("Can't use MeshMat method interface: " + str(interface))
            )
        )
    else:
        interface = interface
    # cf Methods.Mesh.MeshMat.clear_node
    if isinstance(clear_node, ImportError):
        clear_node = property(
            fget=lambda x: raise_(
                ImportError("Can't use MeshMat method clear_node: " + str(clear_node))
            )
        )
    else:
        clear_node = clear_node
    # cf Methods.Mesh.MeshMat.clear_cell
    if isinstance(clear_cell, ImportError):
        clear_cell = property(
            fget=lambda x: raise_(
                ImportError("Can't use MeshMat method clear_cell: " + str(clear_cell))
            )
        )
    else:
        clear_cell = clear_cell
    # save and copy methods are available in all object
    save = save
    copy = copy
    # get_logger method is available in all object
    get_logger = get_logger

    def __init__(
        self,
        cell=-1,
        node=-1,
        _is_renum=False,
        label=None,
        dimension=2,
        init_dict=None,
        init_str=None,
    ):
        """Constructor of the class. Can be use in three ways :
        - __init__ (arg1 = 1, arg3 = 5) every parameters have name and default values
            for pyleecan type, -1 will call the default constructor
        - __init__ (init_dict = d) d must be a dictionnary with property names as keys
        - __init__ (init_str = s) s must be a string
        s is the file path to load

        ndarray or list can be given for Vector and Matrix
        object or dict can be given for pyleecan Object"""

        if init_str is not None:  # Load from a file
            init_dict = load_init_dict(init_str)[1]
        if init_dict is not None:  # Initialisation by dict
            assert type(init_dict) is dict
            # Overwrite default value with init_dict content
            if "cell" in list(init_dict.keys()):
                cell = init_dict["cell"]
            if "node" in list(init_dict.keys()):
                node = init_dict["node"]
            if "_is_renum" in list(init_dict.keys()):
                _is_renum = init_dict["_is_renum"]
            if "label" in list(init_dict.keys()):
                label = init_dict["label"]
            if "dimension" in list(init_dict.keys()):
                dimension = init_dict["dimension"]
        # Set the properties (value check and convertion are done in setter)
        self.cell = cell
        self.node = node
        self._is_renum = _is_renum
        # Call Mesh init
        super(MeshMat, self).__init__(label=label, dimension=dimension)
        # The class is frozen (in Mesh init), for now it's impossible to
        # add new properties

    def __str__(self):
        """Convert this object in a readeable string (for print)"""

        MeshMat_str = ""
        # Get the properties inherited from Mesh
        MeshMat_str += super(MeshMat, self).__str__()
        if len(self.cell) == 0:
            MeshMat_str += "cell = dict()" + linesep
        for key, obj in self.cell.items():
            tmp = self.cell[key].__str__().replace(linesep, linesep + "\t") + linesep
            MeshMat_str += "cell[" + key + "] =" + tmp + linesep + linesep
        if self.node is not None:
            tmp = self.node.__str__().replace(linesep, linesep + "\t").rstrip("\t")
            MeshMat_str += "node = " + tmp
        else:
            MeshMat_str += "node = None" + linesep + linesep
        MeshMat_str += "_is_renum = " + str(self._is_renum) + linesep
        return MeshMat_str

    def __eq__(self, other):
        """Compare two objects (skip parent)"""

        if type(other) != type(self):
            return False

        # Check the properties inherited from Mesh
        if not super(MeshMat, self).__eq__(other):
            return False
        if other.cell != self.cell:
            return False
        if other.node != self.node:
            return False
        if other._is_renum != self._is_renum:
            return False
        return True

    def compare(self, other, name="self"):
        """Compare two objects and return list of differences"""

        if type(other) != type(self):
            return ["type(" + name + ")"]
        diff_list = list()

        # Check the properties inherited from Mesh
        diff_list.extend(super(MeshMat, self).compare(other, name=name))
        if (other.cell is None and self.cell is not None) or (
            other.cell is not None and self.cell is None
        ):
            diff_list.append(name + ".cell None mismatch")
        elif self.cell is None:
            pass
        elif len(other.cell) != len(self.cell):
            diff_list.append("len(" + name + "cell)")
        else:
            for key in self.cell:
                diff_list.extend(
                    self.cell[key].compare(other.cell[key], name=name + ".cell")
                )
        if (other.node is None and self.node is not None) or (
            other.node is not None and self.node is None
        ):
            diff_list.append(name + ".node None mismatch")
        elif self.node is not None:
            diff_list.extend(self.node.compare(other.node, name=name + ".node"))
        if other.__is_renum != self.__is_renum:
            diff_list.append(name + "._is_renum")
        return diff_list

    def __sizeof__(self):
        """Return the size in memory of the object (including all subobject)"""

        S = 0  # Full size of the object

        # Get size of the properties inherited from Mesh
        S += super(MeshMat, self).__sizeof__()
        if self.cell is not None:
            for key, value in self.cell.items():
                S += getsizeof(value) + getsizeof(key)
        S += getsizeof(self.node)
        S += getsizeof(self._is_renum)
        return S

    def as_dict(self, **kwargs):
        """
        Convert this object in a json serializable dict (can be use in __init__).
        Optional keyword input parameter is for internal use only
        and may prevent json serializability.
        """

        # Get the properties inherited from Mesh
        MeshMat_dict = super(MeshMat, self).as_dict(**kwargs)
        if self.cell is None:
            MeshMat_dict["cell"] = None
        else:
            MeshMat_dict["cell"] = dict()
            for key, obj in self.cell.items():
                if obj is not None:
                    MeshMat_dict["cell"][key] = obj.as_dict(**kwargs)
                else:
                    MeshMat_dict["cell"][key] = None
        if self.node is None:
            MeshMat_dict["node"] = None
        else:
<<<<<<< HEAD
            MeshMat_dict["node"] = self.node.as_dict()
        MeshMat_dict["_is_renum"] = self._is_renum
=======
            MeshMat_dict["point"] = self.point.as_dict(**kwargs)
>>>>>>> ed5e0509
        # The class name is added to the dict for deserialisation purpose
        # Overwrite the mother class name
        MeshMat_dict["__class__"] = "MeshMat"
        return MeshMat_dict

    def _set_None(self):
        """Set all the properties to None (except pyleecan object)"""

        self.cell = None
        if self.node is not None:
            self.node._set_None()
        self._is_renum = None
        # Set to None the properties inherited from Mesh
        super(MeshMat, self)._set_None()

    def _get_cell(self):
        """getter of cell"""
        if self._cell is not None:
            for key, obj in self._cell.items():
                if obj is not None:
                    obj.parent = self
        return self._cell

    def _set_cell(self, value):
        """setter of cell"""
        if type(value) is dict:
            for key, obj in value.items():
                if type(obj) is dict:
                    class_obj = import_class(
                        "pyleecan.Classes", obj.get("__class__"), "cell"
                    )
                    value[key] = class_obj(init_dict=obj)
        if type(value) is int and value == -1:
            value = dict()
        check_var("cell", value, "{CellMat}")
        self._cell = value

    cell = property(
        fget=_get_cell,
        fset=_set_cell,
        doc=u"""Storing connectivity

        :Type: {CellMat}
        """,
    )

    def _get_node(self):
        """getter of node"""
        return self._node

    def _set_node(self, value):
        """setter of node"""
        if isinstance(value, str):  # Load from file
            value = load_init_dict(value)[1]
        if isinstance(value, dict) and "__class__" in value:
            class_obj = import_class("pyleecan.Classes", value.get("__class__"), "node")
            value = class_obj(init_dict=value)
        elif type(value) is int and value == -1:  # Default constructor
            value = NodeMat()
        check_var("node", value, "NodeMat")
        self._node = value

        if self._node is not None:
            self._node.parent = self

    node = property(
        fget=_get_node,
        fset=_set_node,
        doc=u"""Storing nodes

        :Type: NodeMat
        """,
    )

    def _get__is_renum(self):
        """getter of _is_renum"""
        return self.__is_renum

    def _set__is_renum(self, value):
        """setter of _is_renum"""
        check_var("_is_renum", value, "bool")
        self.__is_renum = value

    _is_renum = property(
        fget=_get__is_renum,
        fset=_set__is_renum,
        doc=u"""To check if renumering the nodes and cells is useful when renum method is called

        :Type: bool
        """,
    )<|MERGE_RESOLUTION|>--- conflicted
+++ resolved
@@ -370,12 +370,8 @@
         if self.node is None:
             MeshMat_dict["node"] = None
         else:
-<<<<<<< HEAD
-            MeshMat_dict["node"] = self.node.as_dict()
+            MeshMat_dict["node"] = self.node.as_dict(**kwargs)
         MeshMat_dict["_is_renum"] = self._is_renum
-=======
-            MeshMat_dict["point"] = self.point.as_dict(**kwargs)
->>>>>>> ed5e0509
         # The class name is added to the dict for deserialisation purpose
         # Overwrite the mother class name
         MeshMat_dict["__class__"] = "MeshMat"
@@ -462,7 +458,7 @@
     _is_renum = property(
         fget=_get__is_renum,
         fset=_set__is_renum,
-        doc=u"""To check if renumering the nodes and cells is useful when renum method is called
+        doc=u"""True if renumering the nodes and cells is useful when renum method is called (saving calculation time)
 
         :Type: bool
         """,
