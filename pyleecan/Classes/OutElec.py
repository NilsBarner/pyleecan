--- conflicted
+++ resolved
@@ -33,15 +33,6 @@
 
 
 from numpy import array, array_equal
-<<<<<<< HEAD
-from cloudpickle import dumps, loads
-from ._check import CheckTypeError
-try :
-    from SciDataTool.Classes.DataND import DataND
-except ImportError :
-    DataND = ImportError
-=======
->>>>>>> 9efbb6f4
 from ._check import InitUnKnowClassError
 
 
@@ -80,21 +71,34 @@
         get_Us = get_Us
     # save and copy methods are available in all object
     save = save
-<<<<<<< HEAD
-
-    # generic copy method
-    def copy(self):
-        """Return a copy of the class
-        """
-        return type(self)(init_dict=self.as_dict())
-
-=======
     copy = copy
->>>>>>> 9efbb6f4
     # get_logger method is available in all object
     get_logger = get_logger
 
-    def __init__(self, time=None, angle=None, Is=None, Ir=None, angle_rotor=None, N0=None, rot_dir=-1, angle_rotor_initial=0, logger_name="Pyleecan.OutElec", mmf_unit=None, Tem_av_ref=None, Id_ref=None, Iq_ref=None, felec=None, Ud_ref=None, Uq_ref=None, Pj_losses=None, Pem_av_ref=None, Us=None, init_dict = None, init_str = None):
+    def __init__(
+        self,
+        time=None,
+        angle=None,
+        Is=None,
+        Ir=None,
+        angle_rotor=None,
+        N0=None,
+        rot_dir=-1,
+        angle_rotor_initial=0,
+        logger_name="Pyleecan.OutElec",
+        mmf_unit=None,
+        Tem_av_ref=None,
+        Id_ref=None,
+        Iq_ref=None,
+        felec=None,
+        Ud_ref=None,
+        Uq_ref=None,
+        Pj_losses=None,
+        Pem_av_ref=None,
+        Us=None,
+        init_dict=None,
+        init_str=None,
+    ):
         """Constructor of the class. Can be use in three ways :
         - __init__ (arg1 = 1, arg3 = 5) every parameters have name and default values
             for pyleecan type, -1 will call the default constructor
@@ -105,36 +109,8 @@
         ndarray or list can be given for Vector and Matrix
         object or dict can be given for pyleecan Object"""
 
-<<<<<<< HEAD
-        if init_str is not None :  # Initialisation by str
-            from ..Functions.load import load
-            assert type(init_str) is str
-            # load the object from a file
-            obj = load(init_str)
-            assert type(obj) is type(self)
-            time = obj.time
-            angle = obj.angle
-            Is = obj.Is
-            Ir = obj.Ir
-            angle_rotor = obj.angle_rotor
-            N0 = obj.N0
-            rot_dir = obj.rot_dir
-            angle_rotor_initial = obj.angle_rotor_initial
-            logger_name = obj.logger_name
-            mmf_unit = obj.mmf_unit
-            Tem_av_ref = obj.Tem_av_ref
-            Id_ref = obj.Id_ref
-            Iq_ref = obj.Iq_ref
-            felec = obj.felec
-            Ud_ref = obj.Ud_ref
-            Uq_ref = obj.Uq_ref
-            Pj_losses = obj.Pj_losses
-            Pem_av_ref = obj.Pem_av_ref
-            Us = obj.Us
-=======
         if init_str is not None:  # Load from a file
             init_dict = load_init_dict(init_str)[1]
->>>>>>> 9efbb6f4
         if init_dict is not None:  # Initialisation by dict
             assert type(init_dict) is dict
             # Overwrite default value with init_dict content
@@ -178,18 +154,8 @@
                 Us = init_dict["Us"]
         # Set the properties (value check and convertion are done in setter)
         self.parent = None
-<<<<<<< HEAD
-        # time can be None, a ndarray or a list
-        set_array(self, "time", time)
-        # angle can be None, a ndarray or a list
-        set_array(self, "angle", angle)
-        # Check if the type DataND has been imported with success
-        if isinstance(DataND, ImportError):
-            raise ImportError('Unknown type DataND please install SciDataTool')
-=======
         self.time = time
         self.angle = angle
->>>>>>> 9efbb6f4
         self.Is = Is
         self.Ir = Ir
         self.angle_rotor = angle_rotor
@@ -219,16 +185,36 @@
             OutElec_str += "parent = None " + linesep
         else:
             OutElec_str += "parent = " + str(type(self.parent)) + " object" + linesep
-        OutElec_str += "time = " + linesep + str(self.time).replace(linesep, linesep + "\t") + linesep + linesep
-        OutElec_str += "angle = " + linesep + str(self.angle).replace(linesep, linesep + "\t") + linesep + linesep
-        OutElec_str += "Is = "+ str(self.Is) + linesep + linesep
-        OutElec_str += "Ir = "+ str(self.Ir) + linesep + linesep
-        OutElec_str += "angle_rotor = " + linesep + str(self.angle_rotor).replace(linesep, linesep + "\t") + linesep + linesep
+        OutElec_str += (
+            "time = "
+            + linesep
+            + str(self.time).replace(linesep, linesep + "\t")
+            + linesep
+            + linesep
+        )
+        OutElec_str += (
+            "angle = "
+            + linesep
+            + str(self.angle).replace(linesep, linesep + "\t")
+            + linesep
+            + linesep
+        )
+        OutElec_str += "Is = " + str(self.Is) + linesep + linesep
+        OutElec_str += "Ir = " + str(self.Ir) + linesep + linesep
+        OutElec_str += (
+            "angle_rotor = "
+            + linesep
+            + str(self.angle_rotor).replace(linesep, linesep + "\t")
+            + linesep
+            + linesep
+        )
         OutElec_str += "N0 = " + str(self.N0) + linesep
         OutElec_str += "rot_dir = " + str(self.rot_dir) + linesep
-        OutElec_str += "angle_rotor_initial = " + str(self.angle_rotor_initial) + linesep
+        OutElec_str += (
+            "angle_rotor_initial = " + str(self.angle_rotor_initial) + linesep
+        )
         OutElec_str += 'logger_name = "' + str(self.logger_name) + '"' + linesep
-        OutElec_str += "mmf_unit = "+ str(self.mmf_unit) + linesep + linesep
+        OutElec_str += "mmf_unit = " + str(self.mmf_unit) + linesep + linesep
         OutElec_str += "Tem_av_ref = " + str(self.Tem_av_ref) + linesep
         OutElec_str += "Id_ref = " + str(self.Id_ref) + linesep
         OutElec_str += "Iq_ref = " + str(self.Iq_ref) + linesep
@@ -237,7 +223,7 @@
         OutElec_str += "Uq_ref = " + str(self.Uq_ref) + linesep
         OutElec_str += "Pj_losses = " + str(self.Pj_losses) + linesep
         OutElec_str += "Pem_av_ref = " + str(self.Pem_av_ref) + linesep
-        OutElec_str += "Us = "+ str(self.Us) + linesep + linesep
+        OutElec_str += "Us = " + str(self.Us) + linesep + linesep
         return OutElec_str
 
     def __eq__(self, other):
@@ -286,12 +272,7 @@
         return True
 
     def as_dict(self):
-<<<<<<< HEAD
-        """Convert this objet in a json seriable dict (can be use in __init__)
-        """
-=======
         """Convert this object in a json seriable dict (can be use in __init__)"""
->>>>>>> 9efbb6f4
 
         OutElec_dict = dict()
         if self.time is None:
@@ -304,21 +285,12 @@
             OutElec_dict["angle"] = self.angle.tolist()
         if self.Is is None:
             OutElec_dict["Is"] = None
-<<<<<<< HEAD
-        else: # Store serialized data (using cloudpickle) and str to read it in json save files
-            OutElec_dict['Is'] ={"__class__" : str(type(self._Is)),"__repr__":str(self._Is.__repr__()),"serialized":dumps(self._Is).decode('ISO-8859-2')}
-        if self.Ir is None:
-            OutElec_dict["Ir"] = None
-        else: # Store serialized data (using cloudpickle) and str to read it in json save files
-            OutElec_dict['Ir'] ={"__class__" : str(type(self._Ir)),"__repr__":str(self._Ir.__repr__()),"serialized":dumps(self._Ir).decode('ISO-8859-2')}
-=======
         else:
             OutElec_dict["Is"] = self.Is.as_dict()
         if self.Ir is None:
             OutElec_dict["Ir"] = None
         else:
             OutElec_dict["Ir"] = self.Ir.as_dict()
->>>>>>> 9efbb6f4
         if self.angle_rotor is None:
             OutElec_dict["angle_rotor"] = None
         else:
@@ -329,13 +301,8 @@
         OutElec_dict["logger_name"] = self.logger_name
         if self.mmf_unit is None:
             OutElec_dict["mmf_unit"] = None
-<<<<<<< HEAD
-        else: # Store serialized data (using cloudpickle) and str to read it in json save files
-            OutElec_dict['mmf_unit'] ={"__class__" : str(type(self._mmf_unit)),"__repr__":str(self._mmf_unit.__repr__()),"serialized":dumps(self._mmf_unit).decode('ISO-8859-2')}
-=======
         else:
             OutElec_dict["mmf_unit"] = self.mmf_unit.as_dict()
->>>>>>> 9efbb6f4
         OutElec_dict["Tem_av_ref"] = self.Tem_av_ref
         OutElec_dict["Id_ref"] = self.Id_ref
         OutElec_dict["Iq_ref"] = self.Iq_ref
@@ -346,13 +313,8 @@
         OutElec_dict["Pem_av_ref"] = self.Pem_av_ref
         if self.Us is None:
             OutElec_dict["Us"] = None
-<<<<<<< HEAD
-        else: # Store serialized data (using cloudpickle) and str to read it in json save files
-            OutElec_dict['Us'] ={"__class__" : str(type(self._Us)),"__repr__":str(self._Us.__repr__()),"serialized":dumps(self._Us).decode('ISO-8859-2')}
-=======
         else:
             OutElec_dict["Us"] = self.Us.as_dict()
->>>>>>> 9efbb6f4
         # The class name is added to the dict fordeserialisation purpose
         OutElec_dict["__class__"] = "OutElec"
         return OutElec_dict
@@ -436,17 +398,6 @@
 
     def _set_Is(self, value):
         """setter of Is"""
-<<<<<<< HEAD
-        try: # Check the type 
-            check_var("Is", value, "dict")
-        except CheckTypeError:
-            check_var("Is", value, "SciDataTool.Classes.DataND.DataND")
-            # property can be set from a list to handle loads
-        if type(value) == dict: # Load type from saved dict {"type":type(value),"str": str(value),"serialized": serialized(value)]
-            self._Is = loads(value["serialized"].encode('ISO-8859-2'))
-        else: 
-            self._Is= value 
-=======
         if isinstance(value, str):  # Load from file
             value = load_init_dict(value)[1]
         if isinstance(value, dict) and "__class__" in value:
@@ -459,7 +410,6 @@
         check_var("Is", value, "DataND")
         self._Is = value
 
->>>>>>> 9efbb6f4
     Is = property(
         fget=_get_Is,
         fset=_set_Is,
@@ -475,17 +425,6 @@
 
     def _set_Ir(self, value):
         """setter of Ir"""
-<<<<<<< HEAD
-        try: # Check the type 
-            check_var("Ir", value, "dict")
-        except CheckTypeError:
-            check_var("Ir", value, "SciDataTool.Classes.DataND.DataND")
-            # property can be set from a list to handle loads
-        if type(value) == dict: # Load type from saved dict {"type":type(value),"str": str(value),"serialized": serialized(value)]
-            self._Ir = loads(value["serialized"].encode('ISO-8859-2'))
-        else: 
-            self._Ir= value 
-=======
         if isinstance(value, str):  # Load from file
             value = load_init_dict(value)[1]
         if isinstance(value, dict) and "__class__" in value:
@@ -498,7 +437,6 @@
         check_var("Ir", value, "DataND")
         self._Ir = value
 
->>>>>>> 9efbb6f4
     Ir = property(
         fget=_get_Ir,
         fset=_set_Ir,
@@ -613,17 +551,6 @@
 
     def _set_mmf_unit(self, value):
         """setter of mmf_unit"""
-<<<<<<< HEAD
-        try: # Check the type 
-            check_var("mmf_unit", value, "dict")
-        except CheckTypeError:
-            check_var("mmf_unit", value, "SciDataTool.Classes.DataND.DataND")
-            # property can be set from a list to handle loads
-        if type(value) == dict: # Load type from saved dict {"type":type(value),"str": str(value),"serialized": serialized(value)]
-            self._mmf_unit = loads(value["serialized"].encode('ISO-8859-2'))
-        else: 
-            self._mmf_unit= value 
-=======
         if isinstance(value, str):  # Load from file
             value = load_init_dict(value)[1]
         if isinstance(value, dict) and "__class__" in value:
@@ -636,7 +563,6 @@
         check_var("mmf_unit", value, "DataND")
         self._mmf_unit = value
 
->>>>>>> 9efbb6f4
     mmf_unit = property(
         fget=_get_mmf_unit,
         fset=_set_mmf_unit,
@@ -796,17 +722,6 @@
 
     def _set_Us(self, value):
         """setter of Us"""
-<<<<<<< HEAD
-        try: # Check the type 
-            check_var("Us", value, "dict")
-        except CheckTypeError:
-            check_var("Us", value, "SciDataTool.Classes.DataND.DataND")
-            # property can be set from a list to handle loads
-        if type(value) == dict: # Load type from saved dict {"type":type(value),"str": str(value),"serialized": serialized(value)]
-            self._Us = loads(value["serialized"].encode('ISO-8859-2'))
-        else: 
-            self._Us= value 
-=======
         if isinstance(value, str):  # Load from file
             value = load_init_dict(value)[1]
         if isinstance(value, dict) and "__class__" in value:
@@ -819,7 +734,6 @@
         check_var("Us", value, "DataND")
         self._Us = value
 
->>>>>>> 9efbb6f4
     Us = property(
         fget=_get_Us,
         fset=_set_Us,
