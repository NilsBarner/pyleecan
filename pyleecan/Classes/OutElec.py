--- conflicted
+++ resolved
@@ -71,17 +71,7 @@
         get_Us = get_Us
     # save and copy methods are available in all object
     save = save
-<<<<<<< HEAD
-
-    # generic copy method
-    def copy(self):
-        """Return a copy of the class
-        """
-        return type(self)(init_dict=self.as_dict())
-
-=======
     copy = copy
->>>>>>> 21ffd2aa
     # get_logger method is available in all object
     get_logger = get_logger
 
@@ -282,12 +272,7 @@
         return True
 
     def as_dict(self):
-<<<<<<< HEAD
-        """Convert this objet in a json seriable dict (can be use in __init__)
-=======
-        """Convert this object in a json seriable dict (can be use in __init__)
->>>>>>> 21ffd2aa
-        """
+        """Convert this object in a json seriable dict (can be use in __init__)"""
 
         OutElec_dict = dict()
         if self.time is None:
