# -*- coding: utf-8 -*-
# File generated according to Generator/ClassesRef/Mesh/MeshSolution.csv
# WARNING! All changes made in this file will be lost!
"""Method code available at https://github.com/Eomys/pyleecan/tree/master/pyleecan/Methods/Mesh/MeshSolution
"""

from os import linesep
from logging import getLogger
from ._check import check_var, raise_
from ..Functions.get_logger import get_logger
from ..Functions.save import save
from ._frozen import FrozenClass

# Import all class method
# Try/catch to remove unnecessary dependencies in unused method
try:
    from ..Methods.Mesh.MeshSolution.get_mesh import get_mesh
except ImportError as error:
    get_mesh = error

try:
    from ..Methods.Mesh.MeshSolution.get_solution import get_solution
except ImportError as error:
    get_solution = error

try:
    from ..Methods.Mesh.MeshSolution.save_to_file import save_to_file
except ImportError as error:
    save_to_file = error

try:
    from ..Methods.Mesh.MeshSolution.get_field import get_field
except ImportError as error:
    get_field = error

try:
    from ..Methods.Mesh.MeshSolution.plot_mesh import plot_mesh
except ImportError as error:
    plot_mesh = error

try:
    from ..Methods.Mesh.MeshSolution.plot_contour import plot_contour
except ImportError as error:
    plot_contour = error

try:
    from ..Methods.Mesh.MeshSolution.plot_deflection import plot_deflection
except ImportError as error:
    plot_deflection = error

try:
    from ..Methods.Mesh.MeshSolution.plot_deflection_animated import (
        plot_deflection_animated,
    )
except ImportError as error:
    plot_deflection_animated = error

try:
    from ..Methods.Mesh.MeshSolution.plot_glyph import plot_glyph
except ImportError as error:
    plot_glyph = error

try:
    from ..Methods.Mesh.MeshSolution.get_group import get_group
except ImportError as error:
    get_group = error


from numpy import array, empty
from ._check import InitUnKnowClassError
from .Mesh import Mesh
from .Solution import Solution


class MeshSolution(FrozenClass):
    """Abstract class to associate a mesh with one or several solutions"""

    VERSION = 1

    # Check ImportError to remove unnecessary dependencies in unused method
    # cf Methods.Mesh.MeshSolution.get_mesh
    if isinstance(get_mesh, ImportError):
        get_mesh = property(
            fget=lambda x: raise_(
                ImportError("Can't use MeshSolution method get_mesh: " + str(get_mesh))
            )
        )
    else:
        get_mesh = get_mesh
    # cf Methods.Mesh.MeshSolution.get_solution
    if isinstance(get_solution, ImportError):
        get_solution = property(
            fget=lambda x: raise_(
                ImportError(
                    "Can't use MeshSolution method get_solution: " + str(get_solution)
                )
            )
        )
    else:
        get_solution = get_solution
    # cf Methods.Mesh.MeshSolution.save_to_file
    if isinstance(save_to_file, ImportError):
        save_to_file = property(
            fget=lambda x: raise_(
                ImportError(
                    "Can't use MeshSolution method save_to_file: " + str(save_to_file)
                )
            )
        )
    else:
        save_to_file = save_to_file
    # cf Methods.Mesh.MeshSolution.get_field
    if isinstance(get_field, ImportError):
        get_field = property(
            fget=lambda x: raise_(
                ImportError(
                    "Can't use MeshSolution method get_field: " + str(get_field)
                )
            )
        )
    else:
        get_field = get_field
    # cf Methods.Mesh.MeshSolution.plot_mesh
    if isinstance(plot_mesh, ImportError):
        plot_mesh = property(
            fget=lambda x: raise_(
                ImportError(
                    "Can't use MeshSolution method plot_mesh: " + str(plot_mesh)
                )
            )
        )
    else:
        plot_mesh = plot_mesh
    # cf Methods.Mesh.MeshSolution.plot_contour
    if isinstance(plot_contour, ImportError):
        plot_contour = property(
            fget=lambda x: raise_(
                ImportError(
                    "Can't use MeshSolution method plot_contour: " + str(plot_contour)
                )
            )
        )
    else:
        plot_contour = plot_contour
    # cf Methods.Mesh.MeshSolution.plot_deflection
    if isinstance(plot_deflection, ImportError):
        plot_deflection = property(
            fget=lambda x: raise_(
                ImportError(
                    "Can't use MeshSolution method plot_deflection: "
                    + str(plot_deflection)
                )
            )
        )
    else:
        plot_deflection = plot_deflection
    # cf Methods.Mesh.MeshSolution.plot_deflection_animated
    if isinstance(plot_deflection_animated, ImportError):
        plot_deflection_animated = property(
            fget=lambda x: raise_(
                ImportError(
                    "Can't use MeshSolution method plot_deflection_animated: "
                    + str(plot_deflection_animated)
                )
            )
        )
    else:
        plot_deflection_animated = plot_deflection_animated
    # cf Methods.Mesh.MeshSolution.plot_glyph
    if isinstance(plot_glyph, ImportError):
        plot_glyph = property(
            fget=lambda x: raise_(
                ImportError(
                    "Can't use MeshSolution method plot_glyph: " + str(plot_glyph)
                )
            )
        )
    else:
        plot_glyph = plot_glyph
    # cf Methods.Mesh.MeshSolution.get_group
    if isinstance(get_group, ImportError):
        get_group = property(
            fget=lambda x: raise_(
                ImportError(
                    "Can't use MeshSolution method get_group: " + str(get_group)
                )
            )
        )
    else:
        get_group = get_group
    # save method is available in all object
    save = save

    # generic copy method
    def copy(self):
        """Return a copy of the class
        """
        return type(self)(init_dict=self.as_dict())

    # get_logger method is available in all object
    get_logger = get_logger

    def __init__(
        self,
        label=None,
        mesh=list(),
        is_same_mesh=True,
        solution=list(),
        dimension=3,
        group=dict(),
        init_dict=None,
        init_str=None,
    ):
        """Constructor of the class. Can be use in three ways :
        - __init__ (arg1 = 1, arg3 = 5) every parameters have name and default values
            for Matrix, None will initialise the property with an empty Matrix
            for pyleecan type, None will call the default constructor
        - __init__ (init_dict = d) d must be a dictionnary with every properties as keys
        - __init__ (init_str = s) s must be a string
        s is the file path to load

        ndarray or list can be given for Vector and Matrix
        object or dict can be given for pyleecan Object"""

        if init_str is not None:  # Initialisation by str
            from ..Functions.load import load

            assert type(init_str) is str
            # load the object from a file
            obj = load(init_str)
            assert type(obj) is type(self)
            label = obj.label
            mesh = obj.mesh
            is_same_mesh = obj.is_same_mesh
            solution = obj.solution
            dimension = obj.dimension
            group = obj.group
        if init_dict is not None:  # Initialisation by dict
            assert type(init_dict) is dict
            # Overwrite default value with init_dict content
            if "label" in list(init_dict.keys()):
                label = init_dict["label"]
            if "mesh" in list(init_dict.keys()):
                mesh = init_dict["mesh"]
            if "is_same_mesh" in list(init_dict.keys()):
                is_same_mesh = init_dict["is_same_mesh"]
            if "solution" in list(init_dict.keys()):
                solution = init_dict["solution"]
            if "dimension" in list(init_dict.keys()):
                dimension = init_dict["dimension"]
            if "group" in list(init_dict.keys()):
                group = init_dict["group"]
        # Initialisation by argument
        self.parent = None
        self.label = label
        # mesh can be None or a list of Mesh object
        self.mesh = list()
        if type(mesh) is list:
            for obj in mesh:
                if obj is None:  # Default value
                    self.mesh.append(Mesh())
                elif isinstance(obj, dict):
                    # Check that the type is correct (including daughter)
                    class_name = obj.get("__class__")
                    if class_name not in ["Mesh", "MeshMat", "MeshVTK"]:
                        raise InitUnKnowClassError(
                            "Unknow class name " + class_name + " in init_dict for mesh"
                        )
                    # Dynamic import to call the correct constructor
                    module = __import__(
                        "pyleecan.Classes." + class_name, fromlist=[class_name]
                    )
                    class_obj = getattr(module, class_name)
                    self.mesh.append(class_obj(init_dict=obj))
                else:
                    self.mesh.append(obj)
        elif mesh is None:
            self.mesh = list()
        else:
            self.mesh = mesh
        self.is_same_mesh = is_same_mesh
        # solution can be None or a list of Solution object
        self.solution = list()
        if type(solution) is list:
            for obj in solution:
                if obj is None:  # Default value
                    self.solution.append(Solution())
                elif isinstance(obj, dict):
                    # Check that the type is correct (including daughter)
                    class_name = obj.get("__class__")
                    if class_name not in [
                        "Solution",
                        "Mode",
                        "SolutionData",
                        "SolutionMat",
                    ]:
                        raise InitUnKnowClassError(
                            "Unknow class name "
                            + class_name
                            + " in init_dict for solution"
                        )
                    # Dynamic import to call the correct constructor
                    module = __import__(
                        "pyleecan.Classes." + class_name, fromlist=[class_name]
                    )
                    class_obj = getattr(module, class_name)
                    self.solution.append(class_obj(init_dict=obj))
                else:
                    self.solution.append(obj)
        elif solution is None:
            self.solution = list()
        else:
            self.solution = solution
        self.dimension = dimension
        # group can be None or a dict of ndarray
        self.group = dict()
        if type(group) is dict:
            for key, obj in group.items():
                if obj is None:  # Default value
                    value = empty(0)
                elif isinstance(obj, list):
                    value = array(obj)
                self.group[key] = value
        elif group is None:
            self.group = dict()
        else:
            self.group = group  # Should raise an error

        # The class is frozen, for now it's impossible to add new properties
        self._freeze()

    def __str__(self):
        """Convert this objet in a readeable string (for print)"""

        MeshSolution_str = ""
        if self.parent is None:
            MeshSolution_str += "parent = None " + linesep
        else:
            MeshSolution_str += (
                "parent = " + str(type(self.parent)) + " object" + linesep
            )
        MeshSolution_str += 'label = "' + str(self.label) + '"' + linesep
        if len(self.mesh) == 0:
            MeshSolution_str += "mesh = []" + linesep
        for ii in range(len(self.mesh)):
            tmp = self.mesh[ii].__str__().replace(linesep, linesep + "\t") + linesep
            MeshSolution_str += "mesh[" + str(ii) + "] =" + tmp + linesep + linesep
        MeshSolution_str += "is_same_mesh = " + str(self.is_same_mesh) + linesep
        if len(self.solution) == 0:
            MeshSolution_str += "solution = []" + linesep
        for ii in range(len(self.solution)):
            tmp = self.solution[ii].__str__().replace(linesep, linesep + "\t") + linesep
            MeshSolution_str += "solution[" + str(ii) + "] =" + tmp + linesep + linesep
        MeshSolution_str += "dimension = " + str(self.dimension) + linesep
        if len(self.group) == 0:
            MeshSolution_str += "group = dict()"
        for key, obj in self.group.items():
            MeshSolution_str += (
                "group[" + key + "] = " + str(self.group[key]) + linesep + linesep
            )
        return MeshSolution_str

    def __eq__(self, other):
        """Compare two objects (skip parent)"""

        if type(other) != type(self):
            return False
        if other.label != self.label:
            return False
        if other.mesh != self.mesh:
            return False
        if other.is_same_mesh != self.is_same_mesh:
            return False
        if other.solution != self.solution:
            return False
        if other.dimension != self.dimension:
            return False
        if other.group != self.group:
            return False
        return True

    def as_dict(self):
        """Convert this objet in a json seriable dict (can be use in __init__)
        """

        MeshSolution_dict = dict()
        MeshSolution_dict["label"] = self.label
        MeshSolution_dict["mesh"] = list()
        for obj in self.mesh:
            MeshSolution_dict["mesh"].append(obj.as_dict())
        MeshSolution_dict["is_same_mesh"] = self.is_same_mesh
        MeshSolution_dict["solution"] = list()
        for obj in self.solution:
            MeshSolution_dict["solution"].append(obj.as_dict())
        MeshSolution_dict["dimension"] = self.dimension
        MeshSolution_dict["group"] = dict()
        for key, obj in self.group.items():
            MeshSolution_dict["group"][key] = obj.tolist()
        # The class name is added to the dict fordeserialisation purpose
        MeshSolution_dict["__class__"] = "MeshSolution"
        return MeshSolution_dict

    def _set_None(self):
        """Set all the properties to None (except pyleecan object)"""

        self.label = None
        for obj in self.mesh:
            obj._set_None()
        self.is_same_mesh = None
        for obj in self.solution:
            obj._set_None()
        self.dimension = None
        self.group = dict()

    def _get_label(self):
        """getter of label"""
        return self._label

    def _set_label(self, value):
        """setter of label"""
        check_var("label", value, "str")
        self._label = value

<<<<<<< HEAD
    # (Optional) Descriptive name of the mesh
    # Type : str
    label = property(
        fget=_get_label,
        fset=_set_label,
        doc=u"""(Optional) Descriptive name of the mesh""",
=======
    name = property(
        fget=_get_name,
        fset=_set_name,
        doc=u"""(Optional) Descriptive name of the mesh

        :Type: str
        """,
>>>>>>> 2761d734
    )

    def _get_mesh(self):
        """getter of mesh"""
        for obj in self._mesh:
            if obj is not None:
                obj.parent = self
        return self._mesh

    def _set_mesh(self, value):
        """setter of mesh"""
        check_var("mesh", value, "[Mesh]")
        self._mesh = value

        for obj in self._mesh:
            if obj is not None:
                obj.parent = self

<<<<<<< HEAD
    # A list of Mesh objects.
    # Type : [Mesh]
    mesh = property(fget=_get_mesh, fset=_set_mesh, doc=u"""A list of Mesh objects. """)

    def _get_is_same_mesh(self):
        """getter of is_same_mesh"""
        return self._is_same_mesh

    def _set_is_same_mesh(self, value):
        """setter of is_same_mesh"""
        check_var("is_same_mesh", value, "bool")
        self._is_same_mesh = value

    # 1 if the mesh is the same at each step (time, mode etc.)
    # Type : bool
    is_same_mesh = property(
        fget=_get_is_same_mesh,
        fset=_set_is_same_mesh,
        doc=u"""1 if the mesh is the same at each step (time, mode etc.)""",
=======
    mesh = property(
        fget=_get_mesh,
        fset=_set_mesh,
        doc=u"""A Mesh object. 

        :Type: [Mesh]
        """,
>>>>>>> 2761d734
    )

    def _get_solution(self):
        """getter of solution"""
        for obj in self._solution:
            if obj is not None:
                obj.parent = self
        return self._solution

    def _set_solution(self, value):
        """setter of solution"""
        check_var("solution", value, "[Solution]")
        self._solution = value

        for obj in self._solution:
            if obj is not None:
                obj.parent = self

<<<<<<< HEAD
    # A list of Solution objects
    # Type : [Solution]
    solution = property(
        fget=_get_solution, fset=_set_solution, doc=u"""A list of Solution objects"""
=======
    solution = property(
        fget=_get_solution,
        fset=_set_solution,
        doc=u"""A Solution object which are defined with respect to the mesh attribute.

        :Type: [Solution]
        """,
>>>>>>> 2761d734
    )

    def _get_dimension(self):
        """getter of dimension"""
        return self._dimension

    def _set_dimension(self, value):
        """setter of dimension"""
        check_var("dimension", value, "int", Vmin=1, Vmax=3)
        self._dimension = value

    # Dimension of the physical problem
    # Type : int, min = 1, max = 3
    dimension = property(
        fget=_get_dimension,
        fset=_set_dimension,
        doc=u"""Dimension of the physical problem""",
    )

<<<<<<< HEAD
    def _get_group(self):
        """getter of group"""
        return self._group

    def _set_group(self, value):
        """setter of group"""
        if type(value) is dict:
            for key, obj in value.items():
                if obj is None:
                    obj = array([])
                elif type(obj) is list:
                    try:
                        obj = array(obj)
                    except:
                        pass
        check_var("group", value, "{ndarray}")
        self._group = value

    # Dict sorted by groups name with cells indices.
    # Type : {ndarray}
    group = property(
        fget=_get_group,
        fset=_set_group,
        doc=u"""Dict sorted by groups name with cells indices. """,
=======
    is_same_mesh = property(
        fget=_get_is_same_mesh,
        fset=_set_is_same_mesh,
        doc=u"""1 if the mesh is the same at each time step

        :Type: bool
        """,
>>>>>>> 2761d734
    )<|MERGE_RESOLUTION|>--- conflicted
+++ resolved
@@ -421,22 +421,13 @@
         check_var("label", value, "str")
         self._label = value
 
-<<<<<<< HEAD
-    # (Optional) Descriptive name of the mesh
-    # Type : str
     label = property(
         fget=_get_label,
         fset=_set_label,
-        doc=u"""(Optional) Descriptive name of the mesh""",
-=======
-    name = property(
-        fget=_get_name,
-        fset=_set_name,
         doc=u"""(Optional) Descriptive name of the mesh
 
         :Type: str
         """,
->>>>>>> 2761d734
     )
 
     def _get_mesh(self):
@@ -455,10 +446,14 @@
             if obj is not None:
                 obj.parent = self
 
-<<<<<<< HEAD
-    # A list of Mesh objects.
-    # Type : [Mesh]
-    mesh = property(fget=_get_mesh, fset=_set_mesh, doc=u"""A list of Mesh objects. """)
+    mesh = property(
+        fget=_get_mesh,
+        fset=_set_mesh,
+        doc=u"""A list of Mesh objects. 
+
+        :Type: [Mesh]
+        """,
+    )
 
     def _get_is_same_mesh(self):
         """getter of is_same_mesh"""
@@ -469,21 +464,13 @@
         check_var("is_same_mesh", value, "bool")
         self._is_same_mesh = value
 
-    # 1 if the mesh is the same at each step (time, mode etc.)
-    # Type : bool
     is_same_mesh = property(
         fget=_get_is_same_mesh,
         fset=_set_is_same_mesh,
-        doc=u"""1 if the mesh is the same at each step (time, mode etc.)""",
-=======
-    mesh = property(
-        fget=_get_mesh,
-        fset=_set_mesh,
-        doc=u"""A Mesh object. 
-
-        :Type: [Mesh]
+        doc=u"""1 if the mesh is the same at each step (time, mode etc.)
+
+        :Type: bool
         """,
->>>>>>> 2761d734
     )
 
     def _get_solution(self):
@@ -502,20 +489,13 @@
             if obj is not None:
                 obj.parent = self
 
-<<<<<<< HEAD
-    # A list of Solution objects
-    # Type : [Solution]
-    solution = property(
-        fget=_get_solution, fset=_set_solution, doc=u"""A list of Solution objects"""
-=======
     solution = property(
         fget=_get_solution,
         fset=_set_solution,
-        doc=u"""A Solution object which are defined with respect to the mesh attribute.
+        doc=u"""A list of Solution objects
 
         :Type: [Solution]
         """,
->>>>>>> 2761d734
     )
 
     def _get_dimension(self):
@@ -527,15 +507,17 @@
         check_var("dimension", value, "int", Vmin=1, Vmax=3)
         self._dimension = value
 
-    # Dimension of the physical problem
-    # Type : int, min = 1, max = 3
     dimension = property(
         fget=_get_dimension,
         fset=_set_dimension,
-        doc=u"""Dimension of the physical problem""",
+        doc=u"""Dimension of the physical problem
+
+        :Type: int
+        :min: 1
+        :max: 3
+        """,
     )
 
-<<<<<<< HEAD
     def _get_group(self):
         """getter of group"""
         return self._group
@@ -554,19 +536,11 @@
         check_var("group", value, "{ndarray}")
         self._group = value
 
-    # Dict sorted by groups name with cells indices.
-    # Type : {ndarray}
     group = property(
         fget=_get_group,
         fset=_set_group,
-        doc=u"""Dict sorted by groups name with cells indices. """,
-=======
-    is_same_mesh = property(
-        fget=_get_is_same_mesh,
-        fset=_set_is_same_mesh,
-        doc=u"""1 if the mesh is the same at each time step
-
-        :Type: bool
+        doc=u"""Dict sorted by groups name with cells indices. 
+
+        :Type: {ndarray}
         """,
->>>>>>> 2761d734
     )