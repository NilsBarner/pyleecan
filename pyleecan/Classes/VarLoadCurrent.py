--- conflicted
+++ resolved
@@ -119,8 +119,7 @@
 
     # generic copy method
     def copy(self):
-        """Return a copy of the class
-        """
+        """Return a copy of the class"""
         return type(self)(init_dict=self.as_dict())
 
     # get_logger method is available in all object
@@ -139,11 +138,8 @@
         stop_if_error=False,
         ref_simu_index=None,
         nb_simu=0,
-<<<<<<< HEAD
+        is_reuse_femm_file=True,
         postproc_list=list(),
-=======
-        is_reuse_femm_file=True,
->>>>>>> 4254107f
         init_dict=None,
         init_str=None,
     ):
@@ -176,11 +172,8 @@
             stop_if_error = obj.stop_if_error
             ref_simu_index = obj.ref_simu_index
             nb_simu = obj.nb_simu
-<<<<<<< HEAD
+            is_reuse_femm_file = obj.is_reuse_femm_file
             postproc_list = obj.postproc_list
-=======
-            is_reuse_femm_file = obj.is_reuse_femm_file
->>>>>>> 4254107f
         if init_dict is not None:  # Initialisation by dict
             assert type(init_dict) is dict
             # Overwrite default value with init_dict content
@@ -206,13 +199,10 @@
                 ref_simu_index = init_dict["ref_simu_index"]
             if "nb_simu" in list(init_dict.keys()):
                 nb_simu = init_dict["nb_simu"]
-<<<<<<< HEAD
+            if "is_reuse_femm_file" in list(init_dict.keys()):
+                is_reuse_femm_file = init_dict["is_reuse_femm_file"]
             if "postproc_list" in list(init_dict.keys()):
                 postproc_list = init_dict["postproc_list"]
-=======
-            if "is_reuse_femm_file" in list(init_dict.keys()):
-                is_reuse_femm_file = init_dict["is_reuse_femm_file"]
->>>>>>> 4254107f
         # Initialisation by argument
         # OP_matrix can be None, a ndarray or a list
         set_array(self, "OP_matrix", OP_matrix)
@@ -228,11 +218,8 @@
             stop_if_error=stop_if_error,
             ref_simu_index=ref_simu_index,
             nb_simu=nb_simu,
-<<<<<<< HEAD
+            is_reuse_femm_file=is_reuse_femm_file,
             postproc_list=postproc_list,
-=======
-            is_reuse_femm_file=is_reuse_femm_file,
->>>>>>> 4254107f
         )
         # The class is frozen (in VarLoad init), for now it's impossible to
         # add new properties
@@ -275,8 +262,7 @@
         return True
 
     def as_dict(self):
-        """Convert this objet in a json seriable dict (can be use in __init__)
-        """
+        """Convert this objet in a json seriable dict (can be use in __init__)"""
 
         # Get the properties inherited from VarLoad
         VarLoadCurrent_dict = super(VarLoadCurrent, self).as_dict()
