# -*- coding: utf-8 -*-
# File generated according to Generator/ClassesRef/Material/MatElectrical.csv
# WARNING! All changes made in this file will be lost!
"""Method code available at https://github.com/Eomys/pyleecan/tree/master/pyleecan/Methods/Material/MatElectrical
"""

from os import linesep
from logging import getLogger
from ._check import check_var, raise_
from ..Functions.get_logger import get_logger
from ..Functions.save import save
from ..Functions.load import load_init_dict
from ..Functions.Load.import_class import import_class
from ._frozen import FrozenClass

from ._check import InitUnKnowClassError


class MatElectrical(FrozenClass):
    """material electrical properties"""

    VERSION = 1

    # save method is available in all object
    save = save

    # generic copy method
    def copy(self):
        """Return a copy of the class
        """
        return type(self)(init_dict=self.as_dict())

    # get_logger method is available in all object
    get_logger = get_logger

    def __init__(self, rho=1, epsr=1, alpha=1, init_dict=None, init_str=None):
        """Constructor of the class. Can be use in three ways :
        - __init__ (arg1 = 1, arg3 = 5) every parameters have name and default values
            for pyleecan type, -1 will call the default constructor
        - __init__ (init_dict = d) d must be a dictionnary with property names as keys
        - __init__ (init_str = s) s must be a string
        s is the file path to load

        ndarray or list can be given for Vector and Matrix
        object or dict can be given for pyleecan Object"""

        if init_str is not None:  # Load from a file
            init_dict = load_init_dict(init_str)[1]
        if init_dict is not None:  # Initialisation by dict
            assert type(init_dict) is dict
            # Overwrite default value with init_dict content
            if "rho" in list(init_dict.keys()):
                rho = init_dict["rho"]
            if "epsr" in list(init_dict.keys()):
                epsr = init_dict["epsr"]
            if "alpha" in list(init_dict.keys()):
                alpha = init_dict["alpha"]
        # Set the properties (value check and convertion are done in setter)
        self.parent = None
        self.rho = rho
        self.epsr = epsr
        self.alpha = alpha

        # The class is frozen, for now it's impossible to add new properties
        self._freeze()

    def __str__(self):
        """Convert this object in a readeable string (for print)"""

        MatElectrical_str = ""
        if self.parent is None:
            MatElectrical_str += "parent = None " + linesep
        else:
            MatElectrical_str += (
                "parent = " + str(type(self.parent)) + " object" + linesep
            )
        MatElectrical_str += "rho = " + str(self.rho) + linesep
        MatElectrical_str += "epsr = " + str(self.epsr) + linesep
        MatElectrical_str += "alpha = " + str(self.alpha) + linesep
        return MatElectrical_str

    def __eq__(self, other):
        """Compare two objects (skip parent)"""

        if type(other) != type(self):
            return False
        if other.rho != self.rho:
            return False
        if other.epsr != self.epsr:
            return False
        if other.alpha != self.alpha:
            return False
        return True

    def as_dict(self):
<<<<<<< HEAD
        """Convert this objet in a json seriable dict (can be use in __init__)
        """
=======
        """Convert this object in a json seriable dict (can be use in __init__)"""
>>>>>>> 37554b61

        MatElectrical_dict = dict()
        MatElectrical_dict["rho"] = self.rho
        MatElectrical_dict["epsr"] = self.epsr
        MatElectrical_dict["alpha"] = self.alpha
        # The class name is added to the dict fordeserialisation purpose
        MatElectrical_dict["__class__"] = "MatElectrical"
        return MatElectrical_dict

    def _set_None(self):
        """Set all the properties to None (except pyleecan object)"""

        self.rho = None
        self.epsr = None
        self.alpha = None

    def _get_rho(self):
        """getter of rho"""
        return self._rho

    def _set_rho(self, value):
        """setter of rho"""
        check_var("rho", value, "float", Vmin=0)
        self._rho = value

    rho = property(
        fget=_get_rho,
        fset=_set_rho,
        doc=u"""Resistivity at 20 deg C

        :Type: float
        :min: 0
        """,
    )

    def _get_epsr(self):
        """getter of epsr"""
        return self._epsr

    def _set_epsr(self, value):
        """setter of epsr"""
        check_var("epsr", value, "float", Vmin=0)
        self._epsr = value

    epsr = property(
        fget=_get_epsr,
        fset=_set_epsr,
        doc=u"""Relative dielectric constant

        :Type: float
        :min: 0
        """,
    )

    def _get_alpha(self):
        """getter of alpha"""
        return self._alpha

    def _set_alpha(self, value):
        """setter of alpha"""
        check_var("alpha", value, "float", Vmin=0)
        self._alpha = value

    alpha = property(
        fget=_get_alpha,
        fset=_set_alpha,
        doc=u"""Thermal Coefficient

        :Type: float
        :min: 0
        """,
    )<|MERGE_RESOLUTION|>--- conflicted
+++ resolved
@@ -93,12 +93,8 @@
         return True
 
     def as_dict(self):
-<<<<<<< HEAD
-        """Convert this objet in a json seriable dict (can be use in __init__)
+        """Convert this object in a json seriable dict (can be use in __init__)
         """
-=======
-        """Convert this object in a json seriable dict (can be use in __init__)"""
->>>>>>> 37554b61
 
         MatElectrical_dict = dict()
         MatElectrical_dict["rho"] = self.rho
