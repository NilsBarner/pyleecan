# -*- coding: utf-8 -*-
# File generated according to Generator/ClassesRef/Machine/NotchEvenDist.csv
# WARNING! All changes made in this file will be lost!
"""Method code available at https://github.com/Eomys/pyleecan/tree/master/pyleecan/Methods/Machine/NotchEvenDist
"""

from os import linesep
from logging import getLogger
from ._check import check_var, raise_
from ..Functions.get_logger import get_logger
from ..Functions.save import save
from ..Functions.copy import copy
from ..Functions.load import load_init_dict
from ..Functions.Load.import_class import import_class
from .Notch import Notch

# Import all class method
# Try/catch to remove unnecessary dependencies in unused method
try:
    from ..Methods.Machine.NotchEvenDist.get_notch_list import get_notch_list
except ImportError as error:
    get_notch_list = error


from ._check import InitUnKnowClassError
from .Slot import Slot


class NotchEvenDist(Notch):
    """Class for evenly distributed notches (according to Zs)"""

    VERSION = 1

    # cf Methods.Machine.NotchEvenDist.get_notch_list
    if isinstance(get_notch_list, ImportError):
        get_notch_list = property(
            fget=lambda x: raise_(
                ImportError(
                    "Can't use NotchEvenDist method get_notch_list: "
                    + str(get_notch_list)
                )
            )
        )
    else:
        get_notch_list = get_notch_list
    # save and copy methods are available in all object
    save = save
<<<<<<< HEAD

    # generic copy method
    def copy(self):
        """Return a copy of the class
        """
        return type(self)(init_dict=self.as_dict())

=======
    copy = copy
>>>>>>> 9efbb6f4
    # get_logger method is available in all object
    get_logger = get_logger

    def __init__(self, alpha=0, notch_shape=-1, init_dict = None, init_str = None):
        """Constructor of the class. Can be use in three ways :
        - __init__ (arg1 = 1, arg3 = 5) every parameters have name and default values
            for pyleecan type, -1 will call the default constructor
        - __init__ (init_dict = d) d must be a dictionnary with property names as keys
        - __init__ (init_str = s) s must be a string
        s is the file path to load

        ndarray or list can be given for Vector and Matrix
        object or dict can be given for pyleecan Object"""

<<<<<<< HEAD
        if notch_shape == -1:
            notch_shape = Slot()
        if init_str is not None :  # Initialisation by str
            from ..Functions.load import load
            assert type(init_str) is str
            # load the object from a file
            obj = load(init_str)
            assert type(obj) is type(self)
            alpha = obj.alpha
            notch_shape = obj.notch_shape
=======
        if init_str is not None:  # Load from a file
            init_dict = load_init_dict(init_str)[1]
>>>>>>> 9efbb6f4
        if init_dict is not None:  # Initialisation by dict
            assert type(init_dict) is dict
            # Overwrite default value with init_dict content
            if "alpha" in list(init_dict.keys()):
                alpha = init_dict["alpha"]
            if "notch_shape" in list(init_dict.keys()):
                notch_shape = init_dict["notch_shape"]
        # Set the properties (value check and convertion are done in setter)
        self.alpha = alpha
<<<<<<< HEAD
        # notch_shape can be None, a Slot object or a dict
        if isinstance(notch_shape, dict):
            # Check that the type is correct (including daughter)
            class_name = notch_shape.get("__class__")
            if class_name not in ['Slot', 'Slot19', 'SlotCirc', 'SlotMFlat', 'SlotMPolar', 'SlotMag', 'SlotUD', 'SlotW10', 'SlotW11', 'SlotW12', 'SlotW13', 'SlotW14', 'SlotW15', 'SlotW16', 'SlotW21', 'SlotW22', 'SlotW23', 'SlotW24', 'SlotW25', 'SlotW26', 'SlotW27', 'SlotW28', 'SlotW29', 'SlotW60', 'SlotW61', 'SlotWind']:
                raise InitUnKnowClassError(
                    "Unknow class name "
                    + class_name
                    + " in init_dict for notch_shape"
                )
            # Dynamic import to call the correct constructor
            module = __import__("pyleecan.Classes."+class_name, fromlist=[class_name])
            class_obj = getattr(module,class_name)
            self.notch_shape = class_obj(init_dict=notch_shape)
        elif isinstance(notch_shape, str):
            from ..Functions.load import load
            notch_shape = load(notch_shape)
            # Check that the type is correct (including daughter)
            class_name = notch_shape.__class__.__name__
            if class_name not in ['Slot', 'Slot19', 'SlotCirc', 'SlotMFlat', 'SlotMPolar', 'SlotMag', 'SlotUD', 'SlotW10', 'SlotW11', 'SlotW12', 'SlotW13', 'SlotW14', 'SlotW15', 'SlotW16', 'SlotW21', 'SlotW22', 'SlotW23', 'SlotW24', 'SlotW25', 'SlotW26', 'SlotW27', 'SlotW28', 'SlotW29', 'SlotW60', 'SlotW61', 'SlotWind']:
                raise InitUnKnowClassError(
                    "Unknow class name "
                    + class_name
                    + " in init_dict for notch_shape"
                )
            self.notch_shape=notch_shape
        else:
            self.notch_shape = notch_shape
=======
        self.notch_shape = notch_shape
>>>>>>> 9efbb6f4
        # Call Notch init
        super(NotchEvenDist, self).__init__()
        # The class is frozen (in Notch init), for now it's impossible to
        # add new properties

    def __str__(self):
        """Convert this object in a readeable string (for print)"""

        NotchEvenDist_str = ""
        # Get the properties inherited from Notch
        NotchEvenDist_str += super(NotchEvenDist, self).__str__()
        NotchEvenDist_str += "alpha = " + str(self.alpha) + linesep
        if self.notch_shape is not None:
            tmp = self.notch_shape.__str__().replace(linesep, linesep + "\t").rstrip("\t")
            NotchEvenDist_str += "notch_shape = "+ tmp
        else:
            NotchEvenDist_str += "notch_shape = None" + linesep + linesep
        return NotchEvenDist_str

    def __eq__(self, other):
        """Compare two objects (skip parent)"""

        if type(other) != type(self):
            return False

        # Check the properties inherited from Notch
        if not super(NotchEvenDist, self).__eq__(other):
            return False
        if other.alpha != self.alpha:
            return False
        if other.notch_shape != self.notch_shape:
            return False
        return True

    def as_dict(self):
<<<<<<< HEAD
        """Convert this objet in a json seriable dict (can be use in __init__)
        """
=======
        """Convert this object in a json seriable dict (can be use in __init__)"""
>>>>>>> 9efbb6f4

        # Get the properties inherited from Notch
        NotchEvenDist_dict = super(NotchEvenDist, self).as_dict()
        NotchEvenDist_dict["alpha"] = self.alpha
        if self.notch_shape is None:
            NotchEvenDist_dict["notch_shape"] = None
        else:
            NotchEvenDist_dict["notch_shape"] = self.notch_shape.as_dict()
        # The class name is added to the dict fordeserialisation purpose
        # Overwrite the mother class name
        NotchEvenDist_dict["__class__"] = "NotchEvenDist"
        return NotchEvenDist_dict

    def _set_None(self):
        """Set all the properties to None (except pyleecan object)"""

        self.alpha = None
        if self.notch_shape is not None:
            self.notch_shape._set_None()
        # Set to None the properties inherited from Notch
        super(NotchEvenDist, self)._set_None()

    def _get_alpha(self):
        """getter of alpha"""
        return self._alpha

    def _set_alpha(self, value):
        """setter of alpha"""
        check_var("alpha", value, "float")
        self._alpha = value

    alpha = property(
        fget=_get_alpha,
        fset=_set_alpha,
        doc=u"""angular positon of the first notch

        :Type: float
        """,
    )

    def _get_notch_shape(self):
        """getter of notch_shape"""
        return self._notch_shape

    def _set_notch_shape(self, value):
        """setter of notch_shape"""
        if isinstance(value, str):  # Load from file
            value = load_init_dict(value)[1]
        if isinstance(value, dict) and "__class__" in value:
            class_obj = import_class(
                "pyleecan.Classes", value.get("__class__"), "notch_shape"
            )
            value = class_obj(init_dict=value)
        elif type(value) is int and value == -1:  # Default constructor
            value = Slot()
        check_var("notch_shape", value, "Slot")
        self._notch_shape = value

        if self._notch_shape is not None:
            self._notch_shape.parent = self
    notch_shape = property(
        fget=_get_notch_shape,
        fset=_set_notch_shape,
        doc=u"""Shape of the Notch

        :Type: Slot
        """,
    )<|MERGE_RESOLUTION|>--- conflicted
+++ resolved
@@ -45,21 +45,11 @@
         get_notch_list = get_notch_list
     # save and copy methods are available in all object
     save = save
-<<<<<<< HEAD
-
-    # generic copy method
-    def copy(self):
-        """Return a copy of the class
-        """
-        return type(self)(init_dict=self.as_dict())
-
-=======
     copy = copy
->>>>>>> 9efbb6f4
     # get_logger method is available in all object
     get_logger = get_logger
 
-    def __init__(self, alpha=0, notch_shape=-1, init_dict = None, init_str = None):
+    def __init__(self, alpha=0, notch_shape=-1, init_dict=None, init_str=None):
         """Constructor of the class. Can be use in three ways :
         - __init__ (arg1 = 1, arg3 = 5) every parameters have name and default values
             for pyleecan type, -1 will call the default constructor
@@ -70,21 +60,8 @@
         ndarray or list can be given for Vector and Matrix
         object or dict can be given for pyleecan Object"""
 
-<<<<<<< HEAD
-        if notch_shape == -1:
-            notch_shape = Slot()
-        if init_str is not None :  # Initialisation by str
-            from ..Functions.load import load
-            assert type(init_str) is str
-            # load the object from a file
-            obj = load(init_str)
-            assert type(obj) is type(self)
-            alpha = obj.alpha
-            notch_shape = obj.notch_shape
-=======
         if init_str is not None:  # Load from a file
             init_dict = load_init_dict(init_str)[1]
->>>>>>> 9efbb6f4
         if init_dict is not None:  # Initialisation by dict
             assert type(init_dict) is dict
             # Overwrite default value with init_dict content
@@ -94,38 +71,7 @@
                 notch_shape = init_dict["notch_shape"]
         # Set the properties (value check and convertion are done in setter)
         self.alpha = alpha
-<<<<<<< HEAD
-        # notch_shape can be None, a Slot object or a dict
-        if isinstance(notch_shape, dict):
-            # Check that the type is correct (including daughter)
-            class_name = notch_shape.get("__class__")
-            if class_name not in ['Slot', 'Slot19', 'SlotCirc', 'SlotMFlat', 'SlotMPolar', 'SlotMag', 'SlotUD', 'SlotW10', 'SlotW11', 'SlotW12', 'SlotW13', 'SlotW14', 'SlotW15', 'SlotW16', 'SlotW21', 'SlotW22', 'SlotW23', 'SlotW24', 'SlotW25', 'SlotW26', 'SlotW27', 'SlotW28', 'SlotW29', 'SlotW60', 'SlotW61', 'SlotWind']:
-                raise InitUnKnowClassError(
-                    "Unknow class name "
-                    + class_name
-                    + " in init_dict for notch_shape"
-                )
-            # Dynamic import to call the correct constructor
-            module = __import__("pyleecan.Classes."+class_name, fromlist=[class_name])
-            class_obj = getattr(module,class_name)
-            self.notch_shape = class_obj(init_dict=notch_shape)
-        elif isinstance(notch_shape, str):
-            from ..Functions.load import load
-            notch_shape = load(notch_shape)
-            # Check that the type is correct (including daughter)
-            class_name = notch_shape.__class__.__name__
-            if class_name not in ['Slot', 'Slot19', 'SlotCirc', 'SlotMFlat', 'SlotMPolar', 'SlotMag', 'SlotUD', 'SlotW10', 'SlotW11', 'SlotW12', 'SlotW13', 'SlotW14', 'SlotW15', 'SlotW16', 'SlotW21', 'SlotW22', 'SlotW23', 'SlotW24', 'SlotW25', 'SlotW26', 'SlotW27', 'SlotW28', 'SlotW29', 'SlotW60', 'SlotW61', 'SlotWind']:
-                raise InitUnKnowClassError(
-                    "Unknow class name "
-                    + class_name
-                    + " in init_dict for notch_shape"
-                )
-            self.notch_shape=notch_shape
-        else:
-            self.notch_shape = notch_shape
-=======
         self.notch_shape = notch_shape
->>>>>>> 9efbb6f4
         # Call Notch init
         super(NotchEvenDist, self).__init__()
         # The class is frozen (in Notch init), for now it's impossible to
@@ -139,8 +85,10 @@
         NotchEvenDist_str += super(NotchEvenDist, self).__str__()
         NotchEvenDist_str += "alpha = " + str(self.alpha) + linesep
         if self.notch_shape is not None:
-            tmp = self.notch_shape.__str__().replace(linesep, linesep + "\t").rstrip("\t")
-            NotchEvenDist_str += "notch_shape = "+ tmp
+            tmp = (
+                self.notch_shape.__str__().replace(linesep, linesep + "\t").rstrip("\t")
+            )
+            NotchEvenDist_str += "notch_shape = " + tmp
         else:
             NotchEvenDist_str += "notch_shape = None" + linesep + linesep
         return NotchEvenDist_str
@@ -161,12 +109,7 @@
         return True
 
     def as_dict(self):
-<<<<<<< HEAD
-        """Convert this objet in a json seriable dict (can be use in __init__)
-        """
-=======
         """Convert this object in a json seriable dict (can be use in __init__)"""
->>>>>>> 9efbb6f4
 
         # Get the properties inherited from Notch
         NotchEvenDist_dict = super(NotchEvenDist, self).as_dict()
@@ -227,6 +170,7 @@
 
         if self._notch_shape is not None:
             self._notch_shape.parent = self
+
     notch_shape = property(
         fget=_get_notch_shape,
         fset=_set_notch_shape,
