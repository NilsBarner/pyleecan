# -*- coding: utf-8 -*-
# File generated according to Generator/ClassesRef/Machine/NotchEvenDist.csv
# WARNING! All changes made in this file will be lost!
"""Method code available at https://github.com/Eomys/pyleecan/tree/master/pyleecan/Methods/Machine/NotchEvenDist
"""

from os import linesep
from logging import getLogger
from ._check import check_var, raise_
from ..Functions.get_logger import get_logger
from ..Functions.save import save
from ..Functions.load import load_init_dict
from ..Functions.Load.import_class import import_class
from .Notch import Notch

# Import all class method
# Try/catch to remove unnecessary dependencies in unused method
try:
    from ..Methods.Machine.NotchEvenDist.get_notch_list import get_notch_list
except ImportError as error:
    get_notch_list = error


from ._check import InitUnKnowClassError
from .Slot import Slot


class NotchEvenDist(Notch):
    """Class for evenly distributed notches (according to Zs)"""

    VERSION = 1

    # cf Methods.Machine.NotchEvenDist.get_notch_list
    if isinstance(get_notch_list, ImportError):
        get_notch_list = property(
            fget=lambda x: raise_(
                ImportError(
                    "Can't use NotchEvenDist method get_notch_list: "
                    + str(get_notch_list)
                )
            )
        )
    else:
        get_notch_list = get_notch_list
    # save method is available in all object
    save = save

    # generic copy method
    def copy(self):
        """Return a copy of the class
        """
        return type(self)(init_dict=self.as_dict())

    # get_logger method is available in all object
    get_logger = get_logger

    def __init__(self, alpha=0, notch_shape=-1, init_dict=None, init_str=None):
        """Constructor of the class. Can be use in three ways :
        - __init__ (arg1 = 1, arg3 = 5) every parameters have name and default values
            for pyleecan type, -1 will call the default constructor
        - __init__ (init_dict = d) d must be a dictionnary with property names as keys
        - __init__ (init_str = s) s must be a string
        s is the file path to load

        ndarray or list can be given for Vector and Matrix
        object or dict can be given for pyleecan Object"""

        if init_str is not None:  # Load from a file
            init_dict = load_init_dict(init_str)[1]
        if init_dict is not None:  # Initialisation by dict
            assert type(init_dict) is dict
            # Overwrite default value with init_dict content
            if "alpha" in list(init_dict.keys()):
                alpha = init_dict["alpha"]
            if "notch_shape" in list(init_dict.keys()):
                notch_shape = init_dict["notch_shape"]
        # Set the properties (value check and convertion are done in setter)
        self.alpha = alpha
<<<<<<< HEAD
        self.notch_shape = notch_shape
=======
        # notch_shape can be None, a Slot object or a dict
        if isinstance(notch_shape, dict):
            # Check that the type is correct (including daughter)
            class_name = notch_shape.get("__class__")
            if class_name not in [
                "Slot",
                "Slot19",
                "SlotCirc",
                "SlotMFlat",
                "SlotMFlat2",
                "SlotMPolar",
                "SlotMag",
                "SlotUD",
                "SlotW10",
                "SlotW11",
                "SlotW12",
                "SlotW13",
                "SlotW14",
                "SlotW15",
                "SlotW16",
                "SlotW21",
                "SlotW22",
                "SlotW23",
                "SlotW24",
                "SlotW25",
                "SlotW26",
                "SlotW27",
                "SlotW28",
                "SlotW29",
                "SlotW60",
                "SlotW61",
                "SlotWind",
            ]:
                raise InitUnKnowClassError(
                    "Unknow class name " + class_name + " in init_dict for notch_shape"
                )
            # Dynamic import to call the correct constructor
            module = __import__("pyleecan.Classes." + class_name, fromlist=[class_name])
            class_obj = getattr(module, class_name)
            self.notch_shape = class_obj(init_dict=notch_shape)
        elif isinstance(notch_shape, str):
            from ..Functions.load import load

            notch_shape = load(notch_shape)
            # Check that the type is correct (including daughter)
            class_name = notch_shape.__class__.__name__
            if class_name not in [
                "Slot",
                "Slot19",
                "SlotCirc",
                "SlotMFlat",
                "SlotMFlat2",
                "SlotMPolar",
                "SlotMag",
                "SlotUD",
                "SlotW10",
                "SlotW11",
                "SlotW12",
                "SlotW13",
                "SlotW14",
                "SlotW15",
                "SlotW16",
                "SlotW21",
                "SlotW22",
                "SlotW23",
                "SlotW24",
                "SlotW25",
                "SlotW26",
                "SlotW27",
                "SlotW28",
                "SlotW29",
                "SlotW60",
                "SlotW61",
                "SlotWind",
            ]:
                raise InitUnKnowClassError(
                    "Unknow class name " + class_name + " in init_dict for notch_shape"
                )
            self.notch_shape = notch_shape
        else:
            self.notch_shape = notch_shape
>>>>>>> 37554b61
        # Call Notch init
        super(NotchEvenDist, self).__init__()
        # The class is frozen (in Notch init), for now it's impossible to
        # add new properties

    def __str__(self):
        """Convert this object in a readeable string (for print)"""

        NotchEvenDist_str = ""
        # Get the properties inherited from Notch
        NotchEvenDist_str += super(NotchEvenDist, self).__str__()
        NotchEvenDist_str += "alpha = " + str(self.alpha) + linesep
        if self.notch_shape is not None:
            tmp = (
                self.notch_shape.__str__().replace(linesep, linesep + "\t").rstrip("\t")
            )
            NotchEvenDist_str += "notch_shape = " + tmp
        else:
            NotchEvenDist_str += "notch_shape = None" + linesep + linesep
        return NotchEvenDist_str

    def __eq__(self, other):
        """Compare two objects (skip parent)"""

        if type(other) != type(self):
            return False

        # Check the properties inherited from Notch
        if not super(NotchEvenDist, self).__eq__(other):
            return False
        if other.alpha != self.alpha:
            return False
        if other.notch_shape != self.notch_shape:
            return False
        return True

    def as_dict(self):
<<<<<<< HEAD
        """Convert this objet in a json seriable dict (can be use in __init__)
        """
=======
        """Convert this object in a json seriable dict (can be use in __init__)"""
>>>>>>> 37554b61

        # Get the properties inherited from Notch
        NotchEvenDist_dict = super(NotchEvenDist, self).as_dict()
        NotchEvenDist_dict["alpha"] = self.alpha
        if self.notch_shape is None:
            NotchEvenDist_dict["notch_shape"] = None
        else:
            NotchEvenDist_dict["notch_shape"] = self.notch_shape.as_dict()
        # The class name is added to the dict fordeserialisation purpose
        # Overwrite the mother class name
        NotchEvenDist_dict["__class__"] = "NotchEvenDist"
        return NotchEvenDist_dict

    def _set_None(self):
        """Set all the properties to None (except pyleecan object)"""

        self.alpha = None
        if self.notch_shape is not None:
            self.notch_shape._set_None()
        # Set to None the properties inherited from Notch
        super(NotchEvenDist, self)._set_None()

    def _get_alpha(self):
        """getter of alpha"""
        return self._alpha

    def _set_alpha(self, value):
        """setter of alpha"""
        check_var("alpha", value, "float")
        self._alpha = value

    alpha = property(
        fget=_get_alpha,
        fset=_set_alpha,
        doc=u"""angular positon of the first notch

        :Type: float
        """,
    )

    def _get_notch_shape(self):
        """getter of notch_shape"""
        return self._notch_shape

    def _set_notch_shape(self, value):
        """setter of notch_shape"""
        if isinstance(value, str):  # Load from file
            value = load_init_dict(value)[1]
        if isinstance(value, dict) and "__class__" in value:
            class_obj = import_class(
                "pyleecan.Classes", value.get("__class__"), "notch_shape"
            )
            value = class_obj(init_dict=value)
        elif value is -1:  # Default constructor
            value = Slot()
        check_var("notch_shape", value, "Slot")
        self._notch_shape = value

        if self._notch_shape is not None:
            self._notch_shape.parent = self

    notch_shape = property(
        fget=_get_notch_shape,
        fset=_set_notch_shape,
        doc=u"""Shape of the Notch

        :Type: Slot
        """,
    )<|MERGE_RESOLUTION|>--- conflicted
+++ resolved
@@ -76,91 +76,7 @@
                 notch_shape = init_dict["notch_shape"]
         # Set the properties (value check and convertion are done in setter)
         self.alpha = alpha
-<<<<<<< HEAD
         self.notch_shape = notch_shape
-=======
-        # notch_shape can be None, a Slot object or a dict
-        if isinstance(notch_shape, dict):
-            # Check that the type is correct (including daughter)
-            class_name = notch_shape.get("__class__")
-            if class_name not in [
-                "Slot",
-                "Slot19",
-                "SlotCirc",
-                "SlotMFlat",
-                "SlotMFlat2",
-                "SlotMPolar",
-                "SlotMag",
-                "SlotUD",
-                "SlotW10",
-                "SlotW11",
-                "SlotW12",
-                "SlotW13",
-                "SlotW14",
-                "SlotW15",
-                "SlotW16",
-                "SlotW21",
-                "SlotW22",
-                "SlotW23",
-                "SlotW24",
-                "SlotW25",
-                "SlotW26",
-                "SlotW27",
-                "SlotW28",
-                "SlotW29",
-                "SlotW60",
-                "SlotW61",
-                "SlotWind",
-            ]:
-                raise InitUnKnowClassError(
-                    "Unknow class name " + class_name + " in init_dict for notch_shape"
-                )
-            # Dynamic import to call the correct constructor
-            module = __import__("pyleecan.Classes." + class_name, fromlist=[class_name])
-            class_obj = getattr(module, class_name)
-            self.notch_shape = class_obj(init_dict=notch_shape)
-        elif isinstance(notch_shape, str):
-            from ..Functions.load import load
-
-            notch_shape = load(notch_shape)
-            # Check that the type is correct (including daughter)
-            class_name = notch_shape.__class__.__name__
-            if class_name not in [
-                "Slot",
-                "Slot19",
-                "SlotCirc",
-                "SlotMFlat",
-                "SlotMFlat2",
-                "SlotMPolar",
-                "SlotMag",
-                "SlotUD",
-                "SlotW10",
-                "SlotW11",
-                "SlotW12",
-                "SlotW13",
-                "SlotW14",
-                "SlotW15",
-                "SlotW16",
-                "SlotW21",
-                "SlotW22",
-                "SlotW23",
-                "SlotW24",
-                "SlotW25",
-                "SlotW26",
-                "SlotW27",
-                "SlotW28",
-                "SlotW29",
-                "SlotW60",
-                "SlotW61",
-                "SlotWind",
-            ]:
-                raise InitUnKnowClassError(
-                    "Unknow class name " + class_name + " in init_dict for notch_shape"
-                )
-            self.notch_shape = notch_shape
-        else:
-            self.notch_shape = notch_shape
->>>>>>> 37554b61
         # Call Notch init
         super(NotchEvenDist, self).__init__()
         # The class is frozen (in Notch init), for now it's impossible to
@@ -198,12 +114,8 @@
         return True
 
     def as_dict(self):
-<<<<<<< HEAD
-        """Convert this objet in a json seriable dict (can be use in __init__)
+        """Convert this object in a json seriable dict (can be use in __init__)
         """
-=======
-        """Convert this object in a json seriable dict (can be use in __init__)"""
->>>>>>> 37554b61
 
         # Get the properties inherited from Notch
         NotchEvenDist_dict = super(NotchEvenDist, self).as_dict()
