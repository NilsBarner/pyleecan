--- conflicted
+++ resolved
@@ -49,7 +49,6 @@
         )
     else:
         comp_coeff = comp_coeff
-<<<<<<< HEAD
     # cf Methods.Simulation.LossModelSteinmetz.comp_loss
     if isinstance(comp_loss, ImportError):
         comp_loss = property(
@@ -62,9 +61,6 @@
     else:
         comp_loss = comp_loss
     # save and copy methods are available in all object
-=======
-    # generic save method is available in all object
->>>>>>> 056d7b89
     save = save
     # get_logger method is available in all object
     get_logger = get_logger
