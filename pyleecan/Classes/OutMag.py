--- conflicted
+++ resolved
@@ -15,23 +15,6 @@
 from ._frozen import FrozenClass
 
 from numpy import array, array_equal
-<<<<<<< HEAD
-from cloudpickle import dumps, loads
-from ._check import CheckTypeError
-try :
-    from SciDataTool.Classes.VectorField import VectorField
-except ImportError :
-    VectorField = ImportError
-try :
-    from SciDataTool.Classes.DataND import DataND
-except ImportError :
-    DataND = ImportError
-try :
-    from SciDataTool.Classes.DataTime import DataTime
-except ImportError :
-    DataTime = ImportError
-=======
->>>>>>> 9efbb6f4
 from ._check import InitUnKnowClassError
 from .MeshSolution import MeshSolution
 
@@ -43,21 +26,29 @@
 
     # save and copy methods are available in all object
     save = save
-<<<<<<< HEAD
-
-    # generic copy method
-    def copy(self):
-        """Return a copy of the class
-        """
-        return type(self)(init_dict=self.as_dict())
-
-=======
     copy = copy
->>>>>>> 9efbb6f4
     # get_logger method is available in all object
     get_logger = get_logger
 
-    def __init__(self, time=None, angle=None, Nt_tot=None, Na_tot=None, B=None, Tem=None, Tem_av=None, Tem_rip_norm=None, Tem_rip_pp=None, Phi_wind_stator=None, emf=None, meshsolution=-1, FEMM_dict=None, logger_name="Pyleecan.OutMag", init_dict = None, init_str = None):
+    def __init__(
+        self,
+        time=None,
+        angle=None,
+        Nt_tot=None,
+        Na_tot=None,
+        B=None,
+        Tem=None,
+        Tem_av=None,
+        Tem_rip_norm=None,
+        Tem_rip_pp=None,
+        Phi_wind_stator=None,
+        emf=None,
+        meshsolution=-1,
+        FEMM_dict=None,
+        logger_name="Pyleecan.OutMag",
+        init_dict=None,
+        init_str=None,
+    ):
         """Constructor of the class. Can be use in three ways :
         - __init__ (arg1 = 1, arg3 = 5) every parameters have name and default values
             for pyleecan type, -1 will call the default constructor
@@ -68,33 +59,8 @@
         ndarray or list can be given for Vector and Matrix
         object or dict can be given for pyleecan Object"""
 
-<<<<<<< HEAD
-        if meshsolution == -1:
-            meshsolution = MeshSolution()
-        if init_str is not None :  # Initialisation by str
-            from ..Functions.load import load
-            assert type(init_str) is str
-            # load the object from a file
-            obj = load(init_str)
-            assert type(obj) is type(self)
-            time = obj.time
-            angle = obj.angle
-            Nt_tot = obj.Nt_tot
-            Na_tot = obj.Na_tot
-            B = obj.B
-            Tem = obj.Tem
-            Tem_av = obj.Tem_av
-            Tem_rip_norm = obj.Tem_rip_norm
-            Tem_rip_pp = obj.Tem_rip_pp
-            Phi_wind_stator = obj.Phi_wind_stator
-            emf = obj.emf
-            meshsolution = obj.meshsolution
-            FEMM_dict = obj.FEMM_dict
-            logger_name = obj.logger_name
-=======
         if init_str is not None:  # Load from a file
             init_dict = load_init_dict(init_str)[1]
->>>>>>> 9efbb6f4
         if init_dict is not None:  # Initialisation by dict
             assert type(init_dict) is dict
             # Overwrite default value with init_dict content
@@ -132,41 +98,14 @@
         self.angle = angle
         self.Nt_tot = Nt_tot
         self.Na_tot = Na_tot
-<<<<<<< HEAD
-        # Check if the type VectorField has been imported with success
-        if isinstance(VectorField, ImportError):
-            raise ImportError('Unknown type VectorField please install SciDataTool')
         self.B = B
-        # Check if the type DataND has been imported with success
-        if isinstance(DataND, ImportError):
-            raise ImportError('Unknown type DataND please install SciDataTool')
-=======
-        self.B = B
->>>>>>> 9efbb6f4
         self.Tem = Tem
         self.Tem_av = Tem_av
         self.Tem_rip_norm = Tem_rip_norm
         self.Tem_rip_pp = Tem_rip_pp
-<<<<<<< HEAD
-        # Check if the type DataTime has been imported with success
-        if isinstance(DataTime, ImportError):
-            raise ImportError('Unknown type DataTime please install SciDataTool')
-        self.Phi_wind_stator = Phi_wind_stator
-        # emf can be None, a ndarray or a list
-        set_array(self, "emf", emf)
-        # meshsolution can be None, a MeshSolution object or a dict
-        if isinstance(meshsolution, dict):
-            self.meshsolution = MeshSolution(init_dict=meshsolution)
-        elif isinstance(meshsolution, str):
-            from ..Functions.load import load
-            self.meshsolution = load(meshsolution)
-        else:
-            self.meshsolution = meshsolution
-=======
         self.Phi_wind_stator = Phi_wind_stator
         self.emf = emf
         self.meshsolution = meshsolution
->>>>>>> 9efbb6f4
         self.FEMM_dict = FEMM_dict
         self.logger_name = logger_name
 
@@ -181,20 +120,44 @@
             OutMag_str += "parent = None " + linesep
         else:
             OutMag_str += "parent = " + str(type(self.parent)) + " object" + linesep
-        OutMag_str += "time = " + linesep + str(self.time).replace(linesep, linesep + "\t") + linesep + linesep
-        OutMag_str += "angle = " + linesep + str(self.angle).replace(linesep, linesep + "\t") + linesep + linesep
+        OutMag_str += (
+            "time = "
+            + linesep
+            + str(self.time).replace(linesep, linesep + "\t")
+            + linesep
+            + linesep
+        )
+        OutMag_str += (
+            "angle = "
+            + linesep
+            + str(self.angle).replace(linesep, linesep + "\t")
+            + linesep
+            + linesep
+        )
         OutMag_str += "Nt_tot = " + str(self.Nt_tot) + linesep
         OutMag_str += "Na_tot = " + str(self.Na_tot) + linesep
-        OutMag_str += "B = "+ str(self.B) + linesep + linesep
-        OutMag_str += "Tem = "+ str(self.Tem) + linesep + linesep
+        OutMag_str += "B = " + str(self.B) + linesep + linesep
+        OutMag_str += "Tem = " + str(self.Tem) + linesep + linesep
         OutMag_str += "Tem_av = " + str(self.Tem_av) + linesep
         OutMag_str += "Tem_rip_norm = " + str(self.Tem_rip_norm) + linesep
         OutMag_str += "Tem_rip_pp = " + str(self.Tem_rip_pp) + linesep
-        OutMag_str += "Phi_wind_stator = "+ str(self.Phi_wind_stator) + linesep + linesep
-        OutMag_str += "emf = " + linesep + str(self.emf).replace(linesep, linesep + "\t") + linesep + linesep
+        OutMag_str += (
+            "Phi_wind_stator = " + str(self.Phi_wind_stator) + linesep + linesep
+        )
+        OutMag_str += (
+            "emf = "
+            + linesep
+            + str(self.emf).replace(linesep, linesep + "\t")
+            + linesep
+            + linesep
+        )
         if self.meshsolution is not None:
-            tmp = self.meshsolution.__str__().replace(linesep, linesep + "\t").rstrip("\t")
-            OutMag_str += "meshsolution = "+ tmp
+            tmp = (
+                self.meshsolution.__str__()
+                .replace(linesep, linesep + "\t")
+                .rstrip("\t")
+            )
+            OutMag_str += "meshsolution = " + tmp
         else:
             OutMag_str += "meshsolution = None" + linesep + linesep
         OutMag_str += "FEMM_dict = " + str(self.FEMM_dict) + linesep
@@ -237,12 +200,7 @@
         return True
 
     def as_dict(self):
-<<<<<<< HEAD
-        """Convert this objet in a json seriable dict (can be use in __init__)
-        """
-=======
         """Convert this object in a json seriable dict (can be use in __init__)"""
->>>>>>> 9efbb6f4
 
         OutMag_dict = dict()
         if self.time is None:
@@ -257,33 +215,19 @@
         OutMag_dict["Na_tot"] = self.Na_tot
         if self.B is None:
             OutMag_dict["B"] = None
-<<<<<<< HEAD
-        else: # Store serialized data (using cloudpickle) and str to read it in json save files
-            OutMag_dict['B'] ={"__class__" : str(type(self._B)),"__repr__":str(self._B.__repr__()),"serialized":dumps(self._B).decode('ISO-8859-2')}
-        if self.Tem is None:
-            OutMag_dict["Tem"] = None
-        else: # Store serialized data (using cloudpickle) and str to read it in json save files
-            OutMag_dict['Tem'] ={"__class__" : str(type(self._Tem)),"__repr__":str(self._Tem.__repr__()),"serialized":dumps(self._Tem).decode('ISO-8859-2')}
-=======
         else:
             OutMag_dict["B"] = self.B.as_dict()
         if self.Tem is None:
             OutMag_dict["Tem"] = None
         else:
             OutMag_dict["Tem"] = self.Tem.as_dict()
->>>>>>> 9efbb6f4
         OutMag_dict["Tem_av"] = self.Tem_av
         OutMag_dict["Tem_rip_norm"] = self.Tem_rip_norm
         OutMag_dict["Tem_rip_pp"] = self.Tem_rip_pp
         if self.Phi_wind_stator is None:
             OutMag_dict["Phi_wind_stator"] = None
-<<<<<<< HEAD
-        else: # Store serialized data (using cloudpickle) and str to read it in json save files
-            OutMag_dict['Phi_wind_stator'] ={"__class__" : str(type(self._Phi_wind_stator)),"__repr__":str(self._Phi_wind_stator.__repr__()),"serialized":dumps(self._Phi_wind_stator).decode('ISO-8859-2')}
-=======
         else:
             OutMag_dict["Phi_wind_stator"] = self.Phi_wind_stator.as_dict()
->>>>>>> 9efbb6f4
         if self.emf is None:
             OutMag_dict["emf"] = None
         else:
@@ -409,17 +353,6 @@
 
     def _set_B(self, value):
         """setter of B"""
-<<<<<<< HEAD
-        try: # Check the type 
-            check_var("B", value, "dict")
-        except CheckTypeError:
-            check_var("B", value, "SciDataTool.Classes.VectorField.VectorField")
-            # property can be set from a list to handle loads
-        if type(value) == dict: # Load type from saved dict {"type":type(value),"str": str(value),"serialized": serialized(value)]
-            self._B = loads(value["serialized"].encode('ISO-8859-2'))
-        else: 
-            self._B= value 
-=======
         if isinstance(value, str):  # Load from file
             value = load_init_dict(value)[1]
         if isinstance(value, dict) and "__class__" in value:
@@ -430,7 +363,6 @@
         check_var("B", value, "VectorField")
         self._B = value
 
->>>>>>> 9efbb6f4
     B = property(
         fget=_get_B,
         fset=_set_B,
@@ -446,17 +378,6 @@
 
     def _set_Tem(self, value):
         """setter of Tem"""
-<<<<<<< HEAD
-        try: # Check the type 
-            check_var("Tem", value, "dict")
-        except CheckTypeError:
-            check_var("Tem", value, "SciDataTool.Classes.DataND.DataND")
-            # property can be set from a list to handle loads
-        if type(value) == dict: # Load type from saved dict {"type":type(value),"str": str(value),"serialized": serialized(value)]
-            self._Tem = loads(value["serialized"].encode('ISO-8859-2'))
-        else: 
-            self._Tem= value 
-=======
         if isinstance(value, str):  # Load from file
             value = load_init_dict(value)[1]
         if isinstance(value, dict) and "__class__" in value:
@@ -469,7 +390,6 @@
         check_var("Tem", value, "DataND")
         self._Tem = value
 
->>>>>>> 9efbb6f4
     Tem = property(
         fget=_get_Tem,
         fset=_set_Tem,
@@ -539,17 +459,6 @@
 
     def _set_Phi_wind_stator(self, value):
         """setter of Phi_wind_stator"""
-<<<<<<< HEAD
-        try: # Check the type 
-            check_var("Phi_wind_stator", value, "dict")
-        except CheckTypeError:
-            check_var("Phi_wind_stator", value, "SciDataTool.Classes.DataTime.DataTime")
-            # property can be set from a list to handle loads
-        if type(value) == dict: # Load type from saved dict {"type":type(value),"str": str(value),"serialized": serialized(value)]
-            self._Phi_wind_stator = loads(value["serialized"].encode('ISO-8859-2'))
-        else: 
-            self._Phi_wind_stator= value 
-=======
         if isinstance(value, str):  # Load from file
             value = load_init_dict(value)[1]
         if isinstance(value, dict) and "__class__" in value:
@@ -562,7 +471,6 @@
         check_var("Phi_wind_stator", value, "DataTime")
         self._Phi_wind_stator = value
 
->>>>>>> 9efbb6f4
     Phi_wind_stator = property(
         fget=_get_Phi_wind_stator,
         fset=_set_Phi_wind_stator,
@@ -617,6 +525,7 @@
 
         if self._meshsolution is not None:
             self._meshsolution.parent = self
+
     meshsolution = property(
         fget=_get_meshsolution,
         fset=_set_meshsolution,
