--- conflicted
+++ resolved
@@ -1,1918 +1,1048 @@
-<<<<<<< HEAD
-# -*- coding: utf-8 -*-
-# File generated according to Generator/ClassesRef/Output/OutMag.csv
-# WARNING! All changes made in this file will be lost!
-"""Method code available at https://github.com/Eomys/pyleecan/tree/master/pyleecan/Methods/Output/OutMag
-"""
-
-from os import linesep
-from sys import getsizeof
-from logging import getLogger
-from ._check import check_var, raise_
-from ..Functions.get_logger import get_logger
-from ..Functions.save import save
-from ..Functions.copy import copy
-from ..Functions.load import load_init_dict
-from ..Functions.Load.import_class import import_class
-from ._frozen import FrozenClass
-
-# Import all class method
-# Try/catch to remove unnecessary dependencies in unused method
-try:
-    from ..Methods.Output.OutMag.store import store
-except ImportError as error:
-    store = error
-
-try:
-    from ..Methods.Output.OutMag.clean import clean
-except ImportError as error:
-    clean = error
-
-try:
-    from ..Methods.Output.OutMag.comp_emf import comp_emf
-except ImportError as error:
-    comp_emf = error
-
-try:
-    from ..Methods.Output.OutMag.get_demag import get_demag
-except ImportError as error:
-    get_demag = error
-
-try:
-    from ..Methods.Output.OutMag.comp_power import comp_power
-except ImportError as error:
-    comp_power = error
-
-
-from ._check import InitUnKnowClassError
-from .MeshSolution import MeshSolution
-from .OutInternal import OutInternal
-
-
-class OutMag(FrozenClass):
-    """Gather the magnetic module outputs"""
-
-    VERSION = 1
-
-    # Check ImportError to remove unnecessary dependencies in unused method
-    # cf Methods.Output.OutMag.store
-    if isinstance(store, ImportError):
-        store = property(
-            fget=lambda x: raise_(
-                ImportError("Can't use OutMag method store: " + str(store))
-            )
-        )
-    else:
-        store = store
-    # cf Methods.Output.OutMag.clean
-    if isinstance(clean, ImportError):
-        clean = property(
-            fget=lambda x: raise_(
-                ImportError("Can't use OutMag method clean: " + str(clean))
-            )
-        )
-    else:
-        clean = clean
-    # cf Methods.Output.OutMag.comp_emf
-    if isinstance(comp_emf, ImportError):
-        comp_emf = property(
-            fget=lambda x: raise_(
-                ImportError("Can't use OutMag method comp_emf: " + str(comp_emf))
-            )
-        )
-    else:
-        comp_emf = comp_emf
-    # cf Methods.Output.OutMag.get_demag
-    if isinstance(get_demag, ImportError):
-        get_demag = property(
-            fget=lambda x: raise_(
-                ImportError("Can't use OutMag method get_demag: " + str(get_demag))
-            )
-        )
-    else:
-        get_demag = get_demag
-    # cf Methods.Output.OutMag.comp_power
-    if isinstance(comp_power, ImportError):
-        comp_power = property(
-            fget=lambda x: raise_(
-                ImportError("Can't use OutMag method comp_power: " + str(comp_power))
-            )
-        )
-    else:
-        comp_power = comp_power
-    # save and copy methods are available in all object
-    save = save
-    copy = copy
-    # get_logger method is available in all object
-    get_logger = get_logger
-
-    def __init__(
-        self,
-        Time=None,
-        Angle=None,
-        B=None,
-        Tem=None,
-        Tem_av=None,
-        Tem_rip_norm=None,
-        Tem_rip_pp=None,
-        Phi_wind_stator=None,
-        Phi_wind=None,
-        emf=None,
-        meshsolution=-1,
-        logger_name="Pyleecan.Magnetics",
-        internal=None,
-        Rag=None,
-        Pem_av=None,
-        init_dict=None,
-        init_str=None,
-    ):
-        """Constructor of the class. Can be use in three ways :
-        - __init__ (arg1 = 1, arg3 = 5) every parameters have name and default values
-            for pyleecan type, -1 will call the default constructor
-        - __init__ (init_dict = d) d must be a dictionary with property names as keys
-        - __init__ (init_str = s) s must be a string
-        s is the file path to load
-
-        ndarray or list can be given for Vector and Matrix
-        object or dict can be given for pyleecan Object"""
-
-        if init_str is not None:  # Load from a file
-            init_dict = load_init_dict(init_str)[1]
-        if init_dict is not None:  # Initialisation by dict
-            assert type(init_dict) is dict
-            # Overwrite default value with init_dict content
-            if "Time" in list(init_dict.keys()):
-                Time = init_dict["Time"]
-            if "Angle" in list(init_dict.keys()):
-                Angle = init_dict["Angle"]
-            if "B" in list(init_dict.keys()):
-                B = init_dict["B"]
-            if "Tem" in list(init_dict.keys()):
-                Tem = init_dict["Tem"]
-            if "Tem_av" in list(init_dict.keys()):
-                Tem_av = init_dict["Tem_av"]
-            if "Tem_rip_norm" in list(init_dict.keys()):
-                Tem_rip_norm = init_dict["Tem_rip_norm"]
-            if "Tem_rip_pp" in list(init_dict.keys()):
-                Tem_rip_pp = init_dict["Tem_rip_pp"]
-            if "Phi_wind_stator" in list(init_dict.keys()):
-                Phi_wind_stator = init_dict["Phi_wind_stator"]
-            if "Phi_wind" in list(init_dict.keys()):
-                Phi_wind = init_dict["Phi_wind"]
-            if "emf" in list(init_dict.keys()):
-                emf = init_dict["emf"]
-            if "meshsolution" in list(init_dict.keys()):
-                meshsolution = init_dict["meshsolution"]
-            if "logger_name" in list(init_dict.keys()):
-                logger_name = init_dict["logger_name"]
-            if "internal" in list(init_dict.keys()):
-                internal = init_dict["internal"]
-            if "Rag" in list(init_dict.keys()):
-                Rag = init_dict["Rag"]
-            if "Pem_av" in list(init_dict.keys()):
-                Pem_av = init_dict["Pem_av"]
-        # Set the properties (value check and convertion are done in setter)
-        self.parent = None
-        self.Time = Time
-        self.Angle = Angle
-        self.B = B
-        self.Tem = Tem
-        self.Tem_av = Tem_av
-        self.Tem_rip_norm = Tem_rip_norm
-        self.Tem_rip_pp = Tem_rip_pp
-        self.Phi_wind_stator = Phi_wind_stator
-        self.Phi_wind = Phi_wind
-        self.emf = emf
-        self.meshsolution = meshsolution
-        self.logger_name = logger_name
-        self.internal = internal
-        self.Rag = Rag
-        self.Pem_av = Pem_av
-
-        # The class is frozen, for now it's impossible to add new properties
-        self._freeze()
-
-    def __str__(self):
-        """Convert this object in a readeable string (for print)"""
-
-        OutMag_str = ""
-        if self.parent is None:
-            OutMag_str += "parent = None " + linesep
-        else:
-            OutMag_str += "parent = " + str(type(self.parent)) + " object" + linesep
-        OutMag_str += "Time = " + str(self.Time) + linesep + linesep
-        OutMag_str += "Angle = " + str(self.Angle) + linesep + linesep
-        OutMag_str += "B = " + str(self.B) + linesep + linesep
-        OutMag_str += "Tem = " + str(self.Tem) + linesep + linesep
-        OutMag_str += "Tem_av = " + str(self.Tem_av) + linesep
-        OutMag_str += "Tem_rip_norm = " + str(self.Tem_rip_norm) + linesep
-        OutMag_str += "Tem_rip_pp = " + str(self.Tem_rip_pp) + linesep
-        OutMag_str += (
-            "Phi_wind_stator = " + str(self.Phi_wind_stator) + linesep + linesep
-        )
-        OutMag_str += "Phi_wind = " + str(self.Phi_wind) + linesep + linesep
-        OutMag_str += "emf = " + str(self.emf) + linesep + linesep
-        if self.meshsolution is not None:
-            tmp = (
-                self.meshsolution.__str__()
-                .replace(linesep, linesep + "\t")
-                .rstrip("\t")
-            )
-            OutMag_str += "meshsolution = " + tmp
-        else:
-            OutMag_str += "meshsolution = None" + linesep + linesep
-        OutMag_str += 'logger_name = "' + str(self.logger_name) + '"' + linesep
-        if self.internal is not None:
-            tmp = self.internal.__str__().replace(linesep, linesep + "\t").rstrip("\t")
-            OutMag_str += "internal = " + tmp
-        else:
-            OutMag_str += "internal = None" + linesep + linesep
-        OutMag_str += "Rag = " + str(self.Rag) + linesep
-        OutMag_str += "Pem_av = " + str(self.Pem_av) + linesep
-        return OutMag_str
-
-    def __eq__(self, other):
-        """Compare two objects (skip parent)"""
-
-        if type(other) != type(self):
-            return False
-        if other.Time != self.Time:
-            return False
-        if other.Angle != self.Angle:
-            return False
-        if other.B != self.B:
-            return False
-        if other.Tem != self.Tem:
-            return False
-        if other.Tem_av != self.Tem_av:
-            return False
-        if other.Tem_rip_norm != self.Tem_rip_norm:
-            return False
-        if other.Tem_rip_pp != self.Tem_rip_pp:
-            return False
-        if other.Phi_wind_stator != self.Phi_wind_stator:
-            return False
-        if other.Phi_wind != self.Phi_wind:
-            return False
-        if other.emf != self.emf:
-            return False
-        if other.meshsolution != self.meshsolution:
-            return False
-        if other.logger_name != self.logger_name:
-            return False
-        if other.internal != self.internal:
-            return False
-        if other.Rag != self.Rag:
-            return False
-        if other.Pem_av != self.Pem_av:
-            return False
-        return True
-
-    def compare(self, other, name="self", ignore_list=None):
-        """Compare two objects and return list of differences"""
-
-        if ignore_list is None:
-            ignore_list = list()
-        if type(other) != type(self):
-            return ["type(" + name + ")"]
-        diff_list = list()
-        if (other.Time is None and self.Time is not None) or (
-            other.Time is not None and self.Time is None
-        ):
-            diff_list.append(name + ".Time None mismatch")
-        elif self.Time is not None:
-            diff_list.extend(self.Time.compare(other.Time, name=name + ".Time"))
-        if (other.Angle is None and self.Angle is not None) or (
-            other.Angle is not None and self.Angle is None
-        ):
-            diff_list.append(name + ".Angle None mismatch")
-        elif self.Angle is not None:
-            diff_list.extend(self.Angle.compare(other.Angle, name=name + ".Angle"))
-        if (other.B is None and self.B is not None) or (
-            other.B is not None and self.B is None
-        ):
-            diff_list.append(name + ".B None mismatch")
-        elif self.B is not None:
-            diff_list.extend(self.B.compare(other.B, name=name + ".B"))
-        if (other.Tem is None and self.Tem is not None) or (
-            other.Tem is not None and self.Tem is None
-        ):
-            diff_list.append(name + ".Tem None mismatch")
-        elif self.Tem is not None:
-            diff_list.extend(self.Tem.compare(other.Tem, name=name + ".Tem"))
-        if other._Tem_av != self._Tem_av:
-            diff_list.append(name + ".Tem_av")
-        if other._Tem_rip_norm != self._Tem_rip_norm:
-            diff_list.append(name + ".Tem_rip_norm")
-        if other._Tem_rip_pp != self._Tem_rip_pp:
-            diff_list.append(name + ".Tem_rip_pp")
-        if (other.Phi_wind_stator is None and self.Phi_wind_stator is not None) or (
-            other.Phi_wind_stator is not None and self.Phi_wind_stator is None
-        ):
-            diff_list.append(name + ".Phi_wind_stator None mismatch")
-        elif self.Phi_wind_stator is not None:
-            diff_list.extend(
-                self.Phi_wind_stator.compare(
-                    other.Phi_wind_stator, name=name + ".Phi_wind_stator"
-                )
-            )
-        if (other.Phi_wind is None and self.Phi_wind is not None) or (
-            other.Phi_wind is not None and self.Phi_wind is None
-        ):
-            diff_list.append(name + ".Phi_wind None mismatch")
-        elif self.Phi_wind is None:
-            pass
-        elif len(other.Phi_wind) != len(self.Phi_wind):
-            diff_list.append("len(" + name + "Phi_wind)")
-        else:
-            for key in self.Phi_wind:
-                diff_list.extend(
-                    self.Phi_wind[key].compare(
-                        other.Phi_wind[key], name=name + ".Phi_wind"
-                    )
-                )
-        if (other.emf is None and self.emf is not None) or (
-            other.emf is not None and self.emf is None
-        ):
-            diff_list.append(name + ".emf None mismatch")
-        elif self.emf is not None:
-            diff_list.extend(self.emf.compare(other.emf, name=name + ".emf"))
-        if (other.meshsolution is None and self.meshsolution is not None) or (
-            other.meshsolution is not None and self.meshsolution is None
-        ):
-            diff_list.append(name + ".meshsolution None mismatch")
-        elif self.meshsolution is not None:
-            diff_list.extend(
-                self.meshsolution.compare(
-                    other.meshsolution, name=name + ".meshsolution"
-                )
-            )
-        if other._logger_name != self._logger_name:
-            diff_list.append(name + ".logger_name")
-        if (other.internal is None and self.internal is not None) or (
-            other.internal is not None and self.internal is None
-        ):
-            diff_list.append(name + ".internal None mismatch")
-        elif self.internal is not None:
-            diff_list.extend(
-                self.internal.compare(other.internal, name=name + ".internal")
-            )
-        if other._Rag != self._Rag:
-            diff_list.append(name + ".Rag")
-        if other._Pem_av != self._Pem_av:
-            diff_list.append(name + ".Pem_av")
-        # Filter ignore differences
-        diff_list = list(filter(lambda x: x not in ignore_list, diff_list))
-        return diff_list
-
-    def __sizeof__(self):
-        """Return the size in memory of the object (including all subobject)"""
-
-        S = 0  # Full size of the object
-        S += getsizeof(self.Time)
-        S += getsizeof(self.Angle)
-        S += getsizeof(self.B)
-        S += getsizeof(self.Tem)
-        S += getsizeof(self.Tem_av)
-        S += getsizeof(self.Tem_rip_norm)
-        S += getsizeof(self.Tem_rip_pp)
-        S += getsizeof(self.Phi_wind_stator)
-        if self.Phi_wind is not None:
-            for key, value in self.Phi_wind.items():
-                S += getsizeof(value) + getsizeof(key)
-        S += getsizeof(self.emf)
-        S += getsizeof(self.meshsolution)
-        S += getsizeof(self.logger_name)
-        S += getsizeof(self.internal)
-        S += getsizeof(self.Rag)
-        S += getsizeof(self.Pem_av)
-        return S
-
-    def as_dict(self, type_handle_ndarray=0, keep_function=False, **kwargs):
-        """
-        Convert this object in a json serializable dict (can be use in __init__).
-        type_handle_ndarray: int
-            How to handle ndarray (0: tolist, 1: copy, 2: nothing)
-        keep_function : bool
-            True to keep the function object, else return str
-        Optional keyword input parameter is for internal use only
-        and may prevent json serializability.
-        """
-
-        OutMag_dict = dict()
-        if self.Time is None:
-            OutMag_dict["Time"] = None
-        else:
-            OutMag_dict["Time"] = self.Time.as_dict(
-                type_handle_ndarray=type_handle_ndarray,
-                keep_function=keep_function,
-                **kwargs
-            )
-        if self.Angle is None:
-            OutMag_dict["Angle"] = None
-        else:
-            OutMag_dict["Angle"] = self.Angle.as_dict(
-                type_handle_ndarray=type_handle_ndarray,
-                keep_function=keep_function,
-                **kwargs
-            )
-        if self.B is None:
-            OutMag_dict["B"] = None
-        else:
-            OutMag_dict["B"] = self.B.as_dict(
-                type_handle_ndarray=type_handle_ndarray,
-                keep_function=keep_function,
-                **kwargs
-            )
-        if self.Tem is None:
-            OutMag_dict["Tem"] = None
-        else:
-            OutMag_dict["Tem"] = self.Tem.as_dict(
-                type_handle_ndarray=type_handle_ndarray,
-                keep_function=keep_function,
-                **kwargs
-            )
-        OutMag_dict["Tem_av"] = self.Tem_av
-        OutMag_dict["Tem_rip_norm"] = self.Tem_rip_norm
-        OutMag_dict["Tem_rip_pp"] = self.Tem_rip_pp
-        if self.Phi_wind_stator is None:
-            OutMag_dict["Phi_wind_stator"] = None
-        else:
-            OutMag_dict["Phi_wind_stator"] = self.Phi_wind_stator.as_dict(
-                type_handle_ndarray=type_handle_ndarray,
-                keep_function=keep_function,
-                **kwargs
-            )
-        if self.Phi_wind is None:
-            OutMag_dict["Phi_wind"] = None
-        else:
-            OutMag_dict["Phi_wind"] = dict()
-            for key, obj in self.Phi_wind.items():
-                if obj is not None:
-                    OutMag_dict["Phi_wind"][key] = obj.as_dict(
-                        type_handle_ndarray=type_handle_ndarray,
-                        keep_function=keep_function,
-                        **kwargs
-                    )
-                else:
-                    OutMag_dict["Phi_wind"][key] = None
-        if self.emf is None:
-            OutMag_dict["emf"] = None
-        else:
-            OutMag_dict["emf"] = self.emf.as_dict(
-                type_handle_ndarray=type_handle_ndarray,
-                keep_function=keep_function,
-                **kwargs
-            )
-        if self.meshsolution is None:
-            OutMag_dict["meshsolution"] = None
-        else:
-            OutMag_dict["meshsolution"] = self.meshsolution.as_dict(
-                type_handle_ndarray=type_handle_ndarray,
-                keep_function=keep_function,
-                **kwargs
-            )
-        OutMag_dict["logger_name"] = self.logger_name
-        if self.internal is None:
-            OutMag_dict["internal"] = None
-        else:
-            OutMag_dict["internal"] = self.internal.as_dict(
-                type_handle_ndarray=type_handle_ndarray,
-                keep_function=keep_function,
-                **kwargs
-            )
-        OutMag_dict["Rag"] = self.Rag
-        OutMag_dict["Pem_av"] = self.Pem_av
-        # The class name is added to the dict for deserialisation purpose
-        OutMag_dict["__class__"] = "OutMag"
-        return OutMag_dict
-
-    def _set_None(self):
-        """Set all the properties to None (except pyleecan object)"""
-
-        self.Time = None
-        self.Angle = None
-        self.B = None
-        self.Tem = None
-        self.Tem_av = None
-        self.Tem_rip_norm = None
-        self.Tem_rip_pp = None
-        self.Phi_wind_stator = None
-        self.Phi_wind = None
-        self.emf = None
-        if self.meshsolution is not None:
-            self.meshsolution._set_None()
-        self.logger_name = None
-        if self.internal is not None:
-            self.internal._set_None()
-        self.Rag = None
-        self.Pem_av = None
-
-    def _get_Time(self):
-        """getter of Time"""
-        return self._Time
-
-    def _set_Time(self, value):
-        """setter of Time"""
-        if isinstance(value, str):  # Load from file
-            value = load_init_dict(value)[1]
-        if isinstance(value, dict) and "__class__" in value:
-            class_obj = import_class(
-                "SciDataTool.Classes", value.get("__class__"), "Time"
-            )
-            value = class_obj(init_dict=value)
-        elif type(value) is int and value == -1:  # Default constructor
-            value = Data()
-        check_var("Time", value, "Data")
-        self._Time = value
-
-    Time = property(
-        fget=_get_Time,
-        fset=_set_Time,
-        doc=u"""Magnetic time Data object
-
-        :Type: SciDataTool.Classes.DataND.Data
-        """,
-    )
-
-    def _get_Angle(self):
-        """getter of Angle"""
-        return self._Angle
-
-    def _set_Angle(self, value):
-        """setter of Angle"""
-        if isinstance(value, str):  # Load from file
-            value = load_init_dict(value)[1]
-        if isinstance(value, dict) and "__class__" in value:
-            class_obj = import_class(
-                "SciDataTool.Classes", value.get("__class__"), "Angle"
-            )
-            value = class_obj(init_dict=value)
-        elif type(value) is int and value == -1:  # Default constructor
-            value = Data()
-        check_var("Angle", value, "Data")
-        self._Angle = value
-
-    Angle = property(
-        fget=_get_Angle,
-        fset=_set_Angle,
-        doc=u"""Magnetic position Data object
-
-        :Type: SciDataTool.Classes.DataND.Data
-        """,
-    )
-
-    def _get_B(self):
-        """getter of B"""
-        return self._B
-
-    def _set_B(self, value):
-        """setter of B"""
-        if isinstance(value, str):  # Load from file
-            value = load_init_dict(value)[1]
-        if isinstance(value, dict) and "__class__" in value:
-            class_obj = import_class("SciDataTool.Classes", value.get("__class__"), "B")
-            value = class_obj(init_dict=value)
-        elif type(value) is int and value == -1:  # Default constructor
-            value = VectorField()
-        check_var("B", value, "VectorField")
-        self._B = value
-
-    B = property(
-        fget=_get_B,
-        fset=_set_B,
-        doc=u"""Airgap flux density VectorField object
-
-        :Type: SciDataTool.Classes.VectorField.VectorField
-        """,
-    )
-
-    def _get_Tem(self):
-        """getter of Tem"""
-        return self._Tem
-
-    def _set_Tem(self, value):
-        """setter of Tem"""
-        if isinstance(value, str):  # Load from file
-            value = load_init_dict(value)[1]
-        if isinstance(value, dict) and "__class__" in value:
-            class_obj = import_class(
-                "SciDataTool.Classes", value.get("__class__"), "Tem"
-            )
-            value = class_obj(init_dict=value)
-        elif type(value) is int and value == -1:  # Default constructor
-            value = DataND()
-        check_var("Tem", value, "DataND")
-        self._Tem = value
-
-    Tem = property(
-        fget=_get_Tem,
-        fset=_set_Tem,
-        doc=u"""Electromagnetic torque DataTime object
-
-        :Type: SciDataTool.Classes.DataND.DataND
-        """,
-    )
-
-    def _get_Tem_av(self):
-        """getter of Tem_av"""
-        return self._Tem_av
-
-    def _set_Tem_av(self, value):
-        """setter of Tem_av"""
-        check_var("Tem_av", value, "float")
-        self._Tem_av = value
-
-    Tem_av = property(
-        fget=_get_Tem_av,
-        fset=_set_Tem_av,
-        doc=u"""Average Electromagnetic torque
-
-        :Type: float
-        """,
-    )
-
-    def _get_Tem_rip_norm(self):
-        """getter of Tem_rip_norm"""
-        return self._Tem_rip_norm
-
-    def _set_Tem_rip_norm(self, value):
-        """setter of Tem_rip_norm"""
-        check_var("Tem_rip_norm", value, "float")
-        self._Tem_rip_norm = value
-
-    Tem_rip_norm = property(
-        fget=_get_Tem_rip_norm,
-        fset=_set_Tem_rip_norm,
-        doc=u"""Peak to Peak Torque ripple normalized according to average torque (None if average torque=0)
-
-        :Type: float
-        """,
-    )
-
-    def _get_Tem_rip_pp(self):
-        """getter of Tem_rip_pp"""
-        return self._Tem_rip_pp
-
-    def _set_Tem_rip_pp(self, value):
-        """setter of Tem_rip_pp"""
-        check_var("Tem_rip_pp", value, "float")
-        self._Tem_rip_pp = value
-
-    Tem_rip_pp = property(
-        fget=_get_Tem_rip_pp,
-        fset=_set_Tem_rip_pp,
-        doc=u"""Peak to Peak Torque ripple
-
-        :Type: float
-        """,
-    )
-
-    def _get_Phi_wind_stator(self):
-        """getter of Phi_wind_stator"""
-        return self._Phi_wind_stator
-
-    def _set_Phi_wind_stator(self, value):
-        """setter of Phi_wind_stator"""
-        if isinstance(value, str):  # Load from file
-            value = load_init_dict(value)[1]
-        if isinstance(value, dict) and "__class__" in value:
-            class_obj = import_class(
-                "SciDataTool.Classes", value.get("__class__"), "Phi_wind_stator"
-            )
-            value = class_obj(init_dict=value)
-        elif type(value) is int and value == -1:  # Default constructor
-            value = DataTime()
-        check_var("Phi_wind_stator", value, "DataTime")
-        self._Phi_wind_stator = value
-
-    Phi_wind_stator = property(
-        fget=_get_Phi_wind_stator,
-        fset=_set_Phi_wind_stator,
-        doc=u"""Stator winding flux DataTime object
-
-        :Type: SciDataTool.Classes.DataTime.DataTime
-        """,
-    )
-
-    def _get_Phi_wind(self):
-        """getter of Phi_wind"""
-        if self._Phi_wind is not None:
-            for key, obj in self._Phi_wind.items():
-                if obj is not None:
-                    obj.parent = self
-        return self._Phi_wind
-
-    def _set_Phi_wind(self, value):
-        """setter of Phi_wind"""
-        if type(value) is dict:
-            for key, obj in value.items():
-                if type(obj) is dict:
-                    class_obj = import_class(
-                        "SciDataTool.Classes", obj.get("__class__"), "Phi_wind"
-                    )
-                    value[key] = class_obj(init_dict=obj)
-        if type(value) is int and value == -1:
-            value = dict()
-        check_var("Phi_wind", value, "{DataTime}")
-        self._Phi_wind = value
-
-    Phi_wind = property(
-        fget=_get_Phi_wind,
-        fset=_set_Phi_wind,
-        doc=u"""Dict of lamination winding fluxlinkage DataTime objects
-
-        :Type: {SciDataTool.Classes.DataTime.DataTime}
-        """,
-    )
-
-    def _get_emf(self):
-        """getter of emf"""
-        return self._emf
-
-    def _set_emf(self, value):
-        """setter of emf"""
-        if isinstance(value, str):  # Load from file
-            value = load_init_dict(value)[1]
-        if isinstance(value, dict) and "__class__" in value:
-            class_obj = import_class(
-                "SciDataTool.Classes", value.get("__class__"), "emf"
-            )
-            value = class_obj(init_dict=value)
-        elif type(value) is int and value == -1:  # Default constructor
-            value = DataTime()
-        check_var("emf", value, "DataTime")
-        self._emf = value
-
-    emf = property(
-        fget=_get_emf,
-        fset=_set_emf,
-        doc=u"""Electromotive force DataTime object
-
-        :Type: SciDataTool.Classes.DataTime.DataTime
-        """,
-    )
-
-    def _get_meshsolution(self):
-        """getter of meshsolution"""
-        return self._meshsolution
-
-    def _set_meshsolution(self, value):
-        """setter of meshsolution"""
-        if isinstance(value, str):  # Load from file
-            value = load_init_dict(value)[1]
-        if isinstance(value, dict) and "__class__" in value:
-            class_obj = import_class(
-                "pyleecan.Classes", value.get("__class__"), "meshsolution"
-            )
-            value = class_obj(init_dict=value)
-        elif type(value) is int and value == -1:  # Default constructor
-            value = MeshSolution()
-        check_var("meshsolution", value, "MeshSolution")
-        self._meshsolution = value
-
-        if self._meshsolution is not None:
-            self._meshsolution.parent = self
-
-    meshsolution = property(
-        fget=_get_meshsolution,
-        fset=_set_meshsolution,
-        doc=u"""FEA software mesh and solution
-
-        :Type: MeshSolution
-        """,
-    )
-
-    def _get_logger_name(self):
-        """getter of logger_name"""
-        return self._logger_name
-
-    def _set_logger_name(self, value):
-        """setter of logger_name"""
-        check_var("logger_name", value, "str")
-        self._logger_name = value
-
-    logger_name = property(
-        fget=_get_logger_name,
-        fset=_set_logger_name,
-        doc=u"""Name of the logger to use
-
-        :Type: str
-        """,
-    )
-
-    def _get_internal(self):
-        """getter of internal"""
-        return self._internal
-
-    def _set_internal(self, value):
-        """setter of internal"""
-        if isinstance(value, str):  # Load from file
-            value = load_init_dict(value)[1]
-        if isinstance(value, dict) and "__class__" in value:
-            class_obj = import_class(
-                "pyleecan.Classes", value.get("__class__"), "internal"
-            )
-            value = class_obj(init_dict=value)
-        elif type(value) is int and value == -1:  # Default constructor
-            value = OutInternal()
-        check_var("internal", value, "OutInternal")
-        self._internal = value
-
-        if self._internal is not None:
-            self._internal.parent = self
-
-    internal = property(
-        fget=_get_internal,
-        fset=_set_internal,
-        doc=u"""OutInternal object containg outputs related to a specific model
-
-        :Type: OutInternal
-        """,
-    )
-
-    def _get_Rag(self):
-        """getter of Rag"""
-        return self._Rag
-
-    def _set_Rag(self, value):
-        """setter of Rag"""
-        check_var("Rag", value, "float")
-        self._Rag = value
-
-    Rag = property(
-        fget=_get_Rag,
-        fset=_set_Rag,
-        doc=u"""Radius value for air-gap computation
-
-        :Type: float
-        """,
-    )
-
-    def _get_Pem_av(self):
-        """getter of Pem_av"""
-        return self._Pem_av
-
-    def _set_Pem_av(self, value):
-        """setter of Pem_av"""
-        check_var("Pem_av", value, "float")
-        self._Pem_av = value
-
-    Pem_av = property(
-        fget=_get_Pem_av,
-        fset=_set_Pem_av,
-        doc=u"""Average Electromagnetic power
-
-        :Type: float
-        """,
-    )
-=======
-# -*- coding: utf-8 -*-
-# File generated according to Generator/ClassesRef/Output/OutMag.csv
-# WARNING! All changes made in this file will be lost!
-"""Method code available at https://github.com/Eomys/pyleecan/tree/master/pyleecan/Methods/Output/OutMag
-"""
-
-from os import linesep
-from sys import getsizeof
-from logging import getLogger
-from ._check import check_var, raise_
-from ..Functions.get_logger import get_logger
-from ..Functions.save import save
-from ..Functions.copy import copy
-from ..Functions.load import load_init_dict
-from ..Functions.Load.import_class import import_class
-from ._frozen import FrozenClass
-
-# Import all class method
-# Try/catch to remove unnecessary dependencies in unused method
-try:
-    from ..Methods.Output.OutMag.store import store
-except ImportError as error:
-    store = error
-
-try:
-    from ..Methods.Output.OutMag.clean import clean
-except ImportError as error:
-    clean = error
-
-try:
-    from ..Methods.Output.OutMag.comp_emf import comp_emf
-except ImportError as error:
-    comp_emf = error
-
-try:
-    from ..Methods.Output.OutMag.get_demag import get_demag
-except ImportError as error:
-    get_demag = error
-
-try:
-    from ..Methods.Output.OutMag.comp_power import comp_power
-except ImportError as error:
-    comp_power = error
-
-
-from ._check import InitUnKnowClassError
-from .MeshSolution import MeshSolution
-from .OutInternal import OutInternal
-from .SliceModel import SliceModel
-
-
-class OutMag(FrozenClass):
-    """Gather the magnetic module outputs"""
-
-    VERSION = 1
-
-    # Check ImportError to remove unnecessary dependencies in unused method
-    # cf Methods.Output.OutMag.store
-    if isinstance(store, ImportError):
-        store = property(
-            fget=lambda x: raise_(
-                ImportError("Can't use OutMag method store: " + str(store))
-            )
-        )
-    else:
-        store = store
-    # cf Methods.Output.OutMag.clean
-    if isinstance(clean, ImportError):
-        clean = property(
-            fget=lambda x: raise_(
-                ImportError("Can't use OutMag method clean: " + str(clean))
-            )
-        )
-    else:
-        clean = clean
-    # cf Methods.Output.OutMag.comp_emf
-    if isinstance(comp_emf, ImportError):
-        comp_emf = property(
-            fget=lambda x: raise_(
-                ImportError("Can't use OutMag method comp_emf: " + str(comp_emf))
-            )
-        )
-    else:
-        comp_emf = comp_emf
-    # cf Methods.Output.OutMag.get_demag
-    if isinstance(get_demag, ImportError):
-        get_demag = property(
-            fget=lambda x: raise_(
-                ImportError("Can't use OutMag method get_demag: " + str(get_demag))
-            )
-        )
-    else:
-        get_demag = get_demag
-    # cf Methods.Output.OutMag.comp_power
-    if isinstance(comp_power, ImportError):
-        comp_power = property(
-            fget=lambda x: raise_(
-                ImportError("Can't use OutMag method comp_power: " + str(comp_power))
-            )
-        )
-    else:
-        comp_power = comp_power
-    # save and copy methods are available in all object
-    save = save
-    copy = copy
-    # get_logger method is available in all object
-    get_logger = get_logger
-
-    def __init__(
-        self,
-        Time=None,
-        Angle=None,
-        B=None,
-        Tem=None,
-        Tem_av=None,
-        Tem_rip_norm=None,
-        Tem_rip_pp=None,
-        Phi_wind_stator=None,
-        Phi_wind=None,
-        emf=None,
-        meshsolution=-1,
-        logger_name="Pyleecan.Magnetics",
-        internal=None,
-        Rag=None,
-        Pem_av=None,
-        Slice=None,
-        Tem_slice=None,
-        Phi_wind_slice=None,
-        init_dict=None,
-        init_str=None,
-    ):
-        """Constructor of the class. Can be use in three ways :
-        - __init__ (arg1 = 1, arg3 = 5) every parameters have name and default values
-            for pyleecan type, -1 will call the default constructor
-        - __init__ (init_dict = d) d must be a dictionary with property names as keys
-        - __init__ (init_str = s) s must be a string
-        s is the file path to load
-
-        ndarray or list can be given for Vector and Matrix
-        object or dict can be given for pyleecan Object"""
-
-        if init_str is not None:  # Load from a file
-            init_dict = load_init_dict(init_str)[1]
-        if init_dict is not None:  # Initialisation by dict
-            assert type(init_dict) is dict
-            # Overwrite default value with init_dict content
-            if "Time" in list(init_dict.keys()):
-                Time = init_dict["Time"]
-            if "Angle" in list(init_dict.keys()):
-                Angle = init_dict["Angle"]
-            if "B" in list(init_dict.keys()):
-                B = init_dict["B"]
-            if "Tem" in list(init_dict.keys()):
-                Tem = init_dict["Tem"]
-            if "Tem_av" in list(init_dict.keys()):
-                Tem_av = init_dict["Tem_av"]
-            if "Tem_rip_norm" in list(init_dict.keys()):
-                Tem_rip_norm = init_dict["Tem_rip_norm"]
-            if "Tem_rip_pp" in list(init_dict.keys()):
-                Tem_rip_pp = init_dict["Tem_rip_pp"]
-            if "Phi_wind_stator" in list(init_dict.keys()):
-                Phi_wind_stator = init_dict["Phi_wind_stator"]
-            if "Phi_wind" in list(init_dict.keys()):
-                Phi_wind = init_dict["Phi_wind"]
-            if "emf" in list(init_dict.keys()):
-                emf = init_dict["emf"]
-            if "meshsolution" in list(init_dict.keys()):
-                meshsolution = init_dict["meshsolution"]
-            if "logger_name" in list(init_dict.keys()):
-                logger_name = init_dict["logger_name"]
-            if "internal" in list(init_dict.keys()):
-                internal = init_dict["internal"]
-            if "Rag" in list(init_dict.keys()):
-                Rag = init_dict["Rag"]
-            if "Pem_av" in list(init_dict.keys()):
-                Pem_av = init_dict["Pem_av"]
-            if "Slice" in list(init_dict.keys()):
-                Slice = init_dict["Slice"]
-            if "Tem_slice" in list(init_dict.keys()):
-                Tem_slice = init_dict["Tem_slice"]
-            if "Phi_wind_slice" in list(init_dict.keys()):
-                Phi_wind_slice = init_dict["Phi_wind_slice"]
-        # Set the properties (value check and convertion are done in setter)
-        self.parent = None
-        self.Time = Time
-        self.Angle = Angle
-        self.B = B
-        self.Tem = Tem
-        self.Tem_av = Tem_av
-        self.Tem_rip_norm = Tem_rip_norm
-        self.Tem_rip_pp = Tem_rip_pp
-        self.Phi_wind_stator = Phi_wind_stator
-        self.Phi_wind = Phi_wind
-        self.emf = emf
-        self.meshsolution = meshsolution
-        self.logger_name = logger_name
-        self.internal = internal
-        self.Rag = Rag
-        self.Pem_av = Pem_av
-        self.Slice = Slice
-        self.Tem_slice = Tem_slice
-        self.Phi_wind_slice = Phi_wind_slice
-
-        # The class is frozen, for now it's impossible to add new properties
-        self._freeze()
-
-    def __str__(self):
-        """Convert this object in a readeable string (for print)"""
-
-        OutMag_str = ""
-        if self.parent is None:
-            OutMag_str += "parent = None " + linesep
-        else:
-            OutMag_str += "parent = " + str(type(self.parent)) + " object" + linesep
-        OutMag_str += "Time = " + str(self.Time) + linesep + linesep
-        OutMag_str += "Angle = " + str(self.Angle) + linesep + linesep
-        OutMag_str += "B = " + str(self.B) + linesep + linesep
-        OutMag_str += "Tem = " + str(self.Tem) + linesep + linesep
-        OutMag_str += "Tem_av = " + str(self.Tem_av) + linesep
-        OutMag_str += "Tem_rip_norm = " + str(self.Tem_rip_norm) + linesep
-        OutMag_str += "Tem_rip_pp = " + str(self.Tem_rip_pp) + linesep
-        OutMag_str += (
-            "Phi_wind_stator = " + str(self.Phi_wind_stator) + linesep + linesep
-        )
-        OutMag_str += "Phi_wind = " + str(self.Phi_wind) + linesep + linesep
-        OutMag_str += "emf = " + str(self.emf) + linesep + linesep
-        if self.meshsolution is not None:
-            tmp = (
-                self.meshsolution.__str__()
-                .replace(linesep, linesep + "\t")
-                .rstrip("\t")
-            )
-            OutMag_str += "meshsolution = " + tmp
-        else:
-            OutMag_str += "meshsolution = None" + linesep + linesep
-        OutMag_str += 'logger_name = "' + str(self.logger_name) + '"' + linesep
-        if self.internal is not None:
-            tmp = self.internal.__str__().replace(linesep, linesep + "\t").rstrip("\t")
-            OutMag_str += "internal = " + tmp
-        else:
-            OutMag_str += "internal = None" + linesep + linesep
-        OutMag_str += "Rag = " + str(self.Rag) + linesep
-        OutMag_str += "Pem_av = " + str(self.Pem_av) + linesep
-        if self.Slice is not None:
-            tmp = self.Slice.__str__().replace(linesep, linesep + "\t").rstrip("\t")
-            OutMag_str += "Slice = " + tmp
-        else:
-            OutMag_str += "Slice = None" + linesep + linesep
-        OutMag_str += "Tem_slice = " + str(self.Tem_slice) + linesep + linesep
-        OutMag_str += "Phi_wind_slice = " + str(self.Phi_wind_slice) + linesep + linesep
-        return OutMag_str
-
-    def __eq__(self, other):
-        """Compare two objects (skip parent)"""
-
-        if type(other) != type(self):
-            return False
-        if other.Time != self.Time:
-            return False
-        if other.Angle != self.Angle:
-            return False
-        if other.B != self.B:
-            return False
-        if other.Tem != self.Tem:
-            return False
-        if other.Tem_av != self.Tem_av:
-            return False
-        if other.Tem_rip_norm != self.Tem_rip_norm:
-            return False
-        if other.Tem_rip_pp != self.Tem_rip_pp:
-            return False
-        if other.Phi_wind_stator != self.Phi_wind_stator:
-            return False
-        if other.Phi_wind != self.Phi_wind:
-            return False
-        if other.emf != self.emf:
-            return False
-        if other.meshsolution != self.meshsolution:
-            return False
-        if other.logger_name != self.logger_name:
-            return False
-        if other.internal != self.internal:
-            return False
-        if other.Rag != self.Rag:
-            return False
-        if other.Pem_av != self.Pem_av:
-            return False
-        if other.Slice != self.Slice:
-            return False
-        if other.Tem_slice != self.Tem_slice:
-            return False
-        if other.Phi_wind_slice != self.Phi_wind_slice:
-            return False
-        return True
-
-    def compare(self, other, name="self", ignore_list=None):
-        """Compare two objects and return list of differences"""
-
-        if ignore_list is None:
-            ignore_list = list()
-        if type(other) != type(self):
-            return ["type(" + name + ")"]
-        diff_list = list()
-        if (other.Time is None and self.Time is not None) or (
-            other.Time is not None and self.Time is None
-        ):
-            diff_list.append(name + ".Time None mismatch")
-        elif self.Time is not None:
-            diff_list.extend(self.Time.compare(other.Time, name=name + ".Time"))
-        if (other.Angle is None and self.Angle is not None) or (
-            other.Angle is not None and self.Angle is None
-        ):
-            diff_list.append(name + ".Angle None mismatch")
-        elif self.Angle is not None:
-            diff_list.extend(self.Angle.compare(other.Angle, name=name + ".Angle"))
-        if (other.B is None and self.B is not None) or (
-            other.B is not None and self.B is None
-        ):
-            diff_list.append(name + ".B None mismatch")
-        elif self.B is not None:
-            diff_list.extend(self.B.compare(other.B, name=name + ".B"))
-        if (other.Tem is None and self.Tem is not None) or (
-            other.Tem is not None and self.Tem is None
-        ):
-            diff_list.append(name + ".Tem None mismatch")
-        elif self.Tem is not None:
-            diff_list.extend(self.Tem.compare(other.Tem, name=name + ".Tem"))
-        if other._Tem_av != self._Tem_av:
-            diff_list.append(name + ".Tem_av")
-        if other._Tem_rip_norm != self._Tem_rip_norm:
-            diff_list.append(name + ".Tem_rip_norm")
-        if other._Tem_rip_pp != self._Tem_rip_pp:
-            diff_list.append(name + ".Tem_rip_pp")
-        if (other.Phi_wind_stator is None and self.Phi_wind_stator is not None) or (
-            other.Phi_wind_stator is not None and self.Phi_wind_stator is None
-        ):
-            diff_list.append(name + ".Phi_wind_stator None mismatch")
-        elif self.Phi_wind_stator is not None:
-            diff_list.extend(
-                self.Phi_wind_stator.compare(
-                    other.Phi_wind_stator, name=name + ".Phi_wind_stator"
-                )
-            )
-        if (other.Phi_wind is None and self.Phi_wind is not None) or (
-            other.Phi_wind is not None and self.Phi_wind is None
-        ):
-            diff_list.append(name + ".Phi_wind None mismatch")
-        elif self.Phi_wind is None:
-            pass
-        elif len(other.Phi_wind) != len(self.Phi_wind):
-            diff_list.append("len(" + name + "Phi_wind)")
-        else:
-            for key in self.Phi_wind:
-                diff_list.extend(
-                    self.Phi_wind[key].compare(
-                        other.Phi_wind[key], name=name + ".Phi_wind"
-                    )
-                )
-        if (other.emf is None and self.emf is not None) or (
-            other.emf is not None and self.emf is None
-        ):
-            diff_list.append(name + ".emf None mismatch")
-        elif self.emf is not None:
-            diff_list.extend(self.emf.compare(other.emf, name=name + ".emf"))
-        if (other.meshsolution is None and self.meshsolution is not None) or (
-            other.meshsolution is not None and self.meshsolution is None
-        ):
-            diff_list.append(name + ".meshsolution None mismatch")
-        elif self.meshsolution is not None:
-            diff_list.extend(
-                self.meshsolution.compare(
-                    other.meshsolution, name=name + ".meshsolution"
-                )
-            )
-        if other._logger_name != self._logger_name:
-            diff_list.append(name + ".logger_name")
-        if (other.internal is None and self.internal is not None) or (
-            other.internal is not None and self.internal is None
-        ):
-            diff_list.append(name + ".internal None mismatch")
-        elif self.internal is not None:
-            diff_list.extend(
-                self.internal.compare(other.internal, name=name + ".internal")
-            )
-        if other._Rag != self._Rag:
-            diff_list.append(name + ".Rag")
-        if other._Pem_av != self._Pem_av:
-            diff_list.append(name + ".Pem_av")
-        if (other.Slice is None and self.Slice is not None) or (
-            other.Slice is not None and self.Slice is None
-        ):
-            diff_list.append(name + ".Slice None mismatch")
-        elif self.Slice is not None:
-            diff_list.extend(self.Slice.compare(other.Slice, name=name + ".Slice"))
-        if (other.Tem_slice is None and self.Tem_slice is not None) or (
-            other.Tem_slice is not None and self.Tem_slice is None
-        ):
-            diff_list.append(name + ".Tem_slice None mismatch")
-        elif self.Tem_slice is not None:
-            diff_list.extend(
-                self.Tem_slice.compare(other.Tem_slice, name=name + ".Tem_slice")
-            )
-        if (other.Phi_wind_slice is None and self.Phi_wind_slice is not None) or (
-            other.Phi_wind_slice is not None and self.Phi_wind_slice is None
-        ):
-            diff_list.append(name + ".Phi_wind_slice None mismatch")
-        elif self.Phi_wind_slice is None:
-            pass
-        elif len(other.Phi_wind_slice) != len(self.Phi_wind_slice):
-            diff_list.append("len(" + name + "Phi_wind_slice)")
-        else:
-            for key in self.Phi_wind_slice:
-                diff_list.extend(
-                    self.Phi_wind_slice[key].compare(
-                        other.Phi_wind_slice[key], name=name + ".Phi_wind_slice"
-                    )
-                )
-        # Filter ignore differences
-        diff_list = list(filter(lambda x: x not in ignore_list, diff_list))
-        return diff_list
-
-    def __sizeof__(self):
-        """Return the size in memory of the object (including all subobject)"""
-
-        S = 0  # Full size of the object
-        S += getsizeof(self.Time)
-        S += getsizeof(self.Angle)
-        S += getsizeof(self.B)
-        S += getsizeof(self.Tem)
-        S += getsizeof(self.Tem_av)
-        S += getsizeof(self.Tem_rip_norm)
-        S += getsizeof(self.Tem_rip_pp)
-        S += getsizeof(self.Phi_wind_stator)
-        if self.Phi_wind is not None:
-            for key, value in self.Phi_wind.items():
-                S += getsizeof(value) + getsizeof(key)
-        S += getsizeof(self.emf)
-        S += getsizeof(self.meshsolution)
-        S += getsizeof(self.logger_name)
-        S += getsizeof(self.internal)
-        S += getsizeof(self.Rag)
-        S += getsizeof(self.Pem_av)
-        S += getsizeof(self.Slice)
-        S += getsizeof(self.Tem_slice)
-        if self.Phi_wind_slice is not None:
-            for key, value in self.Phi_wind_slice.items():
-                S += getsizeof(value) + getsizeof(key)
-        return S
-
-    def as_dict(self, type_handle_ndarray=0, keep_function=False, **kwargs):
-        """
-        Convert this object in a json serializable dict (can be use in __init__).
-        type_handle_ndarray: int
-            How to handle ndarray (0: tolist, 1: copy, 2: nothing)
-        keep_function : bool
-            True to keep the function object, else return str
-        Optional keyword input parameter is for internal use only
-        and may prevent json serializability.
-        """
-
-        OutMag_dict = dict()
-        if self.Time is None:
-            OutMag_dict["Time"] = None
-        else:
-            OutMag_dict["Time"] = self.Time.as_dict(
-                type_handle_ndarray=type_handle_ndarray,
-                keep_function=keep_function,
-                **kwargs
-            )
-        if self.Angle is None:
-            OutMag_dict["Angle"] = None
-        else:
-            OutMag_dict["Angle"] = self.Angle.as_dict(
-                type_handle_ndarray=type_handle_ndarray,
-                keep_function=keep_function,
-                **kwargs
-            )
-        if self.B is None:
-            OutMag_dict["B"] = None
-        else:
-            OutMag_dict["B"] = self.B.as_dict(
-                type_handle_ndarray=type_handle_ndarray,
-                keep_function=keep_function,
-                **kwargs
-            )
-        if self.Tem is None:
-            OutMag_dict["Tem"] = None
-        else:
-            OutMag_dict["Tem"] = self.Tem.as_dict(
-                type_handle_ndarray=type_handle_ndarray,
-                keep_function=keep_function,
-                **kwargs
-            )
-        OutMag_dict["Tem_av"] = self.Tem_av
-        OutMag_dict["Tem_rip_norm"] = self.Tem_rip_norm
-        OutMag_dict["Tem_rip_pp"] = self.Tem_rip_pp
-        if self.Phi_wind_stator is None:
-            OutMag_dict["Phi_wind_stator"] = None
-        else:
-            OutMag_dict["Phi_wind_stator"] = self.Phi_wind_stator.as_dict(
-                type_handle_ndarray=type_handle_ndarray,
-                keep_function=keep_function,
-                **kwargs
-            )
-        if self.Phi_wind is None:
-            OutMag_dict["Phi_wind"] = None
-        else:
-            OutMag_dict["Phi_wind"] = dict()
-            for key, obj in self.Phi_wind.items():
-                if obj is not None:
-                    OutMag_dict["Phi_wind"][key] = obj.as_dict(
-                        type_handle_ndarray=type_handle_ndarray,
-                        keep_function=keep_function,
-                        **kwargs
-                    )
-                else:
-                    OutMag_dict["Phi_wind"][key] = None
-        if self.emf is None:
-            OutMag_dict["emf"] = None
-        else:
-            OutMag_dict["emf"] = self.emf.as_dict(
-                type_handle_ndarray=type_handle_ndarray,
-                keep_function=keep_function,
-                **kwargs
-            )
-        if self.meshsolution is None:
-            OutMag_dict["meshsolution"] = None
-        else:
-            OutMag_dict["meshsolution"] = self.meshsolution.as_dict(
-                type_handle_ndarray=type_handle_ndarray,
-                keep_function=keep_function,
-                **kwargs
-            )
-        OutMag_dict["logger_name"] = self.logger_name
-        if self.internal is None:
-            OutMag_dict["internal"] = None
-        else:
-            OutMag_dict["internal"] = self.internal.as_dict(
-                type_handle_ndarray=type_handle_ndarray,
-                keep_function=keep_function,
-                **kwargs
-            )
-        OutMag_dict["Rag"] = self.Rag
-        OutMag_dict["Pem_av"] = self.Pem_av
-        if self.Slice is None:
-            OutMag_dict["Slice"] = None
-        else:
-            OutMag_dict["Slice"] = self.Slice.as_dict(
-                type_handle_ndarray=type_handle_ndarray,
-                keep_function=keep_function,
-                **kwargs
-            )
-        if self.Tem_slice is None:
-            OutMag_dict["Tem_slice"] = None
-        else:
-            OutMag_dict["Tem_slice"] = self.Tem_slice.as_dict(
-                type_handle_ndarray=type_handle_ndarray,
-                keep_function=keep_function,
-                **kwargs
-            )
-        if self.Phi_wind_slice is None:
-            OutMag_dict["Phi_wind_slice"] = None
-        else:
-            OutMag_dict["Phi_wind_slice"] = dict()
-            for key, obj in self.Phi_wind_slice.items():
-                if obj is not None:
-                    OutMag_dict["Phi_wind_slice"][key] = obj.as_dict(
-                        type_handle_ndarray=type_handle_ndarray,
-                        keep_function=keep_function,
-                        **kwargs
-                    )
-                else:
-                    OutMag_dict["Phi_wind_slice"][key] = None
-        # The class name is added to the dict for deserialisation purpose
-        OutMag_dict["__class__"] = "OutMag"
-        return OutMag_dict
-
-    def _set_None(self):
-        """Set all the properties to None (except pyleecan object)"""
-
-        self.Time = None
-        self.Angle = None
-        self.B = None
-        self.Tem = None
-        self.Tem_av = None
-        self.Tem_rip_norm = None
-        self.Tem_rip_pp = None
-        self.Phi_wind_stator = None
-        self.Phi_wind = None
-        self.emf = None
-        if self.meshsolution is not None:
-            self.meshsolution._set_None()
-        self.logger_name = None
-        if self.internal is not None:
-            self.internal._set_None()
-        self.Rag = None
-        self.Pem_av = None
-        if self.Slice is not None:
-            self.Slice._set_None()
-        self.Tem_slice = None
-        self.Phi_wind_slice = None
-
-    def _get_Time(self):
-        """getter of Time"""
-        return self._Time
-
-    def _set_Time(self, value):
-        """setter of Time"""
-        if isinstance(value, str):  # Load from file
-            value = load_init_dict(value)[1]
-        if isinstance(value, dict) and "__class__" in value:
-            class_obj = import_class(
-                "SciDataTool.Classes", value.get("__class__"), "Time"
-            )
-            value = class_obj(init_dict=value)
-        elif type(value) is int and value == -1:  # Default constructor
-            value = Data()
-        check_var("Time", value, "Data")
-        self._Time = value
-
-    Time = property(
-        fget=_get_Time,
-        fset=_set_Time,
-        doc=u"""Magnetic time Data object
-
-        :Type: SciDataTool.Classes.DataND.Data
-        """,
-    )
-
-    def _get_Angle(self):
-        """getter of Angle"""
-        return self._Angle
-
-    def _set_Angle(self, value):
-        """setter of Angle"""
-        if isinstance(value, str):  # Load from file
-            value = load_init_dict(value)[1]
-        if isinstance(value, dict) and "__class__" in value:
-            class_obj = import_class(
-                "SciDataTool.Classes", value.get("__class__"), "Angle"
-            )
-            value = class_obj(init_dict=value)
-        elif type(value) is int and value == -1:  # Default constructor
-            value = Data()
-        check_var("Angle", value, "Data")
-        self._Angle = value
-
-    Angle = property(
-        fget=_get_Angle,
-        fset=_set_Angle,
-        doc=u"""Magnetic position Data object
-
-        :Type: SciDataTool.Classes.DataND.Data
-        """,
-    )
-
-    def _get_B(self):
-        """getter of B"""
-        return self._B
-
-    def _set_B(self, value):
-        """setter of B"""
-        if isinstance(value, str):  # Load from file
-            value = load_init_dict(value)[1]
-        if isinstance(value, dict) and "__class__" in value:
-            class_obj = import_class("SciDataTool.Classes", value.get("__class__"), "B")
-            value = class_obj(init_dict=value)
-        elif type(value) is int and value == -1:  # Default constructor
-            value = VectorField()
-        check_var("B", value, "VectorField")
-        self._B = value
-
-    B = property(
-        fget=_get_B,
-        fset=_set_B,
-        doc=u"""Airgap flux density VectorField object
-
-        :Type: SciDataTool.Classes.VectorField.VectorField
-        """,
-    )
-
-    def _get_Tem(self):
-        """getter of Tem"""
-        return self._Tem
-
-    def _set_Tem(self, value):
-        """setter of Tem"""
-        if isinstance(value, str):  # Load from file
-            value = load_init_dict(value)[1]
-        if isinstance(value, dict) and "__class__" in value:
-            class_obj = import_class(
-                "SciDataTool.Classes", value.get("__class__"), "Tem"
-            )
-            value = class_obj(init_dict=value)
-        elif type(value) is int and value == -1:  # Default constructor
-            value = DataND()
-        check_var("Tem", value, "DataND")
-        self._Tem = value
-
-    Tem = property(
-        fget=_get_Tem,
-        fset=_set_Tem,
-        doc=u"""Electromagnetic torque DataTime object
-
-        :Type: SciDataTool.Classes.DataND.DataND
-        """,
-    )
-
-    def _get_Tem_av(self):
-        """getter of Tem_av"""
-        return self._Tem_av
-
-    def _set_Tem_av(self, value):
-        """setter of Tem_av"""
-        check_var("Tem_av", value, "float")
-        self._Tem_av = value
-
-    Tem_av = property(
-        fget=_get_Tem_av,
-        fset=_set_Tem_av,
-        doc=u"""Average Electromagnetic torque
-
-        :Type: float
-        """,
-    )
-
-    def _get_Tem_rip_norm(self):
-        """getter of Tem_rip_norm"""
-        return self._Tem_rip_norm
-
-    def _set_Tem_rip_norm(self, value):
-        """setter of Tem_rip_norm"""
-        check_var("Tem_rip_norm", value, "float")
-        self._Tem_rip_norm = value
-
-    Tem_rip_norm = property(
-        fget=_get_Tem_rip_norm,
-        fset=_set_Tem_rip_norm,
-        doc=u"""Peak to Peak Torque ripple normalized according to average torque (None if average torque=0)
-
-        :Type: float
-        """,
-    )
-
-    def _get_Tem_rip_pp(self):
-        """getter of Tem_rip_pp"""
-        return self._Tem_rip_pp
-
-    def _set_Tem_rip_pp(self, value):
-        """setter of Tem_rip_pp"""
-        check_var("Tem_rip_pp", value, "float")
-        self._Tem_rip_pp = value
-
-    Tem_rip_pp = property(
-        fget=_get_Tem_rip_pp,
-        fset=_set_Tem_rip_pp,
-        doc=u"""Peak to Peak Torque ripple
-
-        :Type: float
-        """,
-    )
-
-    def _get_Phi_wind_stator(self):
-        """getter of Phi_wind_stator"""
-        return self._Phi_wind_stator
-
-    def _set_Phi_wind_stator(self, value):
-        """setter of Phi_wind_stator"""
-        if isinstance(value, str):  # Load from file
-            value = load_init_dict(value)[1]
-        if isinstance(value, dict) and "__class__" in value:
-            class_obj = import_class(
-                "SciDataTool.Classes", value.get("__class__"), "Phi_wind_stator"
-            )
-            value = class_obj(init_dict=value)
-        elif type(value) is int and value == -1:  # Default constructor
-            value = DataND()
-        check_var("Phi_wind_stator", value, "DataND")
-        self._Phi_wind_stator = value
-
-    Phi_wind_stator = property(
-        fget=_get_Phi_wind_stator,
-        fset=_set_Phi_wind_stator,
-        doc=u"""Stator winding flux DataTime object
-
-        :Type: SciDataTool.Classes.DataND.DataND
-        """,
-    )
-
-    def _get_Phi_wind(self):
-        """getter of Phi_wind"""
-        if self._Phi_wind is not None:
-            for key, obj in self._Phi_wind.items():
-                if obj is not None:
-                    obj.parent = self
-        return self._Phi_wind
-
-    def _set_Phi_wind(self, value):
-        """setter of Phi_wind"""
-        if type(value) is dict:
-            for key, obj in value.items():
-                if type(obj) is dict:
-                    class_obj = import_class(
-                        "SciDataTool.Classes", obj.get("__class__"), "Phi_wind"
-                    )
-                    value[key] = class_obj(init_dict=obj)
-        if type(value) is int and value == -1:
-            value = dict()
-        check_var("Phi_wind", value, "{DataND}")
-        self._Phi_wind = value
-
-    Phi_wind = property(
-        fget=_get_Phi_wind,
-        fset=_set_Phi_wind,
-        doc=u"""Dict of lamination winding fluxlinkage DataTime objects
-
-        :Type: {SciDataTool.Classes.DataND.DataND}
-        """,
-    )
-
-    def _get_emf(self):
-        """getter of emf"""
-        return self._emf
-
-    def _set_emf(self, value):
-        """setter of emf"""
-        if isinstance(value, str):  # Load from file
-            value = load_init_dict(value)[1]
-        if isinstance(value, dict) and "__class__" in value:
-            class_obj = import_class(
-                "SciDataTool.Classes", value.get("__class__"), "emf"
-            )
-            value = class_obj(init_dict=value)
-        elif type(value) is int and value == -1:  # Default constructor
-            value = DataND()
-        check_var("emf", value, "DataND")
-        self._emf = value
-
-    emf = property(
-        fget=_get_emf,
-        fset=_set_emf,
-        doc=u"""Electromotive force DataTime object
-
-        :Type: SciDataTool.Classes.DataND.DataND
-        """,
-    )
-
-    def _get_meshsolution(self):
-        """getter of meshsolution"""
-        return self._meshsolution
-
-    def _set_meshsolution(self, value):
-        """setter of meshsolution"""
-        if isinstance(value, str):  # Load from file
-            value = load_init_dict(value)[1]
-        if isinstance(value, dict) and "__class__" in value:
-            class_obj = import_class(
-                "pyleecan.Classes", value.get("__class__"), "meshsolution"
-            )
-            value = class_obj(init_dict=value)
-        elif type(value) is int and value == -1:  # Default constructor
-            value = MeshSolution()
-        check_var("meshsolution", value, "MeshSolution")
-        self._meshsolution = value
-
-        if self._meshsolution is not None:
-            self._meshsolution.parent = self
-
-    meshsolution = property(
-        fget=_get_meshsolution,
-        fset=_set_meshsolution,
-        doc=u"""FEA software mesh and solution
-
-        :Type: MeshSolution
-        """,
-    )
-
-    def _get_logger_name(self):
-        """getter of logger_name"""
-        return self._logger_name
-
-    def _set_logger_name(self, value):
-        """setter of logger_name"""
-        check_var("logger_name", value, "str")
-        self._logger_name = value
-
-    logger_name = property(
-        fget=_get_logger_name,
-        fset=_set_logger_name,
-        doc=u"""Name of the logger to use
-
-        :Type: str
-        """,
-    )
-
-    def _get_internal(self):
-        """getter of internal"""
-        return self._internal
-
-    def _set_internal(self, value):
-        """setter of internal"""
-        if isinstance(value, str):  # Load from file
-            value = load_init_dict(value)[1]
-        if isinstance(value, dict) and "__class__" in value:
-            class_obj = import_class(
-                "pyleecan.Classes", value.get("__class__"), "internal"
-            )
-            value = class_obj(init_dict=value)
-        elif type(value) is int and value == -1:  # Default constructor
-            value = OutInternal()
-        check_var("internal", value, "OutInternal")
-        self._internal = value
-
-        if self._internal is not None:
-            self._internal.parent = self
-
-    internal = property(
-        fget=_get_internal,
-        fset=_set_internal,
-        doc=u"""OutInternal object containg outputs related to a specific model
-
-        :Type: OutInternal
-        """,
-    )
-
-    def _get_Rag(self):
-        """getter of Rag"""
-        return self._Rag
-
-    def _set_Rag(self, value):
-        """setter of Rag"""
-        check_var("Rag", value, "float")
-        self._Rag = value
-
-    Rag = property(
-        fget=_get_Rag,
-        fset=_set_Rag,
-        doc=u"""Radius value for air-gap computation
-
-        :Type: float
-        """,
-    )
-
-    def _get_Pem_av(self):
-        """getter of Pem_av"""
-        return self._Pem_av
-
-    def _set_Pem_av(self, value):
-        """setter of Pem_av"""
-        check_var("Pem_av", value, "float")
-        self._Pem_av = value
-
-    Pem_av = property(
-        fget=_get_Pem_av,
-        fset=_set_Pem_av,
-        doc=u"""Average Electromagnetic power
-
-        :Type: float
-        """,
-    )
-
-    def _get_Slice(self):
-        """getter of Slice"""
-        return self._Slice
-
-    def _set_Slice(self, value):
-        """setter of Slice"""
-        if isinstance(value, str):  # Load from file
-            value = load_init_dict(value)[1]
-        if isinstance(value, dict) and "__class__" in value:
-            class_obj = import_class(
-                "pyleecan.Classes", value.get("__class__"), "Slice"
-            )
-            value = class_obj(init_dict=value)
-        elif type(value) is int and value == -1:  # Default constructor
-            value = SliceModel()
-        check_var("Slice", value, "SliceModel")
-        self._Slice = value
-
-        if self._Slice is not None:
-            self._Slice.parent = self
-
-    Slice = property(
-        fget=_get_Slice,
-        fset=_set_Slice,
-        doc=u"""Slice model to account for skew
-
-        :Type: SliceModel
-        """,
-    )
-
-    def _get_Tem_slice(self):
-        """getter of Tem_slice"""
-        return self._Tem_slice
-
-    def _set_Tem_slice(self, value):
-        """setter of Tem_slice"""
-        if isinstance(value, str):  # Load from file
-            value = load_init_dict(value)[1]
-        if isinstance(value, dict) and "__class__" in value:
-            class_obj = import_class(
-                "SciDataTool.Classes", value.get("__class__"), "Tem_slice"
-            )
-            value = class_obj(init_dict=value)
-        elif type(value) is int and value == -1:  # Default constructor
-            value = DataND()
-        check_var("Tem_slice", value, "DataND")
-        self._Tem_slice = value
-
-    Tem_slice = property(
-        fget=_get_Tem_slice,
-        fset=_set_Tem_slice,
-        doc=u"""Electromagnetic torque DataTime object including torque per slice
-
-        :Type: SciDataTool.Classes.DataND.DataND
-        """,
-    )
-
-    def _get_Phi_wind_slice(self):
-        """getter of Phi_wind_slice"""
-        if self._Phi_wind_slice is not None:
-            for key, obj in self._Phi_wind_slice.items():
-                if obj is not None:
-                    obj.parent = self
-        return self._Phi_wind_slice
-
-    def _set_Phi_wind_slice(self, value):
-        """setter of Phi_wind_slice"""
-        if type(value) is dict:
-            for key, obj in value.items():
-                if type(obj) is dict:
-                    class_obj = import_class(
-                        "SciDataTool.Classes", obj.get("__class__"), "Phi_wind_slice"
-                    )
-                    value[key] = class_obj(init_dict=obj)
-        if type(value) is int and value == -1:
-            value = dict()
-        check_var("Phi_wind_slice", value, "{DataND}")
-        self._Phi_wind_slice = value
-
-    Phi_wind_slice = property(
-        fget=_get_Phi_wind_slice,
-        fset=_set_Phi_wind_slice,
-        doc=u"""Dict of lamination winding fluxlinkage DataTime objects per slice
-
-        :Type: {SciDataTool.Classes.DataND.DataND}
-        """,
-    )
->>>>>>> 1ae19ca1
+# -*- coding: utf-8 -*-
+# File generated according to Generator/ClassesRef/Output/OutMag.csv
+# WARNING! All changes made in this file will be lost!
+"""Method code available at https://github.com/Eomys/pyleecan/tree/master/pyleecan/Methods/Output/OutMag
+"""
+
+from os import linesep
+from sys import getsizeof
+from logging import getLogger
+from ._check import check_var, raise_
+from ..Functions.get_logger import get_logger
+from ..Functions.save import save
+from ..Functions.copy import copy
+from ..Functions.load import load_init_dict
+from ..Functions.Load.import_class import import_class
+from ._frozen import FrozenClass
+
+# Import all class method
+# Try/catch to remove unnecessary dependencies in unused method
+try:
+    from ..Methods.Output.OutMag.store import store
+except ImportError as error:
+    store = error
+
+try:
+    from ..Methods.Output.OutMag.clean import clean
+except ImportError as error:
+    clean = error
+
+try:
+    from ..Methods.Output.OutMag.comp_emf import comp_emf
+except ImportError as error:
+    comp_emf = error
+
+try:
+    from ..Methods.Output.OutMag.get_demag import get_demag
+except ImportError as error:
+    get_demag = error
+
+try:
+    from ..Methods.Output.OutMag.comp_power import comp_power
+except ImportError as error:
+    comp_power = error
+
+
+from ._check import InitUnKnowClassError
+from .MeshSolution import MeshSolution
+from .OutInternal import OutInternal
+from .SliceModel import SliceModel
+
+
+class OutMag(FrozenClass):
+    """Gather the magnetic module outputs"""
+
+    VERSION = 1
+
+    # Check ImportError to remove unnecessary dependencies in unused method
+    # cf Methods.Output.OutMag.store
+    if isinstance(store, ImportError):
+        store = property(
+            fget=lambda x: raise_(
+                ImportError("Can't use OutMag method store: " + str(store))
+            )
+        )
+    else:
+        store = store
+    # cf Methods.Output.OutMag.clean
+    if isinstance(clean, ImportError):
+        clean = property(
+            fget=lambda x: raise_(
+                ImportError("Can't use OutMag method clean: " + str(clean))
+            )
+        )
+    else:
+        clean = clean
+    # cf Methods.Output.OutMag.comp_emf
+    if isinstance(comp_emf, ImportError):
+        comp_emf = property(
+            fget=lambda x: raise_(
+                ImportError("Can't use OutMag method comp_emf: " + str(comp_emf))
+            )
+        )
+    else:
+        comp_emf = comp_emf
+    # cf Methods.Output.OutMag.get_demag
+    if isinstance(get_demag, ImportError):
+        get_demag = property(
+            fget=lambda x: raise_(
+                ImportError("Can't use OutMag method get_demag: " + str(get_demag))
+            )
+        )
+    else:
+        get_demag = get_demag
+    # cf Methods.Output.OutMag.comp_power
+    if isinstance(comp_power, ImportError):
+        comp_power = property(
+            fget=lambda x: raise_(
+                ImportError("Can't use OutMag method comp_power: " + str(comp_power))
+            )
+        )
+    else:
+        comp_power = comp_power
+    # save and copy methods are available in all object
+    save = save
+    copy = copy
+    # get_logger method is available in all object
+    get_logger = get_logger
+
+    def __init__(
+        self,
+        Time=None,
+        Angle=None,
+        B=None,
+        Tem=None,
+        Tem_av=None,
+        Tem_rip_norm=None,
+        Tem_rip_pp=None,
+        Phi_wind_stator=None,
+        Phi_wind=None,
+        emf=None,
+        meshsolution=-1,
+        logger_name="Pyleecan.Magnetics",
+        internal=None,
+        Rag=None,
+        Pem_av=None,
+        Slice=None,
+        Tem_slice=None,
+        Phi_wind_slice=None,
+        init_dict=None,
+        init_str=None,
+    ):
+        """Constructor of the class. Can be use in three ways :
+        - __init__ (arg1 = 1, arg3 = 5) every parameters have name and default values
+            for pyleecan type, -1 will call the default constructor
+        - __init__ (init_dict = d) d must be a dictionary with property names as keys
+        - __init__ (init_str = s) s must be a string
+        s is the file path to load
+
+        ndarray or list can be given for Vector and Matrix
+        object or dict can be given for pyleecan Object"""
+
+        if init_str is not None:  # Load from a file
+            init_dict = load_init_dict(init_str)[1]
+        if init_dict is not None:  # Initialisation by dict
+            assert type(init_dict) is dict
+            # Overwrite default value with init_dict content
+            if "Time" in list(init_dict.keys()):
+                Time = init_dict["Time"]
+            if "Angle" in list(init_dict.keys()):
+                Angle = init_dict["Angle"]
+            if "B" in list(init_dict.keys()):
+                B = init_dict["B"]
+            if "Tem" in list(init_dict.keys()):
+                Tem = init_dict["Tem"]
+            if "Tem_av" in list(init_dict.keys()):
+                Tem_av = init_dict["Tem_av"]
+            if "Tem_rip_norm" in list(init_dict.keys()):
+                Tem_rip_norm = init_dict["Tem_rip_norm"]
+            if "Tem_rip_pp" in list(init_dict.keys()):
+                Tem_rip_pp = init_dict["Tem_rip_pp"]
+            if "Phi_wind_stator" in list(init_dict.keys()):
+                Phi_wind_stator = init_dict["Phi_wind_stator"]
+            if "Phi_wind" in list(init_dict.keys()):
+                Phi_wind = init_dict["Phi_wind"]
+            if "emf" in list(init_dict.keys()):
+                emf = init_dict["emf"]
+            if "meshsolution" in list(init_dict.keys()):
+                meshsolution = init_dict["meshsolution"]
+            if "logger_name" in list(init_dict.keys()):
+                logger_name = init_dict["logger_name"]
+            if "internal" in list(init_dict.keys()):
+                internal = init_dict["internal"]
+            if "Rag" in list(init_dict.keys()):
+                Rag = init_dict["Rag"]
+            if "Pem_av" in list(init_dict.keys()):
+                Pem_av = init_dict["Pem_av"]
+            if "Slice" in list(init_dict.keys()):
+                Slice = init_dict["Slice"]
+            if "Tem_slice" in list(init_dict.keys()):
+                Tem_slice = init_dict["Tem_slice"]
+            if "Phi_wind_slice" in list(init_dict.keys()):
+                Phi_wind_slice = init_dict["Phi_wind_slice"]
+        # Set the properties (value check and convertion are done in setter)
+        self.parent = None
+        self.Time = Time
+        self.Angle = Angle
+        self.B = B
+        self.Tem = Tem
+        self.Tem_av = Tem_av
+        self.Tem_rip_norm = Tem_rip_norm
+        self.Tem_rip_pp = Tem_rip_pp
+        self.Phi_wind_stator = Phi_wind_stator
+        self.Phi_wind = Phi_wind
+        self.emf = emf
+        self.meshsolution = meshsolution
+        self.logger_name = logger_name
+        self.internal = internal
+        self.Rag = Rag
+        self.Pem_av = Pem_av
+        self.Slice = Slice
+        self.Tem_slice = Tem_slice
+        self.Phi_wind_slice = Phi_wind_slice
+
+        # The class is frozen, for now it's impossible to add new properties
+        self._freeze()
+
+    def __str__(self):
+        """Convert this object in a readeable string (for print)"""
+
+        OutMag_str = ""
+        if self.parent is None:
+            OutMag_str += "parent = None " + linesep
+        else:
+            OutMag_str += "parent = " + str(type(self.parent)) + " object" + linesep
+        OutMag_str += "Time = " + str(self.Time) + linesep + linesep
+        OutMag_str += "Angle = " + str(self.Angle) + linesep + linesep
+        OutMag_str += "B = " + str(self.B) + linesep + linesep
+        OutMag_str += "Tem = " + str(self.Tem) + linesep + linesep
+        OutMag_str += "Tem_av = " + str(self.Tem_av) + linesep
+        OutMag_str += "Tem_rip_norm = " + str(self.Tem_rip_norm) + linesep
+        OutMag_str += "Tem_rip_pp = " + str(self.Tem_rip_pp) + linesep
+        OutMag_str += (
+            "Phi_wind_stator = " + str(self.Phi_wind_stator) + linesep + linesep
+        )
+        OutMag_str += "Phi_wind = " + str(self.Phi_wind) + linesep + linesep
+        OutMag_str += "emf = " + str(self.emf) + linesep + linesep
+        if self.meshsolution is not None:
+            tmp = (
+                self.meshsolution.__str__()
+                .replace(linesep, linesep + "\t")
+                .rstrip("\t")
+            )
+            OutMag_str += "meshsolution = " + tmp
+        else:
+            OutMag_str += "meshsolution = None" + linesep + linesep
+        OutMag_str += 'logger_name = "' + str(self.logger_name) + '"' + linesep
+        if self.internal is not None:
+            tmp = self.internal.__str__().replace(linesep, linesep + "\t").rstrip("\t")
+            OutMag_str += "internal = " + tmp
+        else:
+            OutMag_str += "internal = None" + linesep + linesep
+        OutMag_str += "Rag = " + str(self.Rag) + linesep
+        OutMag_str += "Pem_av = " + str(self.Pem_av) + linesep
+        if self.Slice is not None:
+            tmp = self.Slice.__str__().replace(linesep, linesep + "\t").rstrip("\t")
+            OutMag_str += "Slice = " + tmp
+        else:
+            OutMag_str += "Slice = None" + linesep + linesep
+        OutMag_str += "Tem_slice = " + str(self.Tem_slice) + linesep + linesep
+        OutMag_str += "Phi_wind_slice = " + str(self.Phi_wind_slice) + linesep + linesep
+        return OutMag_str
+
+    def __eq__(self, other):
+        """Compare two objects (skip parent)"""
+
+        if type(other) != type(self):
+            return False
+        if other.Time != self.Time:
+            return False
+        if other.Angle != self.Angle:
+            return False
+        if other.B != self.B:
+            return False
+        if other.Tem != self.Tem:
+            return False
+        if other.Tem_av != self.Tem_av:
+            return False
+        if other.Tem_rip_norm != self.Tem_rip_norm:
+            return False
+        if other.Tem_rip_pp != self.Tem_rip_pp:
+            return False
+        if other.Phi_wind_stator != self.Phi_wind_stator:
+            return False
+        if other.Phi_wind != self.Phi_wind:
+            return False
+        if other.emf != self.emf:
+            return False
+        if other.meshsolution != self.meshsolution:
+            return False
+        if other.logger_name != self.logger_name:
+            return False
+        if other.internal != self.internal:
+            return False
+        if other.Rag != self.Rag:
+            return False
+        if other.Pem_av != self.Pem_av:
+            return False
+        if other.Slice != self.Slice:
+            return False
+        if other.Tem_slice != self.Tem_slice:
+            return False
+        if other.Phi_wind_slice != self.Phi_wind_slice:
+            return False
+        return True
+
+    def compare(self, other, name="self", ignore_list=None):
+        """Compare two objects and return list of differences"""
+
+        if ignore_list is None:
+            ignore_list = list()
+        if type(other) != type(self):
+            return ["type(" + name + ")"]
+        diff_list = list()
+        if (other.Time is None and self.Time is not None) or (
+            other.Time is not None and self.Time is None
+        ):
+            diff_list.append(name + ".Time None mismatch")
+        elif self.Time is not None:
+            diff_list.extend(self.Time.compare(other.Time, name=name + ".Time"))
+        if (other.Angle is None and self.Angle is not None) or (
+            other.Angle is not None and self.Angle is None
+        ):
+            diff_list.append(name + ".Angle None mismatch")
+        elif self.Angle is not None:
+            diff_list.extend(self.Angle.compare(other.Angle, name=name + ".Angle"))
+        if (other.B is None and self.B is not None) or (
+            other.B is not None and self.B is None
+        ):
+            diff_list.append(name + ".B None mismatch")
+        elif self.B is not None:
+            diff_list.extend(self.B.compare(other.B, name=name + ".B"))
+        if (other.Tem is None and self.Tem is not None) or (
+            other.Tem is not None and self.Tem is None
+        ):
+            diff_list.append(name + ".Tem None mismatch")
+        elif self.Tem is not None:
+            diff_list.extend(self.Tem.compare(other.Tem, name=name + ".Tem"))
+        if other._Tem_av != self._Tem_av:
+            diff_list.append(name + ".Tem_av")
+        if other._Tem_rip_norm != self._Tem_rip_norm:
+            diff_list.append(name + ".Tem_rip_norm")
+        if other._Tem_rip_pp != self._Tem_rip_pp:
+            diff_list.append(name + ".Tem_rip_pp")
+        if (other.Phi_wind_stator is None and self.Phi_wind_stator is not None) or (
+            other.Phi_wind_stator is not None and self.Phi_wind_stator is None
+        ):
+            diff_list.append(name + ".Phi_wind_stator None mismatch")
+        elif self.Phi_wind_stator is not None:
+            diff_list.extend(
+                self.Phi_wind_stator.compare(
+                    other.Phi_wind_stator, name=name + ".Phi_wind_stator"
+                )
+            )
+        if (other.Phi_wind is None and self.Phi_wind is not None) or (
+            other.Phi_wind is not None and self.Phi_wind is None
+        ):
+            diff_list.append(name + ".Phi_wind None mismatch")
+        elif self.Phi_wind is None:
+            pass
+        elif len(other.Phi_wind) != len(self.Phi_wind):
+            diff_list.append("len(" + name + "Phi_wind)")
+        else:
+            for key in self.Phi_wind:
+                diff_list.extend(
+                    self.Phi_wind[key].compare(
+                        other.Phi_wind[key], name=name + ".Phi_wind"
+                    )
+                )
+        if (other.emf is None and self.emf is not None) or (
+            other.emf is not None and self.emf is None
+        ):
+            diff_list.append(name + ".emf None mismatch")
+        elif self.emf is not None:
+            diff_list.extend(self.emf.compare(other.emf, name=name + ".emf"))
+        if (other.meshsolution is None and self.meshsolution is not None) or (
+            other.meshsolution is not None and self.meshsolution is None
+        ):
+            diff_list.append(name + ".meshsolution None mismatch")
+        elif self.meshsolution is not None:
+            diff_list.extend(
+                self.meshsolution.compare(
+                    other.meshsolution, name=name + ".meshsolution"
+                )
+            )
+        if other._logger_name != self._logger_name:
+            diff_list.append(name + ".logger_name")
+        if (other.internal is None and self.internal is not None) or (
+            other.internal is not None and self.internal is None
+        ):
+            diff_list.append(name + ".internal None mismatch")
+        elif self.internal is not None:
+            diff_list.extend(
+                self.internal.compare(other.internal, name=name + ".internal")
+            )
+        if other._Rag != self._Rag:
+            diff_list.append(name + ".Rag")
+        if other._Pem_av != self._Pem_av:
+            diff_list.append(name + ".Pem_av")
+        if (other.Slice is None and self.Slice is not None) or (
+            other.Slice is not None and self.Slice is None
+        ):
+            diff_list.append(name + ".Slice None mismatch")
+        elif self.Slice is not None:
+            diff_list.extend(self.Slice.compare(other.Slice, name=name + ".Slice"))
+        if (other.Tem_slice is None and self.Tem_slice is not None) or (
+            other.Tem_slice is not None and self.Tem_slice is None
+        ):
+            diff_list.append(name + ".Tem_slice None mismatch")
+        elif self.Tem_slice is not None:
+            diff_list.extend(
+                self.Tem_slice.compare(other.Tem_slice, name=name + ".Tem_slice")
+            )
+        if (other.Phi_wind_slice is None and self.Phi_wind_slice is not None) or (
+            other.Phi_wind_slice is not None and self.Phi_wind_slice is None
+        ):
+            diff_list.append(name + ".Phi_wind_slice None mismatch")
+        elif self.Phi_wind_slice is None:
+            pass
+        elif len(other.Phi_wind_slice) != len(self.Phi_wind_slice):
+            diff_list.append("len(" + name + "Phi_wind_slice)")
+        else:
+            for key in self.Phi_wind_slice:
+                diff_list.extend(
+                    self.Phi_wind_slice[key].compare(
+                        other.Phi_wind_slice[key], name=name + ".Phi_wind_slice"
+                    )
+                )
+        # Filter ignore differences
+        diff_list = list(filter(lambda x: x not in ignore_list, diff_list))
+        return diff_list
+
+    def __sizeof__(self):
+        """Return the size in memory of the object (including all subobject)"""
+
+        S = 0  # Full size of the object
+        S += getsizeof(self.Time)
+        S += getsizeof(self.Angle)
+        S += getsizeof(self.B)
+        S += getsizeof(self.Tem)
+        S += getsizeof(self.Tem_av)
+        S += getsizeof(self.Tem_rip_norm)
+        S += getsizeof(self.Tem_rip_pp)
+        S += getsizeof(self.Phi_wind_stator)
+        if self.Phi_wind is not None:
+            for key, value in self.Phi_wind.items():
+                S += getsizeof(value) + getsizeof(key)
+        S += getsizeof(self.emf)
+        S += getsizeof(self.meshsolution)
+        S += getsizeof(self.logger_name)
+        S += getsizeof(self.internal)
+        S += getsizeof(self.Rag)
+        S += getsizeof(self.Pem_av)
+        S += getsizeof(self.Slice)
+        S += getsizeof(self.Tem_slice)
+        if self.Phi_wind_slice is not None:
+            for key, value in self.Phi_wind_slice.items():
+                S += getsizeof(value) + getsizeof(key)
+        return S
+
+    def as_dict(self, type_handle_ndarray=0, keep_function=False, **kwargs):
+        """
+        Convert this object in a json serializable dict (can be use in __init__).
+        type_handle_ndarray: int
+            How to handle ndarray (0: tolist, 1: copy, 2: nothing)
+        keep_function : bool
+            True to keep the function object, else return str
+        Optional keyword input parameter is for internal use only
+        and may prevent json serializability.
+        """
+
+        OutMag_dict = dict()
+        if self.Time is None:
+            OutMag_dict["Time"] = None
+        else:
+            OutMag_dict["Time"] = self.Time.as_dict(
+                type_handle_ndarray=type_handle_ndarray,
+                keep_function=keep_function,
+                **kwargs
+            )
+        if self.Angle is None:
+            OutMag_dict["Angle"] = None
+        else:
+            OutMag_dict["Angle"] = self.Angle.as_dict(
+                type_handle_ndarray=type_handle_ndarray,
+                keep_function=keep_function,
+                **kwargs
+            )
+        if self.B is None:
+            OutMag_dict["B"] = None
+        else:
+            OutMag_dict["B"] = self.B.as_dict(
+                type_handle_ndarray=type_handle_ndarray,
+                keep_function=keep_function,
+                **kwargs
+            )
+        if self.Tem is None:
+            OutMag_dict["Tem"] = None
+        else:
+            OutMag_dict["Tem"] = self.Tem.as_dict(
+                type_handle_ndarray=type_handle_ndarray,
+                keep_function=keep_function,
+                **kwargs
+            )
+        OutMag_dict["Tem_av"] = self.Tem_av
+        OutMag_dict["Tem_rip_norm"] = self.Tem_rip_norm
+        OutMag_dict["Tem_rip_pp"] = self.Tem_rip_pp
+        if self.Phi_wind_stator is None:
+            OutMag_dict["Phi_wind_stator"] = None
+        else:
+            OutMag_dict["Phi_wind_stator"] = self.Phi_wind_stator.as_dict(
+                type_handle_ndarray=type_handle_ndarray,
+                keep_function=keep_function,
+                **kwargs
+            )
+        if self.Phi_wind is None:
+            OutMag_dict["Phi_wind"] = None
+        else:
+            OutMag_dict["Phi_wind"] = dict()
+            for key, obj in self.Phi_wind.items():
+                if obj is not None:
+                    OutMag_dict["Phi_wind"][key] = obj.as_dict(
+                        type_handle_ndarray=type_handle_ndarray,
+                        keep_function=keep_function,
+                        **kwargs
+                    )
+                else:
+                    OutMag_dict["Phi_wind"][key] = None
+        if self.emf is None:
+            OutMag_dict["emf"] = None
+        else:
+            OutMag_dict["emf"] = self.emf.as_dict(
+                type_handle_ndarray=type_handle_ndarray,
+                keep_function=keep_function,
+                **kwargs
+            )
+        if self.meshsolution is None:
+            OutMag_dict["meshsolution"] = None
+        else:
+            OutMag_dict["meshsolution"] = self.meshsolution.as_dict(
+                type_handle_ndarray=type_handle_ndarray,
+                keep_function=keep_function,
+                **kwargs
+            )
+        OutMag_dict["logger_name"] = self.logger_name
+        if self.internal is None:
+            OutMag_dict["internal"] = None
+        else:
+            OutMag_dict["internal"] = self.internal.as_dict(
+                type_handle_ndarray=type_handle_ndarray,
+                keep_function=keep_function,
+                **kwargs
+            )
+        OutMag_dict["Rag"] = self.Rag
+        OutMag_dict["Pem_av"] = self.Pem_av
+        if self.Slice is None:
+            OutMag_dict["Slice"] = None
+        else:
+            OutMag_dict["Slice"] = self.Slice.as_dict(
+                type_handle_ndarray=type_handle_ndarray,
+                keep_function=keep_function,
+                **kwargs
+            )
+        if self.Tem_slice is None:
+            OutMag_dict["Tem_slice"] = None
+        else:
+            OutMag_dict["Tem_slice"] = self.Tem_slice.as_dict(
+                type_handle_ndarray=type_handle_ndarray,
+                keep_function=keep_function,
+                **kwargs
+            )
+        if self.Phi_wind_slice is None:
+            OutMag_dict["Phi_wind_slice"] = None
+        else:
+            OutMag_dict["Phi_wind_slice"] = dict()
+            for key, obj in self.Phi_wind_slice.items():
+                if obj is not None:
+                    OutMag_dict["Phi_wind_slice"][key] = obj.as_dict(
+                        type_handle_ndarray=type_handle_ndarray,
+                        keep_function=keep_function,
+                        **kwargs
+                    )
+                else:
+                    OutMag_dict["Phi_wind_slice"][key] = None
+        # The class name is added to the dict for deserialisation purpose
+        OutMag_dict["__class__"] = "OutMag"
+        return OutMag_dict
+
+    def _set_None(self):
+        """Set all the properties to None (except pyleecan object)"""
+
+        self.Time = None
+        self.Angle = None
+        self.B = None
+        self.Tem = None
+        self.Tem_av = None
+        self.Tem_rip_norm = None
+        self.Tem_rip_pp = None
+        self.Phi_wind_stator = None
+        self.Phi_wind = None
+        self.emf = None
+        if self.meshsolution is not None:
+            self.meshsolution._set_None()
+        self.logger_name = None
+        if self.internal is not None:
+            self.internal._set_None()
+        self.Rag = None
+        self.Pem_av = None
+        if self.Slice is not None:
+            self.Slice._set_None()
+        self.Tem_slice = None
+        self.Phi_wind_slice = None
+
+    def _get_Time(self):
+        """getter of Time"""
+        return self._Time
+
+    def _set_Time(self, value):
+        """setter of Time"""
+        if isinstance(value, str):  # Load from file
+            value = load_init_dict(value)[1]
+        if isinstance(value, dict) and "__class__" in value:
+            class_obj = import_class(
+                "SciDataTool.Classes", value.get("__class__"), "Time"
+            )
+            value = class_obj(init_dict=value)
+        elif type(value) is int and value == -1:  # Default constructor
+            value = Data()
+        check_var("Time", value, "Data")
+        self._Time = value
+
+    Time = property(
+        fget=_get_Time,
+        fset=_set_Time,
+        doc=u"""Magnetic time Data object
+
+        :Type: SciDataTool.Classes.DataND.Data
+        """,
+    )
+
+    def _get_Angle(self):
+        """getter of Angle"""
+        return self._Angle
+
+    def _set_Angle(self, value):
+        """setter of Angle"""
+        if isinstance(value, str):  # Load from file
+            value = load_init_dict(value)[1]
+        if isinstance(value, dict) and "__class__" in value:
+            class_obj = import_class(
+                "SciDataTool.Classes", value.get("__class__"), "Angle"
+            )
+            value = class_obj(init_dict=value)
+        elif type(value) is int and value == -1:  # Default constructor
+            value = Data()
+        check_var("Angle", value, "Data")
+        self._Angle = value
+
+    Angle = property(
+        fget=_get_Angle,
+        fset=_set_Angle,
+        doc=u"""Magnetic position Data object
+
+        :Type: SciDataTool.Classes.DataND.Data
+        """,
+    )
+
+    def _get_B(self):
+        """getter of B"""
+        return self._B
+
+    def _set_B(self, value):
+        """setter of B"""
+        if isinstance(value, str):  # Load from file
+            value = load_init_dict(value)[1]
+        if isinstance(value, dict) and "__class__" in value:
+            class_obj = import_class("SciDataTool.Classes", value.get("__class__"), "B")
+            value = class_obj(init_dict=value)
+        elif type(value) is int and value == -1:  # Default constructor
+            value = VectorField()
+        check_var("B", value, "VectorField")
+        self._B = value
+
+    B = property(
+        fget=_get_B,
+        fset=_set_B,
+        doc=u"""Airgap flux density VectorField object
+
+        :Type: SciDataTool.Classes.VectorField.VectorField
+        """,
+    )
+
+    def _get_Tem(self):
+        """getter of Tem"""
+        return self._Tem
+
+    def _set_Tem(self, value):
+        """setter of Tem"""
+        if isinstance(value, str):  # Load from file
+            value = load_init_dict(value)[1]
+        if isinstance(value, dict) and "__class__" in value:
+            class_obj = import_class(
+                "SciDataTool.Classes", value.get("__class__"), "Tem"
+            )
+            value = class_obj(init_dict=value)
+        elif type(value) is int and value == -1:  # Default constructor
+            value = DataND()
+        check_var("Tem", value, "DataND")
+        self._Tem = value
+
+    Tem = property(
+        fget=_get_Tem,
+        fset=_set_Tem,
+        doc=u"""Electromagnetic torque DataTime object
+
+        :Type: SciDataTool.Classes.DataND.DataND
+        """,
+    )
+
+    def _get_Tem_av(self):
+        """getter of Tem_av"""
+        return self._Tem_av
+
+    def _set_Tem_av(self, value):
+        """setter of Tem_av"""
+        check_var("Tem_av", value, "float")
+        self._Tem_av = value
+
+    Tem_av = property(
+        fget=_get_Tem_av,
+        fset=_set_Tem_av,
+        doc=u"""Average Electromagnetic torque
+
+        :Type: float
+        """,
+    )
+
+    def _get_Tem_rip_norm(self):
+        """getter of Tem_rip_norm"""
+        return self._Tem_rip_norm
+
+    def _set_Tem_rip_norm(self, value):
+        """setter of Tem_rip_norm"""
+        check_var("Tem_rip_norm", value, "float")
+        self._Tem_rip_norm = value
+
+    Tem_rip_norm = property(
+        fget=_get_Tem_rip_norm,
+        fset=_set_Tem_rip_norm,
+        doc=u"""Peak to Peak Torque ripple normalized according to average torque (None if average torque=0)
+
+        :Type: float
+        """,
+    )
+
+    def _get_Tem_rip_pp(self):
+        """getter of Tem_rip_pp"""
+        return self._Tem_rip_pp
+
+    def _set_Tem_rip_pp(self, value):
+        """setter of Tem_rip_pp"""
+        check_var("Tem_rip_pp", value, "float")
+        self._Tem_rip_pp = value
+
+    Tem_rip_pp = property(
+        fget=_get_Tem_rip_pp,
+        fset=_set_Tem_rip_pp,
+        doc=u"""Peak to Peak Torque ripple
+
+        :Type: float
+        """,
+    )
+
+    def _get_Phi_wind_stator(self):
+        """getter of Phi_wind_stator"""
+        return self._Phi_wind_stator
+
+    def _set_Phi_wind_stator(self, value):
+        """setter of Phi_wind_stator"""
+        if isinstance(value, str):  # Load from file
+            value = load_init_dict(value)[1]
+        if isinstance(value, dict) and "__class__" in value:
+            class_obj = import_class(
+                "SciDataTool.Classes", value.get("__class__"), "Phi_wind_stator"
+            )
+            value = class_obj(init_dict=value)
+        elif type(value) is int and value == -1:  # Default constructor
+            value = DataND()
+        check_var("Phi_wind_stator", value, "DataND")
+        self._Phi_wind_stator = value
+
+    Phi_wind_stator = property(
+        fget=_get_Phi_wind_stator,
+        fset=_set_Phi_wind_stator,
+        doc=u"""Stator winding flux DataTime object
+
+        :Type: SciDataTool.Classes.DataND.DataND
+        """,
+    )
+
+    def _get_Phi_wind(self):
+        """getter of Phi_wind"""
+        if self._Phi_wind is not None:
+            for key, obj in self._Phi_wind.items():
+                if obj is not None:
+                    obj.parent = self
+        return self._Phi_wind
+
+    def _set_Phi_wind(self, value):
+        """setter of Phi_wind"""
+        if type(value) is dict:
+            for key, obj in value.items():
+                if type(obj) is dict:
+                    class_obj = import_class(
+                        "SciDataTool.Classes", obj.get("__class__"), "Phi_wind"
+                    )
+                    value[key] = class_obj(init_dict=obj)
+        if type(value) is int and value == -1:
+            value = dict()
+        check_var("Phi_wind", value, "{DataND}")
+        self._Phi_wind = value
+
+    Phi_wind = property(
+        fget=_get_Phi_wind,
+        fset=_set_Phi_wind,
+        doc=u"""Dict of lamination winding fluxlinkage DataTime objects
+
+        :Type: {SciDataTool.Classes.DataND.DataND}
+        """,
+    )
+
+    def _get_emf(self):
+        """getter of emf"""
+        return self._emf
+
+    def _set_emf(self, value):
+        """setter of emf"""
+        if isinstance(value, str):  # Load from file
+            value = load_init_dict(value)[1]
+        if isinstance(value, dict) and "__class__" in value:
+            class_obj = import_class(
+                "SciDataTool.Classes", value.get("__class__"), "emf"
+            )
+            value = class_obj(init_dict=value)
+        elif type(value) is int and value == -1:  # Default constructor
+            value = DataND()
+        check_var("emf", value, "DataND")
+        self._emf = value
+
+    emf = property(
+        fget=_get_emf,
+        fset=_set_emf,
+        doc=u"""Electromotive force DataTime object
+
+        :Type: SciDataTool.Classes.DataND.DataND
+        """,
+    )
+
+    def _get_meshsolution(self):
+        """getter of meshsolution"""
+        return self._meshsolution
+
+    def _set_meshsolution(self, value):
+        """setter of meshsolution"""
+        if isinstance(value, str):  # Load from file
+            value = load_init_dict(value)[1]
+        if isinstance(value, dict) and "__class__" in value:
+            class_obj = import_class(
+                "pyleecan.Classes", value.get("__class__"), "meshsolution"
+            )
+            value = class_obj(init_dict=value)
+        elif type(value) is int and value == -1:  # Default constructor
+            value = MeshSolution()
+        check_var("meshsolution", value, "MeshSolution")
+        self._meshsolution = value
+
+        if self._meshsolution is not None:
+            self._meshsolution.parent = self
+
+    meshsolution = property(
+        fget=_get_meshsolution,
+        fset=_set_meshsolution,
+        doc=u"""FEA software mesh and solution
+
+        :Type: MeshSolution
+        """,
+    )
+
+    def _get_logger_name(self):
+        """getter of logger_name"""
+        return self._logger_name
+
+    def _set_logger_name(self, value):
+        """setter of logger_name"""
+        check_var("logger_name", value, "str")
+        self._logger_name = value
+
+    logger_name = property(
+        fget=_get_logger_name,
+        fset=_set_logger_name,
+        doc=u"""Name of the logger to use
+
+        :Type: str
+        """,
+    )
+
+    def _get_internal(self):
+        """getter of internal"""
+        return self._internal
+
+    def _set_internal(self, value):
+        """setter of internal"""
+        if isinstance(value, str):  # Load from file
+            value = load_init_dict(value)[1]
+        if isinstance(value, dict) and "__class__" in value:
+            class_obj = import_class(
+                "pyleecan.Classes", value.get("__class__"), "internal"
+            )
+            value = class_obj(init_dict=value)
+        elif type(value) is int and value == -1:  # Default constructor
+            value = OutInternal()
+        check_var("internal", value, "OutInternal")
+        self._internal = value
+
+        if self._internal is not None:
+            self._internal.parent = self
+
+    internal = property(
+        fget=_get_internal,
+        fset=_set_internal,
+        doc=u"""OutInternal object containg outputs related to a specific model
+
+        :Type: OutInternal
+        """,
+    )
+
+    def _get_Rag(self):
+        """getter of Rag"""
+        return self._Rag
+
+    def _set_Rag(self, value):
+        """setter of Rag"""
+        check_var("Rag", value, "float")
+        self._Rag = value
+
+    Rag = property(
+        fget=_get_Rag,
+        fset=_set_Rag,
+        doc=u"""Radius value for air-gap computation
+
+        :Type: float
+        """,
+    )
+
+    def _get_Pem_av(self):
+        """getter of Pem_av"""
+        return self._Pem_av
+
+    def _set_Pem_av(self, value):
+        """setter of Pem_av"""
+        check_var("Pem_av", value, "float")
+        self._Pem_av = value
+
+    Pem_av = property(
+        fget=_get_Pem_av,
+        fset=_set_Pem_av,
+        doc=u"""Average Electromagnetic power
+
+        :Type: float
+        """,
+    )
+
+    def _get_Slice(self):
+        """getter of Slice"""
+        return self._Slice
+
+    def _set_Slice(self, value):
+        """setter of Slice"""
+        if isinstance(value, str):  # Load from file
+            value = load_init_dict(value)[1]
+        if isinstance(value, dict) and "__class__" in value:
+            class_obj = import_class(
+                "pyleecan.Classes", value.get("__class__"), "Slice"
+            )
+            value = class_obj(init_dict=value)
+        elif type(value) is int and value == -1:  # Default constructor
+            value = SliceModel()
+        check_var("Slice", value, "SliceModel")
+        self._Slice = value
+
+        if self._Slice is not None:
+            self._Slice.parent = self
+
+    Slice = property(
+        fget=_get_Slice,
+        fset=_set_Slice,
+        doc=u"""Slice model to account for skew
+
+        :Type: SliceModel
+        """,
+    )
+
+    def _get_Tem_slice(self):
+        """getter of Tem_slice"""
+        return self._Tem_slice
+
+    def _set_Tem_slice(self, value):
+        """setter of Tem_slice"""
+        if isinstance(value, str):  # Load from file
+            value = load_init_dict(value)[1]
+        if isinstance(value, dict) and "__class__" in value:
+            class_obj = import_class(
+                "SciDataTool.Classes", value.get("__class__"), "Tem_slice"
+            )
+            value = class_obj(init_dict=value)
+        elif type(value) is int and value == -1:  # Default constructor
+            value = DataND()
+        check_var("Tem_slice", value, "DataND")
+        self._Tem_slice = value
+
+    Tem_slice = property(
+        fget=_get_Tem_slice,
+        fset=_set_Tem_slice,
+        doc=u"""Electromagnetic torque DataTime object including torque per slice
+
+        :Type: SciDataTool.Classes.DataND.DataND
+        """,
+    )
+
+    def _get_Phi_wind_slice(self):
+        """getter of Phi_wind_slice"""
+        if self._Phi_wind_slice is not None:
+            for key, obj in self._Phi_wind_slice.items():
+                if obj is not None:
+                    obj.parent = self
+        return self._Phi_wind_slice
+
+    def _set_Phi_wind_slice(self, value):
+        """setter of Phi_wind_slice"""
+        if type(value) is dict:
+            for key, obj in value.items():
+                if type(obj) is dict:
+                    class_obj = import_class(
+                        "SciDataTool.Classes", obj.get("__class__"), "Phi_wind_slice"
+                    )
+                    value[key] = class_obj(init_dict=obj)
+        if type(value) is int and value == -1:
+            value = dict()
+        check_var("Phi_wind_slice", value, "{DataND}")
+        self._Phi_wind_slice = value
+
+    Phi_wind_slice = property(
+        fget=_get_Phi_wind_slice,
+        fset=_set_Phi_wind_slice,
+        doc=u"""Dict of lamination winding fluxlinkage DataTime objects per slice
+
+        :Type: {SciDataTool.Classes.DataND.DataND}
+        """,
+    )