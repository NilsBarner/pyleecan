--- conflicted
+++ resolved
@@ -65,7 +65,8 @@
 
     # generic copy method
     def copy(self):
-        """Return a copy of the class"""
+        """Return a copy of the class
+        """
         return type(self)(init_dict=self.as_dict())
 
     # get_logger method is available in all object
@@ -82,7 +83,7 @@
         ref_simu_index=None,
         nb_simu=0,
         is_reuse_femm_file=True,
-        postproc_list=list(),
+        postproc_list=-1,
         init_dict=None,
         init_str=None,
     ):
@@ -96,28 +97,8 @@
         ndarray or list can be given for Vector and Matrix
         object or dict can be given for pyleecan Object"""
 
-<<<<<<< HEAD
         if init_str is not None:  # Load from a file
             init_dict = load_init_dict(init_str)[1]
-=======
-        if init_str is not None:  # Initialisation by str
-            from ..Functions.load import load
-
-            assert type(init_str) is str
-            # load the object from a file
-            obj = load(init_str)
-            assert type(obj) is type(self)
-            paramexplorer_list = obj.paramexplorer_list
-            name = obj.name
-            desc = obj.desc
-            datakeeper_list = obj.datakeeper_list
-            is_keep_all_output = obj.is_keep_all_output
-            stop_if_error = obj.stop_if_error
-            ref_simu_index = obj.ref_simu_index
-            nb_simu = obj.nb_simu
-            is_reuse_femm_file = obj.is_reuse_femm_file
-            postproc_list = obj.postproc_list
->>>>>>> 415ddb64
         if init_dict is not None:  # Initialisation by dict
             assert type(init_dict) is dict
             # Overwrite default value with init_dict content
@@ -139,51 +120,10 @@
                 nb_simu = init_dict["nb_simu"]
             if "is_reuse_femm_file" in list(init_dict.keys()):
                 is_reuse_femm_file = init_dict["is_reuse_femm_file"]
-<<<<<<< HEAD
+            if "postproc_list" in list(init_dict.keys()):
+                postproc_list = init_dict["postproc_list"]
         # Set the properties (value check and convertion are done in setter)
         self.paramexplorer_list = paramexplorer_list
-=======
-            if "postproc_list" in list(init_dict.keys()):
-                postproc_list = init_dict["postproc_list"]
-        # Initialisation by argument
-        # paramexplorer_list can be None or a list of ParamExplorer object or a list of dict
-        if type(paramexplorer_list) is list:
-            # Check if the list is only composed of ParamExplorer
-            if len(paramexplorer_list) > 0 and all(
-                isinstance(obj, ParamExplorer) for obj in paramexplorer_list
-            ):
-                # set the list to keep pointer reference
-                self.paramexplorer_list = paramexplorer_list
-            else:
-                self.paramexplorer_list = list()
-                for obj in paramexplorer_list:
-                    if not isinstance(obj, dict):  # Default value
-                        self.paramexplorer_list.append(obj)
-                    elif isinstance(obj, dict):
-                        # Check that the type is correct (including daughter)
-                        class_name = obj.get("__class__")
-                        if class_name not in [
-                            "ParamExplorer",
-                            "OptiDesignVar",
-                            "ParamExplorerSet",
-                        ]:
-                            raise InitUnKnowClassError(
-                                "Unknow class name "
-                                + class_name
-                                + " in init_dict for paramexplorer_list"
-                            )
-                        # Dynamic import to call the correct constructor
-                        module = __import__(
-                            "pyleecan.Classes." + class_name, fromlist=[class_name]
-                        )
-                        class_obj = getattr(module, class_name)
-                        self.paramexplorer_list.append(class_obj(init_dict=obj))
-
-        elif paramexplorer_list is None:
-            self.paramexplorer_list = list()
-        else:
-            self.paramexplorer_list = paramexplorer_list
->>>>>>> 415ddb64
         # Call VarSimu init
         super(VarParam, self).__init__(
             name=name,
@@ -231,7 +171,8 @@
         return True
 
     def as_dict(self):
-        """Convert this objet in a json seriable dict (can be use in __init__)"""
+        """Convert this objet in a json seriable dict (can be use in __init__)
+        """
 
         # Get the properties inherited from VarSimu
         VarParam_dict = super(VarParam, self).as_dict()
