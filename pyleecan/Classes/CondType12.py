# -*- coding: utf-8 -*-
# File generated according to Generator/ClassesRef/Machine/CondType12.csv
# WARNING! All changes made in this file will be lost!
"""Method code available at https://github.com/Eomys/pyleecan/tree/master/pyleecan/Methods/Machine/CondType12
"""

from os import linesep
from logging import getLogger
from ._check import check_var, raise_
from ..Functions.get_logger import get_logger
from ..Functions.save import save
from ..Functions.copy import copy
from ..Functions.load import load_init_dict
from ..Functions.Load.import_class import import_class
from .Conductor import Conductor

# Import all class method
# Try/catch to remove unnecessary dependencies in unused method
try:
    from ..Methods.Machine.CondType12.check import check
except ImportError as error:
    check = error

try:
    from ..Methods.Machine.CondType12.comp_surface_active import comp_surface_active
except ImportError as error:
    comp_surface_active = error

try:
    from ..Methods.Machine.CondType12.comp_height import comp_height
except ImportError as error:
    comp_height = error

try:
    from ..Methods.Machine.CondType12.comp_surface import comp_surface
except ImportError as error:
    comp_surface = error

try:
    from ..Methods.Machine.CondType12.comp_width import comp_width
except ImportError as error:
    comp_width = error

try:
    from ..Methods.Machine.CondType12.plot import plot
except ImportError as error:
    plot = error


from ._check import InitUnKnowClassError
from .Material import Material


class CondType12(Conductor):
    """parallel stranded conductor consisting of at least a single round wire"""

    VERSION = 1

    # Check ImportError to remove unnecessary dependencies in unused method
    # cf Methods.Machine.CondType12.check
    if isinstance(check, ImportError):
        check = property(
            fget=lambda x: raise_(
                ImportError("Can't use CondType12 method check: " + str(check))
            )
        )
    else:
        check = check
    # cf Methods.Machine.CondType12.comp_surface_active
    if isinstance(comp_surface_active, ImportError):
        comp_surface_active = property(
            fget=lambda x: raise_(
                ImportError(
                    "Can't use CondType12 method comp_surface_active: "
                    + str(comp_surface_active)
                )
            )
        )
    else:
        comp_surface_active = comp_surface_active
    # cf Methods.Machine.CondType12.comp_height
    if isinstance(comp_height, ImportError):
        comp_height = property(
            fget=lambda x: raise_(
                ImportError(
                    "Can't use CondType12 method comp_height: " + str(comp_height)
                )
            )
        )
    else:
        comp_height = comp_height
    # cf Methods.Machine.CondType12.comp_surface
    if isinstance(comp_surface, ImportError):
        comp_surface = property(
            fget=lambda x: raise_(
                ImportError(
                    "Can't use CondType12 method comp_surface: " + str(comp_surface)
                )
            )
        )
    else:
        comp_surface = comp_surface
    # cf Methods.Machine.CondType12.comp_width
    if isinstance(comp_width, ImportError):
        comp_width = property(
            fget=lambda x: raise_(
                ImportError(
                    "Can't use CondType12 method comp_width: " + str(comp_width)
                )
            )
        )
    else:
        comp_width = comp_width
    # cf Methods.Machine.CondType12.plot
    if isinstance(plot, ImportError):
        plot = property(
            fget=lambda x: raise_(
                ImportError("Can't use CondType12 method plot: " + str(plot))
            )
        )
    else:
        plot = plot
    # save and copy methods are available in all object
    save = save
<<<<<<< HEAD

    # generic copy method
    def copy(self):
        """Return a copy of the class
        """
        return type(self)(init_dict=self.as_dict())

=======
    copy = copy
>>>>>>> 9efbb6f4
    # get_logger method is available in all object
    get_logger = get_logger

    def __init__(self, Wwire=0.015, Wins_cond=0.015, Nwppc=1, Wins_wire=0, Kwoh=0.5, cond_mat=-1, ins_mat=-1, init_dict = None, init_str = None):
        """Constructor of the class. Can be use in three ways :
        - __init__ (arg1 = 1, arg3 = 5) every parameters have name and default values
            for pyleecan type, -1 will call the default constructor
        - __init__ (init_dict = d) d must be a dictionnary with property names as keys
        - __init__ (init_str = s) s must be a string
        s is the file path to load

        ndarray or list can be given for Vector and Matrix
        object or dict can be given for pyleecan Object"""

<<<<<<< HEAD
        if cond_mat == -1:
            cond_mat = Material()
        if ins_mat == -1:
            ins_mat = Material()
        if init_str is not None :  # Initialisation by str
            from ..Functions.load import load
            assert type(init_str) is str
            # load the object from a file
            obj = load(init_str)
            assert type(obj) is type(self)
            Wwire = obj.Wwire
            Wins_cond = obj.Wins_cond
            Nwppc = obj.Nwppc
            Wins_wire = obj.Wins_wire
            Kwoh = obj.Kwoh
            cond_mat = obj.cond_mat
            ins_mat = obj.ins_mat
=======
        if init_str is not None:  # Load from a file
            init_dict = load_init_dict(init_str)[1]
>>>>>>> 9efbb6f4
        if init_dict is not None:  # Initialisation by dict
            assert type(init_dict) is dict
            # Overwrite default value with init_dict content
            if "Wwire" in list(init_dict.keys()):
                Wwire = init_dict["Wwire"]
            if "Wins_cond" in list(init_dict.keys()):
                Wins_cond = init_dict["Wins_cond"]
            if "Nwppc" in list(init_dict.keys()):
                Nwppc = init_dict["Nwppc"]
            if "Wins_wire" in list(init_dict.keys()):
                Wins_wire = init_dict["Wins_wire"]
            if "Kwoh" in list(init_dict.keys()):
                Kwoh = init_dict["Kwoh"]
            if "cond_mat" in list(init_dict.keys()):
                cond_mat = init_dict["cond_mat"]
            if "ins_mat" in list(init_dict.keys()):
                ins_mat = init_dict["ins_mat"]
        # Set the properties (value check and convertion are done in setter)
        self.Wwire = Wwire
        self.Wins_cond = Wins_cond
        self.Nwppc = Nwppc
        self.Wins_wire = Wins_wire
        self.Kwoh = Kwoh
        # Call Conductor init
        super(CondType12, self).__init__(cond_mat=cond_mat, ins_mat=ins_mat)
        # The class is frozen (in Conductor init), for now it's impossible to
        # add new properties

    def __str__(self):
        """Convert this object in a readeable string (for print)"""

        CondType12_str = ""
        # Get the properties inherited from Conductor
        CondType12_str += super(CondType12, self).__str__()
        CondType12_str += "Wwire = " + str(self.Wwire) + linesep
        CondType12_str += "Wins_cond = " + str(self.Wins_cond) + linesep
        CondType12_str += "Nwppc = " + str(self.Nwppc) + linesep
        CondType12_str += "Wins_wire = " + str(self.Wins_wire) + linesep
        CondType12_str += "Kwoh = " + str(self.Kwoh) + linesep
        return CondType12_str

    def __eq__(self, other):
        """Compare two objects (skip parent)"""

        if type(other) != type(self):
            return False

        # Check the properties inherited from Conductor
        if not super(CondType12, self).__eq__(other):
            return False
        if other.Wwire != self.Wwire:
            return False
        if other.Wins_cond != self.Wins_cond:
            return False
        if other.Nwppc != self.Nwppc:
            return False
        if other.Wins_wire != self.Wins_wire:
            return False
        if other.Kwoh != self.Kwoh:
            return False
        return True

    def as_dict(self):
<<<<<<< HEAD
        """Convert this objet in a json seriable dict (can be use in __init__)
        """
=======
        """Convert this object in a json seriable dict (can be use in __init__)"""
>>>>>>> 9efbb6f4

        # Get the properties inherited from Conductor
        CondType12_dict = super(CondType12, self).as_dict()
        CondType12_dict["Wwire"] = self.Wwire
        CondType12_dict["Wins_cond"] = self.Wins_cond
        CondType12_dict["Nwppc"] = self.Nwppc
        CondType12_dict["Wins_wire"] = self.Wins_wire
        CondType12_dict["Kwoh"] = self.Kwoh
        # The class name is added to the dict fordeserialisation purpose
        # Overwrite the mother class name
        CondType12_dict["__class__"] = "CondType12"
        return CondType12_dict

    def _set_None(self):
        """Set all the properties to None (except pyleecan object)"""

        self.Wwire = None
        self.Wins_cond = None
        self.Nwppc = None
        self.Wins_wire = None
        self.Kwoh = None
        # Set to None the properties inherited from Conductor
        super(CondType12, self)._set_None()

    def _get_Wwire(self):
        """getter of Wwire"""
        return self._Wwire

    def _set_Wwire(self, value):
        """setter of Wwire"""
        check_var("Wwire", value, "float", Vmin=0)
        self._Wwire = value

    Wwire = property(
        fget=_get_Wwire,
        fset=_set_Wwire,
        doc=u"""cf schematics, single wire diameter without insulation [m]

        :Type: float
        :min: 0
        """,
    )

    def _get_Wins_cond(self):
        """getter of Wins_cond"""
        return self._Wins_cond

    def _set_Wins_cond(self, value):
        """setter of Wins_cond"""
        check_var("Wins_cond", value, "float", Vmin=0)
        self._Wins_cond = value

    Wins_cond = property(
        fget=_get_Wins_cond,
        fset=_set_Wins_cond,
        doc=u"""(advanced) cf schematics, winding coil insulation diameter [m]

        :Type: float
        :min: 0
        """,
    )

    def _get_Nwppc(self):
        """getter of Nwppc"""
        return self._Nwppc

    def _set_Nwppc(self, value):
        """setter of Nwppc"""
        check_var("Nwppc", value, "int", Vmin=1)
        self._Nwppc = value

    Nwppc = property(
        fget=_get_Nwppc,
        fset=_set_Nwppc,
        doc=u"""cf schematics, winding number of random wires (strands) in parallel per coil

        :Type: int
        :min: 1
        """,
    )

    def _get_Wins_wire(self):
        """getter of Wins_wire"""
        return self._Wins_wire

    def _set_Wins_wire(self, value):
        """setter of Wins_wire"""
        check_var("Wins_wire", value, "float", Vmin=0)
        self._Wins_wire = value

    Wins_wire = property(
        fget=_get_Wins_wire,
        fset=_set_Wins_wire,
        doc=u"""(advanced) cf schematics, winding strand insulation thickness [m]

        :Type: float
        :min: 0
        """,
    )

    def _get_Kwoh(self):
        """getter of Kwoh"""
        return self._Kwoh

    def _set_Kwoh(self, value):
        """setter of Kwoh"""
        check_var("Kwoh", value, "float", Vmin=0)
        self._Kwoh = value

    Kwoh = property(
        fget=_get_Kwoh,
        fset=_set_Kwoh,
        doc=u"""winding overhang factor which describes the fact that random round wire end-windings can be more or less compressed (0.5 for small motors, 0.8 for large motors) - can be used to tune the average turn length (relevant if type_cond==1)

        :Type: float
        :min: 0
        """,
    )<|MERGE_RESOLUTION|>--- conflicted
+++ resolved
@@ -122,21 +122,22 @@
         plot = plot
     # save and copy methods are available in all object
     save = save
-<<<<<<< HEAD
-
-    # generic copy method
-    def copy(self):
-        """Return a copy of the class
-        """
-        return type(self)(init_dict=self.as_dict())
-
-=======
     copy = copy
->>>>>>> 9efbb6f4
     # get_logger method is available in all object
     get_logger = get_logger
 
-    def __init__(self, Wwire=0.015, Wins_cond=0.015, Nwppc=1, Wins_wire=0, Kwoh=0.5, cond_mat=-1, ins_mat=-1, init_dict = None, init_str = None):
+    def __init__(
+        self,
+        Wwire=0.015,
+        Wins_cond=0.015,
+        Nwppc=1,
+        Wins_wire=0,
+        Kwoh=0.5,
+        cond_mat=-1,
+        ins_mat=-1,
+        init_dict=None,
+        init_str=None,
+    ):
         """Constructor of the class. Can be use in three ways :
         - __init__ (arg1 = 1, arg3 = 5) every parameters have name and default values
             for pyleecan type, -1 will call the default constructor
@@ -147,28 +148,8 @@
         ndarray or list can be given for Vector and Matrix
         object or dict can be given for pyleecan Object"""
 
-<<<<<<< HEAD
-        if cond_mat == -1:
-            cond_mat = Material()
-        if ins_mat == -1:
-            ins_mat = Material()
-        if init_str is not None :  # Initialisation by str
-            from ..Functions.load import load
-            assert type(init_str) is str
-            # load the object from a file
-            obj = load(init_str)
-            assert type(obj) is type(self)
-            Wwire = obj.Wwire
-            Wins_cond = obj.Wins_cond
-            Nwppc = obj.Nwppc
-            Wins_wire = obj.Wins_wire
-            Kwoh = obj.Kwoh
-            cond_mat = obj.cond_mat
-            ins_mat = obj.ins_mat
-=======
         if init_str is not None:  # Load from a file
             init_dict = load_init_dict(init_str)[1]
->>>>>>> 9efbb6f4
         if init_dict is not None:  # Initialisation by dict
             assert type(init_dict) is dict
             # Overwrite default value with init_dict content
@@ -232,12 +213,7 @@
         return True
 
     def as_dict(self):
-<<<<<<< HEAD
-        """Convert this objet in a json seriable dict (can be use in __init__)
-        """
-=======
         """Convert this object in a json seriable dict (can be use in __init__)"""
->>>>>>> 9efbb6f4
 
         # Get the properties inherited from Conductor
         CondType12_dict = super(CondType12, self).as_dict()
