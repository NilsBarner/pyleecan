# -*- coding: utf-8 -*-
# File generated according to Generator/ClassesRef/Machine/MachineUD.csv
# WARNING! All changes made in this file will be lost!
"""Method code available at https://github.com/Eomys/pyleecan/tree/master/pyleecan/Methods/Machine/MachineUD
"""

from os import linesep
from logging import getLogger
from ._check import check_var, raise_
from ..Functions.get_logger import get_logger
from ..Functions.save import save
from ..Functions.copy import copy
from ..Functions.load import load_init_dict
from ..Functions.Load.import_class import import_class
from .Machine import Machine

# Import all class method
# Try/catch to remove unnecessary dependencies in unused method
try:
    from ..Methods.Machine.MachineUD.build_geometry import build_geometry
except ImportError as error:
    build_geometry = error

try:
    from ..Methods.Machine.MachineUD.get_lam_list import get_lam_list
except ImportError as error:
    get_lam_list = error

try:
    from ..Methods.Machine.MachineUD.plot import plot
except ImportError as error:
    plot = error

try:
    from ..Methods.Machine.MachineUD.is_synchronous import is_synchronous
except ImportError as error:
    is_synchronous = error


from ._check import InitUnKnowClassError
from .Lamination import Lamination
from .Frame import Frame
from .Shaft import Shaft


class MachineUD(Machine):
    """User defined Machine with multiple Laminations"""

    VERSION = 1

    # Check ImportError to remove unnecessary dependencies in unused method
    # cf Methods.Machine.MachineUD.build_geometry
    if isinstance(build_geometry, ImportError):
        build_geometry = property(
            fget=lambda x: raise_(
                ImportError(
                    "Can't use MachineUD method build_geometry: " + str(build_geometry)
                )
            )
        )
    else:
        build_geometry = build_geometry
    # cf Methods.Machine.MachineUD.get_lam_list
    if isinstance(get_lam_list, ImportError):
        get_lam_list = property(
            fget=lambda x: raise_(
                ImportError(
                    "Can't use MachineUD method get_lam_list: " + str(get_lam_list)
                )
            )
        )
    else:
        get_lam_list = get_lam_list
    # cf Methods.Machine.MachineUD.plot
    if isinstance(plot, ImportError):
        plot = property(
            fget=lambda x: raise_(
                ImportError("Can't use MachineUD method plot: " + str(plot))
            )
        )
    else:
        plot = plot
    # cf Methods.Machine.MachineUD.is_synchronous
    if isinstance(is_synchronous, ImportError):
        is_synchronous = property(
            fget=lambda x: raise_(
                ImportError(
                    "Can't use MachineUD method is_synchronous: " + str(is_synchronous)
                )
            )
        )
    else:
        is_synchronous = is_synchronous
    # save and copy methods are available in all object
    save = save
<<<<<<< HEAD

    # generic copy method
    def copy(self):
        """Return a copy of the class
        """
        return type(self)(init_dict=self.as_dict())

    # get_logger method is available in all object
    get_logger = get_logger

    def __init__(self, lam_list=list(), is_sync=True, frame=-1, shaft=-1, name="default_machine", desc="", type_machine=1, logger_name="Pyleecan.Machine", init_dict = None, init_str = None):
=======
    copy = copy
    # get_logger method is available in all object
    get_logger = get_logger

    def __init__(
        self,
        lam_list=-1,
        is_sync=True,
        frame=-1,
        shaft=-1,
        name="default_machine",
        desc="",
        type_machine=1,
        logger_name="Pyleecan.Machine",
        init_dict=None,
        init_str=None,
    ):
>>>>>>> 9efbb6f4
        """Constructor of the class. Can be use in three ways :
        - __init__ (arg1 = 1, arg3 = 5) every parameters have name and default values
            for pyleecan type, -1 will call the default constructor
        - __init__ (init_dict = d) d must be a dictionnary with property names as keys
        - __init__ (init_str = s) s must be a string
        s is the file path to load

        ndarray or list can be given for Vector and Matrix
        object or dict can be given for pyleecan Object"""

<<<<<<< HEAD
        if frame == -1:
            frame = Frame()
        if shaft == -1:
            shaft = Shaft()
        if init_str is not None :  # Initialisation by str
            from ..Functions.load import load
            assert type(init_str) is str
            # load the object from a file
            obj = load(init_str)
            assert type(obj) is type(self)
            lam_list = obj.lam_list
            is_sync = obj.is_sync
            frame = obj.frame
            shaft = obj.shaft
            name = obj.name
            desc = obj.desc
            type_machine = obj.type_machine
            logger_name = obj.logger_name
=======
        if init_str is not None:  # Load from a file
            init_dict = load_init_dict(init_str)[1]
>>>>>>> 9efbb6f4
        if init_dict is not None:  # Initialisation by dict
            assert type(init_dict) is dict
            # Overwrite default value with init_dict content
            if "lam_list" in list(init_dict.keys()):
                lam_list = init_dict["lam_list"]
            if "is_sync" in list(init_dict.keys()):
                is_sync = init_dict["is_sync"]
            if "frame" in list(init_dict.keys()):
                frame = init_dict["frame"]
            if "shaft" in list(init_dict.keys()):
                shaft = init_dict["shaft"]
            if "name" in list(init_dict.keys()):
                name = init_dict["name"]
            if "desc" in list(init_dict.keys()):
                desc = init_dict["desc"]
            if "type_machine" in list(init_dict.keys()):
                type_machine = init_dict["type_machine"]
            if "logger_name" in list(init_dict.keys()):
                logger_name = init_dict["logger_name"]
<<<<<<< HEAD
        # Initialisation by argument
        # lam_list can be None or a list of Lamination object or a list of dict
        if type(lam_list) is list:
            # Check if the list is only composed of Lamination
            if len(lam_list) > 0 and all(isinstance(obj, Lamination) for obj in lam_list):
                # set the list to keep pointer reference
                self.lam_list = lam_list
            else:
                self.lam_list = list()
                for obj in lam_list:
                    if not isinstance(obj, dict):  # Default value
                        self.lam_list.append(obj)
                    elif isinstance(obj, dict):
                        # Check that the type is correct (including daughter)
                        class_name = obj.get("__class__")
                        if class_name not in ['Lamination', 'LamHole', 'LamSlot', 'LamSlotMag', 'LamSlotMulti', 'LamSlotWind', 'LamSquirrelCage']:
                            raise InitUnKnowClassError(
                                "Unknow class name "
                                + class_name
                                + " in init_dict for lam_list"
                            )
                        # Dynamic import to call the correct constructor
                        module = __import__(
                            "pyleecan.Classes." + class_name, fromlist=[class_name]
                        )
                        class_obj = getattr(module, class_name)
                        self.lam_list.append(class_obj(init_dict=obj))
    
        elif lam_list is None:
            self.lam_list = list()
        else:
            self.lam_list = lam_list
=======
        # Set the properties (value check and convertion are done in setter)
        self.lam_list = lam_list
>>>>>>> 9efbb6f4
        self.is_sync = is_sync
        # Call Machine init
        super(MachineUD, self).__init__(frame=frame, shaft=shaft, name=name, desc=desc, type_machine=type_machine, logger_name=logger_name)
        # The class is frozen (in Machine init), for now it's impossible to
        # add new properties

    def __str__(self):
        """Convert this object in a readeable string (for print)"""

        MachineUD_str = ""
        # Get the properties inherited from Machine
        MachineUD_str += super(MachineUD, self).__str__()
        if len(self.lam_list) == 0:
            MachineUD_str += "lam_list = []" + linesep
        for ii in range(len(self.lam_list)):
            tmp = self.lam_list[ii].__str__().replace(linesep, linesep + "\t") + linesep
            MachineUD_str += "lam_list["+str(ii)+"] ="+ tmp + linesep + linesep
        MachineUD_str += "is_sync = " + str(self.is_sync) + linesep
        return MachineUD_str

    def __eq__(self, other):
        """Compare two objects (skip parent)"""

        if type(other) != type(self):
            return False

        # Check the properties inherited from Machine
        if not super(MachineUD, self).__eq__(other):
            return False
        if other.lam_list != self.lam_list:
            return False
        if other.is_sync != self.is_sync:
            return False
        return True

    def as_dict(self):
<<<<<<< HEAD
        """Convert this objet in a json seriable dict (can be use in __init__)
        """
=======
        """Convert this object in a json seriable dict (can be use in __init__)"""
>>>>>>> 9efbb6f4

        # Get the properties inherited from Machine
        MachineUD_dict = super(MachineUD, self).as_dict()
        if self.lam_list is None:
            MachineUD_dict["lam_list"] = None
        else:
            MachineUD_dict["lam_list"] = list()
            for obj in self.lam_list:
                MachineUD_dict["lam_list"].append(obj.as_dict())
        MachineUD_dict["is_sync"] = self.is_sync
        # The class name is added to the dict fordeserialisation purpose
        # Overwrite the mother class name
        MachineUD_dict["__class__"] = "MachineUD"
        return MachineUD_dict

    def _set_None(self):
        """Set all the properties to None (except pyleecan object)"""

        for obj in self.lam_list:
            obj._set_None()
        self.is_sync = None
        # Set to None the properties inherited from Machine
        super(MachineUD, self)._set_None()

    def _get_lam_list(self):
        """getter of lam_list"""
        if self._lam_list is not None:
            for obj in self._lam_list:
                if obj is not None:
                    obj.parent = self
        return self._lam_list

    def _set_lam_list(self, value):
        """setter of lam_list"""
        if type(value) is list:
            for ii, obj in enumerate(value):
                if type(obj) is dict:
                    class_obj = import_class(
                        "pyleecan.Classes", obj.get("__class__"), "lam_list"
                    )
                    value[ii] = class_obj(init_dict=obj)
        if value == -1:
            value = list()
        check_var("lam_list", value, "[Lamination]")
        self._lam_list = value

    lam_list = property(
        fget=_get_lam_list,
        fset=_set_lam_list,
        doc=u"""List of Lamination

        :Type: [Lamination]
        """,
    )

    def _get_is_sync(self):
        """getter of is_sync"""
        return self._is_sync

    def _set_is_sync(self, value):
        """setter of is_sync"""
        check_var("is_sync", value, "bool")
        self._is_sync = value

    is_sync = property(
        fget=_get_is_sync,
        fset=_set_is_sync,
        doc=u"""True if the machine should be handled as a Synchronous machine

        :Type: bool
        """,
    )<|MERGE_RESOLUTION|>--- conflicted
+++ resolved
@@ -93,19 +93,6 @@
         is_synchronous = is_synchronous
     # save and copy methods are available in all object
     save = save
-<<<<<<< HEAD
-
-    # generic copy method
-    def copy(self):
-        """Return a copy of the class
-        """
-        return type(self)(init_dict=self.as_dict())
-
-    # get_logger method is available in all object
-    get_logger = get_logger
-
-    def __init__(self, lam_list=list(), is_sync=True, frame=-1, shaft=-1, name="default_machine", desc="", type_machine=1, logger_name="Pyleecan.Machine", init_dict = None, init_str = None):
-=======
     copy = copy
     # get_logger method is available in all object
     get_logger = get_logger
@@ -123,7 +110,6 @@
         init_dict=None,
         init_str=None,
     ):
->>>>>>> 9efbb6f4
         """Constructor of the class. Can be use in three ways :
         - __init__ (arg1 = 1, arg3 = 5) every parameters have name and default values
             for pyleecan type, -1 will call the default constructor
@@ -134,29 +120,8 @@
         ndarray or list can be given for Vector and Matrix
         object or dict can be given for pyleecan Object"""
 
-<<<<<<< HEAD
-        if frame == -1:
-            frame = Frame()
-        if shaft == -1:
-            shaft = Shaft()
-        if init_str is not None :  # Initialisation by str
-            from ..Functions.load import load
-            assert type(init_str) is str
-            # load the object from a file
-            obj = load(init_str)
-            assert type(obj) is type(self)
-            lam_list = obj.lam_list
-            is_sync = obj.is_sync
-            frame = obj.frame
-            shaft = obj.shaft
-            name = obj.name
-            desc = obj.desc
-            type_machine = obj.type_machine
-            logger_name = obj.logger_name
-=======
         if init_str is not None:  # Load from a file
             init_dict = load_init_dict(init_str)[1]
->>>>>>> 9efbb6f4
         if init_dict is not None:  # Initialisation by dict
             assert type(init_dict) is dict
             # Overwrite default value with init_dict content
@@ -176,46 +141,18 @@
                 type_machine = init_dict["type_machine"]
             if "logger_name" in list(init_dict.keys()):
                 logger_name = init_dict["logger_name"]
-<<<<<<< HEAD
-        # Initialisation by argument
-        # lam_list can be None or a list of Lamination object or a list of dict
-        if type(lam_list) is list:
-            # Check if the list is only composed of Lamination
-            if len(lam_list) > 0 and all(isinstance(obj, Lamination) for obj in lam_list):
-                # set the list to keep pointer reference
-                self.lam_list = lam_list
-            else:
-                self.lam_list = list()
-                for obj in lam_list:
-                    if not isinstance(obj, dict):  # Default value
-                        self.lam_list.append(obj)
-                    elif isinstance(obj, dict):
-                        # Check that the type is correct (including daughter)
-                        class_name = obj.get("__class__")
-                        if class_name not in ['Lamination', 'LamHole', 'LamSlot', 'LamSlotMag', 'LamSlotMulti', 'LamSlotWind', 'LamSquirrelCage']:
-                            raise InitUnKnowClassError(
-                                "Unknow class name "
-                                + class_name
-                                + " in init_dict for lam_list"
-                            )
-                        # Dynamic import to call the correct constructor
-                        module = __import__(
-                            "pyleecan.Classes." + class_name, fromlist=[class_name]
-                        )
-                        class_obj = getattr(module, class_name)
-                        self.lam_list.append(class_obj(init_dict=obj))
-    
-        elif lam_list is None:
-            self.lam_list = list()
-        else:
-            self.lam_list = lam_list
-=======
         # Set the properties (value check and convertion are done in setter)
         self.lam_list = lam_list
->>>>>>> 9efbb6f4
         self.is_sync = is_sync
         # Call Machine init
-        super(MachineUD, self).__init__(frame=frame, shaft=shaft, name=name, desc=desc, type_machine=type_machine, logger_name=logger_name)
+        super(MachineUD, self).__init__(
+            frame=frame,
+            shaft=shaft,
+            name=name,
+            desc=desc,
+            type_machine=type_machine,
+            logger_name=logger_name,
+        )
         # The class is frozen (in Machine init), for now it's impossible to
         # add new properties
 
@@ -229,7 +166,7 @@
             MachineUD_str += "lam_list = []" + linesep
         for ii in range(len(self.lam_list)):
             tmp = self.lam_list[ii].__str__().replace(linesep, linesep + "\t") + linesep
-            MachineUD_str += "lam_list["+str(ii)+"] ="+ tmp + linesep + linesep
+            MachineUD_str += "lam_list[" + str(ii) + "] =" + tmp + linesep + linesep
         MachineUD_str += "is_sync = " + str(self.is_sync) + linesep
         return MachineUD_str
 
@@ -249,12 +186,7 @@
         return True
 
     def as_dict(self):
-<<<<<<< HEAD
-        """Convert this objet in a json seriable dict (can be use in __init__)
-        """
-=======
         """Convert this object in a json seriable dict (can be use in __init__)"""
->>>>>>> 9efbb6f4
 
         # Get the properties inherited from Machine
         MachineUD_dict = super(MachineUD, self).as_dict()
