# -*- coding: utf-8 -*-
# File generated according to Generator/ClassesRef/Output/OutGeo.csv
# WARNING! All changes made in this file will be lost!
"""Method code available at https://github.com/Eomys/pyleecan/tree/master/pyleecan/Methods/Output/OutGeo
"""

from os import linesep
from logging import getLogger
from ._check import check_var, raise_
from ..Functions.get_logger import get_logger
from ..Functions.save import save
from ..Functions.copy import copy
from ..Functions.load import load_init_dict
from ..Functions.Load.import_class import import_class
from ._frozen import FrozenClass

from ._check import InitUnKnowClassError
from .OutGeoLam import OutGeoLam


class OutGeo(FrozenClass):
    """Gather the geometrical and the global outputs"""

    VERSION = 1

    # save and copy methods are available in all object
    save = save
    copy = copy
    # get_logger method is available in all object
    get_logger = get_logger

    def __init__(
        self,
        stator=None,
        rotor=None,
        Wgap_mec=None,
        Wgap_mag=None,
        Rgap_mec=None,
        Lgap=None,
        logger_name="Pyleecan.OutGeo",
        angle_offset_initial=None,
        rot_dir=None,
        per_a=None,
        is_antiper_a=None,
        per_t=None,
        is_antiper_t=None,
        init_dict=None,
        init_str=None,
    ):
        """Constructor of the class. Can be use in three ways :
        - __init__ (arg1 = 1, arg3 = 5) every parameters have name and default values
            for pyleecan type, -1 will call the default constructor
        - __init__ (init_dict = d) d must be a dictionnary with property names as keys
        - __init__ (init_str = s) s must be a string
        s is the file path to load

        ndarray or list can be given for Vector and Matrix
        object or dict can be given for pyleecan Object"""

        if init_str is not None:  # Load from a file
            init_dict = load_init_dict(init_str)[1]
        if init_dict is not None:  # Initialisation by dict
            assert type(init_dict) is dict
            # Overwrite default value with init_dict content
            if "stator" in list(init_dict.keys()):
                stator = init_dict["stator"]
            if "rotor" in list(init_dict.keys()):
                rotor = init_dict["rotor"]
            if "Wgap_mec" in list(init_dict.keys()):
                Wgap_mec = init_dict["Wgap_mec"]
            if "Wgap_mag" in list(init_dict.keys()):
                Wgap_mag = init_dict["Wgap_mag"]
            if "Rgap_mec" in list(init_dict.keys()):
                Rgap_mec = init_dict["Rgap_mec"]
            if "Lgap" in list(init_dict.keys()):
                Lgap = init_dict["Lgap"]
            if "logger_name" in list(init_dict.keys()):
                logger_name = init_dict["logger_name"]
            if "angle_offset_initial" in list(init_dict.keys()):
                angle_offset_initial = init_dict["angle_offset_initial"]
            if "rot_dir" in list(init_dict.keys()):
                rot_dir = init_dict["rot_dir"]
            if "per_a" in list(init_dict.keys()):
                per_a = init_dict["per_a"]
            if "is_antiper_a" in list(init_dict.keys()):
                is_antiper_a = init_dict["is_antiper_a"]
            if "per_t" in list(init_dict.keys()):
                per_t = init_dict["per_t"]
            if "is_antiper_t" in list(init_dict.keys()):
                is_antiper_t = init_dict["is_antiper_t"]
        # Set the properties (value check and convertion are done in setter)
        self.parent = None
        self.stator = stator
        self.rotor = rotor
        self.Wgap_mec = Wgap_mec
        self.Wgap_mag = Wgap_mag
        self.Rgap_mec = Rgap_mec
        self.Lgap = Lgap
        self.logger_name = logger_name
        self.angle_offset_initial = angle_offset_initial
        self.rot_dir = rot_dir
        self.per_a = per_a
        self.is_antiper_a = is_antiper_a
        self.per_t = per_t
        self.is_antiper_t = is_antiper_t

        # The class is frozen, for now it's impossible to add new properties
        self._freeze()

    def __str__(self):
        """Convert this object in a readeable string (for print)"""

        OutGeo_str = ""
        if self.parent is None:
            OutGeo_str += "parent = None " + linesep
        else:
            OutGeo_str += "parent = " + str(type(self.parent)) + " object" + linesep
        if self.stator is not None:
            tmp = self.stator.__str__().replace(linesep, linesep + "\t").rstrip("\t")
            OutGeo_str += "stator = " + tmp
        else:
            OutGeo_str += "stator = None" + linesep + linesep
        if self.rotor is not None:
            tmp = self.rotor.__str__().replace(linesep, linesep + "\t").rstrip("\t")
            OutGeo_str += "rotor = " + tmp
        else:
            OutGeo_str += "rotor = None" + linesep + linesep
        OutGeo_str += "Wgap_mec = " + str(self.Wgap_mec) + linesep
        OutGeo_str += "Wgap_mag = " + str(self.Wgap_mag) + linesep
        OutGeo_str += "Rgap_mec = " + str(self.Rgap_mec) + linesep
        OutGeo_str += "Lgap = " + str(self.Lgap) + linesep
        OutGeo_str += 'logger_name = "' + str(self.logger_name) + '"' + linesep
        OutGeo_str += (
            "angle_offset_initial = " + str(self.angle_offset_initial) + linesep
        )
        OutGeo_str += "rot_dir = " + str(self.rot_dir) + linesep
        OutGeo_str += "per_a = " + str(self.per_a) + linesep
        OutGeo_str += "is_antiper_a = " + str(self.is_antiper_a) + linesep
        OutGeo_str += "per_t = " + str(self.per_t) + linesep
        OutGeo_str += "is_antiper_t = " + str(self.is_antiper_t) + linesep
        return OutGeo_str

    def __eq__(self, other):
        """Compare two objects (skip parent)"""

        if type(other) != type(self):
            return False
        if other.stator != self.stator:
            return False
        if other.rotor != self.rotor:
            return False
        if other.Wgap_mec != self.Wgap_mec:
            return False
        if other.Wgap_mag != self.Wgap_mag:
            return False
        if other.Rgap_mec != self.Rgap_mec:
            return False
        if other.Lgap != self.Lgap:
            return False
        if other.logger_name != self.logger_name:
            return False
        if other.angle_offset_initial != self.angle_offset_initial:
            return False
        if other.rot_dir != self.rot_dir:
            return False
        if other.per_a != self.per_a:
            return False
        if other.is_antiper_a != self.is_antiper_a:
            return False
        if other.per_t != self.per_t:
            return False
        if other.is_antiper_t != self.is_antiper_t:
            return False
        return True

    def as_dict(self):
        """Convert this object in a json seriable dict (can be use in __init__)"""

        OutGeo_dict = dict()
        if self.stator is None:
            OutGeo_dict["stator"] = None
        else:
            OutGeo_dict["stator"] = self.stator.as_dict()
        if self.rotor is None:
            OutGeo_dict["rotor"] = None
        else:
            OutGeo_dict["rotor"] = self.rotor.as_dict()
        OutGeo_dict["Wgap_mec"] = self.Wgap_mec
        OutGeo_dict["Wgap_mag"] = self.Wgap_mag
        OutGeo_dict["Rgap_mec"] = self.Rgap_mec
        OutGeo_dict["Lgap"] = self.Lgap
        OutGeo_dict["logger_name"] = self.logger_name
        OutGeo_dict["angle_offset_initial"] = self.angle_offset_initial
        OutGeo_dict["rot_dir"] = self.rot_dir
<<<<<<< HEAD
        OutGeo_dict["per_a"] = self.per_a
        OutGeo_dict["is_antiper_a"] = self.is_antiper_a
        OutGeo_dict["per_t"] = self.per_t
        OutGeo_dict["is_antiper_t"] = self.is_antiper_t
        # The class name is added to the dict fordeserialisation purpose
=======
        # The class name is added to the dict for deserialisation purpose
>>>>>>> 9a2c2014
        OutGeo_dict["__class__"] = "OutGeo"
        return OutGeo_dict

    def _set_None(self):
        """Set all the properties to None (except pyleecan object)"""

        if self.stator is not None:
            self.stator._set_None()
        if self.rotor is not None:
            self.rotor._set_None()
        self.Wgap_mec = None
        self.Wgap_mag = None
        self.Rgap_mec = None
        self.Lgap = None
        self.logger_name = None
        self.angle_offset_initial = None
        self.rot_dir = None
        self.per_a = None
        self.is_antiper_a = None
        self.per_t = None
        self.is_antiper_t = None

    def _get_stator(self):
        """getter of stator"""
        return self._stator

    def _set_stator(self, value):
        """setter of stator"""
        if isinstance(value, str):  # Load from file
            value = load_init_dict(value)[1]
        if isinstance(value, dict) and "__class__" in value:
            class_obj = import_class(
                "pyleecan.Classes", value.get("__class__"), "stator"
            )
            value = class_obj(init_dict=value)
        elif type(value) is int and value == -1:  # Default constructor
            value = OutGeoLam()
        check_var("stator", value, "OutGeoLam")
        self._stator = value

        if self._stator is not None:
            self._stator.parent = self

    stator = property(
        fget=_get_stator,
        fset=_set_stator,
        doc=u"""Geometry output of the stator

        :Type: OutGeoLam
        """,
    )

    def _get_rotor(self):
        """getter of rotor"""
        return self._rotor

    def _set_rotor(self, value):
        """setter of rotor"""
        if isinstance(value, str):  # Load from file
            value = load_init_dict(value)[1]
        if isinstance(value, dict) and "__class__" in value:
            class_obj = import_class(
                "pyleecan.Classes", value.get("__class__"), "rotor"
            )
            value = class_obj(init_dict=value)
        elif type(value) is int and value == -1:  # Default constructor
            value = OutGeoLam()
        check_var("rotor", value, "OutGeoLam")
        self._rotor = value

        if self._rotor is not None:
            self._rotor.parent = self

    rotor = property(
        fget=_get_rotor,
        fset=_set_rotor,
        doc=u"""Geometry output of the rotor

        :Type: OutGeoLam
        """,
    )

    def _get_Wgap_mec(self):
        """getter of Wgap_mec"""
        return self._Wgap_mec

    def _set_Wgap_mec(self, value):
        """setter of Wgap_mec"""
        check_var("Wgap_mec", value, "float")
        self._Wgap_mec = value

    Wgap_mec = property(
        fget=_get_Wgap_mec,
        fset=_set_Wgap_mec,
        doc=u"""mechanical airgap width (minimal distance between the lamination including magnet)

        :Type: float
        """,
    )

    def _get_Wgap_mag(self):
        """getter of Wgap_mag"""
        return self._Wgap_mag

    def _set_Wgap_mag(self, value):
        """setter of Wgap_mag"""
        check_var("Wgap_mag", value, "float")
        self._Wgap_mag = value

    Wgap_mag = property(
        fget=_get_Wgap_mag,
        fset=_set_Wgap_mag,
        doc=u"""the magnetic airgap width (distance beetween the two Laminations bore radius)

        :Type: float
        """,
    )

    def _get_Rgap_mec(self):
        """getter of Rgap_mec"""
        return self._Rgap_mec

    def _set_Rgap_mec(self, value):
        """setter of Rgap_mec"""
        check_var("Rgap_mec", value, "float")
        self._Rgap_mec = value

    Rgap_mec = property(
        fget=_get_Rgap_mec,
        fset=_set_Rgap_mec,
        doc=u"""radius of the center of the mecanical airgap

        :Type: float
        """,
    )

    def _get_Lgap(self):
        """getter of Lgap"""
        return self._Lgap

    def _set_Lgap(self, value):
        """setter of Lgap"""
        check_var("Lgap", value, "float")
        self._Lgap = value

    Lgap = property(
        fget=_get_Lgap,
        fset=_set_Lgap,
        doc=u"""Airgap active length

        :Type: float
        """,
    )

    def _get_logger_name(self):
        """getter of logger_name"""
        return self._logger_name

    def _set_logger_name(self, value):
        """setter of logger_name"""
        check_var("logger_name", value, "str")
        self._logger_name = value

    logger_name = property(
        fget=_get_logger_name,
        fset=_set_logger_name,
        doc=u"""Name of the logger to use

        :Type: str
        """,
    )

    def _get_angle_offset_initial(self):
        """getter of angle_offset_initial"""
        return self._angle_offset_initial

    def _set_angle_offset_initial(self, value):
        """setter of angle_offset_initial"""
        check_var("angle_offset_initial", value, "float")
        self._angle_offset_initial = value

    angle_offset_initial = property(
        fget=_get_angle_offset_initial,
        fset=_set_angle_offset_initial,
        doc=u"""Difference between the d axis angle of the stator and the rotor

        :Type: float
        """,
    )

    def _get_rot_dir(self):
        """getter of rot_dir"""
        return self._rot_dir

    def _set_rot_dir(self, value):
        """setter of rot_dir"""
        check_var("rot_dir", value, "int", Vmin=-1, Vmax=1)
        self._rot_dir = value

    rot_dir = property(
        fget=_get_rot_dir,
        fset=_set_rot_dir,
        doc=u"""Rotation direction

        :Type: int
        :min: -1
        :max: 1
        """,
    )

    def _get_per_a(self):
        """getter of per_a"""
        return self._per_a

    def _set_per_a(self, value):
        """setter of per_a"""
        check_var("per_a", value, "int")
        self._per_a = value

    per_a = property(
        fget=_get_per_a,
        fset=_set_per_a,
        doc=u"""Number of spatial periodicities of the machine

        :Type: int
        """,
    )

    def _get_is_antiper_a(self):
        """getter of is_antiper_a"""
        return self._is_antiper_a

    def _set_is_antiper_a(self, value):
        """setter of is_antiper_a"""
        check_var("is_antiper_a", value, "bool")
        self._is_antiper_a = value

    is_antiper_a = property(
        fget=_get_is_antiper_a,
        fset=_set_is_antiper_a,
        doc=u"""True if an spatial anti-periodicity is possible after the periodicities

        :Type: bool
        """,
    )

    def _get_per_t(self):
        """getter of per_t"""
        return self._per_t

    def _set_per_t(self, value):
        """setter of per_t"""
        check_var("per_t", value, "int")
        self._per_t = value

    per_t = property(
        fget=_get_per_t,
        fset=_set_per_t,
        doc=u"""Number of time periodicities of the machine

        :Type: int
        """,
    )

    def _get_is_antiper_t(self):
        """getter of is_antiper_t"""
        return self._is_antiper_t

    def _set_is_antiper_t(self, value):
        """setter of is_antiper_t"""
        check_var("is_antiper_t", value, "bool")
        self._is_antiper_t = value

    is_antiper_t = property(
        fget=_get_is_antiper_t,
        fset=_set_is_antiper_t,
        doc=u"""True if an time anti-periodicity is possible after the periodicities

        :Type: bool
        """,
    )<|MERGE_RESOLUTION|>--- conflicted
+++ resolved
@@ -192,15 +192,11 @@
         OutGeo_dict["logger_name"] = self.logger_name
         OutGeo_dict["angle_offset_initial"] = self.angle_offset_initial
         OutGeo_dict["rot_dir"] = self.rot_dir
-<<<<<<< HEAD
         OutGeo_dict["per_a"] = self.per_a
         OutGeo_dict["is_antiper_a"] = self.is_antiper_a
         OutGeo_dict["per_t"] = self.per_t
         OutGeo_dict["is_antiper_t"] = self.is_antiper_t
-        # The class name is added to the dict fordeserialisation purpose
-=======
         # The class name is added to the dict for deserialisation purpose
->>>>>>> 9a2c2014
         OutGeo_dict["__class__"] = "OutGeo"
         return OutGeo_dict
 
