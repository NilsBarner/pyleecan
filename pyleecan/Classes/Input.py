# -*- coding: utf-8 -*-
"""File generated according to Generator/ClassesRef/Simulation/Input.csv
WARNING! All changes made in this file will be lost!
"""

from os import linesep
from logging import getLogger
from ._check import check_var, raise_
from ..Functions.get_logger import get_logger
from ..Functions.save import save
from ._frozen import FrozenClass

# Import all class method
# Try/catch to remove unnecessary dependencies in unused method
try:
    from ..Methods.Simulation.Input.gen_input import gen_input
except ImportError as error:
    gen_input = error


from ._check import InitUnKnowClassError
from .Import import Import
from .ImportMatrixVal import ImportMatrixVal


class Input(FrozenClass):
    """Starting data of the simulation"""

    VERSION = 1

    # cf Methods.Simulation.Input.gen_input
    if isinstance(gen_input, ImportError):
        gen_input = property(
            fget=lambda x: raise_(
                ImportError("Can't use Input method gen_input: " + str(gen_input))
            )
        )
    else:
        gen_input = gen_input
    # save method is available in all object
    save = save

    # get_logger method is available in all object
    get_logger = get_logger

<<<<<<< HEAD
    def __init__(self, init_dict=None, init_str=None):
=======
    def __init__(self, time=-1, angle=-1, init_dict=None):
>>>>>>> 0918fe12
        """Constructor of the class. Can be use in two ways :
        - __init__ (arg1 = 1, arg3 = 5) every parameters have name and default values
            for Matrix, None will initialise the property with an empty Matrix
            for pyleecan type, None will call the default constructor
        - __init__ (init_dict = d) d must be a dictionnary wiht every properties as keys

        ndarray or list can be given for Vector and Matrix
        object or dict can be given for pyleecan Object"""

        if time == -1:
            time = ImportMatrixVal()
        if angle == -1:
            angle = ImportMatrixVal()
        if init_dict is not None:  # Initialisation by dict
<<<<<<< HEAD
            assert init_dict == {"__class__": "Input"}
        if init_str is not None:  # Initialisation by str
            assert type(init_str) is str
        # The class is frozen, for now it's impossible to add new properties
=======
            assert type(init_dict) is dict
            # Overwrite default value with init_dict content
            if "time" in list(init_dict.keys()):
                time = init_dict["time"]
            if "angle" in list(init_dict.keys()):
                angle = init_dict["angle"]
        # Initialisation by argument
>>>>>>> 0918fe12
        self.parent = None
        # time can be None, a Import object or a dict
        if isinstance(time, dict):
            # Check that the type is correct (including daughter)
            class_name = time.get("__class__")
            if class_name not in [
                "Import",
                "ImportGenMatrixSin",
                "ImportGenToothSaw",
                "ImportGenVectLin",
                "ImportGenVectSin",
                "ImportMatlab",
                "ImportMatrix",
                "ImportMatrixVal",
                "ImportMatrixXls",
            ]:
                raise InitUnKnowClassError(
                    "Unknow class name " + class_name + " in init_dict for time"
                )
            # Dynamic import to call the correct constructor
            module = __import__("pyleecan.Classes." + class_name, fromlist=[class_name])
            class_obj = getattr(module, class_name)
            self.time = class_obj(init_dict=time)
        else:
            self.time = time
        # angle can be None, a Import object or a dict
        if isinstance(angle, dict):
            # Check that the type is correct (including daughter)
            class_name = angle.get("__class__")
            if class_name not in [
                "Import",
                "ImportGenMatrixSin",
                "ImportGenToothSaw",
                "ImportGenVectLin",
                "ImportGenVectSin",
                "ImportMatlab",
                "ImportMatrix",
                "ImportMatrixVal",
                "ImportMatrixXls",
            ]:
                raise InitUnKnowClassError(
                    "Unknow class name " + class_name + " in init_dict for angle"
                )
            # Dynamic import to call the correct constructor
            module = __import__("pyleecan.Classes." + class_name, fromlist=[class_name])
            class_obj = getattr(module, class_name)
            self.angle = class_obj(init_dict=angle)
        else:
            self.angle = angle

        # The class is frozen, for now it's impossible to add new properties
        self._freeze()

    def __str__(self):
        """Convert this objet in a readeable string (for print)"""

        Input_str = ""
        if self.parent is None:
            Input_str += "parent = None " + linesep
        else:
            Input_str += "parent = " + str(type(self.parent)) + " object" + linesep
        if self.time is not None:
            tmp = self.time.__str__().replace(linesep, linesep + "\t").rstrip("\t")
            Input_str += "time = " + tmp
        else:
            Input_str += "time = None" + linesep + linesep
        if self.angle is not None:
            tmp = self.angle.__str__().replace(linesep, linesep + "\t").rstrip("\t")
            Input_str += "angle = " + tmp
        else:
            Input_str += "angle = None" + linesep + linesep
        return Input_str

    def __eq__(self, other):
        """Compare two objects (skip parent)"""

        if type(other) != type(self):
            return False
        if other.time != self.time:
            return False
        if other.angle != self.angle:
            return False
        return True

    def as_dict(self):
        """Convert this objet in a json seriable dict (can be use in __init__)
        """

        Input_dict = dict()
        if self.time is None:
            Input_dict["time"] = None
        else:
            Input_dict["time"] = self.time.as_dict()
        if self.angle is None:
            Input_dict["angle"] = None
        else:
            Input_dict["angle"] = self.angle.as_dict()
        # The class name is added to the dict fordeserialisation purpose
        Input_dict["__class__"] = "Input"
        return Input_dict

    def _set_None(self):
        """Set all the properties to None (except pyleecan object)"""

        if self.time is not None:
            self.time._set_None()
        if self.angle is not None:
            self.angle._set_None()

    def _get_time(self):
        """getter of time"""
        return self._time

    def _set_time(self, value):
        """setter of time"""
        check_var("time", value, "Import")
        self._time = value

        if self._time is not None:
            self._time.parent = self

    # Electrical time vector (no symmetry) to import
    # Type : Import
    time = property(
        fget=_get_time,
        fset=_set_time,
        doc=u"""Electrical time vector (no symmetry) to import""",
    )

    def _get_angle(self):
        """getter of angle"""
        return self._angle

    def _set_angle(self, value):
        """setter of angle"""
        check_var("angle", value, "Import")
        self._angle = value

        if self._angle is not None:
            self._angle.parent = self

    # Electrical position vector (no symmetry) to import
    # Type : Import
    angle = property(
        fget=_get_angle,
        fset=_set_angle,
        doc=u"""Electrical position vector (no symmetry) to import""",
    )<|MERGE_RESOLUTION|>--- conflicted
+++ resolved
@@ -43,16 +43,14 @@
     # get_logger method is available in all object
     get_logger = get_logger
 
-<<<<<<< HEAD
-    def __init__(self, init_dict=None, init_str=None):
-=======
-    def __init__(self, time=-1, angle=-1, init_dict=None):
->>>>>>> 0918fe12
-        """Constructor of the class. Can be use in two ways :
+    def __init__(self, time=-1, angle=-1, init_dict=None, init_str=None):
+        """Constructor of the class. Can be use in three ways :
         - __init__ (arg1 = 1, arg3 = 5) every parameters have name and default values
             for Matrix, None will initialise the property with an empty Matrix
             for pyleecan type, None will call the default constructor
-        - __init__ (init_dict = d) d must be a dictionnary wiht every properties as keys
+        - __init__ (init_dict = d) d must be a dictionnary with every properties as keys
+        - __init__ (init_str = s) s must be a string
+        s is the file path to load
 
         ndarray or list can be given for Vector and Matrix
         object or dict can be given for pyleecan Object"""
@@ -61,13 +59,16 @@
             time = ImportMatrixVal()
         if angle == -1:
             angle = ImportMatrixVal()
+        if init_str is not None:  # Initialisation by str
+            from ..Functions.load import load
+
+            assert type(init_str) is str
+            # load the object from a file
+            obj = load(init_str)
+            assert type(obj) is type(self)
+            time = obj.time
+            angle = obj.angle
         if init_dict is not None:  # Initialisation by dict
-<<<<<<< HEAD
-            assert init_dict == {"__class__": "Input"}
-        if init_str is not None:  # Initialisation by str
-            assert type(init_str) is str
-        # The class is frozen, for now it's impossible to add new properties
-=======
             assert type(init_dict) is dict
             # Overwrite default value with init_dict content
             if "time" in list(init_dict.keys()):
@@ -75,7 +76,6 @@
             if "angle" in list(init_dict.keys()):
                 angle = init_dict["angle"]
         # Initialisation by argument
->>>>>>> 0918fe12
         self.parent = None
         # time can be None, a Import object or a dict
         if isinstance(time, dict):
@@ -99,6 +99,8 @@
             module = __import__("pyleecan.Classes." + class_name, fromlist=[class_name])
             class_obj = getattr(module, class_name)
             self.time = class_obj(init_dict=time)
+        elif isinstance(time, str):
+            self.time = Import(init_str=time)
         else:
             self.time = time
         # angle can be None, a Import object or a dict
@@ -123,6 +125,8 @@
             module = __import__("pyleecan.Classes." + class_name, fromlist=[class_name])
             class_obj = getattr(module, class_name)
             self.angle = class_obj(init_dict=angle)
+        elif isinstance(angle, str):
+            self.angle = Import(init_str=angle)
         else:
             self.angle = angle
 
