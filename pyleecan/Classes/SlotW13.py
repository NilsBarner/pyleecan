# -*- coding: utf-8 -*-
# File generated according to Generator/ClassesRef/Slot/SlotW13.csv
# WARNING! All changes made in this file will be lost!
"""Method code available at https://github.com/Eomys/pyleecan/tree/master/pyleecan/Methods/Slot/SlotW13
"""

from os import linesep
from logging import getLogger
from ._check import check_var, raise_
from ..Functions.get_logger import get_logger
from ..Functions.save import save
from ..Functions.load import load_init_dict
from ..Functions.Load.import_class import import_class
from .SlotWind import SlotWind

# Import all class method
# Try/catch to remove unnecessary dependencies in unused method
try:
    from ..Methods.Slot.SlotW13._comp_point_coordinate import _comp_point_coordinate
except ImportError as error:
    _comp_point_coordinate = error

try:
    from ..Methods.Slot.SlotW13.build_geometry import build_geometry
except ImportError as error:
    build_geometry = error

try:
    from ..Methods.Slot.SlotW13.build_geometry_wind import build_geometry_wind
except ImportError as error:
    build_geometry_wind = error

try:
    from ..Methods.Slot.SlotW13.check import check
except ImportError as error:
    check = error

try:
    from ..Methods.Slot.SlotW13.comp_angle_opening import comp_angle_opening
except ImportError as error:
    comp_angle_opening = error

try:
    from ..Methods.Slot.SlotW13.comp_height import comp_height
except ImportError as error:
    comp_height = error

try:
    from ..Methods.Slot.SlotW13.comp_height_wind import comp_height_wind
except ImportError as error:
    comp_height_wind = error

try:
    from ..Methods.Slot.SlotW13.comp_surface import comp_surface
except ImportError as error:
    comp_surface = error

try:
    from ..Methods.Slot.SlotW13.comp_surface_wind import comp_surface_wind
except ImportError as error:
    comp_surface_wind = error


from ._check import InitUnKnowClassError


class SlotW13(SlotWind):
    """Open Rectangular or trapezoidal slot with wedge"""

    VERSION = 1
    IS_SYMMETRICAL = 1

    # Check ImportError to remove unnecessary dependencies in unused method
    # cf Methods.Slot.SlotW13._comp_point_coordinate
    if isinstance(_comp_point_coordinate, ImportError):
        _comp_point_coordinate = property(
            fget=lambda x: raise_(
                ImportError(
                    "Can't use SlotW13 method _comp_point_coordinate: "
                    + str(_comp_point_coordinate)
                )
            )
        )
    else:
        _comp_point_coordinate = _comp_point_coordinate
    # cf Methods.Slot.SlotW13.build_geometry
    if isinstance(build_geometry, ImportError):
        build_geometry = property(
            fget=lambda x: raise_(
                ImportError(
                    "Can't use SlotW13 method build_geometry: " + str(build_geometry)
                )
            )
        )
    else:
        build_geometry = build_geometry
    # cf Methods.Slot.SlotW13.build_geometry_wind
    if isinstance(build_geometry_wind, ImportError):
        build_geometry_wind = property(
            fget=lambda x: raise_(
                ImportError(
                    "Can't use SlotW13 method build_geometry_wind: "
                    + str(build_geometry_wind)
                )
            )
        )
    else:
        build_geometry_wind = build_geometry_wind
    # cf Methods.Slot.SlotW13.check
    if isinstance(check, ImportError):
        check = property(
            fget=lambda x: raise_(
                ImportError("Can't use SlotW13 method check: " + str(check))
            )
        )
    else:
        check = check
    # cf Methods.Slot.SlotW13.comp_angle_opening
    if isinstance(comp_angle_opening, ImportError):
        comp_angle_opening = property(
            fget=lambda x: raise_(
                ImportError(
                    "Can't use SlotW13 method comp_angle_opening: "
                    + str(comp_angle_opening)
                )
            )
        )
    else:
        comp_angle_opening = comp_angle_opening
    # cf Methods.Slot.SlotW13.comp_height
    if isinstance(comp_height, ImportError):
        comp_height = property(
            fget=lambda x: raise_(
                ImportError("Can't use SlotW13 method comp_height: " + str(comp_height))
            )
        )
    else:
        comp_height = comp_height
    # cf Methods.Slot.SlotW13.comp_height_wind
    if isinstance(comp_height_wind, ImportError):
        comp_height_wind = property(
            fget=lambda x: raise_(
                ImportError(
                    "Can't use SlotW13 method comp_height_wind: "
                    + str(comp_height_wind)
                )
            )
        )
    else:
        comp_height_wind = comp_height_wind
    # cf Methods.Slot.SlotW13.comp_surface
    if isinstance(comp_surface, ImportError):
        comp_surface = property(
            fget=lambda x: raise_(
                ImportError(
                    "Can't use SlotW13 method comp_surface: " + str(comp_surface)
                )
            )
        )
    else:
        comp_surface = comp_surface
    # cf Methods.Slot.SlotW13.comp_surface_wind
    if isinstance(comp_surface_wind, ImportError):
        comp_surface_wind = property(
            fget=lambda x: raise_(
                ImportError(
                    "Can't use SlotW13 method comp_surface_wind: "
                    + str(comp_surface_wind)
                )
            )
        )
    else:
        comp_surface_wind = comp_surface_wind
    # save method is available in all object
    save = save

    # generic copy method
    def copy(self):
        """Return a copy of the class
        """
        return type(self)(init_dict=self.as_dict())

    # get_logger method is available in all object
    get_logger = get_logger

    def __init__(
        self,
        W0=0.0122,
        H0=0.001,
        H1=0.0015,
        W1=0.014,
        H2=0.0325,
        W2=0.0122,
        W3=0.0122,
        H1_is_rad=False,
        Zs=36,
        init_dict=None,
        init_str=None,
    ):
        """Constructor of the class. Can be use in three ways :
        - __init__ (arg1 = 1, arg3 = 5) every parameters have name and default values
            for pyleecan type, -1 will call the default constructor
        - __init__ (init_dict = d) d must be a dictionnary with property names as keys
        - __init__ (init_str = s) s must be a string
        s is the file path to load

        ndarray or list can be given for Vector and Matrix
        object or dict can be given for pyleecan Object"""

        if init_str is not None:  # Load from a file
            init_dict = load_init_dict(init_str)[1]
        if init_dict is not None:  # Initialisation by dict
            assert type(init_dict) is dict
            # Overwrite default value with init_dict content
            if "W0" in list(init_dict.keys()):
                W0 = init_dict["W0"]
            if "H0" in list(init_dict.keys()):
                H0 = init_dict["H0"]
            if "H1" in list(init_dict.keys()):
                H1 = init_dict["H1"]
            if "W1" in list(init_dict.keys()):
                W1 = init_dict["W1"]
            if "H2" in list(init_dict.keys()):
                H2 = init_dict["H2"]
            if "W2" in list(init_dict.keys()):
                W2 = init_dict["W2"]
            if "W3" in list(init_dict.keys()):
                W3 = init_dict["W3"]
            if "H1_is_rad" in list(init_dict.keys()):
                H1_is_rad = init_dict["H1_is_rad"]
            if "Zs" in list(init_dict.keys()):
                Zs = init_dict["Zs"]
        # Set the properties (value check and convertion are done in setter)
        self.W0 = W0
        self.H0 = H0
        self.H1 = H1
        self.W1 = W1
        self.H2 = H2
        self.W2 = W2
        self.W3 = W3
        self.H1_is_rad = H1_is_rad
        # Call SlotWind init
        super(SlotW13, self).__init__(Zs=Zs)
        # The class is frozen (in SlotWind init), for now it's impossible to
        # add new properties

    def __str__(self):
        """Convert this object in a readeable string (for print)"""

        SlotW13_str = ""
        # Get the properties inherited from SlotWind
        SlotW13_str += super(SlotW13, self).__str__()
        SlotW13_str += "W0 = " + str(self.W0) + linesep
        SlotW13_str += "H0 = " + str(self.H0) + linesep
        SlotW13_str += "H1 = " + str(self.H1) + linesep
        SlotW13_str += "W1 = " + str(self.W1) + linesep
        SlotW13_str += "H2 = " + str(self.H2) + linesep
        SlotW13_str += "W2 = " + str(self.W2) + linesep
        SlotW13_str += "W3 = " + str(self.W3) + linesep
        SlotW13_str += "H1_is_rad = " + str(self.H1_is_rad) + linesep
        return SlotW13_str

    def __eq__(self, other):
        """Compare two objects (skip parent)"""

        if type(other) != type(self):
            return False

        # Check the properties inherited from SlotWind
        if not super(SlotW13, self).__eq__(other):
            return False
        if other.W0 != self.W0:
            return False
        if other.H0 != self.H0:
            return False
        if other.H1 != self.H1:
            return False
        if other.W1 != self.W1:
            return False
        if other.H2 != self.H2:
            return False
        if other.W2 != self.W2:
            return False
        if other.W3 != self.W3:
            return False
        if other.H1_is_rad != self.H1_is_rad:
            return False
        return True

    def as_dict(self):
<<<<<<< HEAD
        """Convert this objet in a json seriable dict (can be use in __init__)
        """
=======
        """Convert this object in a json seriable dict (can be use in __init__)"""
>>>>>>> 37554b61

        # Get the properties inherited from SlotWind
        SlotW13_dict = super(SlotW13, self).as_dict()
        SlotW13_dict["W0"] = self.W0
        SlotW13_dict["H0"] = self.H0
        SlotW13_dict["H1"] = self.H1
        SlotW13_dict["W1"] = self.W1
        SlotW13_dict["H2"] = self.H2
        SlotW13_dict["W2"] = self.W2
        SlotW13_dict["W3"] = self.W3
        SlotW13_dict["H1_is_rad"] = self.H1_is_rad
        # The class name is added to the dict fordeserialisation purpose
        # Overwrite the mother class name
        SlotW13_dict["__class__"] = "SlotW13"
        return SlotW13_dict

    def _set_None(self):
        """Set all the properties to None (except pyleecan object)"""

        self.W0 = None
        self.H0 = None
        self.H1 = None
        self.W1 = None
        self.H2 = None
        self.W2 = None
        self.W3 = None
        self.H1_is_rad = None
        # Set to None the properties inherited from SlotWind
        super(SlotW13, self)._set_None()

    def _get_W0(self):
        """getter of W0"""
        return self._W0

    def _set_W0(self, value):
        """setter of W0"""
        check_var("W0", value, "float", Vmin=0)
        self._W0 = value

    W0 = property(
        fget=_get_W0,
        fset=_set_W0,
        doc=u"""Slot isthmus width.

        :Type: float
        :min: 0
        """,
    )

    def _get_H0(self):
        """getter of H0"""
        return self._H0

    def _set_H0(self, value):
        """setter of H0"""
        check_var("H0", value, "float", Vmin=0)
        self._H0 = value

    H0 = property(
        fget=_get_H0,
        fset=_set_H0,
        doc=u"""Slot isthmus height.

        :Type: float
        :min: 0
        """,
    )

    def _get_H1(self):
        """getter of H1"""
        return self._H1

    def _set_H1(self, value):
        """setter of H1"""
        check_var("H1", value, "float", Vmin=0)
        self._H1 = value

    H1 = property(
        fget=_get_H1,
        fset=_set_H1,
        doc=u"""Slot wedge radial height or wedge angle .

        :Type: float
        :min: 0
        """,
    )

    def _get_W1(self):
        """getter of W1"""
        return self._W1

    def _set_W1(self, value):
        """setter of W1"""
        check_var("W1", value, "float", Vmin=0)
        self._W1 = value

    W1 = property(
        fget=_get_W1,
        fset=_set_W1,
        doc=u"""Slot wedge width.

        :Type: float
        :min: 0
        """,
    )

    def _get_H2(self):
        """getter of H2"""
        return self._H2

    def _set_H2(self, value):
        """setter of H2"""
        check_var("H2", value, "float", Vmin=0)
        self._H2 = value

    H2 = property(
        fget=_get_H2,
        fset=_set_H2,
        doc=u"""Slot height below wedge 

        :Type: float
        :min: 0
        """,
    )

    def _get_W2(self):
        """getter of W2"""
        return self._W2

    def _set_W2(self, value):
        """setter of W2"""
        check_var("W2", value, "float", Vmin=0)
        self._W2 = value

    W2 = property(
        fget=_get_W2,
        fset=_set_W2,
        doc=u"""Slot width below wedge 

        :Type: float
        :min: 0
        """,
    )

    def _get_W3(self):
        """getter of W3"""
        return self._W3

    def _set_W3(self, value):
        """setter of W3"""
        check_var("W3", value, "float", Vmin=0)
        self._W3 = value

    W3 = property(
        fget=_get_W3,
        fset=_set_W3,
        doc=u"""Slot bottom width.

        :Type: float
        :min: 0
        """,
    )

    def _get_H1_is_rad(self):
        """getter of H1_is_rad"""
        return self._H1_is_rad

    def _set_H1_is_rad(self, value):
        """setter of H1_is_rad"""
        check_var("H1_is_rad", value, "bool")
        self._H1_is_rad = value

    H1_is_rad = property(
        fget=_get_H1_is_rad,
        fset=_set_H1_is_rad,
        doc=u"""H1 unit, 0 for m, 1 for rad

        :Type: bool
        """,
    )<|MERGE_RESOLUTION|>--- conflicted
+++ resolved
@@ -288,12 +288,8 @@
         return True
 
     def as_dict(self):
-<<<<<<< HEAD
-        """Convert this objet in a json seriable dict (can be use in __init__)
+        """Convert this object in a json seriable dict (can be use in __init__)
         """
-=======
-        """Convert this object in a json seriable dict (can be use in __init__)"""
->>>>>>> 37554b61
 
         # Get the properties inherited from SlotWind
         SlotW13_dict = super(SlotW13, self).as_dict()
