--- conflicted
+++ resolved
@@ -464,15 +464,11 @@
     H1 = property(
         fget=_get_H1,
         fset=_set_H1,
-<<<<<<< HEAD
-        doc=u"""Slot wedge radial height or wedge angle .""",
-=======
         doc=u"""Slot wedge radial height or wedge angle .
 
         :Type: float
         :min: 0
         """,
->>>>>>> 3383d541
     )
 
     def _get_W1(self):
