# -*- coding: utf-8 -*-
# File generated according to Generator/ClassesRef/Import/ImportMatlab.csv
# WARNING! All changes made in this file will be lost!
"""Method code available at https://github.com/Eomys/pyleecan/tree/master/pyleecan/Methods/Import/ImportMatlab
"""

from os import linesep
from logging import getLogger
from ._check import check_var, raise_
from ..Functions.get_logger import get_logger
from ..Functions.save import save
from ..Functions.copy import copy
from ..Functions.load import load_init_dict
from ..Functions.Load.import_class import import_class
from .ImportMatrix import ImportMatrix

# Import all class method
# Try/catch to remove unnecessary dependencies in unused method
try:
    from ..Methods.Import.ImportMatlab.get_data import get_data
except ImportError as error:
    get_data = error


from ._check import InitUnKnowClassError


class ImportMatlab(ImportMatrix):
    """Import the data from a mat file"""

    VERSION = 1

    # cf Methods.Import.ImportMatlab.get_data
    if isinstance(get_data, ImportError):
        get_data = property(
            fget=lambda x: raise_(
                ImportError("Can't use ImportMatlab method get_data: " + str(get_data))
            )
        )
    else:
        get_data = get_data
    # save and copy methods are available in all object
    save = save
<<<<<<< HEAD

    # generic copy method
    def copy(self):
        """Return a copy of the class
        """
        return type(self)(init_dict=self.as_dict())

=======
    copy = copy
>>>>>>> 21ffd2aa
    # get_logger method is available in all object
    get_logger = get_logger

    def __init__(
        self,
        file_path="",
        var_name="",
        is_transpose=False,
        init_dict=None,
        init_str=None,
    ):
        """Constructor of the class. Can be use in three ways :
        - __init__ (arg1 = 1, arg3 = 5) every parameters have name and default values
            for pyleecan type, -1 will call the default constructor
        - __init__ (init_dict = d) d must be a dictionnary with property names as keys
        - __init__ (init_str = s) s must be a string
        s is the file path to load

        ndarray or list can be given for Vector and Matrix
        object or dict can be given for pyleecan Object"""

        if init_str is not None:  # Load from a file
            init_dict = load_init_dict(init_str)[1]
        if init_dict is not None:  # Initialisation by dict
            assert type(init_dict) is dict
            # Overwrite default value with init_dict content
            if "file_path" in list(init_dict.keys()):
                file_path = init_dict["file_path"]
            if "var_name" in list(init_dict.keys()):
                var_name = init_dict["var_name"]
            if "is_transpose" in list(init_dict.keys()):
                is_transpose = init_dict["is_transpose"]
        # Set the properties (value check and convertion are done in setter)
        self.file_path = file_path
        self.var_name = var_name
        # Call ImportMatrix init
        super(ImportMatlab, self).__init__(is_transpose=is_transpose)
        # The class is frozen (in ImportMatrix init), for now it's impossible to
        # add new properties

    def __str__(self):
        """Convert this object in a readeable string (for print)"""

        ImportMatlab_str = ""
        # Get the properties inherited from ImportMatrix
        ImportMatlab_str += super(ImportMatlab, self).__str__()
        ImportMatlab_str += 'file_path = "' + str(self.file_path) + '"' + linesep
        ImportMatlab_str += 'var_name = "' + str(self.var_name) + '"' + linesep
        return ImportMatlab_str

    def __eq__(self, other):
        """Compare two objects (skip parent)"""

        if type(other) != type(self):
            return False

        # Check the properties inherited from ImportMatrix
        if not super(ImportMatlab, self).__eq__(other):
            return False
        if other.file_path != self.file_path:
            return False
        if other.var_name != self.var_name:
            return False
        return True

    def as_dict(self):
<<<<<<< HEAD
        """Convert this objet in a json seriable dict (can be use in __init__)
=======
        """Convert this object in a json seriable dict (can be use in __init__)
>>>>>>> 21ffd2aa
        """

        # Get the properties inherited from ImportMatrix
        ImportMatlab_dict = super(ImportMatlab, self).as_dict()
        ImportMatlab_dict["file_path"] = self.file_path
        ImportMatlab_dict["var_name"] = self.var_name
        # The class name is added to the dict fordeserialisation purpose
        # Overwrite the mother class name
        ImportMatlab_dict["__class__"] = "ImportMatlab"
        return ImportMatlab_dict

    def _set_None(self):
        """Set all the properties to None (except pyleecan object)"""

        self.file_path = None
        self.var_name = None
        # Set to None the properties inherited from ImportMatrix
        super(ImportMatlab, self)._set_None()

    def _get_file_path(self):
        """getter of file_path"""
        return self._file_path

    def _set_file_path(self, value):
        """setter of file_path"""
        check_var("file_path", value, "str")
        self._file_path = value

    file_path = property(
        fget=_get_file_path,
        fset=_set_file_path,
        doc=u"""Path of the file to load

        :Type: str
        """,
    )

    def _get_var_name(self):
        """getter of var_name"""
        return self._var_name

    def _set_var_name(self, value):
        """setter of var_name"""
        check_var("var_name", value, "str")
        self._var_name = value

    var_name = property(
        fget=_get_var_name,
        fset=_set_var_name,
        doc=u"""Name of the variable to load

        :Type: str
        """,
    )<|MERGE_RESOLUTION|>--- conflicted
+++ resolved
@@ -41,17 +41,7 @@
         get_data = get_data
     # save and copy methods are available in all object
     save = save
-<<<<<<< HEAD
-
-    # generic copy method
-    def copy(self):
-        """Return a copy of the class
-        """
-        return type(self)(init_dict=self.as_dict())
-
-=======
     copy = copy
->>>>>>> 21ffd2aa
     # get_logger method is available in all object
     get_logger = get_logger
 
@@ -118,12 +108,7 @@
         return True
 
     def as_dict(self):
-<<<<<<< HEAD
-        """Convert this objet in a json seriable dict (can be use in __init__)
-=======
-        """Convert this object in a json seriable dict (can be use in __init__)
->>>>>>> 21ffd2aa
-        """
+        """Convert this object in a json seriable dict (can be use in __init__)"""
 
         # Get the properties inherited from ImportMatrix
         ImportMatlab_dict = super(ImportMatlab, self).as_dict()
