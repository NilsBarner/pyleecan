# -*- coding: utf-8 -*-
# File generated according to Generator/ClassesRef/Simulation/Simu1.csv
# WARNING! All changes made in this file will be lost!
"""Method code available at https://github.com/Eomys/pyleecan/tree/master/pyleecan/Methods/Simulation/Simu1
"""

from os import linesep
from logging import getLogger
from ._check import check_var, raise_
from ..Functions.get_logger import get_logger
from ..Functions.save import save
from ..Functions.copy import copy
from ..Functions.load import load_init_dict
from ..Functions.Load.import_class import import_class
from .Simulation import Simulation

# Import all class method
# Try/catch to remove unnecessary dependencies in unused method
try:
    from ..Methods.Simulation.Simu1.run_single import run_single
except ImportError as error:
    run_single = error


from ._check import InitUnKnowClassError
from .Electrical import Electrical
from .Magnetics import Magnetics
from .Structural import Structural
from .Force import Force
from .Loss import Loss
from .Machine import Machine
from .Input import Input
from .VarSimu import VarSimu
from .Post import Post


class Simu1(Simulation):
    """Five sequential weak coupling multi physics simulation"""

    VERSION = 1

    # cf Methods.Simulation.Simu1.run_single
    if isinstance(run_single, ImportError):
        run_single = property(
            fget=lambda x: raise_(
                ImportError("Can't use Simu1 method run_single: " + str(run_single))
            )
        )
    else:
        run_single = run_single
    # save and copy methods are available in all object
    save = save
    copy = copy
    # get_logger method is available in all object
    get_logger = get_logger

    def __init__(
        self,
        elec=None,
        mag=None,
        struct=None,
        force=None,
        loss=None,
        name="",
        desc="",
        machine=-1,
        input=-1,
        logger_name="Pyleecan.Simulation",
        var_simu=None,
        postproc_list=-1,
        init_dict=None,
        init_str=None,
    ):
        """Constructor of the class. Can be use in three ways :
        - __init__ (arg1 = 1, arg3 = 5) every parameters have name and default values
            for pyleecan type, -1 will call the default constructor
        - __init__ (init_dict = d) d must be a dictionnary with property names as keys
        - __init__ (init_str = s) s must be a string
        s is the file path to load

        ndarray or list can be given for Vector and Matrix
        object or dict can be given for pyleecan Object"""

        if init_str is not None:  # Load from a file
            init_dict = load_init_dict(init_str)[1]
        if init_dict is not None:  # Initialisation by dict
            assert type(init_dict) is dict
            # Overwrite default value with init_dict content
            if "elec" in list(init_dict.keys()):
                elec = init_dict["elec"]
            if "mag" in list(init_dict.keys()):
                mag = init_dict["mag"]
            if "struct" in list(init_dict.keys()):
                struct = init_dict["struct"]
            if "force" in list(init_dict.keys()):
                force = init_dict["force"]
            if "loss" in list(init_dict.keys()):
                loss = init_dict["loss"]
            if "name" in list(init_dict.keys()):
                name = init_dict["name"]
            if "desc" in list(init_dict.keys()):
                desc = init_dict["desc"]
            if "machine" in list(init_dict.keys()):
                machine = init_dict["machine"]
            if "input" in list(init_dict.keys()):
                input = init_dict["input"]
            if "logger_name" in list(init_dict.keys()):
                logger_name = init_dict["logger_name"]
            if "var_simu" in list(init_dict.keys()):
                var_simu = init_dict["var_simu"]
            if "postproc_list" in list(init_dict.keys()):
                postproc_list = init_dict["postproc_list"]
        # Set the properties (value check and convertion are done in setter)
        self.elec = elec
        self.mag = mag
        self.struct = struct
        self.force = force
        self.loss = loss
        # Call Simulation init
        super(Simu1, self).__init__(
            name=name,
            desc=desc,
            machine=machine,
            input=input,
            logger_name=logger_name,
            var_simu=var_simu,
            postproc_list=postproc_list,
        )
        # The class is frozen (in Simulation init), for now it's impossible to
        # add new properties

    def __str__(self):
        """Convert this object in a readeable string (for print)"""

        Simu1_str = ""
        # Get the properties inherited from Simulation
        Simu1_str += super(Simu1, self).__str__()
        if self.elec is not None:
            tmp = self.elec.__str__().replace(linesep, linesep + "\t").rstrip("\t")
            Simu1_str += "elec = " + tmp
        else:
            Simu1_str += "elec = None" + linesep + linesep
        if self.mag is not None:
            tmp = self.mag.__str__().replace(linesep, linesep + "\t").rstrip("\t")
            Simu1_str += "mag = " + tmp
        else:
            Simu1_str += "mag = None" + linesep + linesep
        if self.struct is not None:
            tmp = self.struct.__str__().replace(linesep, linesep + "\t").rstrip("\t")
            Simu1_str += "struct = " + tmp
        else:
            Simu1_str += "struct = None" + linesep + linesep
        if self.force is not None:
            tmp = self.force.__str__().replace(linesep, linesep + "\t").rstrip("\t")
            Simu1_str += "force = " + tmp
        else:
            Simu1_str += "force = None" + linesep + linesep
        if self.loss is not None:
            tmp = self.loss.__str__().replace(linesep, linesep + "\t").rstrip("\t")
            Simu1_str += "loss = " + tmp
        else:
            Simu1_str += "loss = None" + linesep + linesep
        return Simu1_str

    def __eq__(self, other):
        """Compare two objects (skip parent)"""

        if type(other) != type(self):
            return False

        # Check the properties inherited from Simulation
        if not super(Simu1, self).__eq__(other):
            return False
        if other.elec != self.elec:
            return False
        if other.mag != self.mag:
            return False
        if other.struct != self.struct:
            return False
        if other.force != self.force:
            return False
        if other.loss != self.loss:
            return False
        return True

    def as_dict(self):
        """Convert this object in a json seriable dict (can be use in __init__)"""

        # Get the properties inherited from Simulation
        Simu1_dict = super(Simu1, self).as_dict()
        if self.elec is None:
            Simu1_dict["elec"] = None
        else:
            Simu1_dict["elec"] = self.elec.as_dict()
        if self.mag is None:
            Simu1_dict["mag"] = None
        else:
            Simu1_dict["mag"] = self.mag.as_dict()
        if self.struct is None:
            Simu1_dict["struct"] = None
        else:
            Simu1_dict["struct"] = self.struct.as_dict()
        if self.force is None:
            Simu1_dict["force"] = None
        else:
            Simu1_dict["force"] = self.force.as_dict()
<<<<<<< HEAD
        if self.loss is None:
            Simu1_dict["loss"] = None
        else:
            Simu1_dict["loss"] = self.loss.as_dict()
        # The class name is added to the dict fordeserialisation purpose
=======
        # The class name is added to the dict for deserialisation purpose
>>>>>>> ae70a448
        # Overwrite the mother class name
        Simu1_dict["__class__"] = "Simu1"
        return Simu1_dict

    def _set_None(self):
        """Set all the properties to None (except pyleecan object)"""

        if self.elec is not None:
            self.elec._set_None()
        if self.mag is not None:
            self.mag._set_None()
        if self.struct is not None:
            self.struct._set_None()
        if self.force is not None:
            self.force._set_None()
        if self.loss is not None:
            self.loss._set_None()
        # Set to None the properties inherited from Simulation
        super(Simu1, self)._set_None()

    def _get_elec(self):
        """getter of elec"""
        return self._elec

    def _set_elec(self, value):
        """setter of elec"""
        if isinstance(value, str):  # Load from file
            value = load_init_dict(value)[1]
        if isinstance(value, dict) and "__class__" in value:
            class_obj = import_class("pyleecan.Classes", value.get("__class__"), "elec")
            value = class_obj(init_dict=value)
        elif type(value) is int and value == -1:  # Default constructor
            value = Electrical()
        check_var("elec", value, "Electrical")
        self._elec = value

        if self._elec is not None:
            self._elec.parent = self

    elec = property(
        fget=_get_elec,
        fset=_set_elec,
        doc=u"""Electrical module

        :Type: Electrical
        """,
    )

    def _get_mag(self):
        """getter of mag"""
        return self._mag

    def _set_mag(self, value):
        """setter of mag"""
        if isinstance(value, str):  # Load from file
            value = load_init_dict(value)[1]
        if isinstance(value, dict) and "__class__" in value:
            class_obj = import_class("pyleecan.Classes", value.get("__class__"), "mag")
            value = class_obj(init_dict=value)
        elif type(value) is int and value == -1:  # Default constructor
            value = Magnetics()
        check_var("mag", value, "Magnetics")
        self._mag = value

        if self._mag is not None:
            self._mag.parent = self

    mag = property(
        fget=_get_mag,
        fset=_set_mag,
        doc=u"""Magnetic module

        :Type: Magnetics
        """,
    )

    def _get_struct(self):
        """getter of struct"""
        return self._struct

    def _set_struct(self, value):
        """setter of struct"""
        if isinstance(value, str):  # Load from file
            value = load_init_dict(value)[1]
        if isinstance(value, dict) and "__class__" in value:
            class_obj = import_class(
                "pyleecan.Classes", value.get("__class__"), "struct"
            )
            value = class_obj(init_dict=value)
        elif type(value) is int and value == -1:  # Default constructor
            value = Structural()
        check_var("struct", value, "Structural")
        self._struct = value

        if self._struct is not None:
            self._struct.parent = self

    struct = property(
        fget=_get_struct,
        fset=_set_struct,
        doc=u"""Structural module

        :Type: Structural
        """,
    )

    def _get_force(self):
        """getter of force"""
        return self._force

    def _set_force(self, value):
        """setter of force"""
        if isinstance(value, str):  # Load from file
            value = load_init_dict(value)[1]
        if isinstance(value, dict) and "__class__" in value:
            class_obj = import_class(
                "pyleecan.Classes", value.get("__class__"), "force"
            )
            value = class_obj(init_dict=value)
        elif type(value) is int and value == -1:  # Default constructor
            value = Force()
        check_var("force", value, "Force")
        self._force = value

        if self._force is not None:
            self._force.parent = self

    force = property(
        fget=_get_force,
        fset=_set_force,
        doc=u"""Force moduale

        :Type: Force
        """,
    )

    def _get_loss(self):
        """getter of loss"""
        return self._loss

    def _set_loss(self, value):
        """setter of loss"""
        if isinstance(value, str):  # Load from file
            value = load_init_dict(value)[1]
        if isinstance(value, dict) and "__class__" in value:
            class_obj = import_class("pyleecan.Classes", value.get("__class__"), "loss")
            value = class_obj(init_dict=value)
        elif type(value) is int and value == -1:  # Default constructor
            value = Loss()
        check_var("loss", value, "Loss")
        self._loss = value

        if self._loss is not None:
            self._loss.parent = self

    loss = property(
        fget=_get_loss,
        fset=_set_loss,
        doc=u"""Loss moduale

        :Type: Loss
        """,
    )<|MERGE_RESOLUTION|>--- conflicted
+++ resolved
@@ -204,15 +204,11 @@
             Simu1_dict["force"] = None
         else:
             Simu1_dict["force"] = self.force.as_dict()
-<<<<<<< HEAD
         if self.loss is None:
             Simu1_dict["loss"] = None
         else:
             Simu1_dict["loss"] = self.loss.as_dict()
-        # The class name is added to the dict fordeserialisation purpose
-=======
         # The class name is added to the dict for deserialisation purpose
->>>>>>> ae70a448
         # Overwrite the mother class name
         Simu1_dict["__class__"] = "Simu1"
         return Simu1_dict
