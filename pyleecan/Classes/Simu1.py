# -*- coding: utf-8 -*-
# File generated according to Generator/ClassesRef/Simulation/Simu1.csv
# WARNING! All changes made in this file will be lost!
"""Method code available at https://github.com/Eomys/pyleecan/tree/master/pyleecan/Methods/Simulation/Simu1
"""

from os import linesep
from logging import getLogger
from ._check import check_var, raise_
from ..Functions.get_logger import get_logger
from ..Functions.save import save
from ..Functions.load import load_init_dict
from ..Functions.Load.import_class import import_class
from .Simulation import Simulation

# Import all class method
# Try/catch to remove unnecessary dependencies in unused method
try:
    from ..Methods.Simulation.Simu1.run_single import run_single
except ImportError as error:
    run_single = error


from ._check import InitUnKnowClassError
from .Electrical import Electrical
from .Magnetics import Magnetics
from .Structural import Structural
from .Force import Force
from .Machine import Machine
from .Input import Input
from .VarSimu import VarSimu
from .Post import Post


class Simu1(Simulation):
    """Five sequential weak coupling multi physics simulation"""

    VERSION = 1

    # cf Methods.Simulation.Simu1.run_single
    if isinstance(run_single, ImportError):
        run_single = property(
            fget=lambda x: raise_(
                ImportError("Can't use Simu1 method run_single: " + str(run_single))
            )
        )
    else:
        run_single = run_single
    # save method is available in all object
    save = save

    # generic copy method
    def copy(self):
        """Return a copy of the class"""
        return type(self)(init_dict=self.as_dict())

    # get_logger method is available in all object
    get_logger = get_logger

    def __init__(
        self,
        elec=None,
        mag=None,
        struct=None,
        force=None,
        name="",
        desc="",
        machine=-1,
        input=-1,
        logger_name="Pyleecan.Simulation",
        var_simu=None,
        postproc_list=list(),
        init_dict=None,
        init_str=None,
    ):
        """Constructor of the class. Can be use in three ways :
        - __init__ (arg1 = 1, arg3 = 5) every parameters have name and default values
            for pyleecan type, -1 will call the default constructor
        - __init__ (init_dict = d) d must be a dictionnary with property names as keys
        - __init__ (init_str = s) s must be a string
        s is the file path to load

        ndarray or list can be given for Vector and Matrix
        object or dict can be given for pyleecan Object"""

<<<<<<< HEAD
        if init_str is not None:  # Load from a file
            init_dict = load_init_dict(init_str)[1]
=======
        if elec == -1:
            elec = Electrical()
        if mag == -1:
            mag = Magnetics()
        if struct == -1:
            struct = Structural()
        if force == -1:
            force = Force()
        if machine == -1:
            machine = Machine()
        if input == -1:
            input = Input()
        if var_simu == -1:
            var_simu = VarSimu()
        if init_str is not None:  # Initialisation by str
            from ..Functions.load import load

            assert type(init_str) is str
            # load the object from a file
            obj = load(init_str)
            assert type(obj) is type(self)
            elec = obj.elec
            mag = obj.mag
            struct = obj.struct
            force = obj.force
            name = obj.name
            desc = obj.desc
            machine = obj.machine
            input = obj.input
            logger_name = obj.logger_name
            var_simu = obj.var_simu
            postproc_list = obj.postproc_list
>>>>>>> 415ddb64
        if init_dict is not None:  # Initialisation by dict
            assert type(init_dict) is dict
            # Overwrite default value with init_dict content
            if "elec" in list(init_dict.keys()):
                elec = init_dict["elec"]
            if "mag" in list(init_dict.keys()):
                mag = init_dict["mag"]
            if "struct" in list(init_dict.keys()):
                struct = init_dict["struct"]
            if "force" in list(init_dict.keys()):
                force = init_dict["force"]
            if "name" in list(init_dict.keys()):
                name = init_dict["name"]
            if "desc" in list(init_dict.keys()):
                desc = init_dict["desc"]
            if "machine" in list(init_dict.keys()):
                machine = init_dict["machine"]
            if "input" in list(init_dict.keys()):
                input = init_dict["input"]
            if "logger_name" in list(init_dict.keys()):
                logger_name = init_dict["logger_name"]
            if "var_simu" in list(init_dict.keys()):
                var_simu = init_dict["var_simu"]
<<<<<<< HEAD
        # Set the properties (value check and convertion are done in setter)
        self.elec = elec
        self.mag = mag
        self.struct = struct
        self.force = force
=======
            if "postproc_list" in list(init_dict.keys()):
                postproc_list = init_dict["postproc_list"]
        # Initialisation by argument
        # elec can be None, a Electrical object or a dict
        if isinstance(elec, dict):
            self.elec = Electrical(init_dict=elec)
        elif isinstance(elec, str):
            from ..Functions.load import load

            self.elec = load(elec)
        else:
            self.elec = elec
        # mag can be None, a Magnetics object or a dict
        if isinstance(mag, dict):
            # Check that the type is correct (including daughter)
            class_name = mag.get("__class__")
            if class_name not in ["Magnetics", "MagFEMM"]:
                raise InitUnKnowClassError(
                    "Unknow class name " + class_name + " in init_dict for mag"
                )
            # Dynamic import to call the correct constructor
            module = __import__("pyleecan.Classes." + class_name, fromlist=[class_name])
            class_obj = getattr(module, class_name)
            self.mag = class_obj(init_dict=mag)
        elif isinstance(mag, str):
            from ..Functions.load import load

            mag = load(mag)
            # Check that the type is correct (including daughter)
            class_name = mag.__class__.__name__
            if class_name not in ["Magnetics", "MagFEMM"]:
                raise InitUnKnowClassError(
                    "Unknow class name " + class_name + " in init_dict for mag"
                )
            self.mag = mag
        else:
            self.mag = mag
        # struct can be None, a Structural object or a dict
        if isinstance(struct, dict):
            self.struct = Structural(init_dict=struct)
        elif isinstance(struct, str):
            from ..Functions.load import load

            self.struct = load(struct)
        else:
            self.struct = struct
        # force can be None, a Force object or a dict
        if isinstance(force, dict):
            # Check that the type is correct (including daughter)
            class_name = force.get("__class__")
            if class_name not in ["Force", "ForceMT"]:
                raise InitUnKnowClassError(
                    "Unknow class name " + class_name + " in init_dict for force"
                )
            # Dynamic import to call the correct constructor
            module = __import__("pyleecan.Classes." + class_name, fromlist=[class_name])
            class_obj = getattr(module, class_name)
            self.force = class_obj(init_dict=force)
        elif isinstance(force, str):
            from ..Functions.load import load

            force = load(force)
            # Check that the type is correct (including daughter)
            class_name = force.__class__.__name__
            if class_name not in ["Force", "ForceMT"]:
                raise InitUnKnowClassError(
                    "Unknow class name " + class_name + " in init_dict for force"
                )
            self.force = force
        else:
            self.force = force
>>>>>>> 415ddb64
        # Call Simulation init
        super(Simu1, self).__init__(
            name=name,
            desc=desc,
            machine=machine,
            input=input,
            logger_name=logger_name,
            var_simu=var_simu,
            postproc_list=postproc_list,
        )
        # The class is frozen (in Simulation init), for now it's impossible to
        # add new properties

    def __str__(self):
        """Convert this objet in a readeable string (for print)"""

        Simu1_str = ""
        # Get the properties inherited from Simulation
        Simu1_str += super(Simu1, self).__str__()
        if self.elec is not None:
            tmp = self.elec.__str__().replace(linesep, linesep + "\t").rstrip("\t")
            Simu1_str += "elec = " + tmp
        else:
            Simu1_str += "elec = None" + linesep + linesep
        if self.mag is not None:
            tmp = self.mag.__str__().replace(linesep, linesep + "\t").rstrip("\t")
            Simu1_str += "mag = " + tmp
        else:
            Simu1_str += "mag = None" + linesep + linesep
        if self.struct is not None:
            tmp = self.struct.__str__().replace(linesep, linesep + "\t").rstrip("\t")
            Simu1_str += "struct = " + tmp
        else:
            Simu1_str += "struct = None" + linesep + linesep
        if self.force is not None:
            tmp = self.force.__str__().replace(linesep, linesep + "\t").rstrip("\t")
            Simu1_str += "force = " + tmp
        else:
            Simu1_str += "force = None" + linesep + linesep
        return Simu1_str

    def __eq__(self, other):
        """Compare two objects (skip parent)"""

        if type(other) != type(self):
            return False

        # Check the properties inherited from Simulation
        if not super(Simu1, self).__eq__(other):
            return False
        if other.elec != self.elec:
            return False
        if other.mag != self.mag:
            return False
        if other.struct != self.struct:
            return False
        if other.force != self.force:
            return False
        return True

    def as_dict(self):
        """Convert this objet in a json seriable dict (can be use in __init__)"""

        # Get the properties inherited from Simulation
        Simu1_dict = super(Simu1, self).as_dict()
        if self.elec is None:
            Simu1_dict["elec"] = None
        else:
            Simu1_dict["elec"] = self.elec.as_dict()
        if self.mag is None:
            Simu1_dict["mag"] = None
        else:
            Simu1_dict["mag"] = self.mag.as_dict()
        if self.struct is None:
            Simu1_dict["struct"] = None
        else:
            Simu1_dict["struct"] = self.struct.as_dict()
        if self.force is None:
            Simu1_dict["force"] = None
        else:
            Simu1_dict["force"] = self.force.as_dict()
        # The class name is added to the dict fordeserialisation purpose
        # Overwrite the mother class name
        Simu1_dict["__class__"] = "Simu1"
        return Simu1_dict

    def _set_None(self):
        """Set all the properties to None (except pyleecan object)"""

        if self.elec is not None:
            self.elec._set_None()
        if self.mag is not None:
            self.mag._set_None()
        if self.struct is not None:
            self.struct._set_None()
        if self.force is not None:
            self.force._set_None()
        # Set to None the properties inherited from Simulation
        super(Simu1, self)._set_None()

    def _get_elec(self):
        """getter of elec"""
        return self._elec

    def _set_elec(self, value):
        """setter of elec"""
        if isinstance(value, str):  # Load from file
            value = load_init_dict(value)[1]
        if isinstance(value, dict) and "__class__" in value:
            class_obj = import_class("pyleecan.Classes", value.get("__class__"), "elec")
            value = class_obj(init_dict=value)
        elif value is -1:  # Default constructor
            value = Electrical()
        check_var("elec", value, "Electrical")
        self._elec = value

        if self._elec is not None:
            self._elec.parent = self

    elec = property(
        fget=_get_elec,
        fset=_set_elec,
        doc=u"""Electrical module

        :Type: Electrical
        """,
    )

    def _get_mag(self):
        """getter of mag"""
        return self._mag

    def _set_mag(self, value):
        """setter of mag"""
        if isinstance(value, str):  # Load from file
            value = load_init_dict(value)[1]
        if isinstance(value, dict) and "__class__" in value:
            class_obj = import_class("pyleecan.Classes", value.get("__class__"), "mag")
            value = class_obj(init_dict=value)
        elif value is -1:  # Default constructor
            value = Magnetics()
        check_var("mag", value, "Magnetics")
        self._mag = value

        if self._mag is not None:
            self._mag.parent = self

    mag = property(
        fget=_get_mag,
        fset=_set_mag,
        doc=u"""Magnetic module

        :Type: Magnetics
        """,
    )

    def _get_struct(self):
        """getter of struct"""
        return self._struct

    def _set_struct(self, value):
        """setter of struct"""
        if isinstance(value, str):  # Load from file
            value = load_init_dict(value)[1]
        if isinstance(value, dict) and "__class__" in value:
            class_obj = import_class(
                "pyleecan.Classes", value.get("__class__"), "struct"
            )
            value = class_obj(init_dict=value)
        elif value is -1:  # Default constructor
            value = Structural()
        check_var("struct", value, "Structural")
        self._struct = value

        if self._struct is not None:
            self._struct.parent = self

    struct = property(
        fget=_get_struct,
        fset=_set_struct,
        doc=u"""Structural module

        :Type: Structural
        """,
    )

    def _get_force(self):
        """getter of force"""
        return self._force

    def _set_force(self, value):
        """setter of force"""
        if isinstance(value, str):  # Load from file
            value = load_init_dict(value)[1]
        if isinstance(value, dict) and "__class__" in value:
            class_obj = import_class(
                "pyleecan.Classes", value.get("__class__"), "force"
            )
            value = class_obj(init_dict=value)
        elif value is -1:  # Default constructor
            value = Force()
        check_var("force", value, "Force")
        self._force = value

        if self._force is not None:
            self._force.parent = self

    force = property(
        fget=_get_force,
        fset=_set_force,
        doc=u"""Force moduale

        :Type: Force
        """,
    )<|MERGE_RESOLUTION|>--- conflicted
+++ resolved
@@ -51,7 +51,8 @@
 
     # generic copy method
     def copy(self):
-        """Return a copy of the class"""
+        """Return a copy of the class
+        """
         return type(self)(init_dict=self.as_dict())
 
     # get_logger method is available in all object
@@ -69,7 +70,7 @@
         input=-1,
         logger_name="Pyleecan.Simulation",
         var_simu=None,
-        postproc_list=list(),
+        postproc_list=-1,
         init_dict=None,
         init_str=None,
     ):
@@ -83,43 +84,8 @@
         ndarray or list can be given for Vector and Matrix
         object or dict can be given for pyleecan Object"""
 
-<<<<<<< HEAD
         if init_str is not None:  # Load from a file
             init_dict = load_init_dict(init_str)[1]
-=======
-        if elec == -1:
-            elec = Electrical()
-        if mag == -1:
-            mag = Magnetics()
-        if struct == -1:
-            struct = Structural()
-        if force == -1:
-            force = Force()
-        if machine == -1:
-            machine = Machine()
-        if input == -1:
-            input = Input()
-        if var_simu == -1:
-            var_simu = VarSimu()
-        if init_str is not None:  # Initialisation by str
-            from ..Functions.load import load
-
-            assert type(init_str) is str
-            # load the object from a file
-            obj = load(init_str)
-            assert type(obj) is type(self)
-            elec = obj.elec
-            mag = obj.mag
-            struct = obj.struct
-            force = obj.force
-            name = obj.name
-            desc = obj.desc
-            machine = obj.machine
-            input = obj.input
-            logger_name = obj.logger_name
-            var_simu = obj.var_simu
-            postproc_list = obj.postproc_list
->>>>>>> 415ddb64
         if init_dict is not None:  # Initialisation by dict
             assert type(init_dict) is dict
             # Overwrite default value with init_dict content
@@ -143,85 +109,13 @@
                 logger_name = init_dict["logger_name"]
             if "var_simu" in list(init_dict.keys()):
                 var_simu = init_dict["var_simu"]
-<<<<<<< HEAD
+            if "postproc_list" in list(init_dict.keys()):
+                postproc_list = init_dict["postproc_list"]
         # Set the properties (value check and convertion are done in setter)
         self.elec = elec
         self.mag = mag
         self.struct = struct
         self.force = force
-=======
-            if "postproc_list" in list(init_dict.keys()):
-                postproc_list = init_dict["postproc_list"]
-        # Initialisation by argument
-        # elec can be None, a Electrical object or a dict
-        if isinstance(elec, dict):
-            self.elec = Electrical(init_dict=elec)
-        elif isinstance(elec, str):
-            from ..Functions.load import load
-
-            self.elec = load(elec)
-        else:
-            self.elec = elec
-        # mag can be None, a Magnetics object or a dict
-        if isinstance(mag, dict):
-            # Check that the type is correct (including daughter)
-            class_name = mag.get("__class__")
-            if class_name not in ["Magnetics", "MagFEMM"]:
-                raise InitUnKnowClassError(
-                    "Unknow class name " + class_name + " in init_dict for mag"
-                )
-            # Dynamic import to call the correct constructor
-            module = __import__("pyleecan.Classes." + class_name, fromlist=[class_name])
-            class_obj = getattr(module, class_name)
-            self.mag = class_obj(init_dict=mag)
-        elif isinstance(mag, str):
-            from ..Functions.load import load
-
-            mag = load(mag)
-            # Check that the type is correct (including daughter)
-            class_name = mag.__class__.__name__
-            if class_name not in ["Magnetics", "MagFEMM"]:
-                raise InitUnKnowClassError(
-                    "Unknow class name " + class_name + " in init_dict for mag"
-                )
-            self.mag = mag
-        else:
-            self.mag = mag
-        # struct can be None, a Structural object or a dict
-        if isinstance(struct, dict):
-            self.struct = Structural(init_dict=struct)
-        elif isinstance(struct, str):
-            from ..Functions.load import load
-
-            self.struct = load(struct)
-        else:
-            self.struct = struct
-        # force can be None, a Force object or a dict
-        if isinstance(force, dict):
-            # Check that the type is correct (including daughter)
-            class_name = force.get("__class__")
-            if class_name not in ["Force", "ForceMT"]:
-                raise InitUnKnowClassError(
-                    "Unknow class name " + class_name + " in init_dict for force"
-                )
-            # Dynamic import to call the correct constructor
-            module = __import__("pyleecan.Classes." + class_name, fromlist=[class_name])
-            class_obj = getattr(module, class_name)
-            self.force = class_obj(init_dict=force)
-        elif isinstance(force, str):
-            from ..Functions.load import load
-
-            force = load(force)
-            # Check that the type is correct (including daughter)
-            class_name = force.__class__.__name__
-            if class_name not in ["Force", "ForceMT"]:
-                raise InitUnKnowClassError(
-                    "Unknow class name " + class_name + " in init_dict for force"
-                )
-            self.force = force
-        else:
-            self.force = force
->>>>>>> 415ddb64
         # Call Simulation init
         super(Simu1, self).__init__(
             name=name,
@@ -283,7 +177,8 @@
         return True
 
     def as_dict(self):
-        """Convert this objet in a json seriable dict (can be use in __init__)"""
+        """Convert this objet in a json seriable dict (can be use in __init__)
+        """
 
         # Get the properties inherited from Simulation
         Simu1_dict = super(Simu1, self).as_dict()
