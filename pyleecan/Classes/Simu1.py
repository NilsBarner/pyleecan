--- conflicted
+++ resolved
@@ -52,8 +52,7 @@
 
     # generic copy method
     def copy(self):
-        """Return a copy of the class
-        """
+        """Return a copy of the class"""
         return type(self)(init_dict=self.as_dict())
 
     # get_logger method is available in all object
@@ -86,46 +85,8 @@
         ndarray or list can be given for Vector and Matrix
         object or dict can be given for pyleecan Object"""
 
-<<<<<<< HEAD
-        if elec == -1:
-            elec = Electrical()
-        if mag == -1:
-            mag = Magnetics()
-        if struct == -1:
-            struct = Structural()
-        if force == -1:
-            force = Force()
-        if loss == -1:
-            loss = Loss()
-        if machine == -1:
-            machine = Machine()
-        if input == -1:
-            input = Input()
-        if var_simu == -1:
-            var_simu = VarSimu()
-        if init_str is not None:  # Initialisation by str
-            from ..Functions.load import load
-
-            assert type(init_str) is str
-            # load the object from a file
-            obj = load(init_str)
-            assert type(obj) is type(self)
-            elec = obj.elec
-            mag = obj.mag
-            struct = obj.struct
-            force = obj.force
-            loss = obj.loss
-            name = obj.name
-            desc = obj.desc
-            machine = obj.machine
-            input = obj.input
-            logger_name = obj.logger_name
-            var_simu = obj.var_simu
-            postproc_list = obj.postproc_list
-=======
         if init_str is not None:  # Load from a file
             init_dict = load_init_dict(init_str)[1]
->>>>>>> 9f15c670
         if init_dict is not None:  # Initialisation by dict
             assert type(init_dict) is dict
             # Overwrite default value with init_dict content
@@ -153,92 +114,12 @@
                 var_simu = init_dict["var_simu"]
             if "postproc_list" in list(init_dict.keys()):
                 postproc_list = init_dict["postproc_list"]
-<<<<<<< HEAD
-        # Initialisation by argument
-        # elec can be None, a Electrical object or a dict
-        if isinstance(elec, dict):
-            self.elec = Electrical(init_dict=elec)
-        elif isinstance(elec, str):
-            from ..Functions.load import load
-
-            self.elec = load(elec)
-        else:
-            self.elec = elec
-        # mag can be None, a Magnetics object or a dict
-        if isinstance(mag, dict):
-            # Check that the type is correct (including daughter)
-            class_name = mag.get("__class__")
-            if class_name not in ["Magnetics", "MagFEMM"]:
-                raise InitUnKnowClassError(
-                    "Unknow class name " + class_name + " in init_dict for mag"
-                )
-            # Dynamic import to call the correct constructor
-            module = __import__("pyleecan.Classes." + class_name, fromlist=[class_name])
-            class_obj = getattr(module, class_name)
-            self.mag = class_obj(init_dict=mag)
-        elif isinstance(mag, str):
-            from ..Functions.load import load
-
-            mag = load(mag)
-            # Check that the type is correct (including daughter)
-            class_name = mag.__class__.__name__
-            if class_name not in ["Magnetics", "MagFEMM"]:
-                raise InitUnKnowClassError(
-                    "Unknow class name " + class_name + " in init_dict for mag"
-                )
-            self.mag = mag
-        else:
-            self.mag = mag
-        # struct can be None, a Structural object or a dict
-        if isinstance(struct, dict):
-            self.struct = Structural(init_dict=struct)
-        elif isinstance(struct, str):
-            from ..Functions.load import load
-
-            self.struct = load(struct)
-        else:
-            self.struct = struct
-        # force can be None, a Force object or a dict
-        if isinstance(force, dict):
-            # Check that the type is correct (including daughter)
-            class_name = force.get("__class__")
-            if class_name not in ["Force", "ForceMT"]:
-                raise InitUnKnowClassError(
-                    "Unknow class name " + class_name + " in init_dict for force"
-                )
-            # Dynamic import to call the correct constructor
-            module = __import__("pyleecan.Classes." + class_name, fromlist=[class_name])
-            class_obj = getattr(module, class_name)
-            self.force = class_obj(init_dict=force)
-        elif isinstance(force, str):
-            from ..Functions.load import load
-
-            force = load(force)
-            # Check that the type is correct (including daughter)
-            class_name = force.__class__.__name__
-            if class_name not in ["Force", "ForceMT"]:
-                raise InitUnKnowClassError(
-                    "Unknow class name " + class_name + " in init_dict for force"
-                )
-            self.force = force
-        else:
-            self.force = force
-        # loss can be None, a Loss object or a dict
-        if isinstance(loss, dict):
-            self.loss = Loss(init_dict=loss)
-        elif isinstance(loss, str):
-            from ..Functions.load import load
-
-            self.loss = load(loss)
-        else:
-            self.loss = loss
-=======
         # Set the properties (value check and convertion are done in setter)
         self.elec = elec
         self.mag = mag
         self.struct = struct
         self.force = force
->>>>>>> 9f15c670
+        self.loss = loss
         # Call Simulation init
         super(Simu1, self).__init__(
             name=name,
@@ -307,8 +188,7 @@
         return True
 
     def as_dict(self):
-        """Convert this object in a json seriable dict (can be use in __init__)
-        """
+        """Convert this object in a json seriable dict (can be use in __init__)"""
 
         # Get the properties inherited from Simulation
         Simu1_dict = super(Simu1, self).as_dict()
@@ -475,6 +355,13 @@
 
     def _set_loss(self, value):
         """setter of loss"""
+        if isinstance(value, str):  # Load from file
+            value = load_init_dict(value)[1]
+        if isinstance(value, dict) and "__class__" in value:
+            class_obj = import_class("pyleecan.Classes", value.get("__class__"), "loss")
+            value = class_obj(init_dict=value)
+        elif value is -1:  # Default constructor
+            value = Loss()
         check_var("loss", value, "Loss")
         self._loss = value
 
