--- conflicted
+++ resolved
@@ -48,13 +48,8 @@
     # get_logger method is available in all object
     get_logger = get_logger
 
-<<<<<<< HEAD
-    def __init__(self, wave=-1, Umax=800, Imax=800, init_dict=None):
-        """Constructor of the class. Can be use in two ways :
-=======
     def __init__(self, wave=-1, init_dict=None, init_str=None):
         """Constructor of the class. Can be use in three ways :
->>>>>>> b0c3649d
         - __init__ (arg1 = 1, arg3 = 5) every parameters have name and default values
             for Matrix, None will initialise the property with an empty Matrix
             for pyleecan type, None will call the default constructor
