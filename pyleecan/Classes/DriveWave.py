# -*- coding: utf-8 -*-
# File generated according to Generator/ClassesRef/Simulation/DriveWave.csv
# WARNING! All changes made in this file will be lost!
"""Method code available at https://github.com/Eomys/pyleecan/tree/master/pyleecan/Methods/Simulation/DriveWave
"""

from os import linesep
from logging import getLogger
from ._check import check_var, raise_
from ..Functions.get_logger import get_logger
from ..Functions.save import save
from ..Functions.copy import copy
from ..Functions.load import load_init_dict
from ..Functions.Load.import_class import import_class
from .Drive import Drive

# Import all class method
# Try/catch to remove unnecessary dependencies in unused method
try:
    from ..Methods.Simulation.DriveWave.get_wave import get_wave
except ImportError as error:
    get_wave = error


from ._check import InitUnKnowClassError
from .Import import Import


class DriveWave(Drive):
    """Drive to generate a wave according to an Import object"""

    VERSION = 1

    # cf Methods.Simulation.DriveWave.get_wave
    if isinstance(get_wave, ImportError):
        get_wave = property(
            fget=lambda x: raise_(
                ImportError("Can't use DriveWave method get_wave: " + str(get_wave))
            )
        )
    else:
        get_wave = get_wave
    # save and copy methods are available in all object
    save = save
<<<<<<< HEAD

    # generic copy method
    def copy(self):
        """Return a copy of the class
        """
        return type(self)(init_dict=self.as_dict())

=======
    copy = copy
>>>>>>> 9efbb6f4
    # get_logger method is available in all object
    get_logger = get_logger

    def __init__(self, wave=-1, Umax=800, Imax=800, is_current=False, init_dict = None, init_str = None):
        """Constructor of the class. Can be use in three ways :
        - __init__ (arg1 = 1, arg3 = 5) every parameters have name and default values
            for pyleecan type, -1 will call the default constructor
        - __init__ (init_dict = d) d must be a dictionnary with property names as keys
        - __init__ (init_str = s) s must be a string
        s is the file path to load

        ndarray or list can be given for Vector and Matrix
        object or dict can be given for pyleecan Object"""

<<<<<<< HEAD
        if wave == -1:
            wave = Import()
        if init_str is not None :  # Initialisation by str
            from ..Functions.load import load
            assert type(init_str) is str
            # load the object from a file
            obj = load(init_str)
            assert type(obj) is type(self)
            wave = obj.wave
            Umax = obj.Umax
            Imax = obj.Imax
            is_current = obj.is_current
=======
        if init_str is not None:  # Load from a file
            init_dict = load_init_dict(init_str)[1]
>>>>>>> 9efbb6f4
        if init_dict is not None:  # Initialisation by dict
            assert type(init_dict) is dict
            # Overwrite default value with init_dict content
            if "wave" in list(init_dict.keys()):
                wave = init_dict["wave"]
            if "Umax" in list(init_dict.keys()):
                Umax = init_dict["Umax"]
            if "Imax" in list(init_dict.keys()):
                Imax = init_dict["Imax"]
            if "is_current" in list(init_dict.keys()):
                is_current = init_dict["is_current"]
<<<<<<< HEAD
        # Initialisation by argument
        # wave can be None, a Import object or a dict
        if isinstance(wave, dict):
            # Check that the type is correct (including daughter)
            class_name = wave.get("__class__")
            if class_name not in ['Import', 'ImportGenMatrixSin', 'ImportGenToothSaw', 'ImportGenVectLin', 'ImportGenVectSin', 'ImportMatlab', 'ImportMatrix', 'ImportMatrixVal', 'ImportMatrixXls']:
                raise InitUnKnowClassError(
                    "Unknow class name "
                    + class_name
                    + " in init_dict for wave"
                )
            # Dynamic import to call the correct constructor
            module = __import__("pyleecan.Classes."+class_name, fromlist=[class_name])
            class_obj = getattr(module,class_name)
            self.wave = class_obj(init_dict=wave)
        elif isinstance(wave, str):
            from ..Functions.load import load
            wave = load(wave)
            # Check that the type is correct (including daughter)
            class_name = wave.__class__.__name__
            if class_name not in ['Import', 'ImportGenMatrixSin', 'ImportGenToothSaw', 'ImportGenVectLin', 'ImportGenVectSin', 'ImportMatlab', 'ImportMatrix', 'ImportMatrixVal', 'ImportMatrixXls']:
                raise InitUnKnowClassError(
                    "Unknow class name "
                    + class_name
                    + " in init_dict for wave"
                )
            self.wave=wave
        else:
            self.wave = wave
=======
        # Set the properties (value check and convertion are done in setter)
        self.wave = wave
>>>>>>> 9efbb6f4
        # Call Drive init
        super(DriveWave, self).__init__(Umax=Umax, Imax=Imax, is_current=is_current)
        # The class is frozen (in Drive init), for now it's impossible to
        # add new properties

    def __str__(self):
        """Convert this object in a readeable string (for print)"""

        DriveWave_str = ""
        # Get the properties inherited from Drive
        DriveWave_str += super(DriveWave, self).__str__()
        if self.wave is not None:
            tmp = self.wave.__str__().replace(linesep, linesep + "\t").rstrip("\t")
            DriveWave_str += "wave = "+ tmp
        else:
            DriveWave_str += "wave = None" + linesep + linesep
        return DriveWave_str

    def __eq__(self, other):
        """Compare two objects (skip parent)"""

        if type(other) != type(self):
            return False

        # Check the properties inherited from Drive
        if not super(DriveWave, self).__eq__(other):
            return False
        if other.wave != self.wave:
            return False
        return True

    def as_dict(self):
<<<<<<< HEAD
        """Convert this objet in a json seriable dict (can be use in __init__)
        """
=======
        """Convert this object in a json seriable dict (can be use in __init__)"""
>>>>>>> 9efbb6f4

        # Get the properties inherited from Drive
        DriveWave_dict = super(DriveWave, self).as_dict()
        if self.wave is None:
            DriveWave_dict["wave"] = None
        else:
            DriveWave_dict["wave"] = self.wave.as_dict()
        # The class name is added to the dict fordeserialisation purpose
        # Overwrite the mother class name
        DriveWave_dict["__class__"] = "DriveWave"
        return DriveWave_dict

    def _set_None(self):
        """Set all the properties to None (except pyleecan object)"""

        if self.wave is not None:
            self.wave._set_None()
        # Set to None the properties inherited from Drive
        super(DriveWave, self)._set_None()

    def _get_wave(self):
        """getter of wave"""
        return self._wave

    def _set_wave(self, value):
        """setter of wave"""
        if isinstance(value, str):  # Load from file
            value = load_init_dict(value)[1]
        if isinstance(value, dict) and "__class__" in value:
            class_obj = import_class("pyleecan.Classes", value.get("__class__"), "wave")
            value = class_obj(init_dict=value)
        elif type(value) is int and value == -1:  # Default constructor
            value = Import()
        check_var("wave", value, "Import")
        self._wave = value

        if self._wave is not None:
            self._wave.parent = self
    wave = property(
        fget=_get_wave,
        fset=_set_wave,
        doc=u"""Wave generator

        :Type: Import
        """,
    )<|MERGE_RESOLUTION|>--- conflicted
+++ resolved
@@ -42,21 +42,19 @@
         get_wave = get_wave
     # save and copy methods are available in all object
     save = save
-<<<<<<< HEAD
-
-    # generic copy method
-    def copy(self):
-        """Return a copy of the class
-        """
-        return type(self)(init_dict=self.as_dict())
-
-=======
     copy = copy
->>>>>>> 9efbb6f4
     # get_logger method is available in all object
     get_logger = get_logger
 
-    def __init__(self, wave=-1, Umax=800, Imax=800, is_current=False, init_dict = None, init_str = None):
+    def __init__(
+        self,
+        wave=-1,
+        Umax=800,
+        Imax=800,
+        is_current=False,
+        init_dict=None,
+        init_str=None,
+    ):
         """Constructor of the class. Can be use in three ways :
         - __init__ (arg1 = 1, arg3 = 5) every parameters have name and default values
             for pyleecan type, -1 will call the default constructor
@@ -67,23 +65,8 @@
         ndarray or list can be given for Vector and Matrix
         object or dict can be given for pyleecan Object"""
 
-<<<<<<< HEAD
-        if wave == -1:
-            wave = Import()
-        if init_str is not None :  # Initialisation by str
-            from ..Functions.load import load
-            assert type(init_str) is str
-            # load the object from a file
-            obj = load(init_str)
-            assert type(obj) is type(self)
-            wave = obj.wave
-            Umax = obj.Umax
-            Imax = obj.Imax
-            is_current = obj.is_current
-=======
         if init_str is not None:  # Load from a file
             init_dict = load_init_dict(init_str)[1]
->>>>>>> 9efbb6f4
         if init_dict is not None:  # Initialisation by dict
             assert type(init_dict) is dict
             # Overwrite default value with init_dict content
@@ -95,40 +78,8 @@
                 Imax = init_dict["Imax"]
             if "is_current" in list(init_dict.keys()):
                 is_current = init_dict["is_current"]
-<<<<<<< HEAD
-        # Initialisation by argument
-        # wave can be None, a Import object or a dict
-        if isinstance(wave, dict):
-            # Check that the type is correct (including daughter)
-            class_name = wave.get("__class__")
-            if class_name not in ['Import', 'ImportGenMatrixSin', 'ImportGenToothSaw', 'ImportGenVectLin', 'ImportGenVectSin', 'ImportMatlab', 'ImportMatrix', 'ImportMatrixVal', 'ImportMatrixXls']:
-                raise InitUnKnowClassError(
-                    "Unknow class name "
-                    + class_name
-                    + " in init_dict for wave"
-                )
-            # Dynamic import to call the correct constructor
-            module = __import__("pyleecan.Classes."+class_name, fromlist=[class_name])
-            class_obj = getattr(module,class_name)
-            self.wave = class_obj(init_dict=wave)
-        elif isinstance(wave, str):
-            from ..Functions.load import load
-            wave = load(wave)
-            # Check that the type is correct (including daughter)
-            class_name = wave.__class__.__name__
-            if class_name not in ['Import', 'ImportGenMatrixSin', 'ImportGenToothSaw', 'ImportGenVectLin', 'ImportGenVectSin', 'ImportMatlab', 'ImportMatrix', 'ImportMatrixVal', 'ImportMatrixXls']:
-                raise InitUnKnowClassError(
-                    "Unknow class name "
-                    + class_name
-                    + " in init_dict for wave"
-                )
-            self.wave=wave
-        else:
-            self.wave = wave
-=======
         # Set the properties (value check and convertion are done in setter)
         self.wave = wave
->>>>>>> 9efbb6f4
         # Call Drive init
         super(DriveWave, self).__init__(Umax=Umax, Imax=Imax, is_current=is_current)
         # The class is frozen (in Drive init), for now it's impossible to
@@ -142,7 +93,7 @@
         DriveWave_str += super(DriveWave, self).__str__()
         if self.wave is not None:
             tmp = self.wave.__str__().replace(linesep, linesep + "\t").rstrip("\t")
-            DriveWave_str += "wave = "+ tmp
+            DriveWave_str += "wave = " + tmp
         else:
             DriveWave_str += "wave = None" + linesep + linesep
         return DriveWave_str
@@ -161,12 +112,7 @@
         return True
 
     def as_dict(self):
-<<<<<<< HEAD
-        """Convert this objet in a json seriable dict (can be use in __init__)
-        """
-=======
         """Convert this object in a json seriable dict (can be use in __init__)"""
->>>>>>> 9efbb6f4
 
         # Get the properties inherited from Drive
         DriveWave_dict = super(DriveWave, self).as_dict()
@@ -205,6 +151,7 @@
 
         if self._wave is not None:
             self._wave.parent = self
+
     wave = property(
         fget=_get_wave,
         fset=_set_wave,
