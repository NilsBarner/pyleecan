--- conflicted
+++ resolved
@@ -48,15 +48,7 @@
     # get_logger method is available in all object
     get_logger = get_logger
 
-    def __init__(
-        self,
-        wave=-1,
-        Umax=800,
-        Imax=800,
-        is_current=False,
-        init_dict=None,
-        init_str=None,
-    ):
+    def __init__(self, wave=-1, init_dict=None, init_str=None):
         """Constructor of the class. Can be use in three ways :
         - __init__ (arg1 = 1, arg3 = 5) every parameters have name and default values
             for Matrix, None will initialise the property with an empty Matrix
@@ -90,11 +82,8 @@
                 Umax = init_dict["Umax"]
             if "Imax" in list(init_dict.keys()):
                 Imax = init_dict["Imax"]
-<<<<<<< HEAD
-=======
             if "is_current" in list(init_dict.keys()):
                 is_current = init_dict["is_current"]
->>>>>>> e125d3d2
         # Initialisation by argument
         # wave can be None, a Import object or a dict
         if isinstance(wave, dict):
@@ -142,11 +131,7 @@
         else:
             self.wave = wave
         # Call Drive init
-<<<<<<< HEAD
-        super(DriveWave, self).__init__(Umax=Umax, Imax=Imax)
-=======
         super(DriveWave, self).__init__(Umax=Umax, Imax=Imax, is_current=is_current)
->>>>>>> e125d3d2
         # The class is frozen (in Drive init), for now it's impossible to
         # add new properties
 
