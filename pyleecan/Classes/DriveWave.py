--- conflicted
+++ resolved
@@ -43,16 +43,7 @@
         get_wave = get_wave
     # save and copy methods are available in all object
     save = save
-<<<<<<< HEAD
-
-    # generic copy method
-    def copy(self):
-        """Return a copy of the class"""
-        return type(self)(init_dict=self.as_dict())
-
-=======
     copy = copy
->>>>>>> d5b84017
     # get_logger method is available in all object
     get_logger = get_logger
 
@@ -121,10 +112,6 @@
             return False
         return True
 
-<<<<<<< HEAD
-    def as_dict(self):
-        """Convert this objet in a json seriable dict (can be use in __init__)"""
-=======
     def compare(self, other, name="self"):
         """Compare two objects and return list of differences"""
 
@@ -158,7 +145,6 @@
         Optional keyword input parameter is for internal use only
         and may prevent json serializability.
         """
->>>>>>> d5b84017
 
         # Get the properties inherited from Drive
         DriveWave_dict = super(DriveWave, self).as_dict(**kwargs)
