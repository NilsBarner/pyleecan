# -*- coding: utf-8 -*-
# File generated according to Generator/ClassesRef/Simulation/Magnetics.csv
# WARNING! All changes made in this file will be lost!
"""Method code available at https://github.com/Eomys/pyleecan/tree/master/pyleecan/Methods/Simulation/Magnetics
"""

from os import linesep
from logging import getLogger
from ._check import check_var, raise_
from ..Functions.get_logger import get_logger
from ..Functions.save import save
from ..Functions.load import load_init_dict
from ..Functions.Load.import_class import import_class
from ._frozen import FrozenClass

# Import all class method
# Try/catch to remove unnecessary dependencies in unused method
try:
    from ..Methods.Simulation.Magnetics.run import run
except ImportError as error:
    run = error

try:
    from ..Methods.Simulation.Magnetics.comp_time_angle import comp_time_angle
except ImportError as error:
    comp_time_angle = error

try:
    from ..Methods.Simulation.Magnetics.comp_emf import comp_emf
except ImportError as error:
    comp_emf = error


from ._check import InitUnKnowClassError


class Magnetics(FrozenClass):
    """Magnetic module abstract object"""

    VERSION = 1

    # Check ImportError to remove unnecessary dependencies in unused method
    # cf Methods.Simulation.Magnetics.run
    if isinstance(run, ImportError):
        run = property(
            fget=lambda x: raise_(
                ImportError("Can't use Magnetics method run: " + str(run))
            )
        )
    else:
        run = run
    # cf Methods.Simulation.Magnetics.comp_time_angle
    if isinstance(comp_time_angle, ImportError):
        comp_time_angle = property(
            fget=lambda x: raise_(
                ImportError(
                    "Can't use Magnetics method comp_time_angle: "
                    + str(comp_time_angle)
                )
            )
        )
    else:
        comp_time_angle = comp_time_angle
    # cf Methods.Simulation.Magnetics.comp_emf
    if isinstance(comp_emf, ImportError):
        comp_emf = property(
            fget=lambda x: raise_(
                ImportError("Can't use Magnetics method comp_emf: " + str(comp_emf))
            )
        )
    else:
        comp_emf = comp_emf
    # save method is available in all object
    save = save

    # generic copy method
    def copy(self):
        """Return a copy of the class
        """
        return type(self)(init_dict=self.as_dict())

    # get_logger method is available in all object
    get_logger = get_logger

    def __init__(
        self,
        is_remove_slotS=False,
        is_remove_slotR=False,
        is_remove_vent=False,
        is_mmfs=True,
        is_mmfr=True,
        type_BH_stator=0,
        type_BH_rotor=0,
        is_symmetry_t=False,
        sym_t=1,
        is_antiper_t=False,
        is_symmetry_a=False,
        sym_a=1,
        is_antiper_a=False,
        init_dict=None,
        init_str=None,
    ):
        """Constructor of the class. Can be use in three ways :
        - __init__ (arg1 = 1, arg3 = 5) every parameters have name and default values
            for pyleecan type, -1 will call the default constructor
        - __init__ (init_dict = d) d must be a dictionnary with property names as keys
        - __init__ (init_str = s) s must be a string
        s is the file path to load

        ndarray or list can be given for Vector and Matrix
        object or dict can be given for pyleecan Object"""

        if init_str is not None:  # Load from a file
            init_dict = load_init_dict(init_str)[1]
        if init_dict is not None:  # Initialisation by dict
            assert type(init_dict) is dict
            # Overwrite default value with init_dict content
            if "is_remove_slotS" in list(init_dict.keys()):
                is_remove_slotS = init_dict["is_remove_slotS"]
            if "is_remove_slotR" in list(init_dict.keys()):
                is_remove_slotR = init_dict["is_remove_slotR"]
            if "is_remove_vent" in list(init_dict.keys()):
                is_remove_vent = init_dict["is_remove_vent"]
            if "is_mmfs" in list(init_dict.keys()):
                is_mmfs = init_dict["is_mmfs"]
            if "is_mmfr" in list(init_dict.keys()):
                is_mmfr = init_dict["is_mmfr"]
            if "type_BH_stator" in list(init_dict.keys()):
                type_BH_stator = init_dict["type_BH_stator"]
            if "type_BH_rotor" in list(init_dict.keys()):
                type_BH_rotor = init_dict["type_BH_rotor"]
            if "is_symmetry_t" in list(init_dict.keys()):
                is_symmetry_t = init_dict["is_symmetry_t"]
            if "sym_t" in list(init_dict.keys()):
                sym_t = init_dict["sym_t"]
            if "is_antiper_t" in list(init_dict.keys()):
                is_antiper_t = init_dict["is_antiper_t"]
            if "is_symmetry_a" in list(init_dict.keys()):
                is_symmetry_a = init_dict["is_symmetry_a"]
            if "sym_a" in list(init_dict.keys()):
                sym_a = init_dict["sym_a"]
            if "is_antiper_a" in list(init_dict.keys()):
                is_antiper_a = init_dict["is_antiper_a"]
        # Set the properties (value check and convertion are done in setter)
        self.parent = None
        self.is_remove_slotS = is_remove_slotS
        self.is_remove_slotR = is_remove_slotR
        self.is_remove_vent = is_remove_vent
        self.is_mmfs = is_mmfs
        self.is_mmfr = is_mmfr
        self.type_BH_stator = type_BH_stator
        self.type_BH_rotor = type_BH_rotor
        self.is_symmetry_t = is_symmetry_t
        self.sym_t = sym_t
        self.is_antiper_t = is_antiper_t
        self.is_symmetry_a = is_symmetry_a
        self.sym_a = sym_a
        self.is_antiper_a = is_antiper_a

        # The class is frozen, for now it's impossible to add new properties
        self._freeze()

    def __str__(self):
        """Convert this object in a readeable string (for print)"""

        Magnetics_str = ""
        if self.parent is None:
            Magnetics_str += "parent = None " + linesep
        else:
            Magnetics_str += "parent = " + str(type(self.parent)) + " object" + linesep
        Magnetics_str += "is_remove_slotS = " + str(self.is_remove_slotS) + linesep
        Magnetics_str += "is_remove_slotR = " + str(self.is_remove_slotR) + linesep
        Magnetics_str += "is_remove_vent = " + str(self.is_remove_vent) + linesep
        Magnetics_str += "is_mmfs = " + str(self.is_mmfs) + linesep
        Magnetics_str += "is_mmfr = " + str(self.is_mmfr) + linesep
        Magnetics_str += "type_BH_stator = " + str(self.type_BH_stator) + linesep
        Magnetics_str += "type_BH_rotor = " + str(self.type_BH_rotor) + linesep
        Magnetics_str += "is_symmetry_t = " + str(self.is_symmetry_t) + linesep
        Magnetics_str += "sym_t = " + str(self.sym_t) + linesep
        Magnetics_str += "is_antiper_t = " + str(self.is_antiper_t) + linesep
        Magnetics_str += "is_symmetry_a = " + str(self.is_symmetry_a) + linesep
        Magnetics_str += "sym_a = " + str(self.sym_a) + linesep
        Magnetics_str += "is_antiper_a = " + str(self.is_antiper_a) + linesep
        return Magnetics_str

    def __eq__(self, other):
        """Compare two objects (skip parent)"""

        if type(other) != type(self):
            return False
        if other.is_remove_slotS != self.is_remove_slotS:
            return False
        if other.is_remove_slotR != self.is_remove_slotR:
            return False
        if other.is_remove_vent != self.is_remove_vent:
            return False
        if other.is_mmfs != self.is_mmfs:
            return False
        if other.is_mmfr != self.is_mmfr:
            return False
        if other.type_BH_stator != self.type_BH_stator:
            return False
        if other.type_BH_rotor != self.type_BH_rotor:
            return False
        if other.is_symmetry_t != self.is_symmetry_t:
            return False
        if other.sym_t != self.sym_t:
            return False
        if other.is_antiper_t != self.is_antiper_t:
            return False
        if other.is_symmetry_a != self.is_symmetry_a:
            return False
        if other.sym_a != self.sym_a:
            return False
        if other.is_antiper_a != self.is_antiper_a:
            return False
        return True

    def as_dict(self):
<<<<<<< HEAD
        """Convert this objet in a json seriable dict (can be use in __init__)
        """
=======
        """Convert this object in a json seriable dict (can be use in __init__)"""
>>>>>>> 37554b61

        Magnetics_dict = dict()
        Magnetics_dict["is_remove_slotS"] = self.is_remove_slotS
        Magnetics_dict["is_remove_slotR"] = self.is_remove_slotR
        Magnetics_dict["is_remove_vent"] = self.is_remove_vent
        Magnetics_dict["is_mmfs"] = self.is_mmfs
        Magnetics_dict["is_mmfr"] = self.is_mmfr
        Magnetics_dict["type_BH_stator"] = self.type_BH_stator
        Magnetics_dict["type_BH_rotor"] = self.type_BH_rotor
        Magnetics_dict["is_symmetry_t"] = self.is_symmetry_t
        Magnetics_dict["sym_t"] = self.sym_t
        Magnetics_dict["is_antiper_t"] = self.is_antiper_t
        Magnetics_dict["is_symmetry_a"] = self.is_symmetry_a
        Magnetics_dict["sym_a"] = self.sym_a
        Magnetics_dict["is_antiper_a"] = self.is_antiper_a
        # The class name is added to the dict fordeserialisation purpose
        Magnetics_dict["__class__"] = "Magnetics"
        return Magnetics_dict

    def _set_None(self):
        """Set all the properties to None (except pyleecan object)"""

        self.is_remove_slotS = None
        self.is_remove_slotR = None
        self.is_remove_vent = None
        self.is_mmfs = None
        self.is_mmfr = None
        self.type_BH_stator = None
        self.type_BH_rotor = None
        self.is_symmetry_t = None
        self.sym_t = None
        self.is_antiper_t = None
        self.is_symmetry_a = None
        self.sym_a = None
        self.is_antiper_a = None

    def _get_is_remove_slotS(self):
        """getter of is_remove_slotS"""
        return self._is_remove_slotS

    def _set_is_remove_slotS(self, value):
        """setter of is_remove_slotS"""
        check_var("is_remove_slotS", value, "bool")
        self._is_remove_slotS = value

    is_remove_slotS = property(
        fget=_get_is_remove_slotS,
        fset=_set_is_remove_slotS,
        doc=u"""1 to artificially remove stator slotting effects in permeance mmf calculations

        :Type: bool
        """,
    )

    def _get_is_remove_slotR(self):
        """getter of is_remove_slotR"""
        return self._is_remove_slotR

    def _set_is_remove_slotR(self, value):
        """setter of is_remove_slotR"""
        check_var("is_remove_slotR", value, "bool")
        self._is_remove_slotR = value

    is_remove_slotR = property(
        fget=_get_is_remove_slotR,
        fset=_set_is_remove_slotR,
        doc=u"""1 to artificially remove rotor slotting effects in permeance mmf calculations

        :Type: bool
        """,
    )

    def _get_is_remove_vent(self):
        """getter of is_remove_vent"""
        return self._is_remove_vent

    def _set_is_remove_vent(self, value):
        """setter of is_remove_vent"""
        check_var("is_remove_vent", value, "bool")
        self._is_remove_vent = value

    is_remove_vent = property(
        fget=_get_is_remove_vent,
        fset=_set_is_remove_vent,
        doc=u"""1 to artificially remove the ventilations duct

        :Type: bool
        """,
    )

    def _get_is_mmfs(self):
        """getter of is_mmfs"""
        return self._is_mmfs

    def _set_is_mmfs(self, value):
        """setter of is_mmfs"""
        check_var("is_mmfs", value, "bool")
        self._is_mmfs = value

    is_mmfs = property(
        fget=_get_is_mmfs,
        fset=_set_is_mmfs,
        doc=u"""1 to compute the stator magnetomotive force / stator armature magnetic field

        :Type: bool
        """,
    )

    def _get_is_mmfr(self):
        """getter of is_mmfr"""
        return self._is_mmfr

    def _set_is_mmfr(self, value):
        """setter of is_mmfr"""
        check_var("is_mmfr", value, "bool")
        self._is_mmfr = value

    is_mmfr = property(
        fget=_get_is_mmfr,
        fset=_set_is_mmfr,
        doc=u"""1 to compute the rotor magnetomotive force / rotor magnetic field

        :Type: bool
        """,
    )

    def _get_type_BH_stator(self):
        """getter of type_BH_stator"""
        return self._type_BH_stator

    def _set_type_BH_stator(self, value):
        """setter of type_BH_stator"""
        check_var("type_BH_stator", value, "int", Vmin=0, Vmax=2)
        self._type_BH_stator = value

    type_BH_stator = property(
        fget=_get_type_BH_stator,
        fset=_set_type_BH_stator,
        doc=u"""0 to use the B(H) curve, 1 to use linear B(H) curve according to mur_lin, 2 to enforce infinite permeability (mur_lin =100000)

        :Type: int
        :min: 0
        :max: 2
        """,
    )

    def _get_type_BH_rotor(self):
        """getter of type_BH_rotor"""
        return self._type_BH_rotor

    def _set_type_BH_rotor(self, value):
        """setter of type_BH_rotor"""
        check_var("type_BH_rotor", value, "int", Vmin=0, Vmax=2)
        self._type_BH_rotor = value

    type_BH_rotor = property(
        fget=_get_type_BH_rotor,
        fset=_set_type_BH_rotor,
        doc=u"""0 to use the B(H) curve, 1 to use linear B(H) curve according to mur_lin, 2 to enforce infinite permeability (mur_lin =100000)

        :Type: int
        :min: 0
        :max: 2
        """,
    )

    def _get_is_symmetry_t(self):
        """getter of is_symmetry_t"""
        return self._is_symmetry_t

    def _set_is_symmetry_t(self, value):
        """setter of is_symmetry_t"""
        check_var("is_symmetry_t", value, "bool")
        self._is_symmetry_t = value

    is_symmetry_t = property(
        fget=_get_is_symmetry_t,
        fset=_set_is_symmetry_t,
        doc=u"""0 Compute on the complete time vector, 1 compute according to sym_t and is_antiper_t

        :Type: bool
        """,
    )

    def _get_sym_t(self):
        """getter of sym_t"""
        return self._sym_t

    def _set_sym_t(self, value):
        """setter of sym_t"""
        check_var("sym_t", value, "int", Vmin=1)
        self._sym_t = value

    sym_t = property(
        fget=_get_sym_t,
        fset=_set_sym_t,
        doc=u"""Number of symmetry for the time vector

        :Type: int
        :min: 1
        """,
    )

    def _get_is_antiper_t(self):
        """getter of is_antiper_t"""
        return self._is_antiper_t

    def _set_is_antiper_t(self, value):
        """setter of is_antiper_t"""
        check_var("is_antiper_t", value, "bool")
        self._is_antiper_t = value

    is_antiper_t = property(
        fget=_get_is_antiper_t,
        fset=_set_is_antiper_t,
        doc=u"""To add an antiperiodicity to the time vector

        :Type: bool
        """,
    )

    def _get_is_symmetry_a(self):
        """getter of is_symmetry_a"""
        return self._is_symmetry_a

    def _set_is_symmetry_a(self, value):
        """setter of is_symmetry_a"""
        check_var("is_symmetry_a", value, "bool")
        self._is_symmetry_a = value

    is_symmetry_a = property(
        fget=_get_is_symmetry_a,
        fset=_set_is_symmetry_a,
        doc=u"""0 Compute on the complete machine, 1 compute according to sym_a and is_antiper_a

        :Type: bool
        """,
    )

    def _get_sym_a(self):
        """getter of sym_a"""
        return self._sym_a

    def _set_sym_a(self, value):
        """setter of sym_a"""
        check_var("sym_a", value, "int", Vmin=1)
        self._sym_a = value

    sym_a = property(
        fget=_get_sym_a,
        fset=_set_sym_a,
        doc=u"""Number of symmetry for the angle vector

        :Type: int
        :min: 1
        """,
    )

    def _get_is_antiper_a(self):
        """getter of is_antiper_a"""
        return self._is_antiper_a

    def _set_is_antiper_a(self, value):
        """setter of is_antiper_a"""
        check_var("is_antiper_a", value, "bool")
        self._is_antiper_a = value

    is_antiper_a = property(
        fget=_get_is_antiper_a,
        fset=_set_is_antiper_a,
        doc=u"""To add an antiperiodicity to the angle vector

        :Type: bool
        """,
    )<|MERGE_RESOLUTION|>--- conflicted
+++ resolved
@@ -217,12 +217,8 @@
         return True
 
     def as_dict(self):
-<<<<<<< HEAD
-        """Convert this objet in a json seriable dict (can be use in __init__)
+        """Convert this object in a json seriable dict (can be use in __init__)
         """
-=======
-        """Convert this object in a json seriable dict (can be use in __init__)"""
->>>>>>> 37554b61
 
         Magnetics_dict = dict()
         Magnetics_dict["is_remove_slotS"] = self.is_remove_slotS
