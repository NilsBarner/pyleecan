--- conflicted
+++ resolved
@@ -194,19 +194,9 @@
         Magnetics_dict["is_mmfr"] = self.is_mmfr
         Magnetics_dict["type_BH_stator"] = self.type_BH_stator
         Magnetics_dict["type_BH_rotor"] = self.type_BH_rotor
-<<<<<<< HEAD
         Magnetics_dict["is_periodicity_t"] = self.is_periodicity_t
         Magnetics_dict["is_periodicity_a"] = self.is_periodicity_a
-        # The class name is added to the dict fordeserialisation purpose
-=======
-        Magnetics_dict["is_symmetry_t"] = self.is_symmetry_t
-        Magnetics_dict["sym_t"] = self.sym_t
-        Magnetics_dict["is_antiper_t"] = self.is_antiper_t
-        Magnetics_dict["is_symmetry_a"] = self.is_symmetry_a
-        Magnetics_dict["sym_a"] = self.sym_a
-        Magnetics_dict["is_antiper_a"] = self.is_antiper_a
         # The class name is added to the dict for deserialisation purpose
->>>>>>> 9a2c2014
         Magnetics_dict["__class__"] = "Magnetics"
         return Magnetics_dict
 
