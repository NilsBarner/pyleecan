<<<<<<< HEAD
# -*- coding: utf-8 -*-
# File generated according to Generator/ClassesRef/Simulation/Magnetics.csv
# WARNING! All changes made in this file will be lost!
"""Method code available at https://github.com/Eomys/pyleecan/tree/master/pyleecan/Methods/Simulation/Magnetics
"""

from os import linesep
from sys import getsizeof
from logging import getLogger
from ._check import check_var, raise_
from ..Functions.get_logger import get_logger
from ..Functions.save import save
from ..Functions.copy import copy
from ..Functions.load import load_init_dict
from ..Functions.Load.import_class import import_class
from ._frozen import FrozenClass

# Import all class method
# Try/catch to remove unnecessary dependencies in unused method
try:
    from ..Methods.Simulation.Magnetics.run import run
except ImportError as error:
    run = error

try:
    from ..Methods.Simulation.Magnetics.comp_axes import comp_axes
except ImportError as error:
    comp_axes = error


from ._check import InitUnKnowClassError


class Magnetics(FrozenClass):
    """Magnetic module abstract object"""

    VERSION = 1

    # Check ImportError to remove unnecessary dependencies in unused method
    # cf Methods.Simulation.Magnetics.run
    if isinstance(run, ImportError):
        run = property(
            fget=lambda x: raise_(
                ImportError("Can't use Magnetics method run: " + str(run))
            )
        )
    else:
        run = run
    # cf Methods.Simulation.Magnetics.comp_axes
    if isinstance(comp_axes, ImportError):
        comp_axes = property(
            fget=lambda x: raise_(
                ImportError("Can't use Magnetics method comp_axes: " + str(comp_axes))
            )
        )
    else:
        comp_axes = comp_axes
    # save and copy methods are available in all object
    save = save
    copy = copy
    # get_logger method is available in all object
    get_logger = get_logger

    def __init__(
        self,
        is_remove_slotS=False,
        is_remove_slotR=False,
        is_remove_vent=False,
        is_mmfs=True,
        is_mmfr=True,
        type_BH_stator=0,
        type_BH_rotor=0,
        is_periodicity_t=False,
        is_periodicity_a=False,
        angle_stator_shift=0,
        angle_rotor_shift=0,
        logger_name="Pyleecan.Magnetics",
        init_dict=None,
        init_str=None,
    ):
        """Constructor of the class. Can be use in three ways :
        - __init__ (arg1 = 1, arg3 = 5) every parameters have name and default values
            for pyleecan type, -1 will call the default constructor
        - __init__ (init_dict = d) d must be a dictionary with property names as keys
        - __init__ (init_str = s) s must be a string
        s is the file path to load

        ndarray or list can be given for Vector and Matrix
        object or dict can be given for pyleecan Object"""

        if init_str is not None:  # Load from a file
            init_dict = load_init_dict(init_str)[1]
        if init_dict is not None:  # Initialisation by dict
            assert type(init_dict) is dict
            # Overwrite default value with init_dict content
            if "is_remove_slotS" in list(init_dict.keys()):
                is_remove_slotS = init_dict["is_remove_slotS"]
            if "is_remove_slotR" in list(init_dict.keys()):
                is_remove_slotR = init_dict["is_remove_slotR"]
            if "is_remove_vent" in list(init_dict.keys()):
                is_remove_vent = init_dict["is_remove_vent"]
            if "is_mmfs" in list(init_dict.keys()):
                is_mmfs = init_dict["is_mmfs"]
            if "is_mmfr" in list(init_dict.keys()):
                is_mmfr = init_dict["is_mmfr"]
            if "type_BH_stator" in list(init_dict.keys()):
                type_BH_stator = init_dict["type_BH_stator"]
            if "type_BH_rotor" in list(init_dict.keys()):
                type_BH_rotor = init_dict["type_BH_rotor"]
            if "is_periodicity_t" in list(init_dict.keys()):
                is_periodicity_t = init_dict["is_periodicity_t"]
            if "is_periodicity_a" in list(init_dict.keys()):
                is_periodicity_a = init_dict["is_periodicity_a"]
            if "angle_stator_shift" in list(init_dict.keys()):
                angle_stator_shift = init_dict["angle_stator_shift"]
            if "angle_rotor_shift" in list(init_dict.keys()):
                angle_rotor_shift = init_dict["angle_rotor_shift"]
            if "logger_name" in list(init_dict.keys()):
                logger_name = init_dict["logger_name"]
        # Set the properties (value check and convertion are done in setter)
        self.parent = None
        self.is_remove_slotS = is_remove_slotS
        self.is_remove_slotR = is_remove_slotR
        self.is_remove_vent = is_remove_vent
        self.is_mmfs = is_mmfs
        self.is_mmfr = is_mmfr
        self.type_BH_stator = type_BH_stator
        self.type_BH_rotor = type_BH_rotor
        self.is_periodicity_t = is_periodicity_t
        self.is_periodicity_a = is_periodicity_a
        self.angle_stator_shift = angle_stator_shift
        self.angle_rotor_shift = angle_rotor_shift
        self.logger_name = logger_name

        # The class is frozen, for now it's impossible to add new properties
        self._freeze()

    def __str__(self):
        """Convert this object in a readeable string (for print)"""

        Magnetics_str = ""
        if self.parent is None:
            Magnetics_str += "parent = None " + linesep
        else:
            Magnetics_str += "parent = " + str(type(self.parent)) + " object" + linesep
        Magnetics_str += "is_remove_slotS = " + str(self.is_remove_slotS) + linesep
        Magnetics_str += "is_remove_slotR = " + str(self.is_remove_slotR) + linesep
        Magnetics_str += "is_remove_vent = " + str(self.is_remove_vent) + linesep
        Magnetics_str += "is_mmfs = " + str(self.is_mmfs) + linesep
        Magnetics_str += "is_mmfr = " + str(self.is_mmfr) + linesep
        Magnetics_str += "type_BH_stator = " + str(self.type_BH_stator) + linesep
        Magnetics_str += "type_BH_rotor = " + str(self.type_BH_rotor) + linesep
        Magnetics_str += "is_periodicity_t = " + str(self.is_periodicity_t) + linesep
        Magnetics_str += "is_periodicity_a = " + str(self.is_periodicity_a) + linesep
        Magnetics_str += (
            "angle_stator_shift = " + str(self.angle_stator_shift) + linesep
        )
        Magnetics_str += "angle_rotor_shift = " + str(self.angle_rotor_shift) + linesep
        Magnetics_str += 'logger_name = "' + str(self.logger_name) + '"' + linesep
        return Magnetics_str

    def __eq__(self, other):
        """Compare two objects (skip parent)"""

        if type(other) != type(self):
            return False
        if other.is_remove_slotS != self.is_remove_slotS:
            return False
        if other.is_remove_slotR != self.is_remove_slotR:
            return False
        if other.is_remove_vent != self.is_remove_vent:
            return False
        if other.is_mmfs != self.is_mmfs:
            return False
        if other.is_mmfr != self.is_mmfr:
            return False
        if other.type_BH_stator != self.type_BH_stator:
            return False
        if other.type_BH_rotor != self.type_BH_rotor:
            return False
        if other.is_periodicity_t != self.is_periodicity_t:
            return False
        if other.is_periodicity_a != self.is_periodicity_a:
            return False
        if other.angle_stator_shift != self.angle_stator_shift:
            return False
        if other.angle_rotor_shift != self.angle_rotor_shift:
            return False
        if other.logger_name != self.logger_name:
            return False
        return True

    def compare(self, other, name="self", ignore_list=None):
        """Compare two objects and return list of differences"""

        if ignore_list is None:
            ignore_list = list()
        if type(other) != type(self):
            return ["type(" + name + ")"]
        diff_list = list()
        if other._is_remove_slotS != self._is_remove_slotS:
            diff_list.append(name + ".is_remove_slotS")
        if other._is_remove_slotR != self._is_remove_slotR:
            diff_list.append(name + ".is_remove_slotR")
        if other._is_remove_vent != self._is_remove_vent:
            diff_list.append(name + ".is_remove_vent")
        if other._is_mmfs != self._is_mmfs:
            diff_list.append(name + ".is_mmfs")
        if other._is_mmfr != self._is_mmfr:
            diff_list.append(name + ".is_mmfr")
        if other._type_BH_stator != self._type_BH_stator:
            diff_list.append(name + ".type_BH_stator")
        if other._type_BH_rotor != self._type_BH_rotor:
            diff_list.append(name + ".type_BH_rotor")
        if other._is_periodicity_t != self._is_periodicity_t:
            diff_list.append(name + ".is_periodicity_t")
        if other._is_periodicity_a != self._is_periodicity_a:
            diff_list.append(name + ".is_periodicity_a")
        if other._angle_stator_shift != self._angle_stator_shift:
            diff_list.append(name + ".angle_stator_shift")
        if other._angle_rotor_shift != self._angle_rotor_shift:
            diff_list.append(name + ".angle_rotor_shift")
        if other._logger_name != self._logger_name:
            diff_list.append(name + ".logger_name")
        # Filter ignore differences
        diff_list = list(filter(lambda x: x not in ignore_list, diff_list))
        return diff_list

    def __sizeof__(self):
        """Return the size in memory of the object (including all subobject)"""

        S = 0  # Full size of the object
        S += getsizeof(self.is_remove_slotS)
        S += getsizeof(self.is_remove_slotR)
        S += getsizeof(self.is_remove_vent)
        S += getsizeof(self.is_mmfs)
        S += getsizeof(self.is_mmfr)
        S += getsizeof(self.type_BH_stator)
        S += getsizeof(self.type_BH_rotor)
        S += getsizeof(self.is_periodicity_t)
        S += getsizeof(self.is_periodicity_a)
        S += getsizeof(self.angle_stator_shift)
        S += getsizeof(self.angle_rotor_shift)
        S += getsizeof(self.logger_name)
        return S

    def as_dict(self, type_handle_ndarray=0, keep_function=False, **kwargs):
        """
        Convert this object in a json serializable dict (can be use in __init__).
        type_handle_ndarray: int
            How to handle ndarray (0: tolist, 1: copy, 2: nothing)
        keep_function : bool
            True to keep the function object, else return str
        Optional keyword input parameter is for internal use only
        and may prevent json serializability.
        """

        Magnetics_dict = dict()
        Magnetics_dict["is_remove_slotS"] = self.is_remove_slotS
        Magnetics_dict["is_remove_slotR"] = self.is_remove_slotR
        Magnetics_dict["is_remove_vent"] = self.is_remove_vent
        Magnetics_dict["is_mmfs"] = self.is_mmfs
        Magnetics_dict["is_mmfr"] = self.is_mmfr
        Magnetics_dict["type_BH_stator"] = self.type_BH_stator
        Magnetics_dict["type_BH_rotor"] = self.type_BH_rotor
        Magnetics_dict["is_periodicity_t"] = self.is_periodicity_t
        Magnetics_dict["is_periodicity_a"] = self.is_periodicity_a
        Magnetics_dict["angle_stator_shift"] = self.angle_stator_shift
        Magnetics_dict["angle_rotor_shift"] = self.angle_rotor_shift
        Magnetics_dict["logger_name"] = self.logger_name
        # The class name is added to the dict for deserialisation purpose
        Magnetics_dict["__class__"] = "Magnetics"
        return Magnetics_dict

    def _set_None(self):
        """Set all the properties to None (except pyleecan object)"""

        self.is_remove_slotS = None
        self.is_remove_slotR = None
        self.is_remove_vent = None
        self.is_mmfs = None
        self.is_mmfr = None
        self.type_BH_stator = None
        self.type_BH_rotor = None
        self.is_periodicity_t = None
        self.is_periodicity_a = None
        self.angle_stator_shift = None
        self.angle_rotor_shift = None
        self.logger_name = None

    def _get_is_remove_slotS(self):
        """getter of is_remove_slotS"""
        return self._is_remove_slotS

    def _set_is_remove_slotS(self, value):
        """setter of is_remove_slotS"""
        check_var("is_remove_slotS", value, "bool")
        self._is_remove_slotS = value

    is_remove_slotS = property(
        fget=_get_is_remove_slotS,
        fset=_set_is_remove_slotS,
        doc=u"""1 to artificially remove stator slotting effects in permeance mmf calculations

        :Type: bool
        """,
    )

    def _get_is_remove_slotR(self):
        """getter of is_remove_slotR"""
        return self._is_remove_slotR

    def _set_is_remove_slotR(self, value):
        """setter of is_remove_slotR"""
        check_var("is_remove_slotR", value, "bool")
        self._is_remove_slotR = value

    is_remove_slotR = property(
        fget=_get_is_remove_slotR,
        fset=_set_is_remove_slotR,
        doc=u"""1 to artificially remove rotor slotting effects in permeance mmf calculations

        :Type: bool
        """,
    )

    def _get_is_remove_vent(self):
        """getter of is_remove_vent"""
        return self._is_remove_vent

    def _set_is_remove_vent(self, value):
        """setter of is_remove_vent"""
        check_var("is_remove_vent", value, "bool")
        self._is_remove_vent = value

    is_remove_vent = property(
        fget=_get_is_remove_vent,
        fset=_set_is_remove_vent,
        doc=u"""1 to artificially remove the ventilations duct

        :Type: bool
        """,
    )

    def _get_is_mmfs(self):
        """getter of is_mmfs"""
        return self._is_mmfs

    def _set_is_mmfs(self, value):
        """setter of is_mmfs"""
        check_var("is_mmfs", value, "bool")
        self._is_mmfs = value

    is_mmfs = property(
        fget=_get_is_mmfs,
        fset=_set_is_mmfs,
        doc=u"""1 to compute the stator magnetomotive force / stator armature magnetic field

        :Type: bool
        """,
    )

    def _get_is_mmfr(self):
        """getter of is_mmfr"""
        return self._is_mmfr

    def _set_is_mmfr(self, value):
        """setter of is_mmfr"""
        check_var("is_mmfr", value, "bool")
        self._is_mmfr = value

    is_mmfr = property(
        fget=_get_is_mmfr,
        fset=_set_is_mmfr,
        doc=u"""1 to compute the rotor magnetomotive force / rotor magnetic field

        :Type: bool
        """,
    )

    def _get_type_BH_stator(self):
        """getter of type_BH_stator"""
        return self._type_BH_stator

    def _set_type_BH_stator(self, value):
        """setter of type_BH_stator"""
        check_var("type_BH_stator", value, "int", Vmin=0, Vmax=2)
        self._type_BH_stator = value

    type_BH_stator = property(
        fget=_get_type_BH_stator,
        fset=_set_type_BH_stator,
        doc=u"""0 to use the B(H) curve, 1 to use linear B(H) curve according to mur_lin, 2 to enforce infinite permeability (mur_lin =100000)

        :Type: int
        :min: 0
        :max: 2
        """,
    )

    def _get_type_BH_rotor(self):
        """getter of type_BH_rotor"""
        return self._type_BH_rotor

    def _set_type_BH_rotor(self, value):
        """setter of type_BH_rotor"""
        check_var("type_BH_rotor", value, "int", Vmin=0, Vmax=2)
        self._type_BH_rotor = value

    type_BH_rotor = property(
        fget=_get_type_BH_rotor,
        fset=_set_type_BH_rotor,
        doc=u"""0 to use the B(H) curve, 1 to use linear B(H) curve according to mur_lin, 2 to enforce infinite permeability (mur_lin =100000)

        :Type: int
        :min: 0
        :max: 2
        """,
    )

    def _get_is_periodicity_t(self):
        """getter of is_periodicity_t"""
        return self._is_periodicity_t

    def _set_is_periodicity_t(self, value):
        """setter of is_periodicity_t"""
        check_var("is_periodicity_t", value, "bool")
        self._is_periodicity_t = value

    is_periodicity_t = property(
        fget=_get_is_periodicity_t,
        fset=_set_is_periodicity_t,
        doc=u"""True to compute only on one time periodicity (use periodicities defined in output.mag.Time)

        :Type: bool
        """,
    )

    def _get_is_periodicity_a(self):
        """getter of is_periodicity_a"""
        return self._is_periodicity_a

    def _set_is_periodicity_a(self, value):
        """setter of is_periodicity_a"""
        check_var("is_periodicity_a", value, "bool")
        self._is_periodicity_a = value

    is_periodicity_a = property(
        fget=_get_is_periodicity_a,
        fset=_set_is_periodicity_a,
        doc=u"""True to compute only on one angle periodicity (use periodicities defined in output.mag.Angle)

        :Type: bool
        """,
    )

    def _get_angle_stator_shift(self):
        """getter of angle_stator_shift"""
        return self._angle_stator_shift

    def _set_angle_stator_shift(self, value):
        """setter of angle_stator_shift"""
        check_var("angle_stator_shift", value, "float")
        self._angle_stator_shift = value

    angle_stator_shift = property(
        fget=_get_angle_stator_shift,
        fset=_set_angle_stator_shift,
        doc=u"""Shift angle to appy to the stator in magnetic model

        :Type: float
        """,
    )

    def _get_angle_rotor_shift(self):
        """getter of angle_rotor_shift"""
        return self._angle_rotor_shift

    def _set_angle_rotor_shift(self, value):
        """setter of angle_rotor_shift"""
        check_var("angle_rotor_shift", value, "float")
        self._angle_rotor_shift = value

    angle_rotor_shift = property(
        fget=_get_angle_rotor_shift,
        fset=_set_angle_rotor_shift,
        doc=u"""Shift angle to appy to the rotor in magnetic model

        :Type: float
        """,
    )

    def _get_logger_name(self):
        """getter of logger_name"""
        return self._logger_name

    def _set_logger_name(self, value):
        """setter of logger_name"""
        check_var("logger_name", value, "str")
        self._logger_name = value

    logger_name = property(
        fget=_get_logger_name,
        fset=_set_logger_name,
        doc=u"""Name of the logger to use

        :Type: str
        """,
    )
=======
# -*- coding: utf-8 -*-
# File generated according to Generator/ClassesRef/Simulation/Magnetics.csv
# WARNING! All changes made in this file will be lost!
"""Method code available at https://github.com/Eomys/pyleecan/tree/master/pyleecan/Methods/Simulation/Magnetics
"""

from os import linesep
from sys import getsizeof
from logging import getLogger
from ._check import check_var, raise_
from ..Functions.get_logger import get_logger
from ..Functions.save import save
from ..Functions.copy import copy
from ..Functions.load import load_init_dict
from ..Functions.Load.import_class import import_class
from ._frozen import FrozenClass

# Import all class method
# Try/catch to remove unnecessary dependencies in unused method
try:
    from ..Methods.Simulation.Magnetics.run import run
except ImportError as error:
    run = error

try:
    from ..Methods.Simulation.Magnetics.comp_axes import comp_axes
except ImportError as error:
    comp_axes = error

try:
    from ..Methods.Simulation.Magnetics.get_slice_model import get_slice_model
except ImportError as error:
    get_slice_model = error


from ._check import InitUnKnowClassError
from .SliceModel import SliceModel


class Magnetics(FrozenClass):
    """Magnetic module abstract object"""

    VERSION = 1

    # Check ImportError to remove unnecessary dependencies in unused method
    # cf Methods.Simulation.Magnetics.run
    if isinstance(run, ImportError):
        run = property(
            fget=lambda x: raise_(
                ImportError("Can't use Magnetics method run: " + str(run))
            )
        )
    else:
        run = run
    # cf Methods.Simulation.Magnetics.comp_axes
    if isinstance(comp_axes, ImportError):
        comp_axes = property(
            fget=lambda x: raise_(
                ImportError("Can't use Magnetics method comp_axes: " + str(comp_axes))
            )
        )
    else:
        comp_axes = comp_axes
    # cf Methods.Simulation.Magnetics.get_slice_model
    if isinstance(get_slice_model, ImportError):
        get_slice_model = property(
            fget=lambda x: raise_(
                ImportError(
                    "Can't use Magnetics method get_slice_model: "
                    + str(get_slice_model)
                )
            )
        )
    else:
        get_slice_model = get_slice_model
    # save and copy methods are available in all object
    save = save
    copy = copy
    # get_logger method is available in all object
    get_logger = get_logger

    def __init__(
        self,
        is_remove_slotS=False,
        is_remove_slotR=False,
        is_remove_vent=False,
        is_mmfs=True,
        is_mmfr=True,
        type_BH_stator=0,
        type_BH_rotor=0,
        is_periodicity_t=False,
        is_periodicity_a=False,
        angle_stator_shift=0,
        angle_rotor_shift=0,
        logger_name="Pyleecan.Magnetics",
        Slice_enforced=None,
        Nslices_enforced=None,
        type_distribution_enforced=None,
        init_dict=None,
        init_str=None,
    ):
        """Constructor of the class. Can be use in three ways :
        - __init__ (arg1 = 1, arg3 = 5) every parameters have name and default values
            for pyleecan type, -1 will call the default constructor
        - __init__ (init_dict = d) d must be a dictionary with property names as keys
        - __init__ (init_str = s) s must be a string
        s is the file path to load

        ndarray or list can be given for Vector and Matrix
        object or dict can be given for pyleecan Object"""

        if init_str is not None:  # Load from a file
            init_dict = load_init_dict(init_str)[1]
        if init_dict is not None:  # Initialisation by dict
            assert type(init_dict) is dict
            # Overwrite default value with init_dict content
            if "is_remove_slotS" in list(init_dict.keys()):
                is_remove_slotS = init_dict["is_remove_slotS"]
            if "is_remove_slotR" in list(init_dict.keys()):
                is_remove_slotR = init_dict["is_remove_slotR"]
            if "is_remove_vent" in list(init_dict.keys()):
                is_remove_vent = init_dict["is_remove_vent"]
            if "is_mmfs" in list(init_dict.keys()):
                is_mmfs = init_dict["is_mmfs"]
            if "is_mmfr" in list(init_dict.keys()):
                is_mmfr = init_dict["is_mmfr"]
            if "type_BH_stator" in list(init_dict.keys()):
                type_BH_stator = init_dict["type_BH_stator"]
            if "type_BH_rotor" in list(init_dict.keys()):
                type_BH_rotor = init_dict["type_BH_rotor"]
            if "is_periodicity_t" in list(init_dict.keys()):
                is_periodicity_t = init_dict["is_periodicity_t"]
            if "is_periodicity_a" in list(init_dict.keys()):
                is_periodicity_a = init_dict["is_periodicity_a"]
            if "angle_stator_shift" in list(init_dict.keys()):
                angle_stator_shift = init_dict["angle_stator_shift"]
            if "angle_rotor_shift" in list(init_dict.keys()):
                angle_rotor_shift = init_dict["angle_rotor_shift"]
            if "logger_name" in list(init_dict.keys()):
                logger_name = init_dict["logger_name"]
            if "Slice_enforced" in list(init_dict.keys()):
                Slice_enforced = init_dict["Slice_enforced"]
            if "Nslices_enforced" in list(init_dict.keys()):
                Nslices_enforced = init_dict["Nslices_enforced"]
            if "type_distribution_enforced" in list(init_dict.keys()):
                type_distribution_enforced = init_dict["type_distribution_enforced"]
        # Set the properties (value check and convertion are done in setter)
        self.parent = None
        self.is_remove_slotS = is_remove_slotS
        self.is_remove_slotR = is_remove_slotR
        self.is_remove_vent = is_remove_vent
        self.is_mmfs = is_mmfs
        self.is_mmfr = is_mmfr
        self.type_BH_stator = type_BH_stator
        self.type_BH_rotor = type_BH_rotor
        self.is_periodicity_t = is_periodicity_t
        self.is_periodicity_a = is_periodicity_a
        self.angle_stator_shift = angle_stator_shift
        self.angle_rotor_shift = angle_rotor_shift
        self.logger_name = logger_name
        self.Slice_enforced = Slice_enforced
        self.Nslices_enforced = Nslices_enforced
        self.type_distribution_enforced = type_distribution_enforced

        # The class is frozen, for now it's impossible to add new properties
        self._freeze()

    def __str__(self):
        """Convert this object in a readeable string (for print)"""

        Magnetics_str = ""
        if self.parent is None:
            Magnetics_str += "parent = None " + linesep
        else:
            Magnetics_str += "parent = " + str(type(self.parent)) + " object" + linesep
        Magnetics_str += "is_remove_slotS = " + str(self.is_remove_slotS) + linesep
        Magnetics_str += "is_remove_slotR = " + str(self.is_remove_slotR) + linesep
        Magnetics_str += "is_remove_vent = " + str(self.is_remove_vent) + linesep
        Magnetics_str += "is_mmfs = " + str(self.is_mmfs) + linesep
        Magnetics_str += "is_mmfr = " + str(self.is_mmfr) + linesep
        Magnetics_str += "type_BH_stator = " + str(self.type_BH_stator) + linesep
        Magnetics_str += "type_BH_rotor = " + str(self.type_BH_rotor) + linesep
        Magnetics_str += "is_periodicity_t = " + str(self.is_periodicity_t) + linesep
        Magnetics_str += "is_periodicity_a = " + str(self.is_periodicity_a) + linesep
        Magnetics_str += (
            "angle_stator_shift = " + str(self.angle_stator_shift) + linesep
        )
        Magnetics_str += "angle_rotor_shift = " + str(self.angle_rotor_shift) + linesep
        Magnetics_str += 'logger_name = "' + str(self.logger_name) + '"' + linesep
        if self.Slice_enforced is not None:
            tmp = (
                self.Slice_enforced.__str__()
                .replace(linesep, linesep + "\t")
                .rstrip("\t")
            )
            Magnetics_str += "Slice_enforced = " + tmp
        else:
            Magnetics_str += "Slice_enforced = None" + linesep + linesep
        Magnetics_str += "Nslices_enforced = " + str(self.Nslices_enforced) + linesep
        Magnetics_str += (
            'type_distribution_enforced = "'
            + str(self.type_distribution_enforced)
            + '"'
            + linesep
        )
        return Magnetics_str

    def __eq__(self, other):
        """Compare two objects (skip parent)"""

        if type(other) != type(self):
            return False
        if other.is_remove_slotS != self.is_remove_slotS:
            return False
        if other.is_remove_slotR != self.is_remove_slotR:
            return False
        if other.is_remove_vent != self.is_remove_vent:
            return False
        if other.is_mmfs != self.is_mmfs:
            return False
        if other.is_mmfr != self.is_mmfr:
            return False
        if other.type_BH_stator != self.type_BH_stator:
            return False
        if other.type_BH_rotor != self.type_BH_rotor:
            return False
        if other.is_periodicity_t != self.is_periodicity_t:
            return False
        if other.is_periodicity_a != self.is_periodicity_a:
            return False
        if other.angle_stator_shift != self.angle_stator_shift:
            return False
        if other.angle_rotor_shift != self.angle_rotor_shift:
            return False
        if other.logger_name != self.logger_name:
            return False
        if other.Slice_enforced != self.Slice_enforced:
            return False
        if other.Nslices_enforced != self.Nslices_enforced:
            return False
        if other.type_distribution_enforced != self.type_distribution_enforced:
            return False
        return True

    def compare(self, other, name="self", ignore_list=None):
        """Compare two objects and return list of differences"""

        if ignore_list is None:
            ignore_list = list()
        if type(other) != type(self):
            return ["type(" + name + ")"]
        diff_list = list()
        if other._is_remove_slotS != self._is_remove_slotS:
            diff_list.append(name + ".is_remove_slotS")
        if other._is_remove_slotR != self._is_remove_slotR:
            diff_list.append(name + ".is_remove_slotR")
        if other._is_remove_vent != self._is_remove_vent:
            diff_list.append(name + ".is_remove_vent")
        if other._is_mmfs != self._is_mmfs:
            diff_list.append(name + ".is_mmfs")
        if other._is_mmfr != self._is_mmfr:
            diff_list.append(name + ".is_mmfr")
        if other._type_BH_stator != self._type_BH_stator:
            diff_list.append(name + ".type_BH_stator")
        if other._type_BH_rotor != self._type_BH_rotor:
            diff_list.append(name + ".type_BH_rotor")
        if other._is_periodicity_t != self._is_periodicity_t:
            diff_list.append(name + ".is_periodicity_t")
        if other._is_periodicity_a != self._is_periodicity_a:
            diff_list.append(name + ".is_periodicity_a")
        if other._angle_stator_shift != self._angle_stator_shift:
            diff_list.append(name + ".angle_stator_shift")
        if other._angle_rotor_shift != self._angle_rotor_shift:
            diff_list.append(name + ".angle_rotor_shift")
        if other._logger_name != self._logger_name:
            diff_list.append(name + ".logger_name")
        if (other.Slice_enforced is None and self.Slice_enforced is not None) or (
            other.Slice_enforced is not None and self.Slice_enforced is None
        ):
            diff_list.append(name + ".Slice_enforced None mismatch")
        elif self.Slice_enforced is not None:
            diff_list.extend(
                self.Slice_enforced.compare(
                    other.Slice_enforced, name=name + ".Slice_enforced"
                )
            )
        if other._Nslices_enforced != self._Nslices_enforced:
            diff_list.append(name + ".Nslices_enforced")
        if other._type_distribution_enforced != self._type_distribution_enforced:
            diff_list.append(name + ".type_distribution_enforced")
        # Filter ignore differences
        diff_list = list(filter(lambda x: x not in ignore_list, diff_list))
        return diff_list

    def __sizeof__(self):
        """Return the size in memory of the object (including all subobject)"""

        S = 0  # Full size of the object
        S += getsizeof(self.is_remove_slotS)
        S += getsizeof(self.is_remove_slotR)
        S += getsizeof(self.is_remove_vent)
        S += getsizeof(self.is_mmfs)
        S += getsizeof(self.is_mmfr)
        S += getsizeof(self.type_BH_stator)
        S += getsizeof(self.type_BH_rotor)
        S += getsizeof(self.is_periodicity_t)
        S += getsizeof(self.is_periodicity_a)
        S += getsizeof(self.angle_stator_shift)
        S += getsizeof(self.angle_rotor_shift)
        S += getsizeof(self.logger_name)
        S += getsizeof(self.Slice_enforced)
        S += getsizeof(self.Nslices_enforced)
        S += getsizeof(self.type_distribution_enforced)
        return S

    def as_dict(self, type_handle_ndarray=0, keep_function=False, **kwargs):
        """
        Convert this object in a json serializable dict (can be use in __init__).
        type_handle_ndarray: int
            How to handle ndarray (0: tolist, 1: copy, 2: nothing)
        keep_function : bool
            True to keep the function object, else return str
        Optional keyword input parameter is for internal use only
        and may prevent json serializability.
        """

        Magnetics_dict = dict()
        Magnetics_dict["is_remove_slotS"] = self.is_remove_slotS
        Magnetics_dict["is_remove_slotR"] = self.is_remove_slotR
        Magnetics_dict["is_remove_vent"] = self.is_remove_vent
        Magnetics_dict["is_mmfs"] = self.is_mmfs
        Magnetics_dict["is_mmfr"] = self.is_mmfr
        Magnetics_dict["type_BH_stator"] = self.type_BH_stator
        Magnetics_dict["type_BH_rotor"] = self.type_BH_rotor
        Magnetics_dict["is_periodicity_t"] = self.is_periodicity_t
        Magnetics_dict["is_periodicity_a"] = self.is_periodicity_a
        Magnetics_dict["angle_stator_shift"] = self.angle_stator_shift
        Magnetics_dict["angle_rotor_shift"] = self.angle_rotor_shift
        Magnetics_dict["logger_name"] = self.logger_name
        if self.Slice_enforced is None:
            Magnetics_dict["Slice_enforced"] = None
        else:
            Magnetics_dict["Slice_enforced"] = self.Slice_enforced.as_dict(
                type_handle_ndarray=type_handle_ndarray,
                keep_function=keep_function,
                **kwargs
            )
        Magnetics_dict["Nslices_enforced"] = self.Nslices_enforced
        Magnetics_dict["type_distribution_enforced"] = self.type_distribution_enforced
        # The class name is added to the dict for deserialisation purpose
        Magnetics_dict["__class__"] = "Magnetics"
        return Magnetics_dict

    def _set_None(self):
        """Set all the properties to None (except pyleecan object)"""

        self.is_remove_slotS = None
        self.is_remove_slotR = None
        self.is_remove_vent = None
        self.is_mmfs = None
        self.is_mmfr = None
        self.type_BH_stator = None
        self.type_BH_rotor = None
        self.is_periodicity_t = None
        self.is_periodicity_a = None
        self.angle_stator_shift = None
        self.angle_rotor_shift = None
        self.logger_name = None
        if self.Slice_enforced is not None:
            self.Slice_enforced._set_None()
        self.Nslices_enforced = None
        self.type_distribution_enforced = None

    def _get_is_remove_slotS(self):
        """getter of is_remove_slotS"""
        return self._is_remove_slotS

    def _set_is_remove_slotS(self, value):
        """setter of is_remove_slotS"""
        check_var("is_remove_slotS", value, "bool")
        self._is_remove_slotS = value

    is_remove_slotS = property(
        fget=_get_is_remove_slotS,
        fset=_set_is_remove_slotS,
        doc=u"""1 to artificially remove stator slotting effects in permeance mmf calculations

        :Type: bool
        """,
    )

    def _get_is_remove_slotR(self):
        """getter of is_remove_slotR"""
        return self._is_remove_slotR

    def _set_is_remove_slotR(self, value):
        """setter of is_remove_slotR"""
        check_var("is_remove_slotR", value, "bool")
        self._is_remove_slotR = value

    is_remove_slotR = property(
        fget=_get_is_remove_slotR,
        fset=_set_is_remove_slotR,
        doc=u"""1 to artificially remove rotor slotting effects in permeance mmf calculations

        :Type: bool
        """,
    )

    def _get_is_remove_vent(self):
        """getter of is_remove_vent"""
        return self._is_remove_vent

    def _set_is_remove_vent(self, value):
        """setter of is_remove_vent"""
        check_var("is_remove_vent", value, "bool")
        self._is_remove_vent = value

    is_remove_vent = property(
        fget=_get_is_remove_vent,
        fset=_set_is_remove_vent,
        doc=u"""1 to artificially remove the ventilations duct

        :Type: bool
        """,
    )

    def _get_is_mmfs(self):
        """getter of is_mmfs"""
        return self._is_mmfs

    def _set_is_mmfs(self, value):
        """setter of is_mmfs"""
        check_var("is_mmfs", value, "bool")
        self._is_mmfs = value

    is_mmfs = property(
        fget=_get_is_mmfs,
        fset=_set_is_mmfs,
        doc=u"""1 to compute the stator magnetomotive force / stator armature magnetic field

        :Type: bool
        """,
    )

    def _get_is_mmfr(self):
        """getter of is_mmfr"""
        return self._is_mmfr

    def _set_is_mmfr(self, value):
        """setter of is_mmfr"""
        check_var("is_mmfr", value, "bool")
        self._is_mmfr = value

    is_mmfr = property(
        fget=_get_is_mmfr,
        fset=_set_is_mmfr,
        doc=u"""1 to compute the rotor magnetomotive force / rotor magnetic field

        :Type: bool
        """,
    )

    def _get_type_BH_stator(self):
        """getter of type_BH_stator"""
        return self._type_BH_stator

    def _set_type_BH_stator(self, value):
        """setter of type_BH_stator"""
        check_var("type_BH_stator", value, "int", Vmin=0, Vmax=2)
        self._type_BH_stator = value

    type_BH_stator = property(
        fget=_get_type_BH_stator,
        fset=_set_type_BH_stator,
        doc=u"""0 to use the B(H) curve, 1 to use linear B(H) curve according to mur_lin, 2 to enforce infinite permeability (mur_lin =100000)

        :Type: int
        :min: 0
        :max: 2
        """,
    )

    def _get_type_BH_rotor(self):
        """getter of type_BH_rotor"""
        return self._type_BH_rotor

    def _set_type_BH_rotor(self, value):
        """setter of type_BH_rotor"""
        check_var("type_BH_rotor", value, "int", Vmin=0, Vmax=2)
        self._type_BH_rotor = value

    type_BH_rotor = property(
        fget=_get_type_BH_rotor,
        fset=_set_type_BH_rotor,
        doc=u"""0 to use the B(H) curve, 1 to use linear B(H) curve according to mur_lin, 2 to enforce infinite permeability (mur_lin =100000)

        :Type: int
        :min: 0
        :max: 2
        """,
    )

    def _get_is_periodicity_t(self):
        """getter of is_periodicity_t"""
        return self._is_periodicity_t

    def _set_is_periodicity_t(self, value):
        """setter of is_periodicity_t"""
        check_var("is_periodicity_t", value, "bool")
        self._is_periodicity_t = value

    is_periodicity_t = property(
        fget=_get_is_periodicity_t,
        fset=_set_is_periodicity_t,
        doc=u"""True to compute only on one time periodicity (use periodicities defined in output.mag.Time)

        :Type: bool
        """,
    )

    def _get_is_periodicity_a(self):
        """getter of is_periodicity_a"""
        return self._is_periodicity_a

    def _set_is_periodicity_a(self, value):
        """setter of is_periodicity_a"""
        check_var("is_periodicity_a", value, "bool")
        self._is_periodicity_a = value

    is_periodicity_a = property(
        fget=_get_is_periodicity_a,
        fset=_set_is_periodicity_a,
        doc=u"""True to compute only on one angle periodicity (use periodicities defined in output.mag.Angle)

        :Type: bool
        """,
    )

    def _get_angle_stator_shift(self):
        """getter of angle_stator_shift"""
        return self._angle_stator_shift

    def _set_angle_stator_shift(self, value):
        """setter of angle_stator_shift"""
        check_var("angle_stator_shift", value, "float")
        self._angle_stator_shift = value

    angle_stator_shift = property(
        fget=_get_angle_stator_shift,
        fset=_set_angle_stator_shift,
        doc=u"""Shift angle to appy to the stator in magnetic model

        :Type: float
        """,
    )

    def _get_angle_rotor_shift(self):
        """getter of angle_rotor_shift"""
        return self._angle_rotor_shift

    def _set_angle_rotor_shift(self, value):
        """setter of angle_rotor_shift"""
        check_var("angle_rotor_shift", value, "float")
        self._angle_rotor_shift = value

    angle_rotor_shift = property(
        fget=_get_angle_rotor_shift,
        fset=_set_angle_rotor_shift,
        doc=u"""Shift angle to appy to the rotor in magnetic model

        :Type: float
        """,
    )

    def _get_logger_name(self):
        """getter of logger_name"""
        return self._logger_name

    def _set_logger_name(self, value):
        """setter of logger_name"""
        check_var("logger_name", value, "str")
        self._logger_name = value

    logger_name = property(
        fget=_get_logger_name,
        fset=_set_logger_name,
        doc=u"""Name of the logger to use

        :Type: str
        """,
    )

    def _get_Slice_enforced(self):
        """getter of Slice_enforced"""
        return self._Slice_enforced

    def _set_Slice_enforced(self, value):
        """setter of Slice_enforced"""
        if isinstance(value, str):  # Load from file
            value = load_init_dict(value)[1]
        if isinstance(value, dict) and "__class__" in value:
            class_obj = import_class(
                "pyleecan.Classes", value.get("__class__"), "Slice_enforced"
            )
            value = class_obj(init_dict=value)
        elif type(value) is int and value == -1:  # Default constructor
            value = SliceModel()
        check_var("Slice_enforced", value, "SliceModel")
        self._Slice_enforced = value

        if self._Slice_enforced is not None:
            self._Slice_enforced.parent = self

    Slice_enforced = property(
        fget=_get_Slice_enforced,
        fset=_set_Slice_enforced,
        doc=u"""Enforce slice model to account for skew

        :Type: SliceModel
        """,
    )

    def _get_Nslices_enforced(self):
        """getter of Nslices_enforced"""
        return self._Nslices_enforced

    def _set_Nslices_enforced(self, value):
        """setter of Nslices_enforced"""
        check_var("Nslices_enforced", value, "int")
        self._Nslices_enforced = value

    Nslices_enforced = property(
        fget=_get_Nslices_enforced,
        fset=_set_Nslices_enforced,
        doc=u"""To enforce number of slices in slice model

        :Type: int
        """,
    )

    def _get_type_distribution_enforced(self):
        """getter of type_distribution_enforced"""
        return self._type_distribution_enforced

    def _set_type_distribution_enforced(self, value):
        """setter of type_distribution_enforced"""
        check_var("type_distribution_enforced", value, "str")
        self._type_distribution_enforced = value

    type_distribution_enforced = property(
        fget=_get_type_distribution_enforced,
        fset=_set_type_distribution_enforced,
        doc=u"""To enforce type of slice distribution to use for rotor skew if linear and continuous ("uniform", "gauss", "user-defined")

        :Type: str
        """,
    )
>>>>>>> 1ae19ca1
<|MERGE_RESOLUTION|>--- conflicted
+++ resolved
@@ -1,1170 +1,658 @@
-<<<<<<< HEAD
-# -*- coding: utf-8 -*-
-# File generated according to Generator/ClassesRef/Simulation/Magnetics.csv
-# WARNING! All changes made in this file will be lost!
-"""Method code available at https://github.com/Eomys/pyleecan/tree/master/pyleecan/Methods/Simulation/Magnetics
-"""
-
-from os import linesep
-from sys import getsizeof
-from logging import getLogger
-from ._check import check_var, raise_
-from ..Functions.get_logger import get_logger
-from ..Functions.save import save
-from ..Functions.copy import copy
-from ..Functions.load import load_init_dict
-from ..Functions.Load.import_class import import_class
-from ._frozen import FrozenClass
-
-# Import all class method
-# Try/catch to remove unnecessary dependencies in unused method
-try:
-    from ..Methods.Simulation.Magnetics.run import run
-except ImportError as error:
-    run = error
-
-try:
-    from ..Methods.Simulation.Magnetics.comp_axes import comp_axes
-except ImportError as error:
-    comp_axes = error
-
-
-from ._check import InitUnKnowClassError
-
-
-class Magnetics(FrozenClass):
-    """Magnetic module abstract object"""
-
-    VERSION = 1
-
-    # Check ImportError to remove unnecessary dependencies in unused method
-    # cf Methods.Simulation.Magnetics.run
-    if isinstance(run, ImportError):
-        run = property(
-            fget=lambda x: raise_(
-                ImportError("Can't use Magnetics method run: " + str(run))
-            )
-        )
-    else:
-        run = run
-    # cf Methods.Simulation.Magnetics.comp_axes
-    if isinstance(comp_axes, ImportError):
-        comp_axes = property(
-            fget=lambda x: raise_(
-                ImportError("Can't use Magnetics method comp_axes: " + str(comp_axes))
-            )
-        )
-    else:
-        comp_axes = comp_axes
-    # save and copy methods are available in all object
-    save = save
-    copy = copy
-    # get_logger method is available in all object
-    get_logger = get_logger
-
-    def __init__(
-        self,
-        is_remove_slotS=False,
-        is_remove_slotR=False,
-        is_remove_vent=False,
-        is_mmfs=True,
-        is_mmfr=True,
-        type_BH_stator=0,
-        type_BH_rotor=0,
-        is_periodicity_t=False,
-        is_periodicity_a=False,
-        angle_stator_shift=0,
-        angle_rotor_shift=0,
-        logger_name="Pyleecan.Magnetics",
-        init_dict=None,
-        init_str=None,
-    ):
-        """Constructor of the class. Can be use in three ways :
-        - __init__ (arg1 = 1, arg3 = 5) every parameters have name and default values
-            for pyleecan type, -1 will call the default constructor
-        - __init__ (init_dict = d) d must be a dictionary with property names as keys
-        - __init__ (init_str = s) s must be a string
-        s is the file path to load
-
-        ndarray or list can be given for Vector and Matrix
-        object or dict can be given for pyleecan Object"""
-
-        if init_str is not None:  # Load from a file
-            init_dict = load_init_dict(init_str)[1]
-        if init_dict is not None:  # Initialisation by dict
-            assert type(init_dict) is dict
-            # Overwrite default value with init_dict content
-            if "is_remove_slotS" in list(init_dict.keys()):
-                is_remove_slotS = init_dict["is_remove_slotS"]
-            if "is_remove_slotR" in list(init_dict.keys()):
-                is_remove_slotR = init_dict["is_remove_slotR"]
-            if "is_remove_vent" in list(init_dict.keys()):
-                is_remove_vent = init_dict["is_remove_vent"]
-            if "is_mmfs" in list(init_dict.keys()):
-                is_mmfs = init_dict["is_mmfs"]
-            if "is_mmfr" in list(init_dict.keys()):
-                is_mmfr = init_dict["is_mmfr"]
-            if "type_BH_stator" in list(init_dict.keys()):
-                type_BH_stator = init_dict["type_BH_stator"]
-            if "type_BH_rotor" in list(init_dict.keys()):
-                type_BH_rotor = init_dict["type_BH_rotor"]
-            if "is_periodicity_t" in list(init_dict.keys()):
-                is_periodicity_t = init_dict["is_periodicity_t"]
-            if "is_periodicity_a" in list(init_dict.keys()):
-                is_periodicity_a = init_dict["is_periodicity_a"]
-            if "angle_stator_shift" in list(init_dict.keys()):
-                angle_stator_shift = init_dict["angle_stator_shift"]
-            if "angle_rotor_shift" in list(init_dict.keys()):
-                angle_rotor_shift = init_dict["angle_rotor_shift"]
-            if "logger_name" in list(init_dict.keys()):
-                logger_name = init_dict["logger_name"]
-        # Set the properties (value check and convertion are done in setter)
-        self.parent = None
-        self.is_remove_slotS = is_remove_slotS
-        self.is_remove_slotR = is_remove_slotR
-        self.is_remove_vent = is_remove_vent
-        self.is_mmfs = is_mmfs
-        self.is_mmfr = is_mmfr
-        self.type_BH_stator = type_BH_stator
-        self.type_BH_rotor = type_BH_rotor
-        self.is_periodicity_t = is_periodicity_t
-        self.is_periodicity_a = is_periodicity_a
-        self.angle_stator_shift = angle_stator_shift
-        self.angle_rotor_shift = angle_rotor_shift
-        self.logger_name = logger_name
-
-        # The class is frozen, for now it's impossible to add new properties
-        self._freeze()
-
-    def __str__(self):
-        """Convert this object in a readeable string (for print)"""
-
-        Magnetics_str = ""
-        if self.parent is None:
-            Magnetics_str += "parent = None " + linesep
-        else:
-            Magnetics_str += "parent = " + str(type(self.parent)) + " object" + linesep
-        Magnetics_str += "is_remove_slotS = " + str(self.is_remove_slotS) + linesep
-        Magnetics_str += "is_remove_slotR = " + str(self.is_remove_slotR) + linesep
-        Magnetics_str += "is_remove_vent = " + str(self.is_remove_vent) + linesep
-        Magnetics_str += "is_mmfs = " + str(self.is_mmfs) + linesep
-        Magnetics_str += "is_mmfr = " + str(self.is_mmfr) + linesep
-        Magnetics_str += "type_BH_stator = " + str(self.type_BH_stator) + linesep
-        Magnetics_str += "type_BH_rotor = " + str(self.type_BH_rotor) + linesep
-        Magnetics_str += "is_periodicity_t = " + str(self.is_periodicity_t) + linesep
-        Magnetics_str += "is_periodicity_a = " + str(self.is_periodicity_a) + linesep
-        Magnetics_str += (
-            "angle_stator_shift = " + str(self.angle_stator_shift) + linesep
-        )
-        Magnetics_str += "angle_rotor_shift = " + str(self.angle_rotor_shift) + linesep
-        Magnetics_str += 'logger_name = "' + str(self.logger_name) + '"' + linesep
-        return Magnetics_str
-
-    def __eq__(self, other):
-        """Compare two objects (skip parent)"""
-
-        if type(other) != type(self):
-            return False
-        if other.is_remove_slotS != self.is_remove_slotS:
-            return False
-        if other.is_remove_slotR != self.is_remove_slotR:
-            return False
-        if other.is_remove_vent != self.is_remove_vent:
-            return False
-        if other.is_mmfs != self.is_mmfs:
-            return False
-        if other.is_mmfr != self.is_mmfr:
-            return False
-        if other.type_BH_stator != self.type_BH_stator:
-            return False
-        if other.type_BH_rotor != self.type_BH_rotor:
-            return False
-        if other.is_periodicity_t != self.is_periodicity_t:
-            return False
-        if other.is_periodicity_a != self.is_periodicity_a:
-            return False
-        if other.angle_stator_shift != self.angle_stator_shift:
-            return False
-        if other.angle_rotor_shift != self.angle_rotor_shift:
-            return False
-        if other.logger_name != self.logger_name:
-            return False
-        return True
-
-    def compare(self, other, name="self", ignore_list=None):
-        """Compare two objects and return list of differences"""
-
-        if ignore_list is None:
-            ignore_list = list()
-        if type(other) != type(self):
-            return ["type(" + name + ")"]
-        diff_list = list()
-        if other._is_remove_slotS != self._is_remove_slotS:
-            diff_list.append(name + ".is_remove_slotS")
-        if other._is_remove_slotR != self._is_remove_slotR:
-            diff_list.append(name + ".is_remove_slotR")
-        if other._is_remove_vent != self._is_remove_vent:
-            diff_list.append(name + ".is_remove_vent")
-        if other._is_mmfs != self._is_mmfs:
-            diff_list.append(name + ".is_mmfs")
-        if other._is_mmfr != self._is_mmfr:
-            diff_list.append(name + ".is_mmfr")
-        if other._type_BH_stator != self._type_BH_stator:
-            diff_list.append(name + ".type_BH_stator")
-        if other._type_BH_rotor != self._type_BH_rotor:
-            diff_list.append(name + ".type_BH_rotor")
-        if other._is_periodicity_t != self._is_periodicity_t:
-            diff_list.append(name + ".is_periodicity_t")
-        if other._is_periodicity_a != self._is_periodicity_a:
-            diff_list.append(name + ".is_periodicity_a")
-        if other._angle_stator_shift != self._angle_stator_shift:
-            diff_list.append(name + ".angle_stator_shift")
-        if other._angle_rotor_shift != self._angle_rotor_shift:
-            diff_list.append(name + ".angle_rotor_shift")
-        if other._logger_name != self._logger_name:
-            diff_list.append(name + ".logger_name")
-        # Filter ignore differences
-        diff_list = list(filter(lambda x: x not in ignore_list, diff_list))
-        return diff_list
-
-    def __sizeof__(self):
-        """Return the size in memory of the object (including all subobject)"""
-
-        S = 0  # Full size of the object
-        S += getsizeof(self.is_remove_slotS)
-        S += getsizeof(self.is_remove_slotR)
-        S += getsizeof(self.is_remove_vent)
-        S += getsizeof(self.is_mmfs)
-        S += getsizeof(self.is_mmfr)
-        S += getsizeof(self.type_BH_stator)
-        S += getsizeof(self.type_BH_rotor)
-        S += getsizeof(self.is_periodicity_t)
-        S += getsizeof(self.is_periodicity_a)
-        S += getsizeof(self.angle_stator_shift)
-        S += getsizeof(self.angle_rotor_shift)
-        S += getsizeof(self.logger_name)
-        return S
-
-    def as_dict(self, type_handle_ndarray=0, keep_function=False, **kwargs):
-        """
-        Convert this object in a json serializable dict (can be use in __init__).
-        type_handle_ndarray: int
-            How to handle ndarray (0: tolist, 1: copy, 2: nothing)
-        keep_function : bool
-            True to keep the function object, else return str
-        Optional keyword input parameter is for internal use only
-        and may prevent json serializability.
-        """
-
-        Magnetics_dict = dict()
-        Magnetics_dict["is_remove_slotS"] = self.is_remove_slotS
-        Magnetics_dict["is_remove_slotR"] = self.is_remove_slotR
-        Magnetics_dict["is_remove_vent"] = self.is_remove_vent
-        Magnetics_dict["is_mmfs"] = self.is_mmfs
-        Magnetics_dict["is_mmfr"] = self.is_mmfr
-        Magnetics_dict["type_BH_stator"] = self.type_BH_stator
-        Magnetics_dict["type_BH_rotor"] = self.type_BH_rotor
-        Magnetics_dict["is_periodicity_t"] = self.is_periodicity_t
-        Magnetics_dict["is_periodicity_a"] = self.is_periodicity_a
-        Magnetics_dict["angle_stator_shift"] = self.angle_stator_shift
-        Magnetics_dict["angle_rotor_shift"] = self.angle_rotor_shift
-        Magnetics_dict["logger_name"] = self.logger_name
-        # The class name is added to the dict for deserialisation purpose
-        Magnetics_dict["__class__"] = "Magnetics"
-        return Magnetics_dict
-
-    def _set_None(self):
-        """Set all the properties to None (except pyleecan object)"""
-
-        self.is_remove_slotS = None
-        self.is_remove_slotR = None
-        self.is_remove_vent = None
-        self.is_mmfs = None
-        self.is_mmfr = None
-        self.type_BH_stator = None
-        self.type_BH_rotor = None
-        self.is_periodicity_t = None
-        self.is_periodicity_a = None
-        self.angle_stator_shift = None
-        self.angle_rotor_shift = None
-        self.logger_name = None
-
-    def _get_is_remove_slotS(self):
-        """getter of is_remove_slotS"""
-        return self._is_remove_slotS
-
-    def _set_is_remove_slotS(self, value):
-        """setter of is_remove_slotS"""
-        check_var("is_remove_slotS", value, "bool")
-        self._is_remove_slotS = value
-
-    is_remove_slotS = property(
-        fget=_get_is_remove_slotS,
-        fset=_set_is_remove_slotS,
-        doc=u"""1 to artificially remove stator slotting effects in permeance mmf calculations
-
-        :Type: bool
-        """,
-    )
-
-    def _get_is_remove_slotR(self):
-        """getter of is_remove_slotR"""
-        return self._is_remove_slotR
-
-    def _set_is_remove_slotR(self, value):
-        """setter of is_remove_slotR"""
-        check_var("is_remove_slotR", value, "bool")
-        self._is_remove_slotR = value
-
-    is_remove_slotR = property(
-        fget=_get_is_remove_slotR,
-        fset=_set_is_remove_slotR,
-        doc=u"""1 to artificially remove rotor slotting effects in permeance mmf calculations
-
-        :Type: bool
-        """,
-    )
-
-    def _get_is_remove_vent(self):
-        """getter of is_remove_vent"""
-        return self._is_remove_vent
-
-    def _set_is_remove_vent(self, value):
-        """setter of is_remove_vent"""
-        check_var("is_remove_vent", value, "bool")
-        self._is_remove_vent = value
-
-    is_remove_vent = property(
-        fget=_get_is_remove_vent,
-        fset=_set_is_remove_vent,
-        doc=u"""1 to artificially remove the ventilations duct
-
-        :Type: bool
-        """,
-    )
-
-    def _get_is_mmfs(self):
-        """getter of is_mmfs"""
-        return self._is_mmfs
-
-    def _set_is_mmfs(self, value):
-        """setter of is_mmfs"""
-        check_var("is_mmfs", value, "bool")
-        self._is_mmfs = value
-
-    is_mmfs = property(
-        fget=_get_is_mmfs,
-        fset=_set_is_mmfs,
-        doc=u"""1 to compute the stator magnetomotive force / stator armature magnetic field
-
-        :Type: bool
-        """,
-    )
-
-    def _get_is_mmfr(self):
-        """getter of is_mmfr"""
-        return self._is_mmfr
-
-    def _set_is_mmfr(self, value):
-        """setter of is_mmfr"""
-        check_var("is_mmfr", value, "bool")
-        self._is_mmfr = value
-
-    is_mmfr = property(
-        fget=_get_is_mmfr,
-        fset=_set_is_mmfr,
-        doc=u"""1 to compute the rotor magnetomotive force / rotor magnetic field
-
-        :Type: bool
-        """,
-    )
-
-    def _get_type_BH_stator(self):
-        """getter of type_BH_stator"""
-        return self._type_BH_stator
-
-    def _set_type_BH_stator(self, value):
-        """setter of type_BH_stator"""
-        check_var("type_BH_stator", value, "int", Vmin=0, Vmax=2)
-        self._type_BH_stator = value
-
-    type_BH_stator = property(
-        fget=_get_type_BH_stator,
-        fset=_set_type_BH_stator,
-        doc=u"""0 to use the B(H) curve, 1 to use linear B(H) curve according to mur_lin, 2 to enforce infinite permeability (mur_lin =100000)
-
-        :Type: int
-        :min: 0
-        :max: 2
-        """,
-    )
-
-    def _get_type_BH_rotor(self):
-        """getter of type_BH_rotor"""
-        return self._type_BH_rotor
-
-    def _set_type_BH_rotor(self, value):
-        """setter of type_BH_rotor"""
-        check_var("type_BH_rotor", value, "int", Vmin=0, Vmax=2)
-        self._type_BH_rotor = value
-
-    type_BH_rotor = property(
-        fget=_get_type_BH_rotor,
-        fset=_set_type_BH_rotor,
-        doc=u"""0 to use the B(H) curve, 1 to use linear B(H) curve according to mur_lin, 2 to enforce infinite permeability (mur_lin =100000)
-
-        :Type: int
-        :min: 0
-        :max: 2
-        """,
-    )
-
-    def _get_is_periodicity_t(self):
-        """getter of is_periodicity_t"""
-        return self._is_periodicity_t
-
-    def _set_is_periodicity_t(self, value):
-        """setter of is_periodicity_t"""
-        check_var("is_periodicity_t", value, "bool")
-        self._is_periodicity_t = value
-
-    is_periodicity_t = property(
-        fget=_get_is_periodicity_t,
-        fset=_set_is_periodicity_t,
-        doc=u"""True to compute only on one time periodicity (use periodicities defined in output.mag.Time)
-
-        :Type: bool
-        """,
-    )
-
-    def _get_is_periodicity_a(self):
-        """getter of is_periodicity_a"""
-        return self._is_periodicity_a
-
-    def _set_is_periodicity_a(self, value):
-        """setter of is_periodicity_a"""
-        check_var("is_periodicity_a", value, "bool")
-        self._is_periodicity_a = value
-
-    is_periodicity_a = property(
-        fget=_get_is_periodicity_a,
-        fset=_set_is_periodicity_a,
-        doc=u"""True to compute only on one angle periodicity (use periodicities defined in output.mag.Angle)
-
-        :Type: bool
-        """,
-    )
-
-    def _get_angle_stator_shift(self):
-        """getter of angle_stator_shift"""
-        return self._angle_stator_shift
-
-    def _set_angle_stator_shift(self, value):
-        """setter of angle_stator_shift"""
-        check_var("angle_stator_shift", value, "float")
-        self._angle_stator_shift = value
-
-    angle_stator_shift = property(
-        fget=_get_angle_stator_shift,
-        fset=_set_angle_stator_shift,
-        doc=u"""Shift angle to appy to the stator in magnetic model
-
-        :Type: float
-        """,
-    )
-
-    def _get_angle_rotor_shift(self):
-        """getter of angle_rotor_shift"""
-        return self._angle_rotor_shift
-
-    def _set_angle_rotor_shift(self, value):
-        """setter of angle_rotor_shift"""
-        check_var("angle_rotor_shift", value, "float")
-        self._angle_rotor_shift = value
-
-    angle_rotor_shift = property(
-        fget=_get_angle_rotor_shift,
-        fset=_set_angle_rotor_shift,
-        doc=u"""Shift angle to appy to the rotor in magnetic model
-
-        :Type: float
-        """,
-    )
-
-    def _get_logger_name(self):
-        """getter of logger_name"""
-        return self._logger_name
-
-    def _set_logger_name(self, value):
-        """setter of logger_name"""
-        check_var("logger_name", value, "str")
-        self._logger_name = value
-
-    logger_name = property(
-        fget=_get_logger_name,
-        fset=_set_logger_name,
-        doc=u"""Name of the logger to use
-
-        :Type: str
-        """,
-    )
-=======
-# -*- coding: utf-8 -*-
-# File generated according to Generator/ClassesRef/Simulation/Magnetics.csv
-# WARNING! All changes made in this file will be lost!
-"""Method code available at https://github.com/Eomys/pyleecan/tree/master/pyleecan/Methods/Simulation/Magnetics
-"""
-
-from os import linesep
-from sys import getsizeof
-from logging import getLogger
-from ._check import check_var, raise_
-from ..Functions.get_logger import get_logger
-from ..Functions.save import save
-from ..Functions.copy import copy
-from ..Functions.load import load_init_dict
-from ..Functions.Load.import_class import import_class
-from ._frozen import FrozenClass
-
-# Import all class method
-# Try/catch to remove unnecessary dependencies in unused method
-try:
-    from ..Methods.Simulation.Magnetics.run import run
-except ImportError as error:
-    run = error
-
-try:
-    from ..Methods.Simulation.Magnetics.comp_axes import comp_axes
-except ImportError as error:
-    comp_axes = error
-
-try:
-    from ..Methods.Simulation.Magnetics.get_slice_model import get_slice_model
-except ImportError as error:
-    get_slice_model = error
-
-
-from ._check import InitUnKnowClassError
-from .SliceModel import SliceModel
-
-
-class Magnetics(FrozenClass):
-    """Magnetic module abstract object"""
-
-    VERSION = 1
-
-    # Check ImportError to remove unnecessary dependencies in unused method
-    # cf Methods.Simulation.Magnetics.run
-    if isinstance(run, ImportError):
-        run = property(
-            fget=lambda x: raise_(
-                ImportError("Can't use Magnetics method run: " + str(run))
-            )
-        )
-    else:
-        run = run
-    # cf Methods.Simulation.Magnetics.comp_axes
-    if isinstance(comp_axes, ImportError):
-        comp_axes = property(
-            fget=lambda x: raise_(
-                ImportError("Can't use Magnetics method comp_axes: " + str(comp_axes))
-            )
-        )
-    else:
-        comp_axes = comp_axes
-    # cf Methods.Simulation.Magnetics.get_slice_model
-    if isinstance(get_slice_model, ImportError):
-        get_slice_model = property(
-            fget=lambda x: raise_(
-                ImportError(
-                    "Can't use Magnetics method get_slice_model: "
-                    + str(get_slice_model)
-                )
-            )
-        )
-    else:
-        get_slice_model = get_slice_model
-    # save and copy methods are available in all object
-    save = save
-    copy = copy
-    # get_logger method is available in all object
-    get_logger = get_logger
-
-    def __init__(
-        self,
-        is_remove_slotS=False,
-        is_remove_slotR=False,
-        is_remove_vent=False,
-        is_mmfs=True,
-        is_mmfr=True,
-        type_BH_stator=0,
-        type_BH_rotor=0,
-        is_periodicity_t=False,
-        is_periodicity_a=False,
-        angle_stator_shift=0,
-        angle_rotor_shift=0,
-        logger_name="Pyleecan.Magnetics",
-        Slice_enforced=None,
-        Nslices_enforced=None,
-        type_distribution_enforced=None,
-        init_dict=None,
-        init_str=None,
-    ):
-        """Constructor of the class. Can be use in three ways :
-        - __init__ (arg1 = 1, arg3 = 5) every parameters have name and default values
-            for pyleecan type, -1 will call the default constructor
-        - __init__ (init_dict = d) d must be a dictionary with property names as keys
-        - __init__ (init_str = s) s must be a string
-        s is the file path to load
-
-        ndarray or list can be given for Vector and Matrix
-        object or dict can be given for pyleecan Object"""
-
-        if init_str is not None:  # Load from a file
-            init_dict = load_init_dict(init_str)[1]
-        if init_dict is not None:  # Initialisation by dict
-            assert type(init_dict) is dict
-            # Overwrite default value with init_dict content
-            if "is_remove_slotS" in list(init_dict.keys()):
-                is_remove_slotS = init_dict["is_remove_slotS"]
-            if "is_remove_slotR" in list(init_dict.keys()):
-                is_remove_slotR = init_dict["is_remove_slotR"]
-            if "is_remove_vent" in list(init_dict.keys()):
-                is_remove_vent = init_dict["is_remove_vent"]
-            if "is_mmfs" in list(init_dict.keys()):
-                is_mmfs = init_dict["is_mmfs"]
-            if "is_mmfr" in list(init_dict.keys()):
-                is_mmfr = init_dict["is_mmfr"]
-            if "type_BH_stator" in list(init_dict.keys()):
-                type_BH_stator = init_dict["type_BH_stator"]
-            if "type_BH_rotor" in list(init_dict.keys()):
-                type_BH_rotor = init_dict["type_BH_rotor"]
-            if "is_periodicity_t" in list(init_dict.keys()):
-                is_periodicity_t = init_dict["is_periodicity_t"]
-            if "is_periodicity_a" in list(init_dict.keys()):
-                is_periodicity_a = init_dict["is_periodicity_a"]
-            if "angle_stator_shift" in list(init_dict.keys()):
-                angle_stator_shift = init_dict["angle_stator_shift"]
-            if "angle_rotor_shift" in list(init_dict.keys()):
-                angle_rotor_shift = init_dict["angle_rotor_shift"]
-            if "logger_name" in list(init_dict.keys()):
-                logger_name = init_dict["logger_name"]
-            if "Slice_enforced" in list(init_dict.keys()):
-                Slice_enforced = init_dict["Slice_enforced"]
-            if "Nslices_enforced" in list(init_dict.keys()):
-                Nslices_enforced = init_dict["Nslices_enforced"]
-            if "type_distribution_enforced" in list(init_dict.keys()):
-                type_distribution_enforced = init_dict["type_distribution_enforced"]
-        # Set the properties (value check and convertion are done in setter)
-        self.parent = None
-        self.is_remove_slotS = is_remove_slotS
-        self.is_remove_slotR = is_remove_slotR
-        self.is_remove_vent = is_remove_vent
-        self.is_mmfs = is_mmfs
-        self.is_mmfr = is_mmfr
-        self.type_BH_stator = type_BH_stator
-        self.type_BH_rotor = type_BH_rotor
-        self.is_periodicity_t = is_periodicity_t
-        self.is_periodicity_a = is_periodicity_a
-        self.angle_stator_shift = angle_stator_shift
-        self.angle_rotor_shift = angle_rotor_shift
-        self.logger_name = logger_name
-        self.Slice_enforced = Slice_enforced
-        self.Nslices_enforced = Nslices_enforced
-        self.type_distribution_enforced = type_distribution_enforced
-
-        # The class is frozen, for now it's impossible to add new properties
-        self._freeze()
-
-    def __str__(self):
-        """Convert this object in a readeable string (for print)"""
-
-        Magnetics_str = ""
-        if self.parent is None:
-            Magnetics_str += "parent = None " + linesep
-        else:
-            Magnetics_str += "parent = " + str(type(self.parent)) + " object" + linesep
-        Magnetics_str += "is_remove_slotS = " + str(self.is_remove_slotS) + linesep
-        Magnetics_str += "is_remove_slotR = " + str(self.is_remove_slotR) + linesep
-        Magnetics_str += "is_remove_vent = " + str(self.is_remove_vent) + linesep
-        Magnetics_str += "is_mmfs = " + str(self.is_mmfs) + linesep
-        Magnetics_str += "is_mmfr = " + str(self.is_mmfr) + linesep
-        Magnetics_str += "type_BH_stator = " + str(self.type_BH_stator) + linesep
-        Magnetics_str += "type_BH_rotor = " + str(self.type_BH_rotor) + linesep
-        Magnetics_str += "is_periodicity_t = " + str(self.is_periodicity_t) + linesep
-        Magnetics_str += "is_periodicity_a = " + str(self.is_periodicity_a) + linesep
-        Magnetics_str += (
-            "angle_stator_shift = " + str(self.angle_stator_shift) + linesep
-        )
-        Magnetics_str += "angle_rotor_shift = " + str(self.angle_rotor_shift) + linesep
-        Magnetics_str += 'logger_name = "' + str(self.logger_name) + '"' + linesep
-        if self.Slice_enforced is not None:
-            tmp = (
-                self.Slice_enforced.__str__()
-                .replace(linesep, linesep + "\t")
-                .rstrip("\t")
-            )
-            Magnetics_str += "Slice_enforced = " + tmp
-        else:
-            Magnetics_str += "Slice_enforced = None" + linesep + linesep
-        Magnetics_str += "Nslices_enforced = " + str(self.Nslices_enforced) + linesep
-        Magnetics_str += (
-            'type_distribution_enforced = "'
-            + str(self.type_distribution_enforced)
-            + '"'
-            + linesep
-        )
-        return Magnetics_str
-
-    def __eq__(self, other):
-        """Compare two objects (skip parent)"""
-
-        if type(other) != type(self):
-            return False
-        if other.is_remove_slotS != self.is_remove_slotS:
-            return False
-        if other.is_remove_slotR != self.is_remove_slotR:
-            return False
-        if other.is_remove_vent != self.is_remove_vent:
-            return False
-        if other.is_mmfs != self.is_mmfs:
-            return False
-        if other.is_mmfr != self.is_mmfr:
-            return False
-        if other.type_BH_stator != self.type_BH_stator:
-            return False
-        if other.type_BH_rotor != self.type_BH_rotor:
-            return False
-        if other.is_periodicity_t != self.is_periodicity_t:
-            return False
-        if other.is_periodicity_a != self.is_periodicity_a:
-            return False
-        if other.angle_stator_shift != self.angle_stator_shift:
-            return False
-        if other.angle_rotor_shift != self.angle_rotor_shift:
-            return False
-        if other.logger_name != self.logger_name:
-            return False
-        if other.Slice_enforced != self.Slice_enforced:
-            return False
-        if other.Nslices_enforced != self.Nslices_enforced:
-            return False
-        if other.type_distribution_enforced != self.type_distribution_enforced:
-            return False
-        return True
-
-    def compare(self, other, name="self", ignore_list=None):
-        """Compare two objects and return list of differences"""
-
-        if ignore_list is None:
-            ignore_list = list()
-        if type(other) != type(self):
-            return ["type(" + name + ")"]
-        diff_list = list()
-        if other._is_remove_slotS != self._is_remove_slotS:
-            diff_list.append(name + ".is_remove_slotS")
-        if other._is_remove_slotR != self._is_remove_slotR:
-            diff_list.append(name + ".is_remove_slotR")
-        if other._is_remove_vent != self._is_remove_vent:
-            diff_list.append(name + ".is_remove_vent")
-        if other._is_mmfs != self._is_mmfs:
-            diff_list.append(name + ".is_mmfs")
-        if other._is_mmfr != self._is_mmfr:
-            diff_list.append(name + ".is_mmfr")
-        if other._type_BH_stator != self._type_BH_stator:
-            diff_list.append(name + ".type_BH_stator")
-        if other._type_BH_rotor != self._type_BH_rotor:
-            diff_list.append(name + ".type_BH_rotor")
-        if other._is_periodicity_t != self._is_periodicity_t:
-            diff_list.append(name + ".is_periodicity_t")
-        if other._is_periodicity_a != self._is_periodicity_a:
-            diff_list.append(name + ".is_periodicity_a")
-        if other._angle_stator_shift != self._angle_stator_shift:
-            diff_list.append(name + ".angle_stator_shift")
-        if other._angle_rotor_shift != self._angle_rotor_shift:
-            diff_list.append(name + ".angle_rotor_shift")
-        if other._logger_name != self._logger_name:
-            diff_list.append(name + ".logger_name")
-        if (other.Slice_enforced is None and self.Slice_enforced is not None) or (
-            other.Slice_enforced is not None and self.Slice_enforced is None
-        ):
-            diff_list.append(name + ".Slice_enforced None mismatch")
-        elif self.Slice_enforced is not None:
-            diff_list.extend(
-                self.Slice_enforced.compare(
-                    other.Slice_enforced, name=name + ".Slice_enforced"
-                )
-            )
-        if other._Nslices_enforced != self._Nslices_enforced:
-            diff_list.append(name + ".Nslices_enforced")
-        if other._type_distribution_enforced != self._type_distribution_enforced:
-            diff_list.append(name + ".type_distribution_enforced")
-        # Filter ignore differences
-        diff_list = list(filter(lambda x: x not in ignore_list, diff_list))
-        return diff_list
-
-    def __sizeof__(self):
-        """Return the size in memory of the object (including all subobject)"""
-
-        S = 0  # Full size of the object
-        S += getsizeof(self.is_remove_slotS)
-        S += getsizeof(self.is_remove_slotR)
-        S += getsizeof(self.is_remove_vent)
-        S += getsizeof(self.is_mmfs)
-        S += getsizeof(self.is_mmfr)
-        S += getsizeof(self.type_BH_stator)
-        S += getsizeof(self.type_BH_rotor)
-        S += getsizeof(self.is_periodicity_t)
-        S += getsizeof(self.is_periodicity_a)
-        S += getsizeof(self.angle_stator_shift)
-        S += getsizeof(self.angle_rotor_shift)
-        S += getsizeof(self.logger_name)
-        S += getsizeof(self.Slice_enforced)
-        S += getsizeof(self.Nslices_enforced)
-        S += getsizeof(self.type_distribution_enforced)
-        return S
-
-    def as_dict(self, type_handle_ndarray=0, keep_function=False, **kwargs):
-        """
-        Convert this object in a json serializable dict (can be use in __init__).
-        type_handle_ndarray: int
-            How to handle ndarray (0: tolist, 1: copy, 2: nothing)
-        keep_function : bool
-            True to keep the function object, else return str
-        Optional keyword input parameter is for internal use only
-        and may prevent json serializability.
-        """
-
-        Magnetics_dict = dict()
-        Magnetics_dict["is_remove_slotS"] = self.is_remove_slotS
-        Magnetics_dict["is_remove_slotR"] = self.is_remove_slotR
-        Magnetics_dict["is_remove_vent"] = self.is_remove_vent
-        Magnetics_dict["is_mmfs"] = self.is_mmfs
-        Magnetics_dict["is_mmfr"] = self.is_mmfr
-        Magnetics_dict["type_BH_stator"] = self.type_BH_stator
-        Magnetics_dict["type_BH_rotor"] = self.type_BH_rotor
-        Magnetics_dict["is_periodicity_t"] = self.is_periodicity_t
-        Magnetics_dict["is_periodicity_a"] = self.is_periodicity_a
-        Magnetics_dict["angle_stator_shift"] = self.angle_stator_shift
-        Magnetics_dict["angle_rotor_shift"] = self.angle_rotor_shift
-        Magnetics_dict["logger_name"] = self.logger_name
-        if self.Slice_enforced is None:
-            Magnetics_dict["Slice_enforced"] = None
-        else:
-            Magnetics_dict["Slice_enforced"] = self.Slice_enforced.as_dict(
-                type_handle_ndarray=type_handle_ndarray,
-                keep_function=keep_function,
-                **kwargs
-            )
-        Magnetics_dict["Nslices_enforced"] = self.Nslices_enforced
-        Magnetics_dict["type_distribution_enforced"] = self.type_distribution_enforced
-        # The class name is added to the dict for deserialisation purpose
-        Magnetics_dict["__class__"] = "Magnetics"
-        return Magnetics_dict
-
-    def _set_None(self):
-        """Set all the properties to None (except pyleecan object)"""
-
-        self.is_remove_slotS = None
-        self.is_remove_slotR = None
-        self.is_remove_vent = None
-        self.is_mmfs = None
-        self.is_mmfr = None
-        self.type_BH_stator = None
-        self.type_BH_rotor = None
-        self.is_periodicity_t = None
-        self.is_periodicity_a = None
-        self.angle_stator_shift = None
-        self.angle_rotor_shift = None
-        self.logger_name = None
-        if self.Slice_enforced is not None:
-            self.Slice_enforced._set_None()
-        self.Nslices_enforced = None
-        self.type_distribution_enforced = None
-
-    def _get_is_remove_slotS(self):
-        """getter of is_remove_slotS"""
-        return self._is_remove_slotS
-
-    def _set_is_remove_slotS(self, value):
-        """setter of is_remove_slotS"""
-        check_var("is_remove_slotS", value, "bool")
-        self._is_remove_slotS = value
-
-    is_remove_slotS = property(
-        fget=_get_is_remove_slotS,
-        fset=_set_is_remove_slotS,
-        doc=u"""1 to artificially remove stator slotting effects in permeance mmf calculations
-
-        :Type: bool
-        """,
-    )
-
-    def _get_is_remove_slotR(self):
-        """getter of is_remove_slotR"""
-        return self._is_remove_slotR
-
-    def _set_is_remove_slotR(self, value):
-        """setter of is_remove_slotR"""
-        check_var("is_remove_slotR", value, "bool")
-        self._is_remove_slotR = value
-
-    is_remove_slotR = property(
-        fget=_get_is_remove_slotR,
-        fset=_set_is_remove_slotR,
-        doc=u"""1 to artificially remove rotor slotting effects in permeance mmf calculations
-
-        :Type: bool
-        """,
-    )
-
-    def _get_is_remove_vent(self):
-        """getter of is_remove_vent"""
-        return self._is_remove_vent
-
-    def _set_is_remove_vent(self, value):
-        """setter of is_remove_vent"""
-        check_var("is_remove_vent", value, "bool")
-        self._is_remove_vent = value
-
-    is_remove_vent = property(
-        fget=_get_is_remove_vent,
-        fset=_set_is_remove_vent,
-        doc=u"""1 to artificially remove the ventilations duct
-
-        :Type: bool
-        """,
-    )
-
-    def _get_is_mmfs(self):
-        """getter of is_mmfs"""
-        return self._is_mmfs
-
-    def _set_is_mmfs(self, value):
-        """setter of is_mmfs"""
-        check_var("is_mmfs", value, "bool")
-        self._is_mmfs = value
-
-    is_mmfs = property(
-        fget=_get_is_mmfs,
-        fset=_set_is_mmfs,
-        doc=u"""1 to compute the stator magnetomotive force / stator armature magnetic field
-
-        :Type: bool
-        """,
-    )
-
-    def _get_is_mmfr(self):
-        """getter of is_mmfr"""
-        return self._is_mmfr
-
-    def _set_is_mmfr(self, value):
-        """setter of is_mmfr"""
-        check_var("is_mmfr", value, "bool")
-        self._is_mmfr = value
-
-    is_mmfr = property(
-        fget=_get_is_mmfr,
-        fset=_set_is_mmfr,
-        doc=u"""1 to compute the rotor magnetomotive force / rotor magnetic field
-
-        :Type: bool
-        """,
-    )
-
-    def _get_type_BH_stator(self):
-        """getter of type_BH_stator"""
-        return self._type_BH_stator
-
-    def _set_type_BH_stator(self, value):
-        """setter of type_BH_stator"""
-        check_var("type_BH_stator", value, "int", Vmin=0, Vmax=2)
-        self._type_BH_stator = value
-
-    type_BH_stator = property(
-        fget=_get_type_BH_stator,
-        fset=_set_type_BH_stator,
-        doc=u"""0 to use the B(H) curve, 1 to use linear B(H) curve according to mur_lin, 2 to enforce infinite permeability (mur_lin =100000)
-
-        :Type: int
-        :min: 0
-        :max: 2
-        """,
-    )
-
-    def _get_type_BH_rotor(self):
-        """getter of type_BH_rotor"""
-        return self._type_BH_rotor
-
-    def _set_type_BH_rotor(self, value):
-        """setter of type_BH_rotor"""
-        check_var("type_BH_rotor", value, "int", Vmin=0, Vmax=2)
-        self._type_BH_rotor = value
-
-    type_BH_rotor = property(
-        fget=_get_type_BH_rotor,
-        fset=_set_type_BH_rotor,
-        doc=u"""0 to use the B(H) curve, 1 to use linear B(H) curve according to mur_lin, 2 to enforce infinite permeability (mur_lin =100000)
-
-        :Type: int
-        :min: 0
-        :max: 2
-        """,
-    )
-
-    def _get_is_periodicity_t(self):
-        """getter of is_periodicity_t"""
-        return self._is_periodicity_t
-
-    def _set_is_periodicity_t(self, value):
-        """setter of is_periodicity_t"""
-        check_var("is_periodicity_t", value, "bool")
-        self._is_periodicity_t = value
-
-    is_periodicity_t = property(
-        fget=_get_is_periodicity_t,
-        fset=_set_is_periodicity_t,
-        doc=u"""True to compute only on one time periodicity (use periodicities defined in output.mag.Time)
-
-        :Type: bool
-        """,
-    )
-
-    def _get_is_periodicity_a(self):
-        """getter of is_periodicity_a"""
-        return self._is_periodicity_a
-
-    def _set_is_periodicity_a(self, value):
-        """setter of is_periodicity_a"""
-        check_var("is_periodicity_a", value, "bool")
-        self._is_periodicity_a = value
-
-    is_periodicity_a = property(
-        fget=_get_is_periodicity_a,
-        fset=_set_is_periodicity_a,
-        doc=u"""True to compute only on one angle periodicity (use periodicities defined in output.mag.Angle)
-
-        :Type: bool
-        """,
-    )
-
-    def _get_angle_stator_shift(self):
-        """getter of angle_stator_shift"""
-        return self._angle_stator_shift
-
-    def _set_angle_stator_shift(self, value):
-        """setter of angle_stator_shift"""
-        check_var("angle_stator_shift", value, "float")
-        self._angle_stator_shift = value
-
-    angle_stator_shift = property(
-        fget=_get_angle_stator_shift,
-        fset=_set_angle_stator_shift,
-        doc=u"""Shift angle to appy to the stator in magnetic model
-
-        :Type: float
-        """,
-    )
-
-    def _get_angle_rotor_shift(self):
-        """getter of angle_rotor_shift"""
-        return self._angle_rotor_shift
-
-    def _set_angle_rotor_shift(self, value):
-        """setter of angle_rotor_shift"""
-        check_var("angle_rotor_shift", value, "float")
-        self._angle_rotor_shift = value
-
-    angle_rotor_shift = property(
-        fget=_get_angle_rotor_shift,
-        fset=_set_angle_rotor_shift,
-        doc=u"""Shift angle to appy to the rotor in magnetic model
-
-        :Type: float
-        """,
-    )
-
-    def _get_logger_name(self):
-        """getter of logger_name"""
-        return self._logger_name
-
-    def _set_logger_name(self, value):
-        """setter of logger_name"""
-        check_var("logger_name", value, "str")
-        self._logger_name = value
-
-    logger_name = property(
-        fget=_get_logger_name,
-        fset=_set_logger_name,
-        doc=u"""Name of the logger to use
-
-        :Type: str
-        """,
-    )
-
-    def _get_Slice_enforced(self):
-        """getter of Slice_enforced"""
-        return self._Slice_enforced
-
-    def _set_Slice_enforced(self, value):
-        """setter of Slice_enforced"""
-        if isinstance(value, str):  # Load from file
-            value = load_init_dict(value)[1]
-        if isinstance(value, dict) and "__class__" in value:
-            class_obj = import_class(
-                "pyleecan.Classes", value.get("__class__"), "Slice_enforced"
-            )
-            value = class_obj(init_dict=value)
-        elif type(value) is int and value == -1:  # Default constructor
-            value = SliceModel()
-        check_var("Slice_enforced", value, "SliceModel")
-        self._Slice_enforced = value
-
-        if self._Slice_enforced is not None:
-            self._Slice_enforced.parent = self
-
-    Slice_enforced = property(
-        fget=_get_Slice_enforced,
-        fset=_set_Slice_enforced,
-        doc=u"""Enforce slice model to account for skew
-
-        :Type: SliceModel
-        """,
-    )
-
-    def _get_Nslices_enforced(self):
-        """getter of Nslices_enforced"""
-        return self._Nslices_enforced
-
-    def _set_Nslices_enforced(self, value):
-        """setter of Nslices_enforced"""
-        check_var("Nslices_enforced", value, "int")
-        self._Nslices_enforced = value
-
-    Nslices_enforced = property(
-        fget=_get_Nslices_enforced,
-        fset=_set_Nslices_enforced,
-        doc=u"""To enforce number of slices in slice model
-
-        :Type: int
-        """,
-    )
-
-    def _get_type_distribution_enforced(self):
-        """getter of type_distribution_enforced"""
-        return self._type_distribution_enforced
-
-    def _set_type_distribution_enforced(self, value):
-        """setter of type_distribution_enforced"""
-        check_var("type_distribution_enforced", value, "str")
-        self._type_distribution_enforced = value
-
-    type_distribution_enforced = property(
-        fget=_get_type_distribution_enforced,
-        fset=_set_type_distribution_enforced,
-        doc=u"""To enforce type of slice distribution to use for rotor skew if linear and continuous ("uniform", "gauss", "user-defined")
-
-        :Type: str
-        """,
-    )
->>>>>>> 1ae19ca1
+# -*- coding: utf-8 -*-
+# File generated according to Generator/ClassesRef/Simulation/Magnetics.csv
+# WARNING! All changes made in this file will be lost!
+"""Method code available at https://github.com/Eomys/pyleecan/tree/master/pyleecan/Methods/Simulation/Magnetics
+"""
+
+from os import linesep
+from sys import getsizeof
+from logging import getLogger
+from ._check import check_var, raise_
+from ..Functions.get_logger import get_logger
+from ..Functions.save import save
+from ..Functions.copy import copy
+from ..Functions.load import load_init_dict
+from ..Functions.Load.import_class import import_class
+from ._frozen import FrozenClass
+
+# Import all class method
+# Try/catch to remove unnecessary dependencies in unused method
+try:
+    from ..Methods.Simulation.Magnetics.run import run
+except ImportError as error:
+    run = error
+
+try:
+    from ..Methods.Simulation.Magnetics.comp_axes import comp_axes
+except ImportError as error:
+    comp_axes = error
+
+try:
+    from ..Methods.Simulation.Magnetics.get_slice_model import get_slice_model
+except ImportError as error:
+    get_slice_model = error
+
+
+from ._check import InitUnKnowClassError
+from .SliceModel import SliceModel
+
+
+class Magnetics(FrozenClass):
+    """Magnetic module abstract object"""
+
+    VERSION = 1
+
+    # Check ImportError to remove unnecessary dependencies in unused method
+    # cf Methods.Simulation.Magnetics.run
+    if isinstance(run, ImportError):
+        run = property(
+            fget=lambda x: raise_(
+                ImportError("Can't use Magnetics method run: " + str(run))
+            )
+        )
+    else:
+        run = run
+    # cf Methods.Simulation.Magnetics.comp_axes
+    if isinstance(comp_axes, ImportError):
+        comp_axes = property(
+            fget=lambda x: raise_(
+                ImportError("Can't use Magnetics method comp_axes: " + str(comp_axes))
+            )
+        )
+    else:
+        comp_axes = comp_axes
+    # cf Methods.Simulation.Magnetics.get_slice_model
+    if isinstance(get_slice_model, ImportError):
+        get_slice_model = property(
+            fget=lambda x: raise_(
+                ImportError(
+                    "Can't use Magnetics method get_slice_model: "
+                    + str(get_slice_model)
+                )
+            )
+        )
+    else:
+        get_slice_model = get_slice_model
+    # save and copy methods are available in all object
+    save = save
+    copy = copy
+    # get_logger method is available in all object
+    get_logger = get_logger
+
+    def __init__(
+        self,
+        is_remove_slotS=False,
+        is_remove_slotR=False,
+        is_remove_vent=False,
+        is_mmfs=True,
+        is_mmfr=True,
+        type_BH_stator=0,
+        type_BH_rotor=0,
+        is_periodicity_t=False,
+        is_periodicity_a=False,
+        angle_stator_shift=0,
+        angle_rotor_shift=0,
+        logger_name="Pyleecan.Magnetics",
+        Slice_enforced=None,
+        Nslices_enforced=None,
+        type_distribution_enforced=None,
+        init_dict=None,
+        init_str=None,
+    ):
+        """Constructor of the class. Can be use in three ways :
+        - __init__ (arg1 = 1, arg3 = 5) every parameters have name and default values
+            for pyleecan type, -1 will call the default constructor
+        - __init__ (init_dict = d) d must be a dictionary with property names as keys
+        - __init__ (init_str = s) s must be a string
+        s is the file path to load
+
+        ndarray or list can be given for Vector and Matrix
+        object or dict can be given for pyleecan Object"""
+
+        if init_str is not None:  # Load from a file
+            init_dict = load_init_dict(init_str)[1]
+        if init_dict is not None:  # Initialisation by dict
+            assert type(init_dict) is dict
+            # Overwrite default value with init_dict content
+            if "is_remove_slotS" in list(init_dict.keys()):
+                is_remove_slotS = init_dict["is_remove_slotS"]
+            if "is_remove_slotR" in list(init_dict.keys()):
+                is_remove_slotR = init_dict["is_remove_slotR"]
+            if "is_remove_vent" in list(init_dict.keys()):
+                is_remove_vent = init_dict["is_remove_vent"]
+            if "is_mmfs" in list(init_dict.keys()):
+                is_mmfs = init_dict["is_mmfs"]
+            if "is_mmfr" in list(init_dict.keys()):
+                is_mmfr = init_dict["is_mmfr"]
+            if "type_BH_stator" in list(init_dict.keys()):
+                type_BH_stator = init_dict["type_BH_stator"]
+            if "type_BH_rotor" in list(init_dict.keys()):
+                type_BH_rotor = init_dict["type_BH_rotor"]
+            if "is_periodicity_t" in list(init_dict.keys()):
+                is_periodicity_t = init_dict["is_periodicity_t"]
+            if "is_periodicity_a" in list(init_dict.keys()):
+                is_periodicity_a = init_dict["is_periodicity_a"]
+            if "angle_stator_shift" in list(init_dict.keys()):
+                angle_stator_shift = init_dict["angle_stator_shift"]
+            if "angle_rotor_shift" in list(init_dict.keys()):
+                angle_rotor_shift = init_dict["angle_rotor_shift"]
+            if "logger_name" in list(init_dict.keys()):
+                logger_name = init_dict["logger_name"]
+            if "Slice_enforced" in list(init_dict.keys()):
+                Slice_enforced = init_dict["Slice_enforced"]
+            if "Nslices_enforced" in list(init_dict.keys()):
+                Nslices_enforced = init_dict["Nslices_enforced"]
+            if "type_distribution_enforced" in list(init_dict.keys()):
+                type_distribution_enforced = init_dict["type_distribution_enforced"]
+        # Set the properties (value check and convertion are done in setter)
+        self.parent = None
+        self.is_remove_slotS = is_remove_slotS
+        self.is_remove_slotR = is_remove_slotR
+        self.is_remove_vent = is_remove_vent
+        self.is_mmfs = is_mmfs
+        self.is_mmfr = is_mmfr
+        self.type_BH_stator = type_BH_stator
+        self.type_BH_rotor = type_BH_rotor
+        self.is_periodicity_t = is_periodicity_t
+        self.is_periodicity_a = is_periodicity_a
+        self.angle_stator_shift = angle_stator_shift
+        self.angle_rotor_shift = angle_rotor_shift
+        self.logger_name = logger_name
+        self.Slice_enforced = Slice_enforced
+        self.Nslices_enforced = Nslices_enforced
+        self.type_distribution_enforced = type_distribution_enforced
+
+        # The class is frozen, for now it's impossible to add new properties
+        self._freeze()
+
+    def __str__(self):
+        """Convert this object in a readeable string (for print)"""
+
+        Magnetics_str = ""
+        if self.parent is None:
+            Magnetics_str += "parent = None " + linesep
+        else:
+            Magnetics_str += "parent = " + str(type(self.parent)) + " object" + linesep
+        Magnetics_str += "is_remove_slotS = " + str(self.is_remove_slotS) + linesep
+        Magnetics_str += "is_remove_slotR = " + str(self.is_remove_slotR) + linesep
+        Magnetics_str += "is_remove_vent = " + str(self.is_remove_vent) + linesep
+        Magnetics_str += "is_mmfs = " + str(self.is_mmfs) + linesep
+        Magnetics_str += "is_mmfr = " + str(self.is_mmfr) + linesep
+        Magnetics_str += "type_BH_stator = " + str(self.type_BH_stator) + linesep
+        Magnetics_str += "type_BH_rotor = " + str(self.type_BH_rotor) + linesep
+        Magnetics_str += "is_periodicity_t = " + str(self.is_periodicity_t) + linesep
+        Magnetics_str += "is_periodicity_a = " + str(self.is_periodicity_a) + linesep
+        Magnetics_str += (
+            "angle_stator_shift = " + str(self.angle_stator_shift) + linesep
+        )
+        Magnetics_str += "angle_rotor_shift = " + str(self.angle_rotor_shift) + linesep
+        Magnetics_str += 'logger_name = "' + str(self.logger_name) + '"' + linesep
+        if self.Slice_enforced is not None:
+            tmp = (
+                self.Slice_enforced.__str__()
+                .replace(linesep, linesep + "\t")
+                .rstrip("\t")
+            )
+            Magnetics_str += "Slice_enforced = " + tmp
+        else:
+            Magnetics_str += "Slice_enforced = None" + linesep + linesep
+        Magnetics_str += "Nslices_enforced = " + str(self.Nslices_enforced) + linesep
+        Magnetics_str += (
+            'type_distribution_enforced = "'
+            + str(self.type_distribution_enforced)
+            + '"'
+            + linesep
+        )
+        return Magnetics_str
+
+    def __eq__(self, other):
+        """Compare two objects (skip parent)"""
+
+        if type(other) != type(self):
+            return False
+        if other.is_remove_slotS != self.is_remove_slotS:
+            return False
+        if other.is_remove_slotR != self.is_remove_slotR:
+            return False
+        if other.is_remove_vent != self.is_remove_vent:
+            return False
+        if other.is_mmfs != self.is_mmfs:
+            return False
+        if other.is_mmfr != self.is_mmfr:
+            return False
+        if other.type_BH_stator != self.type_BH_stator:
+            return False
+        if other.type_BH_rotor != self.type_BH_rotor:
+            return False
+        if other.is_periodicity_t != self.is_periodicity_t:
+            return False
+        if other.is_periodicity_a != self.is_periodicity_a:
+            return False
+        if other.angle_stator_shift != self.angle_stator_shift:
+            return False
+        if other.angle_rotor_shift != self.angle_rotor_shift:
+            return False
+        if other.logger_name != self.logger_name:
+            return False
+        if other.Slice_enforced != self.Slice_enforced:
+            return False
+        if other.Nslices_enforced != self.Nslices_enforced:
+            return False
+        if other.type_distribution_enforced != self.type_distribution_enforced:
+            return False
+        return True
+
+    def compare(self, other, name="self", ignore_list=None):
+        """Compare two objects and return list of differences"""
+
+        if ignore_list is None:
+            ignore_list = list()
+        if type(other) != type(self):
+            return ["type(" + name + ")"]
+        diff_list = list()
+        if other._is_remove_slotS != self._is_remove_slotS:
+            diff_list.append(name + ".is_remove_slotS")
+        if other._is_remove_slotR != self._is_remove_slotR:
+            diff_list.append(name + ".is_remove_slotR")
+        if other._is_remove_vent != self._is_remove_vent:
+            diff_list.append(name + ".is_remove_vent")
+        if other._is_mmfs != self._is_mmfs:
+            diff_list.append(name + ".is_mmfs")
+        if other._is_mmfr != self._is_mmfr:
+            diff_list.append(name + ".is_mmfr")
+        if other._type_BH_stator != self._type_BH_stator:
+            diff_list.append(name + ".type_BH_stator")
+        if other._type_BH_rotor != self._type_BH_rotor:
+            diff_list.append(name + ".type_BH_rotor")
+        if other._is_periodicity_t != self._is_periodicity_t:
+            diff_list.append(name + ".is_periodicity_t")
+        if other._is_periodicity_a != self._is_periodicity_a:
+            diff_list.append(name + ".is_periodicity_a")
+        if other._angle_stator_shift != self._angle_stator_shift:
+            diff_list.append(name + ".angle_stator_shift")
+        if other._angle_rotor_shift != self._angle_rotor_shift:
+            diff_list.append(name + ".angle_rotor_shift")
+        if other._logger_name != self._logger_name:
+            diff_list.append(name + ".logger_name")
+        if (other.Slice_enforced is None and self.Slice_enforced is not None) or (
+            other.Slice_enforced is not None and self.Slice_enforced is None
+        ):
+            diff_list.append(name + ".Slice_enforced None mismatch")
+        elif self.Slice_enforced is not None:
+            diff_list.extend(
+                self.Slice_enforced.compare(
+                    other.Slice_enforced, name=name + ".Slice_enforced"
+                )
+            )
+        if other._Nslices_enforced != self._Nslices_enforced:
+            diff_list.append(name + ".Nslices_enforced")
+        if other._type_distribution_enforced != self._type_distribution_enforced:
+            diff_list.append(name + ".type_distribution_enforced")
+        # Filter ignore differences
+        diff_list = list(filter(lambda x: x not in ignore_list, diff_list))
+        return diff_list
+
+    def __sizeof__(self):
+        """Return the size in memory of the object (including all subobject)"""
+
+        S = 0  # Full size of the object
+        S += getsizeof(self.is_remove_slotS)
+        S += getsizeof(self.is_remove_slotR)
+        S += getsizeof(self.is_remove_vent)
+        S += getsizeof(self.is_mmfs)
+        S += getsizeof(self.is_mmfr)
+        S += getsizeof(self.type_BH_stator)
+        S += getsizeof(self.type_BH_rotor)
+        S += getsizeof(self.is_periodicity_t)
+        S += getsizeof(self.is_periodicity_a)
+        S += getsizeof(self.angle_stator_shift)
+        S += getsizeof(self.angle_rotor_shift)
+        S += getsizeof(self.logger_name)
+        S += getsizeof(self.Slice_enforced)
+        S += getsizeof(self.Nslices_enforced)
+        S += getsizeof(self.type_distribution_enforced)
+        return S
+
+    def as_dict(self, type_handle_ndarray=0, keep_function=False, **kwargs):
+        """
+        Convert this object in a json serializable dict (can be use in __init__).
+        type_handle_ndarray: int
+            How to handle ndarray (0: tolist, 1: copy, 2: nothing)
+        keep_function : bool
+            True to keep the function object, else return str
+        Optional keyword input parameter is for internal use only
+        and may prevent json serializability.
+        """
+
+        Magnetics_dict = dict()
+        Magnetics_dict["is_remove_slotS"] = self.is_remove_slotS
+        Magnetics_dict["is_remove_slotR"] = self.is_remove_slotR
+        Magnetics_dict["is_remove_vent"] = self.is_remove_vent
+        Magnetics_dict["is_mmfs"] = self.is_mmfs
+        Magnetics_dict["is_mmfr"] = self.is_mmfr
+        Magnetics_dict["type_BH_stator"] = self.type_BH_stator
+        Magnetics_dict["type_BH_rotor"] = self.type_BH_rotor
+        Magnetics_dict["is_periodicity_t"] = self.is_periodicity_t
+        Magnetics_dict["is_periodicity_a"] = self.is_periodicity_a
+        Magnetics_dict["angle_stator_shift"] = self.angle_stator_shift
+        Magnetics_dict["angle_rotor_shift"] = self.angle_rotor_shift
+        Magnetics_dict["logger_name"] = self.logger_name
+        if self.Slice_enforced is None:
+            Magnetics_dict["Slice_enforced"] = None
+        else:
+            Magnetics_dict["Slice_enforced"] = self.Slice_enforced.as_dict(
+                type_handle_ndarray=type_handle_ndarray,
+                keep_function=keep_function,
+                **kwargs
+            )
+        Magnetics_dict["Nslices_enforced"] = self.Nslices_enforced
+        Magnetics_dict["type_distribution_enforced"] = self.type_distribution_enforced
+        # The class name is added to the dict for deserialisation purpose
+        Magnetics_dict["__class__"] = "Magnetics"
+        return Magnetics_dict
+
+    def _set_None(self):
+        """Set all the properties to None (except pyleecan object)"""
+
+        self.is_remove_slotS = None
+        self.is_remove_slotR = None
+        self.is_remove_vent = None
+        self.is_mmfs = None
+        self.is_mmfr = None
+        self.type_BH_stator = None
+        self.type_BH_rotor = None
+        self.is_periodicity_t = None
+        self.is_periodicity_a = None
+        self.angle_stator_shift = None
+        self.angle_rotor_shift = None
+        self.logger_name = None
+        if self.Slice_enforced is not None:
+            self.Slice_enforced._set_None()
+        self.Nslices_enforced = None
+        self.type_distribution_enforced = None
+
+    def _get_is_remove_slotS(self):
+        """getter of is_remove_slotS"""
+        return self._is_remove_slotS
+
+    def _set_is_remove_slotS(self, value):
+        """setter of is_remove_slotS"""
+        check_var("is_remove_slotS", value, "bool")
+        self._is_remove_slotS = value
+
+    is_remove_slotS = property(
+        fget=_get_is_remove_slotS,
+        fset=_set_is_remove_slotS,
+        doc=u"""1 to artificially remove stator slotting effects in permeance mmf calculations
+
+        :Type: bool
+        """,
+    )
+
+    def _get_is_remove_slotR(self):
+        """getter of is_remove_slotR"""
+        return self._is_remove_slotR
+
+    def _set_is_remove_slotR(self, value):
+        """setter of is_remove_slotR"""
+        check_var("is_remove_slotR", value, "bool")
+        self._is_remove_slotR = value
+
+    is_remove_slotR = property(
+        fget=_get_is_remove_slotR,
+        fset=_set_is_remove_slotR,
+        doc=u"""1 to artificially remove rotor slotting effects in permeance mmf calculations
+
+        :Type: bool
+        """,
+    )
+
+    def _get_is_remove_vent(self):
+        """getter of is_remove_vent"""
+        return self._is_remove_vent
+
+    def _set_is_remove_vent(self, value):
+        """setter of is_remove_vent"""
+        check_var("is_remove_vent", value, "bool")
+        self._is_remove_vent = value
+
+    is_remove_vent = property(
+        fget=_get_is_remove_vent,
+        fset=_set_is_remove_vent,
+        doc=u"""1 to artificially remove the ventilations duct
+
+        :Type: bool
+        """,
+    )
+
+    def _get_is_mmfs(self):
+        """getter of is_mmfs"""
+        return self._is_mmfs
+
+    def _set_is_mmfs(self, value):
+        """setter of is_mmfs"""
+        check_var("is_mmfs", value, "bool")
+        self._is_mmfs = value
+
+    is_mmfs = property(
+        fget=_get_is_mmfs,
+        fset=_set_is_mmfs,
+        doc=u"""1 to compute the stator magnetomotive force / stator armature magnetic field
+
+        :Type: bool
+        """,
+    )
+
+    def _get_is_mmfr(self):
+        """getter of is_mmfr"""
+        return self._is_mmfr
+
+    def _set_is_mmfr(self, value):
+        """setter of is_mmfr"""
+        check_var("is_mmfr", value, "bool")
+        self._is_mmfr = value
+
+    is_mmfr = property(
+        fget=_get_is_mmfr,
+        fset=_set_is_mmfr,
+        doc=u"""1 to compute the rotor magnetomotive force / rotor magnetic field
+
+        :Type: bool
+        """,
+    )
+
+    def _get_type_BH_stator(self):
+        """getter of type_BH_stator"""
+        return self._type_BH_stator
+
+    def _set_type_BH_stator(self, value):
+        """setter of type_BH_stator"""
+        check_var("type_BH_stator", value, "int", Vmin=0, Vmax=2)
+        self._type_BH_stator = value
+
+    type_BH_stator = property(
+        fget=_get_type_BH_stator,
+        fset=_set_type_BH_stator,
+        doc=u"""0 to use the B(H) curve, 1 to use linear B(H) curve according to mur_lin, 2 to enforce infinite permeability (mur_lin =100000)
+
+        :Type: int
+        :min: 0
+        :max: 2
+        """,
+    )
+
+    def _get_type_BH_rotor(self):
+        """getter of type_BH_rotor"""
+        return self._type_BH_rotor
+
+    def _set_type_BH_rotor(self, value):
+        """setter of type_BH_rotor"""
+        check_var("type_BH_rotor", value, "int", Vmin=0, Vmax=2)
+        self._type_BH_rotor = value
+
+    type_BH_rotor = property(
+        fget=_get_type_BH_rotor,
+        fset=_set_type_BH_rotor,
+        doc=u"""0 to use the B(H) curve, 1 to use linear B(H) curve according to mur_lin, 2 to enforce infinite permeability (mur_lin =100000)
+
+        :Type: int
+        :min: 0
+        :max: 2
+        """,
+    )
+
+    def _get_is_periodicity_t(self):
+        """getter of is_periodicity_t"""
+        return self._is_periodicity_t
+
+    def _set_is_periodicity_t(self, value):
+        """setter of is_periodicity_t"""
+        check_var("is_periodicity_t", value, "bool")
+        self._is_periodicity_t = value
+
+    is_periodicity_t = property(
+        fget=_get_is_periodicity_t,
+        fset=_set_is_periodicity_t,
+        doc=u"""True to compute only on one time periodicity (use periodicities defined in output.mag.Time)
+
+        :Type: bool
+        """,
+    )
+
+    def _get_is_periodicity_a(self):
+        """getter of is_periodicity_a"""
+        return self._is_periodicity_a
+
+    def _set_is_periodicity_a(self, value):
+        """setter of is_periodicity_a"""
+        check_var("is_periodicity_a", value, "bool")
+        self._is_periodicity_a = value
+
+    is_periodicity_a = property(
+        fget=_get_is_periodicity_a,
+        fset=_set_is_periodicity_a,
+        doc=u"""True to compute only on one angle periodicity (use periodicities defined in output.mag.Angle)
+
+        :Type: bool
+        """,
+    )
+
+    def _get_angle_stator_shift(self):
+        """getter of angle_stator_shift"""
+        return self._angle_stator_shift
+
+    def _set_angle_stator_shift(self, value):
+        """setter of angle_stator_shift"""
+        check_var("angle_stator_shift", value, "float")
+        self._angle_stator_shift = value
+
+    angle_stator_shift = property(
+        fget=_get_angle_stator_shift,
+        fset=_set_angle_stator_shift,
+        doc=u"""Shift angle to appy to the stator in magnetic model
+
+        :Type: float
+        """,
+    )
+
+    def _get_angle_rotor_shift(self):
+        """getter of angle_rotor_shift"""
+        return self._angle_rotor_shift
+
+    def _set_angle_rotor_shift(self, value):
+        """setter of angle_rotor_shift"""
+        check_var("angle_rotor_shift", value, "float")
+        self._angle_rotor_shift = value
+
+    angle_rotor_shift = property(
+        fget=_get_angle_rotor_shift,
+        fset=_set_angle_rotor_shift,
+        doc=u"""Shift angle to appy to the rotor in magnetic model
+
+        :Type: float
+        """,
+    )
+
+    def _get_logger_name(self):
+        """getter of logger_name"""
+        return self._logger_name
+
+    def _set_logger_name(self, value):
+        """setter of logger_name"""
+        check_var("logger_name", value, "str")
+        self._logger_name = value
+
+    logger_name = property(
+        fget=_get_logger_name,
+        fset=_set_logger_name,
+        doc=u"""Name of the logger to use
+
+        :Type: str
+        """,
+    )
+
+    def _get_Slice_enforced(self):
+        """getter of Slice_enforced"""
+        return self._Slice_enforced
+
+    def _set_Slice_enforced(self, value):
+        """setter of Slice_enforced"""
+        if isinstance(value, str):  # Load from file
+            value = load_init_dict(value)[1]
+        if isinstance(value, dict) and "__class__" in value:
+            class_obj = import_class(
+                "pyleecan.Classes", value.get("__class__"), "Slice_enforced"
+            )
+            value = class_obj(init_dict=value)
+        elif type(value) is int and value == -1:  # Default constructor
+            value = SliceModel()
+        check_var("Slice_enforced", value, "SliceModel")
+        self._Slice_enforced = value
+
+        if self._Slice_enforced is not None:
+            self._Slice_enforced.parent = self
+
+    Slice_enforced = property(
+        fget=_get_Slice_enforced,
+        fset=_set_Slice_enforced,
+        doc=u"""Enforce slice model to account for skew
+
+        :Type: SliceModel
+        """,
+    )
+
+    def _get_Nslices_enforced(self):
+        """getter of Nslices_enforced"""
+        return self._Nslices_enforced
+
+    def _set_Nslices_enforced(self, value):
+        """setter of Nslices_enforced"""
+        check_var("Nslices_enforced", value, "int")
+        self._Nslices_enforced = value
+
+    Nslices_enforced = property(
+        fget=_get_Nslices_enforced,
+        fset=_set_Nslices_enforced,
+        doc=u"""To enforce number of slices in slice model
+
+        :Type: int
+        """,
+    )
+
+    def _get_type_distribution_enforced(self):
+        """getter of type_distribution_enforced"""
+        return self._type_distribution_enforced
+
+    def _set_type_distribution_enforced(self, value):
+        """setter of type_distribution_enforced"""
+        check_var("type_distribution_enforced", value, "str")
+        self._type_distribution_enforced = value
+
+    type_distribution_enforced = property(
+        fget=_get_type_distribution_enforced,
+        fset=_set_type_distribution_enforced,
+        doc=u"""To enforce type of slice distribution to use for rotor skew if linear and continuous ("uniform", "gauss", "user-defined")
+
+        :Type: str
+        """,
+    )