--- conflicted
+++ resolved
@@ -100,12 +100,9 @@
         Ud_ref=None,
         Uq_ref=None,
         felec=None,
-<<<<<<< HEAD
         slip_ref=0,
         U0_ref=None,
-=======
         Pem_av_ref=None,
->>>>>>> e737baa2
         time=None,
         angle=None,
         Nt_tot=2048,
@@ -152,15 +149,12 @@
                 Uq_ref = init_dict["Uq_ref"]
             if "felec" in list(init_dict.keys()):
                 felec = init_dict["felec"]
-<<<<<<< HEAD
             if "slip_ref" in list(init_dict.keys()):
                 slip_ref = init_dict["slip_ref"]
             if "U0_ref" in list(init_dict.keys()):
                 U0_ref = init_dict["U0_ref"]
-=======
             if "Pem_av_ref" in list(init_dict.keys()):
                 Pem_av_ref = init_dict["Pem_av_ref"]
->>>>>>> e737baa2
             if "time" in list(init_dict.keys()):
                 time = init_dict["time"]
             if "angle" in list(init_dict.keys()):
@@ -178,13 +172,7 @@
         self.Ir = Ir
         self.Id_ref = Id_ref
         self.Iq_ref = Iq_ref
-<<<<<<< HEAD
         # Call InputVoltage init
-=======
-        self.felec = felec
-        self.Pem_av_ref = Pem_av_ref
-        # Call Input init
->>>>>>> e737baa2
         super(InputCurrent, self).__init__(
             angle_rotor=angle_rotor,
             rot_dir=rot_dir,
@@ -195,6 +183,7 @@
             felec=felec,
             slip_ref=slip_ref,
             U0_ref=U0_ref,
+            Pem_av_ref=Pem_av_ref,
             time=time,
             angle=angle,
             Nt_tot=Nt_tot,
@@ -223,11 +212,6 @@
             InputCurrent_str += "Ir = None" + linesep + linesep
         InputCurrent_str += "Id_ref = " + str(self.Id_ref) + linesep
         InputCurrent_str += "Iq_ref = " + str(self.Iq_ref) + linesep
-<<<<<<< HEAD
-=======
-        InputCurrent_str += "felec = " + str(self.felec) + linesep
-        InputCurrent_str += "Pem_av_ref = " + str(self.Pem_av_ref) + linesep
->>>>>>> e737baa2
         return InputCurrent_str
 
     def __eq__(self, other):
@@ -247,13 +231,6 @@
             return False
         if other.Iq_ref != self.Iq_ref:
             return False
-<<<<<<< HEAD
-=======
-        if other.felec != self.felec:
-            return False
-        if other.Pem_av_ref != self.Pem_av_ref:
-            return False
->>>>>>> e737baa2
         return True
 
     def compare(self, other, name="self", ignore_list=None):
@@ -283,13 +260,6 @@
             diff_list.append(name + ".Id_ref")
         if other._Iq_ref != self._Iq_ref:
             diff_list.append(name + ".Iq_ref")
-<<<<<<< HEAD
-=======
-        if other._felec != self._felec:
-            diff_list.append(name + ".felec")
-        if other._Pem_av_ref != self._Pem_av_ref:
-            diff_list.append(name + ".Pem_av_ref")
->>>>>>> e737baa2
         # Filter ignore differences
         diff_list = list(filter(lambda x: x not in ignore_list, diff_list))
         return diff_list
@@ -305,11 +275,6 @@
         S += getsizeof(self.Ir)
         S += getsizeof(self.Id_ref)
         S += getsizeof(self.Iq_ref)
-<<<<<<< HEAD
-=======
-        S += getsizeof(self.felec)
-        S += getsizeof(self.Pem_av_ref)
->>>>>>> e737baa2
         return S
 
     def as_dict(self, **kwargs):
@@ -331,11 +296,6 @@
             InputCurrent_dict["Ir"] = self.Ir.as_dict(**kwargs)
         InputCurrent_dict["Id_ref"] = self.Id_ref
         InputCurrent_dict["Iq_ref"] = self.Iq_ref
-<<<<<<< HEAD
-=======
-        InputCurrent_dict["felec"] = self.felec
-        InputCurrent_dict["Pem_av_ref"] = self.Pem_av_ref
->>>>>>> e737baa2
         # The class name is added to the dict for deserialisation purpose
         # Overwrite the mother class name
         InputCurrent_dict["__class__"] = "InputCurrent"
@@ -350,13 +310,7 @@
             self.Ir._set_None()
         self.Id_ref = None
         self.Iq_ref = None
-<<<<<<< HEAD
         # Set to None the properties inherited from InputVoltage
-=======
-        self.felec = None
-        self.Pem_av_ref = None
-        # Set to None the properties inherited from Input
->>>>>>> e737baa2
         super(InputCurrent, self)._set_None()
 
     def _get_Is(self):
@@ -457,43 +411,4 @@
 
         :Type: float
         """,
-<<<<<<< HEAD
-=======
-    )
-
-    def _get_felec(self):
-        """getter of felec"""
-        return self._felec
-
-    def _set_felec(self, value):
-        """setter of felec"""
-        check_var("felec", value, "float")
-        self._felec = value
-
-    felec = property(
-        fget=_get_felec,
-        fset=_set_felec,
-        doc=u"""electrical frequency
-
-        :Type: float
-        """,
-    )
-
-    def _get_Pem_av_ref(self):
-        """getter of Pem_av_ref"""
-        return self._Pem_av_ref
-
-    def _set_Pem_av_ref(self, value):
-        """setter of Pem_av_ref"""
-        check_var("Pem_av_ref", value, "float")
-        self._Pem_av_ref = value
-
-    Pem_av_ref = property(
-        fget=_get_Pem_av_ref,
-        fset=_set_Pem_av_ref,
-        doc=u"""Theorical Average Electromagnetic Power
-
-        :Type: float
-        """,
->>>>>>> e737baa2
     )