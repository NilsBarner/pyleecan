--- conflicted
+++ resolved
@@ -256,12 +256,8 @@
         InputCurrent_dict["Tem_av_ref"] = self.Tem_av_ref
         InputCurrent_dict["Id_ref"] = self.Id_ref
         InputCurrent_dict["Iq_ref"] = self.Iq_ref
-<<<<<<< HEAD
+        InputCurrent_dict["felec"] = self.felec
         # The class name is added to the dict for deserialisation purpose
-=======
-        InputCurrent_dict["felec"] = self.felec
-        # The class name is added to the dict fordeserialisation purpose
->>>>>>> 18ebb229
         # Overwrite the mother class name
         InputCurrent_dict["__class__"] = "InputCurrent"
         return InputCurrent_dict
