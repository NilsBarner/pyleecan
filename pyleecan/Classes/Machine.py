--- conflicted
+++ resolved
@@ -374,12 +374,8 @@
         return True
 
     def as_dict(self):
-<<<<<<< HEAD
-        """Convert this objet in a json seriable dict (can be use in __init__)
+        """Convert this object in a json seriable dict (can be use in __init__)
         """
-=======
-        """Convert this object in a json seriable dict (can be use in __init__)"""
->>>>>>> 37554b61
 
         Machine_dict = dict()
         if self.frame is None:
