# -*- coding: utf-8 -*-
"""File generated according to Generator/ClassesRef/Machine/Machine.csv
WARNING! All changes made in this file will be lost!
"""

from os import linesep
from logging import getLogger
from ._check import check_var, raise_
from ..Functions.get_logger import get_logger
from ..Functions.save import save
from ._frozen import FrozenClass

# Import all class method
# Try/catch to remove unnecessary dependencies in unused method
try:
    from ..Methods.Machine.Machine.build_geometry import build_geometry
except ImportError as error:
    build_geometry = error

try:
    from ..Methods.Machine.Machine.check import check
except ImportError as error:
    check = error

try:
    from ..Methods.Machine.Machine.comp_masses import comp_masses
except ImportError as error:
    comp_masses = error

try:
    from ..Methods.Machine.Machine.comp_width_airgap_mag import comp_width_airgap_mag
except ImportError as error:
    comp_width_airgap_mag = error

try:
    from ..Methods.Machine.Machine.comp_width_airgap_mec import comp_width_airgap_mec
except ImportError as error:
    comp_width_airgap_mec = error

try:
    from ..Methods.Machine.Machine.get_lamination import get_lamination
except ImportError as error:
    get_lamination = error

try:
    from ..Methods.Machine.Machine.comp_Rgap_mec import comp_Rgap_mec
except ImportError as error:
    comp_Rgap_mec = error

try:
    from ..Methods.Machine.Machine.plot import plot
except ImportError as error:
    plot = error

try:
    from ..Methods.Machine.Machine.comp_output_geo import comp_output_geo
except ImportError as error:
    comp_output_geo = error

try:
    from ..Methods.Machine.Machine.comp_length_airgap_active import (
        comp_length_airgap_active,
    )
except ImportError as error:
    comp_length_airgap_active = error

try:
    from ..Methods.Machine.Machine.get_polar_eq import get_polar_eq
except ImportError as error:
    get_polar_eq = error

try:
    from ..Methods.Machine.Machine.plot_anim_rotor import plot_anim_rotor
except ImportError as error:
    plot_anim_rotor = error

try:
    from ..Methods.Machine.Machine.get_material_list import get_material_list
except ImportError as error:
    get_material_list = error

try:
    from ..Methods.Machine.Machine.comp_sym import comp_sym
except ImportError as error:
    comp_sym = error

try:
<<<<<<< HEAD
    from ..Methods.Machine.Machine.comp_angle_offset_initial import (
        comp_angle_offset_initial,
    )
except ImportError as error:
    comp_angle_offset_initial = error
=======
    from ..Methods.Machine.Machine.comp_desc_dict import comp_desc_dict
except ImportError as error:
    comp_desc_dict = error
>>>>>>> 84a2f949


from ._check import InitUnKnowClassError
from .Frame import Frame
from .Shaft import Shaft


class Machine(FrozenClass):
    """Abstract class for machines"""

    VERSION = 1

    # Check ImportError to remove unnecessary dependencies in unused method
    # cf Methods.Machine.Machine.build_geometry
    if isinstance(build_geometry, ImportError):
        build_geometry = property(
            fget=lambda x: raise_(
                ImportError(
                    "Can't use Machine method build_geometry: " + str(build_geometry)
                )
            )
        )
    else:
        build_geometry = build_geometry
    # cf Methods.Machine.Machine.check
    if isinstance(check, ImportError):
        check = property(
            fget=lambda x: raise_(
                ImportError("Can't use Machine method check: " + str(check))
            )
        )
    else:
        check = check
    # cf Methods.Machine.Machine.comp_masses
    if isinstance(comp_masses, ImportError):
        comp_masses = property(
            fget=lambda x: raise_(
                ImportError("Can't use Machine method comp_masses: " + str(comp_masses))
            )
        )
    else:
        comp_masses = comp_masses
    # cf Methods.Machine.Machine.comp_width_airgap_mag
    if isinstance(comp_width_airgap_mag, ImportError):
        comp_width_airgap_mag = property(
            fget=lambda x: raise_(
                ImportError(
                    "Can't use Machine method comp_width_airgap_mag: "
                    + str(comp_width_airgap_mag)
                )
            )
        )
    else:
        comp_width_airgap_mag = comp_width_airgap_mag
    # cf Methods.Machine.Machine.comp_width_airgap_mec
    if isinstance(comp_width_airgap_mec, ImportError):
        comp_width_airgap_mec = property(
            fget=lambda x: raise_(
                ImportError(
                    "Can't use Machine method comp_width_airgap_mec: "
                    + str(comp_width_airgap_mec)
                )
            )
        )
    else:
        comp_width_airgap_mec = comp_width_airgap_mec
    # cf Methods.Machine.Machine.get_lamination
    if isinstance(get_lamination, ImportError):
        get_lamination = property(
            fget=lambda x: raise_(
                ImportError(
                    "Can't use Machine method get_lamination: " + str(get_lamination)
                )
            )
        )
    else:
        get_lamination = get_lamination
    # cf Methods.Machine.Machine.comp_Rgap_mec
    if isinstance(comp_Rgap_mec, ImportError):
        comp_Rgap_mec = property(
            fget=lambda x: raise_(
                ImportError(
                    "Can't use Machine method comp_Rgap_mec: " + str(comp_Rgap_mec)
                )
            )
        )
    else:
        comp_Rgap_mec = comp_Rgap_mec
    # cf Methods.Machine.Machine.plot
    if isinstance(plot, ImportError):
        plot = property(
            fget=lambda x: raise_(
                ImportError("Can't use Machine method plot: " + str(plot))
            )
        )
    else:
        plot = plot
    # cf Methods.Machine.Machine.comp_output_geo
    if isinstance(comp_output_geo, ImportError):
        comp_output_geo = property(
            fget=lambda x: raise_(
                ImportError(
                    "Can't use Machine method comp_output_geo: " + str(comp_output_geo)
                )
            )
        )
    else:
        comp_output_geo = comp_output_geo
    # cf Methods.Machine.Machine.comp_length_airgap_active
    if isinstance(comp_length_airgap_active, ImportError):
        comp_length_airgap_active = property(
            fget=lambda x: raise_(
                ImportError(
                    "Can't use Machine method comp_length_airgap_active: "
                    + str(comp_length_airgap_active)
                )
            )
        )
    else:
        comp_length_airgap_active = comp_length_airgap_active
    # cf Methods.Machine.Machine.get_polar_eq
    if isinstance(get_polar_eq, ImportError):
        get_polar_eq = property(
            fget=lambda x: raise_(
                ImportError(
                    "Can't use Machine method get_polar_eq: " + str(get_polar_eq)
                )
            )
        )
    else:
        get_polar_eq = get_polar_eq
    # cf Methods.Machine.Machine.plot_anim_rotor
    if isinstance(plot_anim_rotor, ImportError):
        plot_anim_rotor = property(
            fget=lambda x: raise_(
                ImportError(
                    "Can't use Machine method plot_anim_rotor: " + str(plot_anim_rotor)
                )
            )
        )
    else:
        plot_anim_rotor = plot_anim_rotor
    # cf Methods.Machine.Machine.get_material_list
    if isinstance(get_material_list, ImportError):
        get_material_list = property(
            fget=lambda x: raise_(
                ImportError(
                    "Can't use Machine method get_material_list: "
                    + str(get_material_list)
                )
            )
        )
    else:
        get_material_list = get_material_list
    # cf Methods.Machine.Machine.comp_sym
    if isinstance(comp_sym, ImportError):
        comp_sym = property(
            fget=lambda x: raise_(
                ImportError("Can't use Machine method comp_sym: " + str(comp_sym))
            )
        )
    else:
        comp_sym = comp_sym
<<<<<<< HEAD
    # cf Methods.Machine.Machine.comp_angle_offset_initial
    if isinstance(comp_angle_offset_initial, ImportError):
        comp_angle_offset_initial = property(
            fget=lambda x: raise_(
                ImportError(
                    "Can't use Machine method comp_angle_offset_initial: "
                    + str(comp_angle_offset_initial)
=======
    # cf Methods.Machine.Machine.comp_desc_dict
    if isinstance(comp_desc_dict, ImportError):
        comp_desc_dict = property(
            fget=lambda x: raise_(
                ImportError(
                    "Can't use Machine method comp_desc_dict: " + str(comp_desc_dict)
>>>>>>> 84a2f949
                )
            )
        )
    else:
<<<<<<< HEAD
        comp_angle_offset_initial = comp_angle_offset_initial
=======
        comp_desc_dict = comp_desc_dict
>>>>>>> 84a2f949
    # save method is available in all object
    save = save

    # generic copy method
    def copy(self):
        """Return a copy of the class
        """
        return type(self)(init_dict=self.as_dict())

    # get_logger method is available in all object
    get_logger = get_logger

    def __init__(
        self,
        frame=-1,
        shaft=-1,
        name="default_machine",
        desc="",
        type_machine=1,
        logger_name="Pyleecan.Machine",
        init_dict=None,
        init_str=None,
    ):
        """Constructor of the class. Can be use in three ways :
        - __init__ (arg1 = 1, arg3 = 5) every parameters have name and default values
            for Matrix, None will initialise the property with an empty Matrix
            for pyleecan type, None will call the default constructor
        - __init__ (init_dict = d) d must be a dictionnary with every properties as keys
        - __init__ (init_str = s) s must be a string
        s is the file path to load

        ndarray or list can be given for Vector and Matrix
        object or dict can be given for pyleecan Object"""

        if frame == -1:
            frame = Frame()
        if shaft == -1:
            shaft = Shaft()
        if init_str is not None:  # Initialisation by str
            from ..Functions.load import load

            assert type(init_str) is str
            # load the object from a file
            obj = load(init_str)
            assert type(obj) is type(self)
            frame = obj.frame
            shaft = obj.shaft
            name = obj.name
            desc = obj.desc
            type_machine = obj.type_machine
            logger_name = obj.logger_name
        if init_dict is not None:  # Initialisation by dict
            assert type(init_dict) is dict
            # Overwrite default value with init_dict content
            if "frame" in list(init_dict.keys()):
                frame = init_dict["frame"]
            if "shaft" in list(init_dict.keys()):
                shaft = init_dict["shaft"]
            if "name" in list(init_dict.keys()):
                name = init_dict["name"]
            if "desc" in list(init_dict.keys()):
                desc = init_dict["desc"]
            if "type_machine" in list(init_dict.keys()):
                type_machine = init_dict["type_machine"]
            if "logger_name" in list(init_dict.keys()):
                logger_name = init_dict["logger_name"]
        # Initialisation by argument
        self.parent = None
        # frame can be None, a Frame object or a dict
        if isinstance(frame, dict):
            self.frame = Frame(init_dict=frame)
        elif isinstance(frame, str):
            from ..Functions.load import load

            self.frame = load(frame)
        else:
            self.frame = frame
        # shaft can be None, a Shaft object or a dict
        if isinstance(shaft, dict):
            self.shaft = Shaft(init_dict=shaft)
        elif isinstance(shaft, str):
            from ..Functions.load import load

            self.shaft = load(shaft)
        else:
            self.shaft = shaft
        self.name = name
        self.desc = desc
        self.type_machine = type_machine
        self.logger_name = logger_name

        # The class is frozen, for now it's impossible to add new properties
        self._freeze()

    def __str__(self):
        """Convert this objet in a readeable string (for print)"""

        Machine_str = ""
        if self.parent is None:
            Machine_str += "parent = None " + linesep
        else:
            Machine_str += "parent = " + str(type(self.parent)) + " object" + linesep
        if self.frame is not None:
            tmp = self.frame.__str__().replace(linesep, linesep + "\t").rstrip("\t")
            Machine_str += "frame = " + tmp
        else:
            Machine_str += "frame = None" + linesep + linesep
        if self.shaft is not None:
            tmp = self.shaft.__str__().replace(linesep, linesep + "\t").rstrip("\t")
            Machine_str += "shaft = " + tmp
        else:
            Machine_str += "shaft = None" + linesep + linesep
        Machine_str += 'name = "' + str(self.name) + '"' + linesep
        Machine_str += 'desc = "' + str(self.desc) + '"' + linesep
        Machine_str += "type_machine = " + str(self.type_machine) + linesep
        Machine_str += 'logger_name = "' + str(self.logger_name) + '"' + linesep
        return Machine_str

    def __eq__(self, other):
        """Compare two objects (skip parent)"""

        if type(other) != type(self):
            return False
        if other.frame != self.frame:
            return False
        if other.shaft != self.shaft:
            return False
        if other.name != self.name:
            return False
        if other.desc != self.desc:
            return False
        if other.type_machine != self.type_machine:
            return False
        if other.logger_name != self.logger_name:
            return False
        return True

    def as_dict(self):
        """Convert this objet in a json seriable dict (can be use in __init__)
        """

        Machine_dict = dict()
        if self.frame is None:
            Machine_dict["frame"] = None
        else:
            Machine_dict["frame"] = self.frame.as_dict()
        if self.shaft is None:
            Machine_dict["shaft"] = None
        else:
            Machine_dict["shaft"] = self.shaft.as_dict()
        Machine_dict["name"] = self.name
        Machine_dict["desc"] = self.desc
        Machine_dict["type_machine"] = self.type_machine
        Machine_dict["logger_name"] = self.logger_name
        # The class name is added to the dict fordeserialisation purpose
        Machine_dict["__class__"] = "Machine"
        return Machine_dict

    def _set_None(self):
        """Set all the properties to None (except pyleecan object)"""

        if self.frame is not None:
            self.frame._set_None()
        if self.shaft is not None:
            self.shaft._set_None()
        self.name = None
        self.desc = None
        self.type_machine = None
        self.logger_name = None

    def _get_frame(self):
        """getter of frame"""
        return self._frame

    def _set_frame(self, value):
        """setter of frame"""
        check_var("frame", value, "Frame")
        self._frame = value

        if self._frame is not None:
            self._frame.parent = self

    # Machine's Frame
    # Type : Frame
    frame = property(fget=_get_frame, fset=_set_frame, doc=u"""Machine's Frame""")

    def _get_shaft(self):
        """getter of shaft"""
        return self._shaft

    def _set_shaft(self, value):
        """setter of shaft"""
        check_var("shaft", value, "Shaft")
        self._shaft = value

        if self._shaft is not None:
            self._shaft.parent = self

    # Machine's Shaft
    # Type : Shaft
    shaft = property(fget=_get_shaft, fset=_set_shaft, doc=u"""Machine's Shaft""")

    def _get_name(self):
        """getter of name"""
        return self._name

    def _set_name(self, value):
        """setter of name"""
        check_var("name", value, "str")
        self._name = value

    # Name of the machine
    # Type : str
    name = property(fget=_get_name, fset=_set_name, doc=u"""Name of the machine""")

    def _get_desc(self):
        """getter of desc"""
        return self._desc

    def _set_desc(self, value):
        """setter of desc"""
        check_var("desc", value, "str")
        self._desc = value

    # Machine description
    # Type : str
    desc = property(fget=_get_desc, fset=_set_desc, doc=u"""Machine description""")

    def _get_type_machine(self):
        """getter of type_machine"""
        return self._type_machine

    def _set_type_machine(self, value):
        """setter of type_machine"""
        check_var("type_machine", value, "int")
        self._type_machine = value

    # Integer to store the machine type (for the GUI, should be replaced by a test of the object type)
    # Type : int
    type_machine = property(
        fget=_get_type_machine,
        fset=_set_type_machine,
        doc=u"""Integer to store the machine type (for the GUI, should be replaced by a test of the object type)""",
    )

    def _get_logger_name(self):
        """getter of logger_name"""
        return self._logger_name

    def _set_logger_name(self, value):
        """setter of logger_name"""
        check_var("logger_name", value, "str")
        self._logger_name = value

    # Name of the logger to use
    # Type : str
    logger_name = property(
        fget=_get_logger_name,
        fset=_set_logger_name,
        doc=u"""Name of the logger to use""",
    )<|MERGE_RESOLUTION|>--- conflicted
+++ resolved
@@ -85,17 +85,16 @@
     comp_sym = error
 
 try:
-<<<<<<< HEAD
     from ..Methods.Machine.Machine.comp_angle_offset_initial import (
         comp_angle_offset_initial,
     )
 except ImportError as error:
     comp_angle_offset_initial = error
-=======
+
+try:
     from ..Methods.Machine.Machine.comp_desc_dict import comp_desc_dict
 except ImportError as error:
     comp_desc_dict = error
->>>>>>> 84a2f949
 
 
 from ._check import InitUnKnowClassError
@@ -259,7 +258,6 @@
         )
     else:
         comp_sym = comp_sym
-<<<<<<< HEAD
     # cf Methods.Machine.Machine.comp_angle_offset_initial
     if isinstance(comp_angle_offset_initial, ImportError):
         comp_angle_offset_initial = property(
@@ -267,23 +265,22 @@
                 ImportError(
                     "Can't use Machine method comp_angle_offset_initial: "
                     + str(comp_angle_offset_initial)
-=======
+                )
+            )
+        )
+    else:
+        comp_angle_offset_initial = comp_angle_offset_initial
     # cf Methods.Machine.Machine.comp_desc_dict
     if isinstance(comp_desc_dict, ImportError):
         comp_desc_dict = property(
             fget=lambda x: raise_(
                 ImportError(
                     "Can't use Machine method comp_desc_dict: " + str(comp_desc_dict)
->>>>>>> 84a2f949
-                )
-            )
-        )
-    else:
-<<<<<<< HEAD
-        comp_angle_offset_initial = comp_angle_offset_initial
-=======
+                )
+            )
+        )
+    else:
         comp_desc_dict = comp_desc_dict
->>>>>>> 84a2f949
     # save method is available in all object
     save = save
 
