# -*- coding: utf-8 -*-
# File generated according to Generator/ClassesRef/Machine/LamSlotWind.csv
# WARNING! All changes made in this file will be lost!
"""Method code available at https://github.com/Eomys/pyleecan/tree/master/pyleecan/Methods/Machine/LamSlotWind
"""

from os import linesep
from logging import getLogger
from ._check import check_var, raise_
from ..Functions.get_logger import get_logger
from ..Functions.save import save
from ..Functions.copy import copy
from ..Functions.load import load_init_dict
from ..Functions.Load.import_class import import_class
from .LamSlot import LamSlot

# Import all class method
# Try/catch to remove unnecessary dependencies in unused method
try:
    from ..Methods.Machine.LamSlotWind.build_geometry import build_geometry
except ImportError as error:
    build_geometry = error

try:
    from ..Methods.Machine.LamSlotWind.check import check
except ImportError as error:
    check = error

try:
    from ..Methods.Machine.LamSlotWind.comp_masses import comp_masses
except ImportError as error:
    comp_masses = error

try:
    from ..Methods.Machine.LamSlotWind.comp_surfaces import comp_surfaces
except ImportError as error:
    comp_surfaces = error

try:
    from ..Methods.Machine.LamSlotWind.comp_volumes import comp_volumes
except ImportError as error:
    comp_volumes = error

try:
    from ..Methods.Machine.LamSlotWind.get_pole_pair_number import get_pole_pair_number
except ImportError as error:
    get_pole_pair_number = error

try:
    from ..Methods.Machine.LamSlotWind.get_name_phase import get_name_phase
except ImportError as error:
    get_name_phase = error

try:
    from ..Methods.Machine.LamSlotWind.plot import plot
except ImportError as error:
    plot = error

try:
    from ..Methods.Machine.LamSlotWind.plot_winding import plot_winding
except ImportError as error:
    plot_winding = error

try:
    from ..Methods.Machine.LamSlotWind.comp_fill_factor import comp_fill_factor
except ImportError as error:
    comp_fill_factor = error

try:
    from ..Methods.Machine.LamSlotWind.comp_output_geo import comp_output_geo
except ImportError as error:
    comp_output_geo = error

try:
    from ..Methods.Machine.LamSlotWind.get_polar_eq import get_polar_eq
except ImportError as error:
    get_polar_eq = error

try:
    from ..Methods.Machine.LamSlotWind.comp_wind_function import comp_wind_function
except ImportError as error:
    comp_wind_function = error

try:
    from ..Methods.Machine.LamSlotWind.plot_mmf_unit import plot_mmf_unit
except ImportError as error:
    plot_mmf_unit = error

try:
    from ..Methods.Machine.LamSlotWind.comp_resistance_wind import comp_resistance_wind
except ImportError as error:
    comp_resistance_wind = error

try:
    from ..Methods.Machine.LamSlotWind.comp_angle_d_axis import comp_angle_d_axis
except ImportError as error:
    comp_angle_d_axis = error

try:
    from ..Methods.Machine.LamSlotWind.comp_mmf_unit import comp_mmf_unit
except ImportError as error:
    comp_mmf_unit = error

try:
    from ..Methods.Machine.LamSlotWind.comp_rot_dir import comp_rot_dir
except ImportError as error:
    comp_rot_dir = error

try:
    from ..Methods.Machine.LamSlotWind.comp_lengths_winding import comp_lengths_winding
except ImportError as error:
    comp_lengths_winding = error

try:
    from ..Methods.Machine.LamSlotWind.comp_number_phase_eq import comp_number_phase_eq
except ImportError as error:
    comp_number_phase_eq = error

try:
    from ..Methods.Machine.LamSlotWind.comp_sym import comp_sym
except ImportError as error:
    comp_sym = error


from ._check import InitUnKnowClassError
from .Winding import Winding
from .Slot import Slot
from .Material import Material
from .Hole import Hole
from .Notch import Notch


class LamSlotWind(LamSlot):
    """Lamination with Slot filled with winding"""

    VERSION = 1

    # Check ImportError to remove unnecessary dependencies in unused method
    # cf Methods.Machine.LamSlotWind.build_geometry
    if isinstance(build_geometry, ImportError):
        build_geometry = property(
            fget=lambda x: raise_(
                ImportError(
                    "Can't use LamSlotWind method build_geometry: " + str(build_geometry)
                )
            )
        )
    else:
        build_geometry = build_geometry
    # cf Methods.Machine.LamSlotWind.check
    if isinstance(check, ImportError):
        check = property(
            fget=lambda x: raise_(
                ImportError("Can't use LamSlotWind method check: " + str(check))
            )
        )
    else:
        check = check
    # cf Methods.Machine.LamSlotWind.comp_masses
    if isinstance(comp_masses, ImportError):
        comp_masses = property(
            fget=lambda x: raise_(
                ImportError(
                    "Can't use LamSlotWind method comp_masses: " + str(comp_masses)
                )
            )
        )
    else:
        comp_masses = comp_masses
    # cf Methods.Machine.LamSlotWind.comp_surfaces
    if isinstance(comp_surfaces, ImportError):
        comp_surfaces = property(
            fget=lambda x: raise_(
                ImportError(
                    "Can't use LamSlotWind method comp_surfaces: " + str(comp_surfaces)
                )
            )
        )
    else:
        comp_surfaces = comp_surfaces
    # cf Methods.Machine.LamSlotWind.comp_volumes
    if isinstance(comp_volumes, ImportError):
        comp_volumes = property(
            fget=lambda x: raise_(
                ImportError(
                    "Can't use LamSlotWind method comp_volumes: " + str(comp_volumes)
                )
            )
        )
    else:
        comp_volumes = comp_volumes
    # cf Methods.Machine.LamSlotWind.get_pole_pair_number
    if isinstance(get_pole_pair_number, ImportError):
        get_pole_pair_number = property(
            fget=lambda x: raise_(
                ImportError(
                    "Can't use LamSlotWind method get_pole_pair_number: "
                    + str(get_pole_pair_number)
                )
            )
        )
    else:
        get_pole_pair_number = get_pole_pair_number
    # cf Methods.Machine.LamSlotWind.get_name_phase
    if isinstance(get_name_phase, ImportError):
        get_name_phase = property(
            fget=lambda x: raise_(
                ImportError(
                    "Can't use LamSlotWind method get_name_phase: " + str(get_name_phase)
                )
            )
        )
    else:
        get_name_phase = get_name_phase
    # cf Methods.Machine.LamSlotWind.plot
    if isinstance(plot, ImportError):
        plot = property(
            fget=lambda x: raise_(
                ImportError("Can't use LamSlotWind method plot: " + str(plot))
            )
        )
    else:
        plot = plot
    # cf Methods.Machine.LamSlotWind.plot_winding
    if isinstance(plot_winding, ImportError):
        plot_winding = property(
            fget=lambda x: raise_(
                ImportError(
                    "Can't use LamSlotWind method plot_winding: " + str(plot_winding)
                )
            )
        )
    else:
        plot_winding = plot_winding
    # cf Methods.Machine.LamSlotWind.comp_fill_factor
    if isinstance(comp_fill_factor, ImportError):
        comp_fill_factor = property(
            fget=lambda x: raise_(
                ImportError(
                    "Can't use LamSlotWind method comp_fill_factor: "
                    + str(comp_fill_factor)
                )
            )
        )
    else:
        comp_fill_factor = comp_fill_factor
    # cf Methods.Machine.LamSlotWind.comp_output_geo
    if isinstance(comp_output_geo, ImportError):
        comp_output_geo = property(
            fget=lambda x: raise_(
                ImportError(
                    "Can't use LamSlotWind method comp_output_geo: "
                    + str(comp_output_geo)
                )
            )
        )
    else:
        comp_output_geo = comp_output_geo
    # cf Methods.Machine.LamSlotWind.get_polar_eq
    if isinstance(get_polar_eq, ImportError):
        get_polar_eq = property(
            fget=lambda x: raise_(
                ImportError(
                    "Can't use LamSlotWind method get_polar_eq: " + str(get_polar_eq)
                )
            )
        )
    else:
        get_polar_eq = get_polar_eq
    # cf Methods.Machine.LamSlotWind.comp_wind_function
    if isinstance(comp_wind_function, ImportError):
        comp_wind_function = property(
            fget=lambda x: raise_(
                ImportError(
                    "Can't use LamSlotWind method comp_wind_function: "
                    + str(comp_wind_function)
                )
            )
        )
    else:
        comp_wind_function = comp_wind_function
    # cf Methods.Machine.LamSlotWind.plot_mmf_unit
    if isinstance(plot_mmf_unit, ImportError):
        plot_mmf_unit = property(
            fget=lambda x: raise_(
                ImportError(
                    "Can't use LamSlotWind method plot_mmf_unit: " + str(plot_mmf_unit)
                )
            )
        )
    else:
        plot_mmf_unit = plot_mmf_unit
    # cf Methods.Machine.LamSlotWind.comp_resistance_wind
    if isinstance(comp_resistance_wind, ImportError):
        comp_resistance_wind = property(
            fget=lambda x: raise_(
                ImportError(
                    "Can't use LamSlotWind method comp_resistance_wind: "
                    + str(comp_resistance_wind)
                )
            )
        )
    else:
        comp_resistance_wind = comp_resistance_wind
    # cf Methods.Machine.LamSlotWind.comp_angle_d_axis
    if isinstance(comp_angle_d_axis, ImportError):
        comp_angle_d_axis = property(
            fget=lambda x: raise_(
                ImportError(
                    "Can't use LamSlotWind method comp_angle_d_axis: "
                    + str(comp_angle_d_axis)
                )
            )
        )
    else:
        comp_angle_d_axis = comp_angle_d_axis
    # cf Methods.Machine.LamSlotWind.comp_mmf_unit
    if isinstance(comp_mmf_unit, ImportError):
        comp_mmf_unit = property(
            fget=lambda x: raise_(
                ImportError(
                    "Can't use LamSlotWind method comp_mmf_unit: " + str(comp_mmf_unit)
                )
            )
        )
    else:
        comp_mmf_unit = comp_mmf_unit
    # cf Methods.Machine.LamSlotWind.comp_rot_dir
    if isinstance(comp_rot_dir, ImportError):
        comp_rot_dir = property(
            fget=lambda x: raise_(
                ImportError(
                    "Can't use LamSlotWind method comp_rot_dir: " + str(comp_rot_dir)
                )
            )
        )
    else:
        comp_rot_dir = comp_rot_dir
    # cf Methods.Machine.LamSlotWind.comp_lengths_winding
    if isinstance(comp_lengths_winding, ImportError):
        comp_lengths_winding = property(
            fget=lambda x: raise_(
                ImportError(
                    "Can't use LamSlotWind method comp_lengths_winding: "
                    + str(comp_lengths_winding)
                )
            )
        )
    else:
        comp_lengths_winding = comp_lengths_winding
    # cf Methods.Machine.LamSlotWind.comp_number_phase_eq
    if isinstance(comp_number_phase_eq, ImportError):
        comp_number_phase_eq = property(
            fget=lambda x: raise_(
                ImportError(
                    "Can't use LamSlotWind method comp_number_phase_eq: "
                    + str(comp_number_phase_eq)
                )
            )
        )
    else:
        comp_number_phase_eq = comp_number_phase_eq
    # cf Methods.Machine.LamSlotWind.comp_sym
    if isinstance(comp_sym, ImportError):
        comp_sym = property(
            fget=lambda x: raise_(
                ImportError("Can't use LamSlotWind method comp_sym: " + str(comp_sym))
            )
        )
    else:
        comp_sym = comp_sym
    # save and copy methods are available in all object
    save = save
<<<<<<< HEAD

    # generic copy method
    def copy(self):
        """Return a copy of the class
        """
        return type(self)(init_dict=self.as_dict())

    # get_logger method is available in all object
    get_logger = get_logger

    def __init__(self, Ksfill=None, winding=-1, slot=-1, L1=0.35, mat_type=-1, Nrvd=0, Wrvd=0, Kf1=0.95, is_internal=True, Rint=0, Rext=1, is_stator=True, axial_vent=list(), notch=list(), init_dict = None, init_str = None):
=======
    copy = copy
    # get_logger method is available in all object
    get_logger = get_logger

    def __init__(
        self,
        Ksfill=None,
        winding=-1,
        slot=-1,
        L1=0.35,
        mat_type=-1,
        Nrvd=0,
        Wrvd=0,
        Kf1=0.95,
        is_internal=True,
        Rint=0,
        Rext=1,
        is_stator=True,
        axial_vent=-1,
        notch=-1,
        init_dict=None,
        init_str=None,
    ):
>>>>>>> 9efbb6f4
        """Constructor of the class. Can be use in three ways :
        - __init__ (arg1 = 1, arg3 = 5) every parameters have name and default values
            for pyleecan type, -1 will call the default constructor
        - __init__ (init_dict = d) d must be a dictionnary with property names as keys
        - __init__ (init_str = s) s must be a string
        s is the file path to load

        ndarray or list can be given for Vector and Matrix
        object or dict can be given for pyleecan Object"""

<<<<<<< HEAD
        if winding == -1:
            winding = Winding()
        if slot == -1:
            slot = Slot()
        if mat_type == -1:
            mat_type = Material()
        if init_str is not None :  # Initialisation by str
            from ..Functions.load import load
            assert type(init_str) is str
            # load the object from a file
            obj = load(init_str)
            assert type(obj) is type(self)
            Ksfill = obj.Ksfill
            winding = obj.winding
            slot = obj.slot
            L1 = obj.L1
            mat_type = obj.mat_type
            Nrvd = obj.Nrvd
            Wrvd = obj.Wrvd
            Kf1 = obj.Kf1
            is_internal = obj.is_internal
            Rint = obj.Rint
            Rext = obj.Rext
            is_stator = obj.is_stator
            axial_vent = obj.axial_vent
            notch = obj.notch
=======
        if init_str is not None:  # Load from a file
            init_dict = load_init_dict(init_str)[1]
>>>>>>> 9efbb6f4
        if init_dict is not None:  # Initialisation by dict
            assert type(init_dict) is dict
            # Overwrite default value with init_dict content
            if "Ksfill" in list(init_dict.keys()):
                Ksfill = init_dict["Ksfill"]
            if "winding" in list(init_dict.keys()):
                winding = init_dict["winding"]
            if "slot" in list(init_dict.keys()):
                slot = init_dict["slot"]
            if "L1" in list(init_dict.keys()):
                L1 = init_dict["L1"]
            if "mat_type" in list(init_dict.keys()):
                mat_type = init_dict["mat_type"]
            if "Nrvd" in list(init_dict.keys()):
                Nrvd = init_dict["Nrvd"]
            if "Wrvd" in list(init_dict.keys()):
                Wrvd = init_dict["Wrvd"]
            if "Kf1" in list(init_dict.keys()):
                Kf1 = init_dict["Kf1"]
            if "is_internal" in list(init_dict.keys()):
                is_internal = init_dict["is_internal"]
            if "Rint" in list(init_dict.keys()):
                Rint = init_dict["Rint"]
            if "Rext" in list(init_dict.keys()):
                Rext = init_dict["Rext"]
            if "is_stator" in list(init_dict.keys()):
                is_stator = init_dict["is_stator"]
            if "axial_vent" in list(init_dict.keys()):
                axial_vent = init_dict["axial_vent"]
            if "notch" in list(init_dict.keys()):
                notch = init_dict["notch"]
        # Set the properties (value check and convertion are done in setter)
        self.Ksfill = Ksfill
<<<<<<< HEAD
        # winding can be None, a Winding object or a dict
        if isinstance(winding, dict):
            # Check that the type is correct (including daughter)
            class_name = winding.get("__class__")
            if class_name not in ['Winding', 'WindingCW1L', 'WindingCW2LR', 'WindingCW2LT', 'WindingDW1L', 'WindingDW2L', 'WindingSC', 'WindingUD']:
                raise InitUnKnowClassError(
                    "Unknow class name "
                    + class_name
                    + " in init_dict for winding"
                )
            # Dynamic import to call the correct constructor
            module = __import__("pyleecan.Classes."+class_name, fromlist=[class_name])
            class_obj = getattr(module,class_name)
            self.winding = class_obj(init_dict=winding)
        elif isinstance(winding, str):
            from ..Functions.load import load
            winding = load(winding)
            # Check that the type is correct (including daughter)
            class_name = winding.__class__.__name__
            if class_name not in ['Winding', 'WindingCW1L', 'WindingCW2LR', 'WindingCW2LT', 'WindingDW1L', 'WindingDW2L', 'WindingSC', 'WindingUD']:
                raise InitUnKnowClassError(
                    "Unknow class name "
                    + class_name
                    + " in init_dict for winding"
                )
            self.winding=winding
        else:
            self.winding = winding
=======
        self.winding = winding
>>>>>>> 9efbb6f4
        # Call LamSlot init
        super(LamSlotWind, self).__init__(slot=slot, L1=L1, mat_type=mat_type, Nrvd=Nrvd, Wrvd=Wrvd, Kf1=Kf1, is_internal=is_internal, Rint=Rint, Rext=Rext, is_stator=is_stator, axial_vent=axial_vent, notch=notch)
        # The class is frozen (in LamSlot init), for now it's impossible to
        # add new properties

    def __str__(self):
        """Convert this object in a readeable string (for print)"""

        LamSlotWind_str = ""
        # Get the properties inherited from LamSlot
        LamSlotWind_str += super(LamSlotWind, self).__str__()
        LamSlotWind_str += "Ksfill = " + str(self.Ksfill) + linesep
        if self.winding is not None:
            tmp = self.winding.__str__().replace(linesep, linesep + "\t").rstrip("\t")
            LamSlotWind_str += "winding = "+ tmp
        else:
            LamSlotWind_str += "winding = None" + linesep + linesep
        return LamSlotWind_str

    def __eq__(self, other):
        """Compare two objects (skip parent)"""

        if type(other) != type(self):
            return False

        # Check the properties inherited from LamSlot
        if not super(LamSlotWind, self).__eq__(other):
            return False
        if other.Ksfill != self.Ksfill:
            return False
        if other.winding != self.winding:
            return False
        return True

    def as_dict(self):
<<<<<<< HEAD
        """Convert this objet in a json seriable dict (can be use in __init__)
        """
=======
        """Convert this object in a json seriable dict (can be use in __init__)"""
>>>>>>> 9efbb6f4

        # Get the properties inherited from LamSlot
        LamSlotWind_dict = super(LamSlotWind, self).as_dict()
        LamSlotWind_dict["Ksfill"] = self.Ksfill
        if self.winding is None:
            LamSlotWind_dict["winding"] = None
        else:
            LamSlotWind_dict["winding"] = self.winding.as_dict()
        # The class name is added to the dict fordeserialisation purpose
        # Overwrite the mother class name
        LamSlotWind_dict["__class__"] = "LamSlotWind"
        return LamSlotWind_dict

    def _set_None(self):
        """Set all the properties to None (except pyleecan object)"""

        self.Ksfill = None
        if self.winding is not None:
            self.winding._set_None()
        # Set to None the properties inherited from LamSlot
        super(LamSlotWind, self)._set_None()

    def _get_Ksfill(self):
        """getter of Ksfill"""
        return self._Ksfill

    def _set_Ksfill(self, value):
        """setter of Ksfill"""
        check_var("Ksfill", value, "float", Vmin=0, Vmax=1)
        self._Ksfill = value

    Ksfill = property(
        fget=_get_Ksfill,
        fset=_set_Ksfill,
        doc=u"""Imposed Slot Fill factor (if None, will be computed according to the winding and the slot)

        :Type: float
        :min: 0
        :max: 1
        """,
    )

    def _get_winding(self):
        """getter of winding"""
        return self._winding

    def _set_winding(self, value):
        """setter of winding"""
        if isinstance(value, str):  # Load from file
            value = load_init_dict(value)[1]
        if isinstance(value, dict) and "__class__" in value:
            class_obj = import_class(
                "pyleecan.Classes", value.get("__class__"), "winding"
            )
            value = class_obj(init_dict=value)
        elif type(value) is int and value == -1:  # Default constructor
            value = Winding()
        check_var("winding", value, "Winding")
        self._winding = value

        if self._winding is not None:
            self._winding.parent = self
    winding = property(
        fget=_get_winding,
        fset=_set_winding,
        doc=u"""Lamination's Winding

        :Type: Winding
        """,
    )<|MERGE_RESOLUTION|>--- conflicted
+++ resolved
@@ -141,7 +141,8 @@
         build_geometry = property(
             fget=lambda x: raise_(
                 ImportError(
-                    "Can't use LamSlotWind method build_geometry: " + str(build_geometry)
+                    "Can't use LamSlotWind method build_geometry: "
+                    + str(build_geometry)
                 )
             )
         )
@@ -206,7 +207,8 @@
         get_name_phase = property(
             fget=lambda x: raise_(
                 ImportError(
-                    "Can't use LamSlotWind method get_name_phase: " + str(get_name_phase)
+                    "Can't use LamSlotWind method get_name_phase: "
+                    + str(get_name_phase)
                 )
             )
         )
@@ -371,19 +373,6 @@
         comp_sym = comp_sym
     # save and copy methods are available in all object
     save = save
-<<<<<<< HEAD
-
-    # generic copy method
-    def copy(self):
-        """Return a copy of the class
-        """
-        return type(self)(init_dict=self.as_dict())
-
-    # get_logger method is available in all object
-    get_logger = get_logger
-
-    def __init__(self, Ksfill=None, winding=-1, slot=-1, L1=0.35, mat_type=-1, Nrvd=0, Wrvd=0, Kf1=0.95, is_internal=True, Rint=0, Rext=1, is_stator=True, axial_vent=list(), notch=list(), init_dict = None, init_str = None):
-=======
     copy = copy
     # get_logger method is available in all object
     get_logger = get_logger
@@ -407,7 +396,6 @@
         init_dict=None,
         init_str=None,
     ):
->>>>>>> 9efbb6f4
         """Constructor of the class. Can be use in three ways :
         - __init__ (arg1 = 1, arg3 = 5) every parameters have name and default values
             for pyleecan type, -1 will call the default constructor
@@ -418,37 +406,8 @@
         ndarray or list can be given for Vector and Matrix
         object or dict can be given for pyleecan Object"""
 
-<<<<<<< HEAD
-        if winding == -1:
-            winding = Winding()
-        if slot == -1:
-            slot = Slot()
-        if mat_type == -1:
-            mat_type = Material()
-        if init_str is not None :  # Initialisation by str
-            from ..Functions.load import load
-            assert type(init_str) is str
-            # load the object from a file
-            obj = load(init_str)
-            assert type(obj) is type(self)
-            Ksfill = obj.Ksfill
-            winding = obj.winding
-            slot = obj.slot
-            L1 = obj.L1
-            mat_type = obj.mat_type
-            Nrvd = obj.Nrvd
-            Wrvd = obj.Wrvd
-            Kf1 = obj.Kf1
-            is_internal = obj.is_internal
-            Rint = obj.Rint
-            Rext = obj.Rext
-            is_stator = obj.is_stator
-            axial_vent = obj.axial_vent
-            notch = obj.notch
-=======
         if init_str is not None:  # Load from a file
             init_dict = load_init_dict(init_str)[1]
->>>>>>> 9efbb6f4
         if init_dict is not None:  # Initialisation by dict
             assert type(init_dict) is dict
             # Overwrite default value with init_dict content
@@ -482,40 +441,22 @@
                 notch = init_dict["notch"]
         # Set the properties (value check and convertion are done in setter)
         self.Ksfill = Ksfill
-<<<<<<< HEAD
-        # winding can be None, a Winding object or a dict
-        if isinstance(winding, dict):
-            # Check that the type is correct (including daughter)
-            class_name = winding.get("__class__")
-            if class_name not in ['Winding', 'WindingCW1L', 'WindingCW2LR', 'WindingCW2LT', 'WindingDW1L', 'WindingDW2L', 'WindingSC', 'WindingUD']:
-                raise InitUnKnowClassError(
-                    "Unknow class name "
-                    + class_name
-                    + " in init_dict for winding"
-                )
-            # Dynamic import to call the correct constructor
-            module = __import__("pyleecan.Classes."+class_name, fromlist=[class_name])
-            class_obj = getattr(module,class_name)
-            self.winding = class_obj(init_dict=winding)
-        elif isinstance(winding, str):
-            from ..Functions.load import load
-            winding = load(winding)
-            # Check that the type is correct (including daughter)
-            class_name = winding.__class__.__name__
-            if class_name not in ['Winding', 'WindingCW1L', 'WindingCW2LR', 'WindingCW2LT', 'WindingDW1L', 'WindingDW2L', 'WindingSC', 'WindingUD']:
-                raise InitUnKnowClassError(
-                    "Unknow class name "
-                    + class_name
-                    + " in init_dict for winding"
-                )
-            self.winding=winding
-        else:
-            self.winding = winding
-=======
         self.winding = winding
->>>>>>> 9efbb6f4
         # Call LamSlot init
-        super(LamSlotWind, self).__init__(slot=slot, L1=L1, mat_type=mat_type, Nrvd=Nrvd, Wrvd=Wrvd, Kf1=Kf1, is_internal=is_internal, Rint=Rint, Rext=Rext, is_stator=is_stator, axial_vent=axial_vent, notch=notch)
+        super(LamSlotWind, self).__init__(
+            slot=slot,
+            L1=L1,
+            mat_type=mat_type,
+            Nrvd=Nrvd,
+            Wrvd=Wrvd,
+            Kf1=Kf1,
+            is_internal=is_internal,
+            Rint=Rint,
+            Rext=Rext,
+            is_stator=is_stator,
+            axial_vent=axial_vent,
+            notch=notch,
+        )
         # The class is frozen (in LamSlot init), for now it's impossible to
         # add new properties
 
@@ -528,7 +469,7 @@
         LamSlotWind_str += "Ksfill = " + str(self.Ksfill) + linesep
         if self.winding is not None:
             tmp = self.winding.__str__().replace(linesep, linesep + "\t").rstrip("\t")
-            LamSlotWind_str += "winding = "+ tmp
+            LamSlotWind_str += "winding = " + tmp
         else:
             LamSlotWind_str += "winding = None" + linesep + linesep
         return LamSlotWind_str
@@ -549,12 +490,7 @@
         return True
 
     def as_dict(self):
-<<<<<<< HEAD
-        """Convert this objet in a json seriable dict (can be use in __init__)
-        """
-=======
         """Convert this object in a json seriable dict (can be use in __init__)"""
->>>>>>> 9efbb6f4
 
         # Get the properties inherited from LamSlot
         LamSlotWind_dict = super(LamSlotWind, self).as_dict()
@@ -617,6 +553,7 @@
 
         if self._winding is not None:
             self._winding.parent = self
+
     winding = property(
         fget=_get_winding,
         fset=_set_winding,
