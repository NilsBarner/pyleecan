# -*- coding: utf-8 -*-
"""File generated according to Generator/ClassesRef/Machine/LamSlotWind.csv
WARNING! All changes made in this file will be lost!
"""

from os import linesep
from logging import getLogger
from ._check import check_var, raise_
from ..Functions.get_logger import get_logger
from ..Functions.save import save
from .LamSlot import LamSlot

# Import all class method
# Try/catch to remove unnecessary dependencies in unused method
try:
    from ..Methods.Machine.LamSlotWind.build_geometry import build_geometry
except ImportError as error:
    build_geometry = error

try:
    from ..Methods.Machine.LamSlotWind.check import check
except ImportError as error:
    check = error

try:
    from ..Methods.Machine.LamSlotWind.comp_masses import comp_masses
except ImportError as error:
    comp_masses = error

try:
    from ..Methods.Machine.LamSlotWind.comp_surfaces import comp_surfaces
except ImportError as error:
    comp_surfaces = error

try:
    from ..Methods.Machine.LamSlotWind.comp_volumes import comp_volumes
except ImportError as error:
    comp_volumes = error

try:
    from ..Methods.Machine.LamSlotWind.get_pole_pair_number import get_pole_pair_number
except ImportError as error:
    get_pole_pair_number = error

try:
    from ..Methods.Machine.LamSlotWind.get_name_phase import get_name_phase
except ImportError as error:
    get_name_phase = error

try:
    from ..Methods.Machine.LamSlotWind.plot import plot
except ImportError as error:
    plot = error

try:
    from ..Methods.Machine.LamSlotWind.plot_winding import plot_winding
except ImportError as error:
    plot_winding = error

try:
    from ..Methods.Machine.LamSlotWind.comp_fill_factor import comp_fill_factor
except ImportError as error:
    comp_fill_factor = error

try:
    from ..Methods.Machine.LamSlotWind.comp_output_geo import comp_output_geo
except ImportError as error:
    comp_output_geo = error

try:
    from ..Methods.Machine.LamSlotWind.get_polar_eq import get_polar_eq
except ImportError as error:
    get_polar_eq = error

try:
    from ..Methods.Machine.LamSlotWind.comp_wind_function import comp_wind_function
except ImportError as error:
    comp_wind_function = error

try:
    from ..Methods.Machine.LamSlotWind.plot_mmf_unit import plot_mmf_unit
except ImportError as error:
    plot_mmf_unit = error

try:
    from ..Methods.Machine.LamSlotWind.comp_resistance_wind import comp_resistance_wind
except ImportError as error:
    comp_resistance_wind = error

try:
    from ..Methods.Machine.LamSlotWind.comp_angle_d_axis import comp_angle_d_axis
except ImportError as error:
    comp_angle_d_axis = error

try:
    from ..Methods.Machine.LamSlotWind.comp_mmf_unit import comp_mmf_unit
except ImportError as error:
    comp_mmf_unit = error

try:
    from ..Methods.Machine.LamSlotWind.comp_rot_dir import comp_rot_dir
except ImportError as error:
    comp_rot_dir = error

try:
    from ..Methods.Machine.LamSlotWind.comp_lengths_winding import comp_lengths_winding
except ImportError as error:
    comp_lengths_winding = error

try:
    from ..Methods.Machine.LamSlotWind.comp_number_phase_eq import comp_number_phase_eq
except ImportError as error:
    comp_number_phase_eq = error

<<<<<<< HEAD
=======
try:
    from ..Methods.Machine.LamSlotWind.comp_sym import comp_sym
except ImportError as error:
    comp_sym = error

>>>>>>> 99ee5173

from ._check import InitUnKnowClassError
from .Winding import Winding
from .Slot import Slot
from .Material import Material
from .Hole import Hole
from .Notch import Notch


class LamSlotWind(LamSlot):
    """Lamination with Slot filled with winding"""

    VERSION = 1

    # Check ImportError to remove unnecessary dependencies in unused method
    # cf Methods.Machine.LamSlotWind.build_geometry
    if isinstance(build_geometry, ImportError):
        build_geometry = property(
            fget=lambda x: raise_(
                ImportError(
                    "Can't use LamSlotWind method build_geometry: "
                    + str(build_geometry)
                )
            )
        )
    else:
        build_geometry = build_geometry
    # cf Methods.Machine.LamSlotWind.check
    if isinstance(check, ImportError):
        check = property(
            fget=lambda x: raise_(
                ImportError("Can't use LamSlotWind method check: " + str(check))
            )
        )
    else:
        check = check
    # cf Methods.Machine.LamSlotWind.comp_masses
    if isinstance(comp_masses, ImportError):
        comp_masses = property(
            fget=lambda x: raise_(
                ImportError(
                    "Can't use LamSlotWind method comp_masses: " + str(comp_masses)
                )
            )
        )
    else:
        comp_masses = comp_masses
    # cf Methods.Machine.LamSlotWind.comp_surfaces
    if isinstance(comp_surfaces, ImportError):
        comp_surfaces = property(
            fget=lambda x: raise_(
                ImportError(
                    "Can't use LamSlotWind method comp_surfaces: " + str(comp_surfaces)
                )
            )
        )
    else:
        comp_surfaces = comp_surfaces
    # cf Methods.Machine.LamSlotWind.comp_volumes
    if isinstance(comp_volumes, ImportError):
        comp_volumes = property(
            fget=lambda x: raise_(
                ImportError(
                    "Can't use LamSlotWind method comp_volumes: " + str(comp_volumes)
                )
            )
        )
    else:
        comp_volumes = comp_volumes
    # cf Methods.Machine.LamSlotWind.get_pole_pair_number
    if isinstance(get_pole_pair_number, ImportError):
        get_pole_pair_number = property(
            fget=lambda x: raise_(
                ImportError(
                    "Can't use LamSlotWind method get_pole_pair_number: "
                    + str(get_pole_pair_number)
                )
            )
        )
    else:
        get_pole_pair_number = get_pole_pair_number
    # cf Methods.Machine.LamSlotWind.get_name_phase
    if isinstance(get_name_phase, ImportError):
        get_name_phase = property(
            fget=lambda x: raise_(
                ImportError(
                    "Can't use LamSlotWind method get_name_phase: "
                    + str(get_name_phase)
                )
            )
        )
    else:
        get_name_phase = get_name_phase
    # cf Methods.Machine.LamSlotWind.plot
    if isinstance(plot, ImportError):
        plot = property(
            fget=lambda x: raise_(
                ImportError("Can't use LamSlotWind method plot: " + str(plot))
            )
        )
    else:
        plot = plot
    # cf Methods.Machine.LamSlotWind.plot_winding
    if isinstance(plot_winding, ImportError):
        plot_winding = property(
            fget=lambda x: raise_(
                ImportError(
                    "Can't use LamSlotWind method plot_winding: " + str(plot_winding)
                )
            )
        )
    else:
        plot_winding = plot_winding
    # cf Methods.Machine.LamSlotWind.comp_fill_factor
    if isinstance(comp_fill_factor, ImportError):
        comp_fill_factor = property(
            fget=lambda x: raise_(
                ImportError(
                    "Can't use LamSlotWind method comp_fill_factor: "
                    + str(comp_fill_factor)
                )
            )
        )
    else:
        comp_fill_factor = comp_fill_factor
    # cf Methods.Machine.LamSlotWind.comp_output_geo
    if isinstance(comp_output_geo, ImportError):
        comp_output_geo = property(
            fget=lambda x: raise_(
                ImportError(
                    "Can't use LamSlotWind method comp_output_geo: "
                    + str(comp_output_geo)
                )
            )
        )
    else:
        comp_output_geo = comp_output_geo
    # cf Methods.Machine.LamSlotWind.get_polar_eq
    if isinstance(get_polar_eq, ImportError):
        get_polar_eq = property(
            fget=lambda x: raise_(
                ImportError(
                    "Can't use LamSlotWind method get_polar_eq: " + str(get_polar_eq)
                )
            )
        )
    else:
        get_polar_eq = get_polar_eq
    # cf Methods.Machine.LamSlotWind.comp_wind_function
    if isinstance(comp_wind_function, ImportError):
        comp_wind_function = property(
            fget=lambda x: raise_(
                ImportError(
                    "Can't use LamSlotWind method comp_wind_function: "
                    + str(comp_wind_function)
                )
            )
        )
    else:
        comp_wind_function = comp_wind_function
    # cf Methods.Machine.LamSlotWind.plot_mmf_unit
    if isinstance(plot_mmf_unit, ImportError):
        plot_mmf_unit = property(
            fget=lambda x: raise_(
                ImportError(
                    "Can't use LamSlotWind method plot_mmf_unit: " + str(plot_mmf_unit)
                )
            )
        )
    else:
        plot_mmf_unit = plot_mmf_unit
    # cf Methods.Machine.LamSlotWind.comp_resistance_wind
    if isinstance(comp_resistance_wind, ImportError):
        comp_resistance_wind = property(
            fget=lambda x: raise_(
                ImportError(
                    "Can't use LamSlotWind method comp_resistance_wind: "
                    + str(comp_resistance_wind)
                )
            )
        )
    else:
        comp_resistance_wind = comp_resistance_wind
    # cf Methods.Machine.LamSlotWind.comp_angle_d_axis
    if isinstance(comp_angle_d_axis, ImportError):
        comp_angle_d_axis = property(
            fget=lambda x: raise_(
                ImportError(
                    "Can't use LamSlotWind method comp_angle_d_axis: "
                    + str(comp_angle_d_axis)
                )
            )
        )
    else:
        comp_angle_d_axis = comp_angle_d_axis
    # cf Methods.Machine.LamSlotWind.comp_mmf_unit
    if isinstance(comp_mmf_unit, ImportError):
        comp_mmf_unit = property(
            fget=lambda x: raise_(
                ImportError(
                    "Can't use LamSlotWind method comp_mmf_unit: " + str(comp_mmf_unit)
                )
            )
        )
    else:
        comp_mmf_unit = comp_mmf_unit
    # cf Methods.Machine.LamSlotWind.comp_rot_dir
    if isinstance(comp_rot_dir, ImportError):
        comp_rot_dir = property(
            fget=lambda x: raise_(
                ImportError(
                    "Can't use LamSlotWind method comp_rot_dir: " + str(comp_rot_dir)
                )
            )
        )
    else:
        comp_rot_dir = comp_rot_dir
    # cf Methods.Machine.LamSlotWind.comp_lengths_winding
    if isinstance(comp_lengths_winding, ImportError):
        comp_lengths_winding = property(
            fget=lambda x: raise_(
                ImportError(
                    "Can't use LamSlotWind method comp_lengths_winding: "
                    + str(comp_lengths_winding)
                )
            )
        )
    else:
        comp_lengths_winding = comp_lengths_winding
    # cf Methods.Machine.LamSlotWind.comp_number_phase_eq
    if isinstance(comp_number_phase_eq, ImportError):
        comp_number_phase_eq = property(
            fget=lambda x: raise_(
                ImportError(
                    "Can't use LamSlotWind method comp_number_phase_eq: "
                    + str(comp_number_phase_eq)
                )
            )
        )
    else:
        comp_number_phase_eq = comp_number_phase_eq
<<<<<<< HEAD
=======
    # cf Methods.Machine.LamSlotWind.comp_sym
    if isinstance(comp_sym, ImportError):
        comp_sym = property(
            fget=lambda x: raise_(
                ImportError("Can't use LamSlotWind method comp_sym: " + str(comp_sym))
            )
        )
    else:
        comp_sym = comp_sym
>>>>>>> 99ee5173
    # save method is available in all object
    save = save

    # generic copy method
    def copy(self):
        """Return a copy of the class
        """
        return type(self)(init_dict=self.as_dict())

    # get_logger method is available in all object
    get_logger = get_logger

    def __init__(
        self,
        Ksfill=None,
        winding=-1,
        slot=-1,
        L1=0.35,
        mat_type=-1,
        Nrvd=0,
        Wrvd=0,
        Kf1=0.95,
        is_internal=True,
        Rint=0,
        Rext=1,
        is_stator=True,
        axial_vent=list(),
        notch=list(),
        init_dict=None,
        init_str=None,
    ):
        """Constructor of the class. Can be use in three ways :
        - __init__ (arg1 = 1, arg3 = 5) every parameters have name and default values
            for Matrix, None will initialise the property with an empty Matrix
            for pyleecan type, None will call the default constructor
        - __init__ (init_dict = d) d must be a dictionnary with every properties as keys
        - __init__ (init_str = s) s must be a string
        s is the file path to load

        ndarray or list can be given for Vector and Matrix
        object or dict can be given for pyleecan Object"""

        if winding == -1:
            winding = Winding()
        if slot == -1:
            slot = Slot()
        if mat_type == -1:
            mat_type = Material()
        if init_str is not None:  # Initialisation by str
            from ..Functions.load import load

            assert type(init_str) is str
            # load the object from a file
            obj = load(init_str)
            assert type(obj) is type(self)
            Ksfill = obj.Ksfill
            winding = obj.winding
            slot = obj.slot
            L1 = obj.L1
            mat_type = obj.mat_type
            Nrvd = obj.Nrvd
            Wrvd = obj.Wrvd
            Kf1 = obj.Kf1
            is_internal = obj.is_internal
            Rint = obj.Rint
            Rext = obj.Rext
            is_stator = obj.is_stator
            axial_vent = obj.axial_vent
            notch = obj.notch
        if init_dict is not None:  # Initialisation by dict
            assert type(init_dict) is dict
            # Overwrite default value with init_dict content
            if "Ksfill" in list(init_dict.keys()):
                Ksfill = init_dict["Ksfill"]
            if "winding" in list(init_dict.keys()):
                winding = init_dict["winding"]
            if "slot" in list(init_dict.keys()):
                slot = init_dict["slot"]
            if "L1" in list(init_dict.keys()):
                L1 = init_dict["L1"]
            if "mat_type" in list(init_dict.keys()):
                mat_type = init_dict["mat_type"]
            if "Nrvd" in list(init_dict.keys()):
                Nrvd = init_dict["Nrvd"]
            if "Wrvd" in list(init_dict.keys()):
                Wrvd = init_dict["Wrvd"]
            if "Kf1" in list(init_dict.keys()):
                Kf1 = init_dict["Kf1"]
            if "is_internal" in list(init_dict.keys()):
                is_internal = init_dict["is_internal"]
            if "Rint" in list(init_dict.keys()):
                Rint = init_dict["Rint"]
            if "Rext" in list(init_dict.keys()):
                Rext = init_dict["Rext"]
            if "is_stator" in list(init_dict.keys()):
                is_stator = init_dict["is_stator"]
            if "axial_vent" in list(init_dict.keys()):
                axial_vent = init_dict["axial_vent"]
            if "notch" in list(init_dict.keys()):
                notch = init_dict["notch"]
        # Initialisation by argument
        self.Ksfill = Ksfill
        # winding can be None, a Winding object or a dict
        if isinstance(winding, dict):
            # Check that the type is correct (including daughter)
            class_name = winding.get("__class__")
            if class_name not in [
                "Winding",
                "WindingCW1L",
                "WindingCW2LR",
                "WindingCW2LT",
                "WindingDW1L",
                "WindingDW2L",
                "WindingSC",
                "WindingUD",
            ]:
                raise InitUnKnowClassError(
                    "Unknow class name " + class_name + " in init_dict for winding"
                )
            # Dynamic import to call the correct constructor
            module = __import__("pyleecan.Classes." + class_name, fromlist=[class_name])
            class_obj = getattr(module, class_name)
            self.winding = class_obj(init_dict=winding)
        elif isinstance(winding, str):
            from ..Functions.load import load

            winding = load(winding)
            # Check that the type is correct (including daughter)
            class_name = winding.__class__.__name__
            if class_name not in [
                "Winding",
                "WindingCW1L",
                "WindingCW2LR",
                "WindingCW2LT",
                "WindingDW1L",
                "WindingDW2L",
                "WindingSC",
                "WindingUD",
            ]:
                raise InitUnKnowClassError(
                    "Unknow class name " + class_name + " in init_dict for winding"
                )
            self.winding = winding
        else:
            self.winding = winding
        # Call LamSlot init
        super(LamSlotWind, self).__init__(
            slot=slot,
            L1=L1,
            mat_type=mat_type,
            Nrvd=Nrvd,
            Wrvd=Wrvd,
            Kf1=Kf1,
            is_internal=is_internal,
            Rint=Rint,
            Rext=Rext,
            is_stator=is_stator,
            axial_vent=axial_vent,
            notch=notch,
        )
        # The class is frozen (in LamSlot init), for now it's impossible to
        # add new properties

    def __str__(self):
        """Convert this objet in a readeable string (for print)"""

        LamSlotWind_str = ""
        # Get the properties inherited from LamSlot
        LamSlotWind_str += super(LamSlotWind, self).__str__()
        LamSlotWind_str += "Ksfill = " + str(self.Ksfill) + linesep
        if self.winding is not None:
            tmp = self.winding.__str__().replace(linesep, linesep + "\t").rstrip("\t")
            LamSlotWind_str += "winding = " + tmp
        else:
            LamSlotWind_str += "winding = None" + linesep + linesep
        return LamSlotWind_str

    def __eq__(self, other):
        """Compare two objects (skip parent)"""

        if type(other) != type(self):
            return False

        # Check the properties inherited from LamSlot
        if not super(LamSlotWind, self).__eq__(other):
            return False
        if other.Ksfill != self.Ksfill:
            return False
        if other.winding != self.winding:
            return False
        return True

    def as_dict(self):
        """Convert this objet in a json seriable dict (can be use in __init__)
        """

        # Get the properties inherited from LamSlot
        LamSlotWind_dict = super(LamSlotWind, self).as_dict()
        LamSlotWind_dict["Ksfill"] = self.Ksfill
        if self.winding is None:
            LamSlotWind_dict["winding"] = None
        else:
            LamSlotWind_dict["winding"] = self.winding.as_dict()
        # The class name is added to the dict fordeserialisation purpose
        # Overwrite the mother class name
        LamSlotWind_dict["__class__"] = "LamSlotWind"
        return LamSlotWind_dict

    def _set_None(self):
        """Set all the properties to None (except pyleecan object)"""

        self.Ksfill = None
        if self.winding is not None:
            self.winding._set_None()
        # Set to None the properties inherited from LamSlot
        super(LamSlotWind, self)._set_None()

    def _get_Ksfill(self):
        """getter of Ksfill"""
        return self._Ksfill

    def _set_Ksfill(self, value):
        """setter of Ksfill"""
        check_var("Ksfill", value, "float", Vmin=0, Vmax=1)
        self._Ksfill = value

    # Imposed Slot Fill factor (if None, will be computed according to the winding and the slot)
    # Type : float, min = 0, max = 1
    Ksfill = property(
        fget=_get_Ksfill,
        fset=_set_Ksfill,
        doc=u"""Imposed Slot Fill factor (if None, will be computed according to the winding and the slot)""",
    )

    def _get_winding(self):
        """getter of winding"""
        return self._winding

    def _set_winding(self, value):
        """setter of winding"""
        check_var("winding", value, "Winding")
        self._winding = value

        if self._winding is not None:
            self._winding.parent = self

    # Lamination's Winding
    # Type : Winding
    winding = property(
        fget=_get_winding, fset=_set_winding, doc=u"""Lamination's Winding"""
    )<|MERGE_RESOLUTION|>--- conflicted
+++ resolved
@@ -112,14 +112,11 @@
 except ImportError as error:
     comp_number_phase_eq = error
 
-<<<<<<< HEAD
-=======
 try:
     from ..Methods.Machine.LamSlotWind.comp_sym import comp_sym
 except ImportError as error:
     comp_sym = error
 
->>>>>>> 99ee5173
 
 from ._check import InitUnKnowClassError
 from .Winding import Winding
@@ -361,8 +358,6 @@
         )
     else:
         comp_number_phase_eq = comp_number_phase_eq
-<<<<<<< HEAD
-=======
     # cf Methods.Machine.LamSlotWind.comp_sym
     if isinstance(comp_sym, ImportError):
         comp_sym = property(
@@ -372,7 +367,6 @@
         )
     else:
         comp_sym = comp_sym
->>>>>>> 99ee5173
     # save method is available in all object
     save = save
 
