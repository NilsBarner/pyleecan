# -*- coding: utf-8 -*-
# File generated according to Generator/ClassesRef/Simulation/InputElec.csv
# WARNING! All changes made in this file will be lost!
"""Method code available at https://github.com/Eomys/pyleecan/tree/master/pyleecan/Methods/Simulation/InputElec
"""

from os import linesep
from logging import getLogger
from ._check import check_var, raise_
from ..Functions.get_logger import get_logger
from ..Functions.save import save
from ..Functions.copy import copy
from ..Functions.load import load_init_dict
from ..Functions.Load.import_class import import_class
from .Input import Input

# Import all class method
# Try/catch to remove unnecessary dependencies in unused method
try:
    from ..Methods.Simulation.InputElec.gen_input import gen_input
except ImportError as error:
    gen_input = error

try:
    from ..Methods.Simulation.InputElec.comp_felec import comp_felec
except ImportError as error:
    comp_felec = error

try:
    from ..Methods.Simulation.InputElec.set_Id_Iq import set_Id_Iq
except ImportError as error:
    set_Id_Iq = error


from ..Classes.ImportMatrixVal import ImportMatrixVal
from numpy import ndarray
from numpy import array, array_equal
from ._check import InitUnKnowClassError
from .ImportMatrix import ImportMatrix


class InputElec(Input):
    """Input to skip the electrical module and start with the magnetic one"""

    VERSION = 1

    # Check ImportError to remove unnecessary dependencies in unused method
    # cf Methods.Simulation.InputElec.gen_input
    if isinstance(gen_input, ImportError):
        gen_input = property(
            fget=lambda x: raise_(
                ImportError("Can't use InputElec method gen_input: " + str(gen_input))
            )
        )
    else:
        gen_input = gen_input
    # cf Methods.Simulation.InputElec.comp_felec
    if isinstance(comp_felec, ImportError):
        comp_felec = property(
            fget=lambda x: raise_(
                ImportError("Can't use InputElec method comp_felec: " + str(comp_felec))
            )
        )
    else:
        comp_felec = comp_felec
    # cf Methods.Simulation.InputElec.set_Id_Iq
    if isinstance(set_Id_Iq, ImportError):
        set_Id_Iq = property(
            fget=lambda x: raise_(
                ImportError("Can't use InputElec method set_Id_Iq: " + str(set_Id_Iq))
            )
        )
    else:
        set_Id_Iq = set_Id_Iq
    # save and copy methods are available in all object
    save = save
<<<<<<< HEAD

    # generic copy method
    def copy(self):
        """Return a copy of the class
        """
        return type(self)(init_dict=self.as_dict())

=======
    copy = copy
>>>>>>> 9efbb6f4
    # get_logger method is available in all object
    get_logger = get_logger

    def __init__(self, N0=None, rot_dir=-1, Id_ref=None, Iq_ref=None, Ud_ref=None, Uq_ref=None, time=None, angle=None, Nt_tot=2048, Nrev=1, Na_tot=2048, init_dict = None, init_str = None):
        """Constructor of the class. Can be use in three ways :
        - __init__ (arg1 = 1, arg3 = 5) every parameters have name and default values
            for pyleecan type, -1 will call the default constructor
        - __init__ (init_dict = d) d must be a dictionnary with property names as keys
        - __init__ (init_str = s) s must be a string
        s is the file path to load

        ndarray or list can be given for Vector and Matrix
        object or dict can be given for pyleecan Object"""

<<<<<<< HEAD
        if time == -1:
            time = ImportMatrix()
        if angle == -1:
            angle = ImportMatrix()
        if init_str is not None :  # Initialisation by str
            from ..Functions.load import load
            assert type(init_str) is str
            # load the object from a file
            obj = load(init_str)
            assert type(obj) is type(self)
            N0 = obj.N0
            rot_dir = obj.rot_dir
            Id_ref = obj.Id_ref
            Iq_ref = obj.Iq_ref
            Ud_ref = obj.Ud_ref
            Uq_ref = obj.Uq_ref
            time = obj.time
            angle = obj.angle
            Nt_tot = obj.Nt_tot
            Nrev = obj.Nrev
            Na_tot = obj.Na_tot
=======
        if init_str is not None:  # Load from a file
            init_dict = load_init_dict(init_str)[1]
>>>>>>> 9efbb6f4
        if init_dict is not None:  # Initialisation by dict
            assert type(init_dict) is dict
            # Overwrite default value with init_dict content
            if "N0" in list(init_dict.keys()):
                N0 = init_dict["N0"]
            if "rot_dir" in list(init_dict.keys()):
                rot_dir = init_dict["rot_dir"]
            if "Id_ref" in list(init_dict.keys()):
                Id_ref = init_dict["Id_ref"]
            if "Iq_ref" in list(init_dict.keys()):
                Iq_ref = init_dict["Iq_ref"]
            if "Ud_ref" in list(init_dict.keys()):
                Ud_ref = init_dict["Ud_ref"]
            if "Uq_ref" in list(init_dict.keys()):
                Uq_ref = init_dict["Uq_ref"]
            if "time" in list(init_dict.keys()):
                time = init_dict["time"]
            if "angle" in list(init_dict.keys()):
                angle = init_dict["angle"]
            if "Nt_tot" in list(init_dict.keys()):
                Nt_tot = init_dict["Nt_tot"]
            if "Nrev" in list(init_dict.keys()):
                Nrev = init_dict["Nrev"]
            if "Na_tot" in list(init_dict.keys()):
                Na_tot = init_dict["Na_tot"]
        # Set the properties (value check and convertion are done in setter)
        self.N0 = N0
        self.rot_dir = rot_dir
        self.Id_ref = Id_ref
        self.Iq_ref = Iq_ref
        self.Ud_ref = Ud_ref
        self.Uq_ref = Uq_ref
        # Call Input init
        super(InputElec, self).__init__(time=time, angle=angle, Nt_tot=Nt_tot, Nrev=Nrev, Na_tot=Na_tot)
        # The class is frozen (in Input init), for now it's impossible to
        # add new properties

    def __str__(self):
        """Convert this object in a readeable string (for print)"""

        InputElec_str = ""
        # Get the properties inherited from Input
        InputElec_str += super(InputElec, self).__str__()
        InputElec_str += "N0 = " + str(self.N0) + linesep
        InputElec_str += "rot_dir = " + str(self.rot_dir) + linesep
        InputElec_str += "Id_ref = " + str(self.Id_ref) + linesep
        InputElec_str += "Iq_ref = " + str(self.Iq_ref) + linesep
        InputElec_str += "Ud_ref = " + str(self.Ud_ref) + linesep
        InputElec_str += "Uq_ref = " + str(self.Uq_ref) + linesep
        return InputElec_str

    def __eq__(self, other):
        """Compare two objects (skip parent)"""

        if type(other) != type(self):
            return False

        # Check the properties inherited from Input
        if not super(InputElec, self).__eq__(other):
            return False
        if other.N0 != self.N0:
            return False
        if other.rot_dir != self.rot_dir:
            return False
        if other.Id_ref != self.Id_ref:
            return False
        if other.Iq_ref != self.Iq_ref:
            return False
        if other.Ud_ref != self.Ud_ref:
            return False
        if other.Uq_ref != self.Uq_ref:
            return False
        return True

    def as_dict(self):
<<<<<<< HEAD
        """Convert this objet in a json seriable dict (can be use in __init__)
        """
=======
        """Convert this object in a json seriable dict (can be use in __init__)"""
>>>>>>> 9efbb6f4

        # Get the properties inherited from Input
        InputElec_dict = super(InputElec, self).as_dict()
        InputElec_dict["N0"] = self.N0
        InputElec_dict["rot_dir"] = self.rot_dir
        InputElec_dict["Id_ref"] = self.Id_ref
        InputElec_dict["Iq_ref"] = self.Iq_ref
        InputElec_dict["Ud_ref"] = self.Ud_ref
        InputElec_dict["Uq_ref"] = self.Uq_ref
        # The class name is added to the dict fordeserialisation purpose
        # Overwrite the mother class name
        InputElec_dict["__class__"] = "InputElec"
        return InputElec_dict

    def _set_None(self):
        """Set all the properties to None (except pyleecan object)"""

        self.N0 = None
        self.rot_dir = None
        self.Id_ref = None
        self.Iq_ref = None
        self.Ud_ref = None
        self.Uq_ref = None
        # Set to None the properties inherited from Input
        super(InputElec, self)._set_None()

    def _get_N0(self):
        """getter of N0"""
        return self._N0

    def _set_N0(self, value):
        """setter of N0"""
        check_var("N0", value, "float")
        self._N0 = value

    N0 = property(
        fget=_get_N0,
        fset=_set_N0,
        doc=u"""Rotor speed

        :Type: float
        """,
    )

    def _get_rot_dir(self):
        """getter of rot_dir"""
        return self._rot_dir

    def _set_rot_dir(self, value):
        """setter of rot_dir"""
        check_var("rot_dir", value, "float", Vmin=-1, Vmax=1)
        self._rot_dir = value

    rot_dir = property(
        fget=_get_rot_dir,
        fset=_set_rot_dir,
        doc=u"""Rotation direction of the rotor 1 trigo, -1 clockwise

        :Type: float
        :min: -1
        :max: 1
        """,
    )

    def _get_Id_ref(self):
        """getter of Id_ref"""
        return self._Id_ref

    def _set_Id_ref(self, value):
        """setter of Id_ref"""
        check_var("Id_ref", value, "float")
        self._Id_ref = value

    Id_ref = property(
        fget=_get_Id_ref,
        fset=_set_Id_ref,
        doc=u"""d-axis current magnitude

        :Type: float
        """,
    )

    def _get_Iq_ref(self):
        """getter of Iq_ref"""
        return self._Iq_ref

    def _set_Iq_ref(self, value):
        """setter of Iq_ref"""
        check_var("Iq_ref", value, "float")
        self._Iq_ref = value

    Iq_ref = property(
        fget=_get_Iq_ref,
        fset=_set_Iq_ref,
        doc=u"""q-axis current magnitude

        :Type: float
        """,
    )

    def _get_Ud_ref(self):
        """getter of Ud_ref"""
        return self._Ud_ref

    def _set_Ud_ref(self, value):
        """setter of Ud_ref"""
        check_var("Ud_ref", value, "float")
        self._Ud_ref = value

    Ud_ref = property(
        fget=_get_Ud_ref,
        fset=_set_Ud_ref,
        doc=u"""d-axis voltage magnitude

        :Type: float
        """,
    )

    def _get_Uq_ref(self):
        """getter of Uq_ref"""
        return self._Uq_ref

    def _set_Uq_ref(self, value):
        """setter of Uq_ref"""
        check_var("Uq_ref", value, "float")
        self._Uq_ref = value

    Uq_ref = property(
        fget=_get_Uq_ref,
        fset=_set_Uq_ref,
        doc=u"""q-axis voltage magnitude

        :Type: float
        """,
    )<|MERGE_RESOLUTION|>--- conflicted
+++ resolved
@@ -74,21 +74,26 @@
         set_Id_Iq = set_Id_Iq
     # save and copy methods are available in all object
     save = save
-<<<<<<< HEAD
-
-    # generic copy method
-    def copy(self):
-        """Return a copy of the class
-        """
-        return type(self)(init_dict=self.as_dict())
-
-=======
     copy = copy
->>>>>>> 9efbb6f4
     # get_logger method is available in all object
     get_logger = get_logger
 
-    def __init__(self, N0=None, rot_dir=-1, Id_ref=None, Iq_ref=None, Ud_ref=None, Uq_ref=None, time=None, angle=None, Nt_tot=2048, Nrev=1, Na_tot=2048, init_dict = None, init_str = None):
+    def __init__(
+        self,
+        N0=None,
+        rot_dir=-1,
+        Id_ref=None,
+        Iq_ref=None,
+        Ud_ref=None,
+        Uq_ref=None,
+        time=None,
+        angle=None,
+        Nt_tot=2048,
+        Nrev=1,
+        Na_tot=2048,
+        init_dict=None,
+        init_str=None,
+    ):
         """Constructor of the class. Can be use in three ways :
         - __init__ (arg1 = 1, arg3 = 5) every parameters have name and default values
             for pyleecan type, -1 will call the default constructor
@@ -99,32 +104,8 @@
         ndarray or list can be given for Vector and Matrix
         object or dict can be given for pyleecan Object"""
 
-<<<<<<< HEAD
-        if time == -1:
-            time = ImportMatrix()
-        if angle == -1:
-            angle = ImportMatrix()
-        if init_str is not None :  # Initialisation by str
-            from ..Functions.load import load
-            assert type(init_str) is str
-            # load the object from a file
-            obj = load(init_str)
-            assert type(obj) is type(self)
-            N0 = obj.N0
-            rot_dir = obj.rot_dir
-            Id_ref = obj.Id_ref
-            Iq_ref = obj.Iq_ref
-            Ud_ref = obj.Ud_ref
-            Uq_ref = obj.Uq_ref
-            time = obj.time
-            angle = obj.angle
-            Nt_tot = obj.Nt_tot
-            Nrev = obj.Nrev
-            Na_tot = obj.Na_tot
-=======
         if init_str is not None:  # Load from a file
             init_dict = load_init_dict(init_str)[1]
->>>>>>> 9efbb6f4
         if init_dict is not None:  # Initialisation by dict
             assert type(init_dict) is dict
             # Overwrite default value with init_dict content
@@ -158,7 +139,9 @@
         self.Ud_ref = Ud_ref
         self.Uq_ref = Uq_ref
         # Call Input init
-        super(InputElec, self).__init__(time=time, angle=angle, Nt_tot=Nt_tot, Nrev=Nrev, Na_tot=Na_tot)
+        super(InputElec, self).__init__(
+            time=time, angle=angle, Nt_tot=Nt_tot, Nrev=Nrev, Na_tot=Na_tot
+        )
         # The class is frozen (in Input init), for now it's impossible to
         # add new properties
 
@@ -200,12 +183,7 @@
         return True
 
     def as_dict(self):
-<<<<<<< HEAD
-        """Convert this objet in a json seriable dict (can be use in __init__)
-        """
-=======
         """Convert this object in a json seriable dict (can be use in __init__)"""
->>>>>>> 9efbb6f4
 
         # Get the properties inherited from Input
         InputElec_dict = super(InputElec, self).as_dict()
