# -*- coding: utf-8 -*-
# File generated according to Generator/ClassesRef/Simulation/MagFEMM.csv
# WARNING! All changes made in this file will be lost!
"""Method code available at https://github.com/Eomys/pyleecan/tree/master/pyleecan/Methods/Simulation/MagFEMM
"""

from os import linesep
from sys import getsizeof
from logging import getLogger
from ._check import check_var, raise_
from ..Functions.get_logger import get_logger
from ..Functions.save import save
from ..Functions.copy import copy
from ..Functions.load import load_init_dict
from ..Functions.Load.import_class import import_class
from .Magnetics import Magnetics

# Import all class method
# Try/catch to remove unnecessary dependencies in unused method
try:
    from ..Methods.Simulation.MagFEMM.comp_flux_airgap import comp_flux_airgap
except ImportError as error:
    comp_flux_airgap = error

try:
    from ..Methods.Simulation.MagFEMM.get_path_save import get_path_save
except ImportError as error:
    get_path_save = error

try:
    from ..Methods.Simulation.MagFEMM.solve_FEMM import solve_FEMM
except ImportError as error:
    solve_FEMM = error

try:
    from ..Methods.Simulation.MagFEMM.get_meshsolution import get_meshsolution
except ImportError as error:
    get_meshsolution = error

try:
    from ..Methods.Simulation.MagFEMM.get_path_save_fem import get_path_save_fem
except ImportError as error:
    get_path_save_fem = error

try:
    from ..Methods.Simulation.MagFEMM.solve_FEMM_parallel import solve_FEMM_parallel
except ImportError as error:
    solve_FEMM_parallel = error


from ._check import InitUnKnowClassError
<<<<<<< HEAD
from .SkewModel import SkewModel
=======
from .DXFImport import DXFImport
>>>>>>> 3383d541


class MagFEMM(Magnetics):
    """Magnetic module: Finite Element model with FEMM"""

    VERSION = 1

    # Check ImportError to remove unnecessary dependencies in unused method
    # cf Methods.Simulation.MagFEMM.comp_flux_airgap
    if isinstance(comp_flux_airgap, ImportError):
        comp_flux_airgap = property(
            fget=lambda x: raise_(
                ImportError(
                    "Can't use MagFEMM method comp_flux_airgap: "
                    + str(comp_flux_airgap)
                )
            )
        )
    else:
        comp_flux_airgap = comp_flux_airgap
    # cf Methods.Simulation.MagFEMM.get_path_save
    if isinstance(get_path_save, ImportError):
        get_path_save = property(
            fget=lambda x: raise_(
                ImportError(
                    "Can't use MagFEMM method get_path_save: " + str(get_path_save)
                )
            )
        )
    else:
        get_path_save = get_path_save
    # cf Methods.Simulation.MagFEMM.solve_FEMM
    if isinstance(solve_FEMM, ImportError):
        solve_FEMM = property(
            fget=lambda x: raise_(
                ImportError("Can't use MagFEMM method solve_FEMM: " + str(solve_FEMM))
            )
        )
    else:
        solve_FEMM = solve_FEMM
    # cf Methods.Simulation.MagFEMM.get_meshsolution
    if isinstance(get_meshsolution, ImportError):
        get_meshsolution = property(
            fget=lambda x: raise_(
                ImportError(
                    "Can't use MagFEMM method get_meshsolution: "
                    + str(get_meshsolution)
                )
            )
        )
    else:
        get_meshsolution = get_meshsolution
    # cf Methods.Simulation.MagFEMM.get_path_save_fem
    if isinstance(get_path_save_fem, ImportError):
        get_path_save_fem = property(
            fget=lambda x: raise_(
                ImportError(
                    "Can't use MagFEMM method get_path_save_fem: "
                    + str(get_path_save_fem)
                )
            )
        )
    else:
        get_path_save_fem = get_path_save_fem
    # cf Methods.Simulation.MagFEMM.solve_FEMM_parallel
    if isinstance(solve_FEMM_parallel, ImportError):
        solve_FEMM_parallel = property(
            fget=lambda x: raise_(
                ImportError(
                    "Can't use MagFEMM method solve_FEMM_parallel: "
                    + str(solve_FEMM_parallel)
                )
            )
        )
    else:
        solve_FEMM_parallel = solve_FEMM_parallel
    # save and copy methods are available in all object
    save = save
    copy = copy
    # get_logger method is available in all object
    get_logger = get_logger

    def __init__(
        self,
        Kmesh_fineness=1,
        Kgeo_fineness=1,
        type_calc_leakage=0,
        file_name="",
        FEMM_dict_enforced=-1,
        is_get_meshsolution=False,
        is_save_meshsolution_as_file=False,
        is_sliding_band=True,
        transform_list=-1,
        rotor_dxf=None,
        stator_dxf=None,
        import_file=None,
        is_close_femm=True,
        nb_worker=1,
        Rag_enforced=None,
        is_remove_slotS=False,
        is_remove_slotR=False,
        is_remove_vent=False,
        is_mmfs=True,
        is_mmfr=True,
        type_BH_stator=0,
        type_BH_rotor=0,
<<<<<<< HEAD
        is_symmetry_t=False,
        sym_t=1,
        is_antiper_t=False,
        is_symmetry_a=False,
        sym_a=1,
        is_antiper_a=False,
        skew_model=None,
=======
        is_periodicity_t=False,
        is_periodicity_a=False,
        angle_stator_shift=0,
        angle_rotor_shift=0,
        logger_name="Pyleecan.Magnetics",
>>>>>>> 3383d541
        init_dict=None,
        init_str=None,
    ):
        """Constructor of the class. Can be use in three ways :
        - __init__ (arg1 = 1, arg3 = 5) every parameters have name and default values
            for pyleecan type, -1 will call the default constructor
        - __init__ (init_dict = d) d must be a dictionary with property names as keys
        - __init__ (init_str = s) s must be a string
        s is the file path to load

        ndarray or list can be given for Vector and Matrix
        object or dict can be given for pyleecan Object"""

<<<<<<< HEAD
        if skew_model == -1:
            skew_model = SkewModel()
        if init_str is not None:  # Initialisation by str
            from ..Functions.load import load

            assert type(init_str) is str
            # load the object from a file
            obj = load(init_str)
            assert type(obj) is type(self)
            Kmesh_fineness = obj.Kmesh_fineness
            Kgeo_fineness = obj.Kgeo_fineness
            type_calc_leakage = obj.type_calc_leakage
            file_name = obj.file_name
            FEMM_dict = obj.FEMM_dict
            angle_stator = obj.angle_stator
            is_get_mesh = obj.is_get_mesh
            is_save_FEA = obj.is_save_FEA
            is_sliding_band = obj.is_sliding_band
            transform_list = obj.transform_list
            is_remove_slotS = obj.is_remove_slotS
            is_remove_slotR = obj.is_remove_slotR
            is_remove_vent = obj.is_remove_vent
            is_mmfs = obj.is_mmfs
            is_mmfr = obj.is_mmfr
            type_BH_stator = obj.type_BH_stator
            type_BH_rotor = obj.type_BH_rotor
            is_symmetry_t = obj.is_symmetry_t
            sym_t = obj.sym_t
            is_antiper_t = obj.is_antiper_t
            is_symmetry_a = obj.is_symmetry_a
            sym_a = obj.sym_a
            is_antiper_a = obj.is_antiper_a
            skew_model = obj.skew_model
=======
        if init_str is not None:  # Load from a file
            init_dict = load_init_dict(init_str)[1]
>>>>>>> 3383d541
        if init_dict is not None:  # Initialisation by dict
            assert type(init_dict) is dict
            # Overwrite default value with init_dict content
            if "Kmesh_fineness" in list(init_dict.keys()):
                Kmesh_fineness = init_dict["Kmesh_fineness"]
            if "Kgeo_fineness" in list(init_dict.keys()):
                Kgeo_fineness = init_dict["Kgeo_fineness"]
            if "type_calc_leakage" in list(init_dict.keys()):
                type_calc_leakage = init_dict["type_calc_leakage"]
            if "file_name" in list(init_dict.keys()):
                file_name = init_dict["file_name"]
            if "FEMM_dict_enforced" in list(init_dict.keys()):
                FEMM_dict_enforced = init_dict["FEMM_dict_enforced"]
            if "is_get_meshsolution" in list(init_dict.keys()):
                is_get_meshsolution = init_dict["is_get_meshsolution"]
            if "is_save_meshsolution_as_file" in list(init_dict.keys()):
                is_save_meshsolution_as_file = init_dict["is_save_meshsolution_as_file"]
            if "is_sliding_band" in list(init_dict.keys()):
                is_sliding_band = init_dict["is_sliding_band"]
            if "transform_list" in list(init_dict.keys()):
                transform_list = init_dict["transform_list"]
            if "rotor_dxf" in list(init_dict.keys()):
                rotor_dxf = init_dict["rotor_dxf"]
            if "stator_dxf" in list(init_dict.keys()):
                stator_dxf = init_dict["stator_dxf"]
            if "import_file" in list(init_dict.keys()):
                import_file = init_dict["import_file"]
            if "is_close_femm" in list(init_dict.keys()):
                is_close_femm = init_dict["is_close_femm"]
            if "nb_worker" in list(init_dict.keys()):
                nb_worker = init_dict["nb_worker"]
            if "Rag_enforced" in list(init_dict.keys()):
                Rag_enforced = init_dict["Rag_enforced"]
            if "is_remove_slotS" in list(init_dict.keys()):
                is_remove_slotS = init_dict["is_remove_slotS"]
            if "is_remove_slotR" in list(init_dict.keys()):
                is_remove_slotR = init_dict["is_remove_slotR"]
            if "is_remove_vent" in list(init_dict.keys()):
                is_remove_vent = init_dict["is_remove_vent"]
            if "is_mmfs" in list(init_dict.keys()):
                is_mmfs = init_dict["is_mmfs"]
            if "is_mmfr" in list(init_dict.keys()):
                is_mmfr = init_dict["is_mmfr"]
            if "type_BH_stator" in list(init_dict.keys()):
                type_BH_stator = init_dict["type_BH_stator"]
            if "type_BH_rotor" in list(init_dict.keys()):
                type_BH_rotor = init_dict["type_BH_rotor"]
<<<<<<< HEAD
            if "is_symmetry_t" in list(init_dict.keys()):
                is_symmetry_t = init_dict["is_symmetry_t"]
            if "sym_t" in list(init_dict.keys()):
                sym_t = init_dict["sym_t"]
            if "is_antiper_t" in list(init_dict.keys()):
                is_antiper_t = init_dict["is_antiper_t"]
            if "is_symmetry_a" in list(init_dict.keys()):
                is_symmetry_a = init_dict["is_symmetry_a"]
            if "sym_a" in list(init_dict.keys()):
                sym_a = init_dict["sym_a"]
            if "is_antiper_a" in list(init_dict.keys()):
                is_antiper_a = init_dict["is_antiper_a"]
            if "skew_model" in list(init_dict.keys()):
                skew_model = init_dict["skew_model"]
        # Initialisation by argument
=======
            if "is_periodicity_t" in list(init_dict.keys()):
                is_periodicity_t = init_dict["is_periodicity_t"]
            if "is_periodicity_a" in list(init_dict.keys()):
                is_periodicity_a = init_dict["is_periodicity_a"]
            if "angle_stator_shift" in list(init_dict.keys()):
                angle_stator_shift = init_dict["angle_stator_shift"]
            if "angle_rotor_shift" in list(init_dict.keys()):
                angle_rotor_shift = init_dict["angle_rotor_shift"]
            if "logger_name" in list(init_dict.keys()):
                logger_name = init_dict["logger_name"]
        # Set the properties (value check and convertion are done in setter)
>>>>>>> 3383d541
        self.Kmesh_fineness = Kmesh_fineness
        self.Kgeo_fineness = Kgeo_fineness
        self.type_calc_leakage = type_calc_leakage
        self.file_name = file_name
        self.FEMM_dict_enforced = FEMM_dict_enforced
        self.is_get_meshsolution = is_get_meshsolution
        self.is_save_meshsolution_as_file = is_save_meshsolution_as_file
        self.is_sliding_band = is_sliding_band
        self.transform_list = transform_list
        self.rotor_dxf = rotor_dxf
        self.stator_dxf = stator_dxf
        self.import_file = import_file
        self.is_close_femm = is_close_femm
        self.nb_worker = nb_worker
        self.Rag_enforced = Rag_enforced
        # Call Magnetics init
        super(MagFEMM, self).__init__(
            is_remove_slotS=is_remove_slotS,
            is_remove_slotR=is_remove_slotR,
            is_remove_vent=is_remove_vent,
            is_mmfs=is_mmfs,
            is_mmfr=is_mmfr,
            type_BH_stator=type_BH_stator,
            type_BH_rotor=type_BH_rotor,
<<<<<<< HEAD
            is_symmetry_t=is_symmetry_t,
            sym_t=sym_t,
            is_antiper_t=is_antiper_t,
            is_symmetry_a=is_symmetry_a,
            sym_a=sym_a,
            is_antiper_a=is_antiper_a,
            skew_model=skew_model,
=======
            is_periodicity_t=is_periodicity_t,
            is_periodicity_a=is_periodicity_a,
            angle_stator_shift=angle_stator_shift,
            angle_rotor_shift=angle_rotor_shift,
            logger_name=logger_name,
>>>>>>> 3383d541
        )
        # The class is frozen (in Magnetics init), for now it's impossible to
        # add new properties

    def __str__(self):
        """Convert this object in a readeable string (for print)"""

        MagFEMM_str = ""
        # Get the properties inherited from Magnetics
        MagFEMM_str += super(MagFEMM, self).__str__()
        MagFEMM_str += "Kmesh_fineness = " + str(self.Kmesh_fineness) + linesep
        MagFEMM_str += "Kgeo_fineness = " + str(self.Kgeo_fineness) + linesep
        MagFEMM_str += "type_calc_leakage = " + str(self.type_calc_leakage) + linesep
        MagFEMM_str += 'file_name = "' + str(self.file_name) + '"' + linesep
        MagFEMM_str += "FEMM_dict_enforced = " + str(self.FEMM_dict_enforced) + linesep
        MagFEMM_str += (
            "is_get_meshsolution = " + str(self.is_get_meshsolution) + linesep
        )
        MagFEMM_str += (
            "is_save_meshsolution_as_file = "
            + str(self.is_save_meshsolution_as_file)
            + linesep
        )
        MagFEMM_str += "is_sliding_band = " + str(self.is_sliding_band) + linesep
        MagFEMM_str += (
            "transform_list = "
            + linesep
            + str(self.transform_list).replace(linesep, linesep + "\t")
            + linesep
        )
        if self.rotor_dxf is not None:
            tmp = self.rotor_dxf.__str__().replace(linesep, linesep + "\t").rstrip("\t")
            MagFEMM_str += "rotor_dxf = " + tmp
        else:
            MagFEMM_str += "rotor_dxf = None" + linesep + linesep
        if self.stator_dxf is not None:
            tmp = (
                self.stator_dxf.__str__().replace(linesep, linesep + "\t").rstrip("\t")
            )
            MagFEMM_str += "stator_dxf = " + tmp
        else:
            MagFEMM_str += "stator_dxf = None" + linesep + linesep
        MagFEMM_str += 'import_file = "' + str(self.import_file) + '"' + linesep
        MagFEMM_str += "is_close_femm = " + str(self.is_close_femm) + linesep
        MagFEMM_str += "nb_worker = " + str(self.nb_worker) + linesep
        MagFEMM_str += "Rag_enforced = " + str(self.Rag_enforced) + linesep
        return MagFEMM_str

    def __eq__(self, other):
        """Compare two objects (skip parent)"""

        if type(other) != type(self):
            return False

        # Check the properties inherited from Magnetics
        if not super(MagFEMM, self).__eq__(other):
            return False
        if other.Kmesh_fineness != self.Kmesh_fineness:
            return False
        if other.Kgeo_fineness != self.Kgeo_fineness:
            return False
        if other.type_calc_leakage != self.type_calc_leakage:
            return False
        if other.file_name != self.file_name:
            return False
        if other.FEMM_dict_enforced != self.FEMM_dict_enforced:
            return False
        if other.is_get_meshsolution != self.is_get_meshsolution:
            return False
        if other.is_save_meshsolution_as_file != self.is_save_meshsolution_as_file:
            return False
        if other.is_sliding_band != self.is_sliding_band:
            return False
        if other.transform_list != self.transform_list:
            return False
        if other.rotor_dxf != self.rotor_dxf:
            return False
        if other.stator_dxf != self.stator_dxf:
            return False
        if other.import_file != self.import_file:
            return False
        if other.is_close_femm != self.is_close_femm:
            return False
        if other.nb_worker != self.nb_worker:
            return False
        if other.Rag_enforced != self.Rag_enforced:
            return False
        return True

    def compare(self, other, name="self", ignore_list=None):
        """Compare two objects and return list of differences"""

        if ignore_list is None:
            ignore_list = list()
        if type(other) != type(self):
            return ["type(" + name + ")"]
        diff_list = list()

        # Check the properties inherited from Magnetics
        diff_list.extend(super(MagFEMM, self).compare(other, name=name))
        if other._Kmesh_fineness != self._Kmesh_fineness:
            diff_list.append(name + ".Kmesh_fineness")
        if other._Kgeo_fineness != self._Kgeo_fineness:
            diff_list.append(name + ".Kgeo_fineness")
        if other._type_calc_leakage != self._type_calc_leakage:
            diff_list.append(name + ".type_calc_leakage")
        if other._file_name != self._file_name:
            diff_list.append(name + ".file_name")
        if other._FEMM_dict_enforced != self._FEMM_dict_enforced:
            diff_list.append(name + ".FEMM_dict_enforced")
        if other._is_get_meshsolution != self._is_get_meshsolution:
            diff_list.append(name + ".is_get_meshsolution")
        if other._is_save_meshsolution_as_file != self._is_save_meshsolution_as_file:
            diff_list.append(name + ".is_save_meshsolution_as_file")
        if other._is_sliding_band != self._is_sliding_band:
            diff_list.append(name + ".is_sliding_band")
        if other._transform_list != self._transform_list:
            diff_list.append(name + ".transform_list")
        if (other.rotor_dxf is None and self.rotor_dxf is not None) or (
            other.rotor_dxf is not None and self.rotor_dxf is None
        ):
            diff_list.append(name + ".rotor_dxf None mismatch")
        elif self.rotor_dxf is not None:
            diff_list.extend(
                self.rotor_dxf.compare(other.rotor_dxf, name=name + ".rotor_dxf")
            )
        if (other.stator_dxf is None and self.stator_dxf is not None) or (
            other.stator_dxf is not None and self.stator_dxf is None
        ):
            diff_list.append(name + ".stator_dxf None mismatch")
        elif self.stator_dxf is not None:
            diff_list.extend(
                self.stator_dxf.compare(other.stator_dxf, name=name + ".stator_dxf")
            )
        if other._import_file != self._import_file:
            diff_list.append(name + ".import_file")
        if other._is_close_femm != self._is_close_femm:
            diff_list.append(name + ".is_close_femm")
        if other._nb_worker != self._nb_worker:
            diff_list.append(name + ".nb_worker")
        if other._Rag_enforced != self._Rag_enforced:
            diff_list.append(name + ".Rag_enforced")
        # Filter ignore differences
        diff_list = list(filter(lambda x: x not in ignore_list, diff_list))
        return diff_list

    def __sizeof__(self):
        """Return the size in memory of the object (including all subobject)"""

        S = 0  # Full size of the object

        # Get size of the properties inherited from Magnetics
        S += super(MagFEMM, self).__sizeof__()
        S += getsizeof(self.Kmesh_fineness)
        S += getsizeof(self.Kgeo_fineness)
        S += getsizeof(self.type_calc_leakage)
        S += getsizeof(self.file_name)
        if self.FEMM_dict_enforced is not None:
            for key, value in self.FEMM_dict_enforced.items():
                S += getsizeof(value) + getsizeof(key)
        S += getsizeof(self.is_get_meshsolution)
        S += getsizeof(self.is_save_meshsolution_as_file)
        S += getsizeof(self.is_sliding_band)
        if self.transform_list is not None:
            for value in self.transform_list:
                S += getsizeof(value)
        S += getsizeof(self.rotor_dxf)
        S += getsizeof(self.stator_dxf)
        S += getsizeof(self.import_file)
        S += getsizeof(self.is_close_femm)
        S += getsizeof(self.nb_worker)
        S += getsizeof(self.Rag_enforced)
        return S

    def as_dict(self, **kwargs):
        """
        Convert this object in a json serializable dict (can be use in __init__).
        Optional keyword input parameter is for internal use only
        and may prevent json serializability.
        """

        # Get the properties inherited from Magnetics
        MagFEMM_dict = super(MagFEMM, self).as_dict(**kwargs)
        MagFEMM_dict["Kmesh_fineness"] = self.Kmesh_fineness
        MagFEMM_dict["Kgeo_fineness"] = self.Kgeo_fineness
        MagFEMM_dict["type_calc_leakage"] = self.type_calc_leakage
        MagFEMM_dict["file_name"] = self.file_name
        MagFEMM_dict["FEMM_dict_enforced"] = (
            self.FEMM_dict_enforced.copy()
            if self.FEMM_dict_enforced is not None
            else None
        )
        MagFEMM_dict["is_get_meshsolution"] = self.is_get_meshsolution
        MagFEMM_dict["is_save_meshsolution_as_file"] = self.is_save_meshsolution_as_file
        MagFEMM_dict["is_sliding_band"] = self.is_sliding_band
        MagFEMM_dict["transform_list"] = (
            self.transform_list.copy() if self.transform_list is not None else None
        )
        if self.rotor_dxf is None:
            MagFEMM_dict["rotor_dxf"] = None
        else:
            MagFEMM_dict["rotor_dxf"] = self.rotor_dxf.as_dict(**kwargs)
        if self.stator_dxf is None:
            MagFEMM_dict["stator_dxf"] = None
        else:
            MagFEMM_dict["stator_dxf"] = self.stator_dxf.as_dict(**kwargs)
        MagFEMM_dict["import_file"] = self.import_file
        MagFEMM_dict["is_close_femm"] = self.is_close_femm
        MagFEMM_dict["nb_worker"] = self.nb_worker
        MagFEMM_dict["Rag_enforced"] = self.Rag_enforced
        # The class name is added to the dict for deserialisation purpose
        # Overwrite the mother class name
        MagFEMM_dict["__class__"] = "MagFEMM"
        return MagFEMM_dict

    def _set_None(self):
        """Set all the properties to None (except pyleecan object)"""

        self.Kmesh_fineness = None
        self.Kgeo_fineness = None
        self.type_calc_leakage = None
        self.file_name = None
        self.FEMM_dict_enforced = None
        self.is_get_meshsolution = None
        self.is_save_meshsolution_as_file = None
        self.is_sliding_band = None
        self.transform_list = None
        if self.rotor_dxf is not None:
            self.rotor_dxf._set_None()
        if self.stator_dxf is not None:
            self.stator_dxf._set_None()
        self.import_file = None
        self.is_close_femm = None
        self.nb_worker = None
        self.Rag_enforced = None
        # Set to None the properties inherited from Magnetics
        super(MagFEMM, self)._set_None()

    def _get_Kmesh_fineness(self):
        """getter of Kmesh_fineness"""
        return self._Kmesh_fineness

    def _set_Kmesh_fineness(self, value):
        """setter of Kmesh_fineness"""
        check_var("Kmesh_fineness", value, "float")
        self._Kmesh_fineness = value

    Kmesh_fineness = property(
        fget=_get_Kmesh_fineness,
        fset=_set_Kmesh_fineness,
        doc=u"""global coefficient to adjust mesh fineness in FEMM (1 : default , > 1 : finner , < 1 : less fine)

        :Type: float
        """,
    )

    def _get_Kgeo_fineness(self):
        """getter of Kgeo_fineness"""
        return self._Kgeo_fineness

    def _set_Kgeo_fineness(self, value):
        """setter of Kgeo_fineness"""
        check_var("Kgeo_fineness", value, "float")
        self._Kgeo_fineness = value

    Kgeo_fineness = property(
        fget=_get_Kgeo_fineness,
        fset=_set_Kgeo_fineness,
        doc=u"""global coefficient to adjust geometry fineness in FEMM (1 : default , > 1 : finner , < 1 : less fine)

        :Type: float
        """,
    )

    def _get_type_calc_leakage(self):
        """getter of type_calc_leakage"""
        return self._type_calc_leakage

    def _set_type_calc_leakage(self, value):
        """setter of type_calc_leakage"""
        check_var("type_calc_leakage", value, "int", Vmin=0, Vmax=1)
        self._type_calc_leakage = value

    type_calc_leakage = property(
        fget=_get_type_calc_leakage,
        fset=_set_type_calc_leakage,
        doc=u"""0 no leakage calculation /  1 calculation using single slot 

        :Type: int
        :min: 0
        :max: 1
        """,
    )

    def _get_file_name(self):
        """getter of file_name"""
        return self._file_name

    def _set_file_name(self, value):
        """setter of file_name"""
        check_var("file_name", value, "str")
        self._file_name = value

    file_name = property(
        fget=_get_file_name,
        fset=_set_file_name,
        doc=u"""Name of the file to save the FEMM model

        :Type: str
        """,
    )

    def _get_FEMM_dict_enforced(self):
        """getter of FEMM_dict_enforced"""
        return self._FEMM_dict_enforced

    def _set_FEMM_dict_enforced(self, value):
        """setter of FEMM_dict_enforced"""
        if type(value) is int and value == -1:
            value = dict()
        check_var("FEMM_dict_enforced", value, "dict")
        self._FEMM_dict_enforced = value

    FEMM_dict_enforced = property(
        fget=_get_FEMM_dict_enforced,
        fset=_set_FEMM_dict_enforced,
        doc=u"""To enforce user-defined values for FEMM main parameters 

        :Type: dict
        """,
    )

    def _get_is_get_meshsolution(self):
        """getter of is_get_meshsolution"""
        return self._is_get_meshsolution

    def _set_is_get_meshsolution(self, value):
        """setter of is_get_meshsolution"""
        check_var("is_get_meshsolution", value, "bool")
        self._is_get_meshsolution = value

    is_get_meshsolution = property(
        fget=_get_is_get_meshsolution,
        fset=_set_is_get_meshsolution,
        doc=u"""To save FEA and mesh for latter post-procesing 

        :Type: bool
        """,
    )

    def _get_is_save_meshsolution_as_file(self):
        """getter of is_save_meshsolution_as_file"""
        return self._is_save_meshsolution_as_file

    def _set_is_save_meshsolution_as_file(self, value):
        """setter of is_save_meshsolution_as_file"""
        check_var("is_save_meshsolution_as_file", value, "bool")
        self._is_save_meshsolution_as_file = value

    is_save_meshsolution_as_file = property(
        fget=_get_is_save_meshsolution_as_file,
        fset=_set_is_save_meshsolution_as_file,
        doc=u"""To save FEA and mesh as h5 files to save memory

        :Type: bool
        """,
    )

    def _get_is_sliding_band(self):
        """getter of is_sliding_band"""
        return self._is_sliding_band

    def _set_is_sliding_band(self, value):
        """setter of is_sliding_band"""
        check_var("is_sliding_band", value, "bool")
        self._is_sliding_band = value

    is_sliding_band = property(
        fget=_get_is_sliding_band,
        fset=_set_is_sliding_band,
        doc=u"""0 to desactivate the sliding band

        :Type: bool
        """,
    )

    def _get_transform_list(self):
        """getter of transform_list"""
        return self._transform_list

    def _set_transform_list(self, value):
        """setter of transform_list"""
        if type(value) is int and value == -1:
            value = list()
        check_var("transform_list", value, "list")
        self._transform_list = value

    transform_list = property(
        fget=_get_transform_list,
        fset=_set_transform_list,
        doc=u"""List of dictionary to apply transformation on the machine surfaces. Key: label (to select the surface), type (rotate or translate), value (alpha or delta)

        :Type: list
        """,
    )

    def _get_rotor_dxf(self):
        """getter of rotor_dxf"""
        return self._rotor_dxf

    def _set_rotor_dxf(self, value):
        """setter of rotor_dxf"""
        if isinstance(value, str):  # Load from file
            value = load_init_dict(value)[1]
        if isinstance(value, dict) and "__class__" in value:
            class_obj = import_class(
                "pyleecan.Classes", value.get("__class__"), "rotor_dxf"
            )
            value = class_obj(init_dict=value)
        elif type(value) is int and value == -1:  # Default constructor
            value = DXFImport()
        check_var("rotor_dxf", value, "DXFImport")
        self._rotor_dxf = value

        if self._rotor_dxf is not None:
            self._rotor_dxf.parent = self

    rotor_dxf = property(
        fget=_get_rotor_dxf,
        fset=_set_rotor_dxf,
        doc=u"""To use a dxf version of the rotor instead of build_geometry

        :Type: DXFImport
        """,
    )

    def _get_stator_dxf(self):
        """getter of stator_dxf"""
        return self._stator_dxf

    def _set_stator_dxf(self, value):
        """setter of stator_dxf"""
        if isinstance(value, str):  # Load from file
            value = load_init_dict(value)[1]
        if isinstance(value, dict) and "__class__" in value:
            class_obj = import_class(
                "pyleecan.Classes", value.get("__class__"), "stator_dxf"
            )
            value = class_obj(init_dict=value)
        elif type(value) is int and value == -1:  # Default constructor
            value = DXFImport()
        check_var("stator_dxf", value, "DXFImport")
        self._stator_dxf = value

        if self._stator_dxf is not None:
            self._stator_dxf.parent = self

    stator_dxf = property(
        fget=_get_stator_dxf,
        fset=_set_stator_dxf,
        doc=u"""To use a dxf version of the rotor instead of build_geometry

        :Type: DXFImport
        """,
    )

    def _get_import_file(self):
        """getter of import_file"""
        return self._import_file

    def _set_import_file(self, value):
        """setter of import_file"""
        check_var("import_file", value, "str")
        self._import_file = value

    import_file = property(
        fget=_get_import_file,
        fset=_set_import_file,
        doc=u"""To import an existing femm file

        :Type: str
        """,
    )

    def _get_is_close_femm(self):
        """getter of is_close_femm"""
        return self._is_close_femm

    def _set_is_close_femm(self, value):
        """setter of is_close_femm"""
        check_var("is_close_femm", value, "bool")
        self._is_close_femm = value

    is_close_femm = property(
        fget=_get_is_close_femm,
        fset=_set_is_close_femm,
        doc=u"""To close femm automatically after the simulation

        :Type: bool
        """,
    )

    def _get_nb_worker(self):
        """getter of nb_worker"""
        return self._nb_worker

    def _set_nb_worker(self, value):
        """setter of nb_worker"""
        check_var("nb_worker", value, "int")
        self._nb_worker = value

    nb_worker = property(
        fget=_get_nb_worker,
        fset=_set_nb_worker,
        doc=u"""To run FEMM in parallel (the parallelization is on the time loop)

        :Type: int
        """,
    )

    def _get_Rag_enforced(self):
        """getter of Rag_enforced"""
        return self._Rag_enforced

    def _set_Rag_enforced(self, value):
        """setter of Rag_enforced"""
        check_var("Rag_enforced", value, "float")
        self._Rag_enforced = value

    Rag_enforced = property(
        fget=_get_Rag_enforced,
        fset=_set_Rag_enforced,
        doc=u"""To enforce a different radius value for air-gap outputs

        :Type: float
        """,
    )<|MERGE_RESOLUTION|>--- conflicted
+++ resolved
@@ -49,11 +49,8 @@
 
 
 from ._check import InitUnKnowClassError
-<<<<<<< HEAD
-from .SkewModel import SkewModel
-=======
 from .DXFImport import DXFImport
->>>>>>> 3383d541
+from .SliceModel import SliceModel
 
 
 class MagFEMM(Magnetics):
@@ -160,21 +157,14 @@
         is_mmfr=True,
         type_BH_stator=0,
         type_BH_rotor=0,
-<<<<<<< HEAD
-        is_symmetry_t=False,
-        sym_t=1,
-        is_antiper_t=False,
-        is_symmetry_a=False,
-        sym_a=1,
-        is_antiper_a=False,
-        skew_model=None,
-=======
         is_periodicity_t=False,
         is_periodicity_a=False,
         angle_stator_shift=0,
         angle_rotor_shift=0,
         logger_name="Pyleecan.Magnetics",
->>>>>>> 3383d541
+        Slice_enforced=None,
+        Nslices_enforced=None,
+        type_distribution_enforced=None,
         init_dict=None,
         init_str=None,
     ):
@@ -188,44 +178,8 @@
         ndarray or list can be given for Vector and Matrix
         object or dict can be given for pyleecan Object"""
 
-<<<<<<< HEAD
-        if skew_model == -1:
-            skew_model = SkewModel()
-        if init_str is not None:  # Initialisation by str
-            from ..Functions.load import load
-
-            assert type(init_str) is str
-            # load the object from a file
-            obj = load(init_str)
-            assert type(obj) is type(self)
-            Kmesh_fineness = obj.Kmesh_fineness
-            Kgeo_fineness = obj.Kgeo_fineness
-            type_calc_leakage = obj.type_calc_leakage
-            file_name = obj.file_name
-            FEMM_dict = obj.FEMM_dict
-            angle_stator = obj.angle_stator
-            is_get_mesh = obj.is_get_mesh
-            is_save_FEA = obj.is_save_FEA
-            is_sliding_band = obj.is_sliding_band
-            transform_list = obj.transform_list
-            is_remove_slotS = obj.is_remove_slotS
-            is_remove_slotR = obj.is_remove_slotR
-            is_remove_vent = obj.is_remove_vent
-            is_mmfs = obj.is_mmfs
-            is_mmfr = obj.is_mmfr
-            type_BH_stator = obj.type_BH_stator
-            type_BH_rotor = obj.type_BH_rotor
-            is_symmetry_t = obj.is_symmetry_t
-            sym_t = obj.sym_t
-            is_antiper_t = obj.is_antiper_t
-            is_symmetry_a = obj.is_symmetry_a
-            sym_a = obj.sym_a
-            is_antiper_a = obj.is_antiper_a
-            skew_model = obj.skew_model
-=======
         if init_str is not None:  # Load from a file
             init_dict = load_init_dict(init_str)[1]
->>>>>>> 3383d541
         if init_dict is not None:  # Initialisation by dict
             assert type(init_dict) is dict
             # Overwrite default value with init_dict content
@@ -273,23 +227,6 @@
                 type_BH_stator = init_dict["type_BH_stator"]
             if "type_BH_rotor" in list(init_dict.keys()):
                 type_BH_rotor = init_dict["type_BH_rotor"]
-<<<<<<< HEAD
-            if "is_symmetry_t" in list(init_dict.keys()):
-                is_symmetry_t = init_dict["is_symmetry_t"]
-            if "sym_t" in list(init_dict.keys()):
-                sym_t = init_dict["sym_t"]
-            if "is_antiper_t" in list(init_dict.keys()):
-                is_antiper_t = init_dict["is_antiper_t"]
-            if "is_symmetry_a" in list(init_dict.keys()):
-                is_symmetry_a = init_dict["is_symmetry_a"]
-            if "sym_a" in list(init_dict.keys()):
-                sym_a = init_dict["sym_a"]
-            if "is_antiper_a" in list(init_dict.keys()):
-                is_antiper_a = init_dict["is_antiper_a"]
-            if "skew_model" in list(init_dict.keys()):
-                skew_model = init_dict["skew_model"]
-        # Initialisation by argument
-=======
             if "is_periodicity_t" in list(init_dict.keys()):
                 is_periodicity_t = init_dict["is_periodicity_t"]
             if "is_periodicity_a" in list(init_dict.keys()):
@@ -300,8 +237,13 @@
                 angle_rotor_shift = init_dict["angle_rotor_shift"]
             if "logger_name" in list(init_dict.keys()):
                 logger_name = init_dict["logger_name"]
+            if "Slice_enforced" in list(init_dict.keys()):
+                Slice_enforced = init_dict["Slice_enforced"]
+            if "Nslices_enforced" in list(init_dict.keys()):
+                Nslices_enforced = init_dict["Nslices_enforced"]
+            if "type_distribution_enforced" in list(init_dict.keys()):
+                type_distribution_enforced = init_dict["type_distribution_enforced"]
         # Set the properties (value check and convertion are done in setter)
->>>>>>> 3383d541
         self.Kmesh_fineness = Kmesh_fineness
         self.Kgeo_fineness = Kgeo_fineness
         self.type_calc_leakage = type_calc_leakage
@@ -326,21 +268,14 @@
             is_mmfr=is_mmfr,
             type_BH_stator=type_BH_stator,
             type_BH_rotor=type_BH_rotor,
-<<<<<<< HEAD
-            is_symmetry_t=is_symmetry_t,
-            sym_t=sym_t,
-            is_antiper_t=is_antiper_t,
-            is_symmetry_a=is_symmetry_a,
-            sym_a=sym_a,
-            is_antiper_a=is_antiper_a,
-            skew_model=skew_model,
-=======
             is_periodicity_t=is_periodicity_t,
             is_periodicity_a=is_periodicity_a,
             angle_stator_shift=angle_stator_shift,
             angle_rotor_shift=angle_rotor_shift,
             logger_name=logger_name,
->>>>>>> 3383d541
+            Slice_enforced=Slice_enforced,
+            Nslices_enforced=Nslices_enforced,
+            type_distribution_enforced=type_distribution_enforced,
         )
         # The class is frozen (in Magnetics init), for now it's impossible to
         # add new properties
