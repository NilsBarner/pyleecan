<<<<<<< HEAD
# -*- coding: utf-8 -*-
# File generated according to Generator/ClassesRef/Simulation/MagFEMM.csv
# WARNING! All changes made in this file will be lost!
"""Method code available at https://github.com/Eomys/pyleecan/tree/master/pyleecan/Methods/Simulation/MagFEMM
"""

from os import linesep
from sys import getsizeof
from logging import getLogger
from ._check import check_var, raise_
from ..Functions.get_logger import get_logger
from ..Functions.save import save
from ..Functions.copy import copy
from ..Functions.load import load_init_dict
from ..Functions.Load.import_class import import_class
from .Magnetics import Magnetics

# Import all class method
# Try/catch to remove unnecessary dependencies in unused method
try:
    from ..Methods.Simulation.MagFEMM.comp_flux_airgap import comp_flux_airgap
except ImportError as error:
    comp_flux_airgap = error

try:
    from ..Methods.Simulation.MagFEMM.get_path_save import get_path_save
except ImportError as error:
    get_path_save = error

try:
    from ..Methods.Simulation.MagFEMM.solve_FEMM import solve_FEMM
except ImportError as error:
    solve_FEMM = error

try:
    from ..Methods.Simulation.MagFEMM.get_meshsolution import get_meshsolution
except ImportError as error:
    get_meshsolution = error

try:
    from ..Methods.Simulation.MagFEMM.get_path_save_fem import get_path_save_fem
except ImportError as error:
    get_path_save_fem = error

try:
    from ..Methods.Simulation.MagFEMM.solve_FEMM_parallel import solve_FEMM_parallel
except ImportError as error:
    solve_FEMM_parallel = error


from ._check import InitUnKnowClassError
from .DXFImport import DXFImport
from .SliceModel import SliceModel


class MagFEMM(Magnetics):
    """Magnetic module: Finite Element model with FEMM"""

    VERSION = 1

    # Check ImportError to remove unnecessary dependencies in unused method
    # cf Methods.Simulation.MagFEMM.comp_flux_airgap
    if isinstance(comp_flux_airgap, ImportError):
        comp_flux_airgap = property(
            fget=lambda x: raise_(
                ImportError(
                    "Can't use MagFEMM method comp_flux_airgap: "
                    + str(comp_flux_airgap)
                )
            )
        )
    else:
        comp_flux_airgap = comp_flux_airgap
    # cf Methods.Simulation.MagFEMM.get_path_save
    if isinstance(get_path_save, ImportError):
        get_path_save = property(
            fget=lambda x: raise_(
                ImportError(
                    "Can't use MagFEMM method get_path_save: " + str(get_path_save)
                )
            )
        )
    else:
        get_path_save = get_path_save
    # cf Methods.Simulation.MagFEMM.solve_FEMM
    if isinstance(solve_FEMM, ImportError):
        solve_FEMM = property(
            fget=lambda x: raise_(
                ImportError("Can't use MagFEMM method solve_FEMM: " + str(solve_FEMM))
            )
        )
    else:
        solve_FEMM = solve_FEMM
    # cf Methods.Simulation.MagFEMM.get_meshsolution
    if isinstance(get_meshsolution, ImportError):
        get_meshsolution = property(
            fget=lambda x: raise_(
                ImportError(
                    "Can't use MagFEMM method get_meshsolution: "
                    + str(get_meshsolution)
                )
            )
        )
    else:
        get_meshsolution = get_meshsolution
    # cf Methods.Simulation.MagFEMM.get_path_save_fem
    if isinstance(get_path_save_fem, ImportError):
        get_path_save_fem = property(
            fget=lambda x: raise_(
                ImportError(
                    "Can't use MagFEMM method get_path_save_fem: "
                    + str(get_path_save_fem)
                )
            )
        )
    else:
        get_path_save_fem = get_path_save_fem
    # cf Methods.Simulation.MagFEMM.solve_FEMM_parallel
    if isinstance(solve_FEMM_parallel, ImportError):
        solve_FEMM_parallel = property(
            fget=lambda x: raise_(
                ImportError(
                    "Can't use MagFEMM method solve_FEMM_parallel: "
                    + str(solve_FEMM_parallel)
                )
            )
        )
    else:
        solve_FEMM_parallel = solve_FEMM_parallel
    # save and copy methods are available in all object
    save = save
    copy = copy
    # get_logger method is available in all object
    get_logger = get_logger

    def __init__(
        self,
        Kmesh_fineness=1,
        Kgeo_fineness=1,
        type_calc_leakage=0,
        file_name="",
        FEMM_dict_enforced=-1,
        is_get_meshsolution=False,
        is_save_meshsolution_as_file=False,
        is_sliding_band=True,
        transform_list=-1,
        rotor_dxf=None,
        stator_dxf=None,
        import_file=None,
        is_close_femm=True,
        nb_worker=1,
        Rag_enforced=None,
        is_set_previous=True,
        is_fast_draw=False,
        is_remove_slotS=False,
        is_remove_slotR=False,
        is_remove_ventS=False,
        is_remove_ventR=False,
        is_mmfs=True,
        is_mmfr=True,
        type_BH_stator=0,
        type_BH_rotor=0,
        is_periodicity_t=False,
        is_periodicity_a=False,
        angle_stator_shift=0,
        angle_rotor_shift=0,
        logger_name="Pyleecan.Magnetics",
        Slice_enforced=None,
        Nslices_enforced=None,
        type_distribution_enforced=None,
        is_current_harm=True,
        init_dict=None,
        init_str=None,
    ):
        """Constructor of the class. Can be use in three ways :
        - __init__ (arg1 = 1, arg3 = 5) every parameters have name and default values
            for pyleecan type, -1 will call the default constructor
        - __init__ (init_dict = d) d must be a dictionary with property names as keys
        - __init__ (init_str = s) s must be a string
        s is the file path to load

        ndarray or list can be given for Vector and Matrix
        object or dict can be given for pyleecan Object"""

        if init_str is not None:  # Load from a file
            init_dict = load_init_dict(init_str)[1]
        if init_dict is not None:  # Initialisation by dict
            assert type(init_dict) is dict
            # Overwrite default value with init_dict content
            if "Kmesh_fineness" in list(init_dict.keys()):
                Kmesh_fineness = init_dict["Kmesh_fineness"]
            if "Kgeo_fineness" in list(init_dict.keys()):
                Kgeo_fineness = init_dict["Kgeo_fineness"]
            if "type_calc_leakage" in list(init_dict.keys()):
                type_calc_leakage = init_dict["type_calc_leakage"]
            if "file_name" in list(init_dict.keys()):
                file_name = init_dict["file_name"]
            if "FEMM_dict_enforced" in list(init_dict.keys()):
                FEMM_dict_enforced = init_dict["FEMM_dict_enforced"]
            if "is_get_meshsolution" in list(init_dict.keys()):
                is_get_meshsolution = init_dict["is_get_meshsolution"]
            if "is_save_meshsolution_as_file" in list(init_dict.keys()):
                is_save_meshsolution_as_file = init_dict["is_save_meshsolution_as_file"]
            if "is_sliding_band" in list(init_dict.keys()):
                is_sliding_band = init_dict["is_sliding_band"]
            if "transform_list" in list(init_dict.keys()):
                transform_list = init_dict["transform_list"]
            if "rotor_dxf" in list(init_dict.keys()):
                rotor_dxf = init_dict["rotor_dxf"]
            if "stator_dxf" in list(init_dict.keys()):
                stator_dxf = init_dict["stator_dxf"]
            if "import_file" in list(init_dict.keys()):
                import_file = init_dict["import_file"]
            if "is_close_femm" in list(init_dict.keys()):
                is_close_femm = init_dict["is_close_femm"]
            if "nb_worker" in list(init_dict.keys()):
                nb_worker = init_dict["nb_worker"]
            if "Rag_enforced" in list(init_dict.keys()):
                Rag_enforced = init_dict["Rag_enforced"]
            if "is_set_previous" in list(init_dict.keys()):
                is_set_previous = init_dict["is_set_previous"]
            if "is_fast_draw" in list(init_dict.keys()):
                is_fast_draw = init_dict["is_fast_draw"]
            if "is_remove_slotS" in list(init_dict.keys()):
                is_remove_slotS = init_dict["is_remove_slotS"]
            if "is_remove_slotR" in list(init_dict.keys()):
                is_remove_slotR = init_dict["is_remove_slotR"]
            if "is_remove_ventS" in list(init_dict.keys()):
                is_remove_ventS = init_dict["is_remove_ventS"]
            if "is_remove_ventR" in list(init_dict.keys()):
                is_remove_ventR = init_dict["is_remove_ventR"]
            if "is_mmfs" in list(init_dict.keys()):
                is_mmfs = init_dict["is_mmfs"]
            if "is_mmfr" in list(init_dict.keys()):
                is_mmfr = init_dict["is_mmfr"]
            if "type_BH_stator" in list(init_dict.keys()):
                type_BH_stator = init_dict["type_BH_stator"]
            if "type_BH_rotor" in list(init_dict.keys()):
                type_BH_rotor = init_dict["type_BH_rotor"]
            if "is_periodicity_t" in list(init_dict.keys()):
                is_periodicity_t = init_dict["is_periodicity_t"]
            if "is_periodicity_a" in list(init_dict.keys()):
                is_periodicity_a = init_dict["is_periodicity_a"]
            if "angle_stator_shift" in list(init_dict.keys()):
                angle_stator_shift = init_dict["angle_stator_shift"]
            if "angle_rotor_shift" in list(init_dict.keys()):
                angle_rotor_shift = init_dict["angle_rotor_shift"]
            if "logger_name" in list(init_dict.keys()):
                logger_name = init_dict["logger_name"]
            if "Slice_enforced" in list(init_dict.keys()):
                Slice_enforced = init_dict["Slice_enforced"]
            if "Nslices_enforced" in list(init_dict.keys()):
                Nslices_enforced = init_dict["Nslices_enforced"]
            if "type_distribution_enforced" in list(init_dict.keys()):
                type_distribution_enforced = init_dict["type_distribution_enforced"]
            if "is_current_harm" in list(init_dict.keys()):
                is_current_harm = init_dict["is_current_harm"]
        # Set the properties (value check and convertion are done in setter)
        self.Kmesh_fineness = Kmesh_fineness
        self.Kgeo_fineness = Kgeo_fineness
        self.type_calc_leakage = type_calc_leakage
        self.file_name = file_name
        self.FEMM_dict_enforced = FEMM_dict_enforced
        self.is_get_meshsolution = is_get_meshsolution
        self.is_save_meshsolution_as_file = is_save_meshsolution_as_file
        self.is_sliding_band = is_sliding_band
        self.transform_list = transform_list
        self.rotor_dxf = rotor_dxf
        self.stator_dxf = stator_dxf
        self.import_file = import_file
        self.is_close_femm = is_close_femm
        self.nb_worker = nb_worker
        self.Rag_enforced = Rag_enforced
        self.is_set_previous = is_set_previous
        self.is_fast_draw = is_fast_draw
        # Call Magnetics init
        super(MagFEMM, self).__init__(
            is_remove_slotS=is_remove_slotS,
            is_remove_slotR=is_remove_slotR,
            is_remove_ventS=is_remove_ventS,
            is_remove_ventR=is_remove_ventR,
            is_mmfs=is_mmfs,
            is_mmfr=is_mmfr,
            type_BH_stator=type_BH_stator,
            type_BH_rotor=type_BH_rotor,
            is_periodicity_t=is_periodicity_t,
            is_periodicity_a=is_periodicity_a,
            angle_stator_shift=angle_stator_shift,
            angle_rotor_shift=angle_rotor_shift,
            logger_name=logger_name,
            Slice_enforced=Slice_enforced,
            Nslices_enforced=Nslices_enforced,
            type_distribution_enforced=type_distribution_enforced,
            is_current_harm=is_current_harm,
        )
        # The class is frozen (in Magnetics init), for now it's impossible to
        # add new properties

    def __str__(self):
        """Convert this object in a readeable string (for print)"""

        MagFEMM_str = ""
        # Get the properties inherited from Magnetics
        MagFEMM_str += super(MagFEMM, self).__str__()
        MagFEMM_str += "Kmesh_fineness = " + str(self.Kmesh_fineness) + linesep
        MagFEMM_str += "Kgeo_fineness = " + str(self.Kgeo_fineness) + linesep
        MagFEMM_str += "type_calc_leakage = " + str(self.type_calc_leakage) + linesep
        MagFEMM_str += 'file_name = "' + str(self.file_name) + '"' + linesep
        MagFEMM_str += "FEMM_dict_enforced = " + str(self.FEMM_dict_enforced) + linesep
        MagFEMM_str += (
            "is_get_meshsolution = " + str(self.is_get_meshsolution) + linesep
        )
        MagFEMM_str += (
            "is_save_meshsolution_as_file = "
            + str(self.is_save_meshsolution_as_file)
            + linesep
        )
        MagFEMM_str += "is_sliding_band = " + str(self.is_sliding_band) + linesep
        MagFEMM_str += (
            "transform_list = "
            + linesep
            + str(self.transform_list).replace(linesep, linesep + "\t")
            + linesep
        )
        if self.rotor_dxf is not None:
            tmp = self.rotor_dxf.__str__().replace(linesep, linesep + "\t").rstrip("\t")
            MagFEMM_str += "rotor_dxf = " + tmp
        else:
            MagFEMM_str += "rotor_dxf = None" + linesep + linesep
        if self.stator_dxf is not None:
            tmp = (
                self.stator_dxf.__str__().replace(linesep, linesep + "\t").rstrip("\t")
            )
            MagFEMM_str += "stator_dxf = " + tmp
        else:
            MagFEMM_str += "stator_dxf = None" + linesep + linesep
        MagFEMM_str += 'import_file = "' + str(self.import_file) + '"' + linesep
        MagFEMM_str += "is_close_femm = " + str(self.is_close_femm) + linesep
        MagFEMM_str += "nb_worker = " + str(self.nb_worker) + linesep
        MagFEMM_str += "Rag_enforced = " + str(self.Rag_enforced) + linesep
        MagFEMM_str += "is_set_previous = " + str(self.is_set_previous) + linesep
        MagFEMM_str += "is_fast_draw = " + str(self.is_fast_draw) + linesep
        return MagFEMM_str

    def __eq__(self, other):
        """Compare two objects (skip parent)"""

        if type(other) != type(self):
            return False

        # Check the properties inherited from Magnetics
        if not super(MagFEMM, self).__eq__(other):
            return False
        if other.Kmesh_fineness != self.Kmesh_fineness:
            return False
        if other.Kgeo_fineness != self.Kgeo_fineness:
            return False
        if other.type_calc_leakage != self.type_calc_leakage:
            return False
        if other.file_name != self.file_name:
            return False
        if other.FEMM_dict_enforced != self.FEMM_dict_enforced:
            return False
        if other.is_get_meshsolution != self.is_get_meshsolution:
            return False
        if other.is_save_meshsolution_as_file != self.is_save_meshsolution_as_file:
            return False
        if other.is_sliding_band != self.is_sliding_band:
            return False
        if other.transform_list != self.transform_list:
            return False
        if other.rotor_dxf != self.rotor_dxf:
            return False
        if other.stator_dxf != self.stator_dxf:
            return False
        if other.import_file != self.import_file:
            return False
        if other.is_close_femm != self.is_close_femm:
            return False
        if other.nb_worker != self.nb_worker:
            return False
        if other.Rag_enforced != self.Rag_enforced:
            return False
        if other.is_set_previous != self.is_set_previous:
            return False
        if other.is_fast_draw != self.is_fast_draw:
            return False
        return True

    def compare(self, other, name="self", ignore_list=None):
        """Compare two objects and return list of differences"""

        if ignore_list is None:
            ignore_list = list()
        if type(other) != type(self):
            return ["type(" + name + ")"]
        diff_list = list()

        # Check the properties inherited from Magnetics
        diff_list.extend(super(MagFEMM, self).compare(other, name=name))
        if other._Kmesh_fineness != self._Kmesh_fineness:
            diff_list.append(name + ".Kmesh_fineness")
        if other._Kgeo_fineness != self._Kgeo_fineness:
            diff_list.append(name + ".Kgeo_fineness")
        if other._type_calc_leakage != self._type_calc_leakage:
            diff_list.append(name + ".type_calc_leakage")
        if other._file_name != self._file_name:
            diff_list.append(name + ".file_name")
        if other._FEMM_dict_enforced != self._FEMM_dict_enforced:
            diff_list.append(name + ".FEMM_dict_enforced")
        if other._is_get_meshsolution != self._is_get_meshsolution:
            diff_list.append(name + ".is_get_meshsolution")
        if other._is_save_meshsolution_as_file != self._is_save_meshsolution_as_file:
            diff_list.append(name + ".is_save_meshsolution_as_file")
        if other._is_sliding_band != self._is_sliding_band:
            diff_list.append(name + ".is_sliding_band")
        if other._transform_list != self._transform_list:
            diff_list.append(name + ".transform_list")
        if (other.rotor_dxf is None and self.rotor_dxf is not None) or (
            other.rotor_dxf is not None and self.rotor_dxf is None
        ):
            diff_list.append(name + ".rotor_dxf None mismatch")
        elif self.rotor_dxf is not None:
            diff_list.extend(
                self.rotor_dxf.compare(other.rotor_dxf, name=name + ".rotor_dxf")
            )
        if (other.stator_dxf is None and self.stator_dxf is not None) or (
            other.stator_dxf is not None and self.stator_dxf is None
        ):
            diff_list.append(name + ".stator_dxf None mismatch")
        elif self.stator_dxf is not None:
            diff_list.extend(
                self.stator_dxf.compare(other.stator_dxf, name=name + ".stator_dxf")
            )
        if other._import_file != self._import_file:
            diff_list.append(name + ".import_file")
        if other._is_close_femm != self._is_close_femm:
            diff_list.append(name + ".is_close_femm")
        if other._nb_worker != self._nb_worker:
            diff_list.append(name + ".nb_worker")
        if other._Rag_enforced != self._Rag_enforced:
            diff_list.append(name + ".Rag_enforced")
        if other._is_set_previous != self._is_set_previous:
            diff_list.append(name + ".is_set_previous")
        if other._is_fast_draw != self._is_fast_draw:
            diff_list.append(name + ".is_fast_draw")
        # Filter ignore differences
        diff_list = list(filter(lambda x: x not in ignore_list, diff_list))
        return diff_list

    def __sizeof__(self):
        """Return the size in memory of the object (including all subobject)"""

        S = 0  # Full size of the object

        # Get size of the properties inherited from Magnetics
        S += super(MagFEMM, self).__sizeof__()
        S += getsizeof(self.Kmesh_fineness)
        S += getsizeof(self.Kgeo_fineness)
        S += getsizeof(self.type_calc_leakage)
        S += getsizeof(self.file_name)
        if self.FEMM_dict_enforced is not None:
            for key, value in self.FEMM_dict_enforced.items():
                S += getsizeof(value) + getsizeof(key)
        S += getsizeof(self.is_get_meshsolution)
        S += getsizeof(self.is_save_meshsolution_as_file)
        S += getsizeof(self.is_sliding_band)
        if self.transform_list is not None:
            for value in self.transform_list:
                S += getsizeof(value)
        S += getsizeof(self.rotor_dxf)
        S += getsizeof(self.stator_dxf)
        S += getsizeof(self.import_file)
        S += getsizeof(self.is_close_femm)
        S += getsizeof(self.nb_worker)
        S += getsizeof(self.Rag_enforced)
        S += getsizeof(self.is_set_previous)
        S += getsizeof(self.is_fast_draw)
        return S

    def as_dict(self, type_handle_ndarray=0, keep_function=False, **kwargs):
        """
        Convert this object in a json serializable dict (can be use in __init__).
        type_handle_ndarray: int
            How to handle ndarray (0: tolist, 1: copy, 2: nothing)
        keep_function : bool
            True to keep the function object, else return str
        Optional keyword input parameter is for internal use only
        and may prevent json serializability.
        """

        # Get the properties inherited from Magnetics
        MagFEMM_dict = super(MagFEMM, self).as_dict(
            type_handle_ndarray=type_handle_ndarray,
            keep_function=keep_function,
            **kwargs
        )
        MagFEMM_dict["Kmesh_fineness"] = self.Kmesh_fineness
        MagFEMM_dict["Kgeo_fineness"] = self.Kgeo_fineness
        MagFEMM_dict["type_calc_leakage"] = self.type_calc_leakage
        MagFEMM_dict["file_name"] = self.file_name
        MagFEMM_dict["FEMM_dict_enforced"] = (
            self.FEMM_dict_enforced.copy()
            if self.FEMM_dict_enforced is not None
            else None
        )
        MagFEMM_dict["is_get_meshsolution"] = self.is_get_meshsolution
        MagFEMM_dict["is_save_meshsolution_as_file"] = self.is_save_meshsolution_as_file
        MagFEMM_dict["is_sliding_band"] = self.is_sliding_band
        MagFEMM_dict["transform_list"] = (
            self.transform_list.copy() if self.transform_list is not None else None
        )
        if self.rotor_dxf is None:
            MagFEMM_dict["rotor_dxf"] = None
        else:
            MagFEMM_dict["rotor_dxf"] = self.rotor_dxf.as_dict(
                type_handle_ndarray=type_handle_ndarray,
                keep_function=keep_function,
                **kwargs
            )
        if self.stator_dxf is None:
            MagFEMM_dict["stator_dxf"] = None
        else:
            MagFEMM_dict["stator_dxf"] = self.stator_dxf.as_dict(
                type_handle_ndarray=type_handle_ndarray,
                keep_function=keep_function,
                **kwargs
            )
        MagFEMM_dict["import_file"] = self.import_file
        MagFEMM_dict["is_close_femm"] = self.is_close_femm
        MagFEMM_dict["nb_worker"] = self.nb_worker
        MagFEMM_dict["Rag_enforced"] = self.Rag_enforced
        MagFEMM_dict["is_set_previous"] = self.is_set_previous
        MagFEMM_dict["is_fast_draw"] = self.is_fast_draw
        # The class name is added to the dict for deserialisation purpose
        # Overwrite the mother class name
        MagFEMM_dict["__class__"] = "MagFEMM"
        return MagFEMM_dict

    def _set_None(self):
        """Set all the properties to None (except pyleecan object)"""

        self.Kmesh_fineness = None
        self.Kgeo_fineness = None
        self.type_calc_leakage = None
        self.file_name = None
        self.FEMM_dict_enforced = None
        self.is_get_meshsolution = None
        self.is_save_meshsolution_as_file = None
        self.is_sliding_band = None
        self.transform_list = None
        if self.rotor_dxf is not None:
            self.rotor_dxf._set_None()
        if self.stator_dxf is not None:
            self.stator_dxf._set_None()
        self.import_file = None
        self.is_close_femm = None
        self.nb_worker = None
        self.Rag_enforced = None
        self.is_set_previous = None
        self.is_fast_draw = None
        # Set to None the properties inherited from Magnetics
        super(MagFEMM, self)._set_None()

    def _get_Kmesh_fineness(self):
        """getter of Kmesh_fineness"""
        return self._Kmesh_fineness

    def _set_Kmesh_fineness(self, value):
        """setter of Kmesh_fineness"""
        check_var("Kmesh_fineness", value, "float")
        self._Kmesh_fineness = value

    Kmesh_fineness = property(
        fget=_get_Kmesh_fineness,
        fset=_set_Kmesh_fineness,
        doc=u"""global coefficient to adjust mesh fineness in FEMM (1 : default , > 1 : finner , < 1 : less fine)

        :Type: float
        """,
    )

    def _get_Kgeo_fineness(self):
        """getter of Kgeo_fineness"""
        return self._Kgeo_fineness

    def _set_Kgeo_fineness(self, value):
        """setter of Kgeo_fineness"""
        check_var("Kgeo_fineness", value, "float")
        self._Kgeo_fineness = value

    Kgeo_fineness = property(
        fget=_get_Kgeo_fineness,
        fset=_set_Kgeo_fineness,
        doc=u"""global coefficient to adjust geometry fineness in FEMM (1 : default , > 1 : finner , < 1 : less fine)

        :Type: float
        """,
    )

    def _get_type_calc_leakage(self):
        """getter of type_calc_leakage"""
        return self._type_calc_leakage

    def _set_type_calc_leakage(self, value):
        """setter of type_calc_leakage"""
        check_var("type_calc_leakage", value, "int", Vmin=0, Vmax=1)
        self._type_calc_leakage = value

    type_calc_leakage = property(
        fget=_get_type_calc_leakage,
        fset=_set_type_calc_leakage,
        doc=u"""0 no leakage calculation /  1 calculation using single slot 

        :Type: int
        :min: 0
        :max: 1
        """,
    )

    def _get_file_name(self):
        """getter of file_name"""
        return self._file_name

    def _set_file_name(self, value):
        """setter of file_name"""
        check_var("file_name", value, "str")
        self._file_name = value

    file_name = property(
        fget=_get_file_name,
        fset=_set_file_name,
        doc=u"""Name of the file to save the FEMM model

        :Type: str
        """,
    )

    def _get_FEMM_dict_enforced(self):
        """getter of FEMM_dict_enforced"""
        return self._FEMM_dict_enforced

    def _set_FEMM_dict_enforced(self, value):
        """setter of FEMM_dict_enforced"""
        if type(value) is int and value == -1:
            value = dict()
        check_var("FEMM_dict_enforced", value, "dict")
        self._FEMM_dict_enforced = value

    FEMM_dict_enforced = property(
        fget=_get_FEMM_dict_enforced,
        fset=_set_FEMM_dict_enforced,
        doc=u"""To enforce user-defined values for FEMM main parameters 

        :Type: dict
        """,
    )

    def _get_is_get_meshsolution(self):
        """getter of is_get_meshsolution"""
        return self._is_get_meshsolution

    def _set_is_get_meshsolution(self, value):
        """setter of is_get_meshsolution"""
        check_var("is_get_meshsolution", value, "bool")
        self._is_get_meshsolution = value

    is_get_meshsolution = property(
        fget=_get_is_get_meshsolution,
        fset=_set_is_get_meshsolution,
        doc=u"""To save FEA and mesh for latter post-procesing 

        :Type: bool
        """,
    )

    def _get_is_save_meshsolution_as_file(self):
        """getter of is_save_meshsolution_as_file"""
        return self._is_save_meshsolution_as_file

    def _set_is_save_meshsolution_as_file(self, value):
        """setter of is_save_meshsolution_as_file"""
        check_var("is_save_meshsolution_as_file", value, "bool")
        self._is_save_meshsolution_as_file = value

    is_save_meshsolution_as_file = property(
        fget=_get_is_save_meshsolution_as_file,
        fset=_set_is_save_meshsolution_as_file,
        doc=u"""To save FEA and mesh as h5 files to save memory

        :Type: bool
        """,
    )

    def _get_is_sliding_band(self):
        """getter of is_sliding_band"""
        return self._is_sliding_band

    def _set_is_sliding_band(self, value):
        """setter of is_sliding_band"""
        check_var("is_sliding_band", value, "bool")
        self._is_sliding_band = value

    is_sliding_band = property(
        fget=_get_is_sliding_band,
        fset=_set_is_sliding_band,
        doc=u"""0 to desactivate the sliding band

        :Type: bool
        """,
    )

    def _get_transform_list(self):
        """getter of transform_list"""
        return self._transform_list

    def _set_transform_list(self, value):
        """setter of transform_list"""
        if type(value) is int and value == -1:
            value = list()
        check_var("transform_list", value, "list")
        self._transform_list = value

    transform_list = property(
        fget=_get_transform_list,
        fset=_set_transform_list,
        doc=u"""List of dictionary to apply transformation on the machine surfaces. Key: label (to select the surface), type (rotate or translate), value (alpha or delta)

        :Type: list
        """,
    )

    def _get_rotor_dxf(self):
        """getter of rotor_dxf"""
        return self._rotor_dxf

    def _set_rotor_dxf(self, value):
        """setter of rotor_dxf"""
        if isinstance(value, str):  # Load from file
            try:
                value = load_init_dict(value)[1]
            except Exception as e:
                self.get_logger().error(
                    "Error while loading " + value + ", setting None instead"
                )
                value = None
        if isinstance(value, dict) and "__class__" in value:
            class_obj = import_class(
                "pyleecan.Classes", value.get("__class__"), "rotor_dxf"
            )
            value = class_obj(init_dict=value)
        elif type(value) is int and value == -1:  # Default constructor
            value = DXFImport()
        check_var("rotor_dxf", value, "DXFImport")
        self._rotor_dxf = value

        if self._rotor_dxf is not None:
            self._rotor_dxf.parent = self

    rotor_dxf = property(
        fget=_get_rotor_dxf,
        fset=_set_rotor_dxf,
        doc=u"""To use a dxf version of the rotor instead of build_geometry

        :Type: DXFImport
        """,
    )

    def _get_stator_dxf(self):
        """getter of stator_dxf"""
        return self._stator_dxf

    def _set_stator_dxf(self, value):
        """setter of stator_dxf"""
        if isinstance(value, str):  # Load from file
            try:
                value = load_init_dict(value)[1]
            except Exception as e:
                self.get_logger().error(
                    "Error while loading " + value + ", setting None instead"
                )
                value = None
        if isinstance(value, dict) and "__class__" in value:
            class_obj = import_class(
                "pyleecan.Classes", value.get("__class__"), "stator_dxf"
            )
            value = class_obj(init_dict=value)
        elif type(value) is int and value == -1:  # Default constructor
            value = DXFImport()
        check_var("stator_dxf", value, "DXFImport")
        self._stator_dxf = value

        if self._stator_dxf is not None:
            self._stator_dxf.parent = self

    stator_dxf = property(
        fget=_get_stator_dxf,
        fset=_set_stator_dxf,
        doc=u"""To use a dxf version of the rotor instead of build_geometry

        :Type: DXFImport
        """,
    )

    def _get_import_file(self):
        """getter of import_file"""
        return self._import_file

    def _set_import_file(self, value):
        """setter of import_file"""
        check_var("import_file", value, "str")
        self._import_file = value

    import_file = property(
        fget=_get_import_file,
        fset=_set_import_file,
        doc=u"""To import an existing femm file

        :Type: str
        """,
    )

    def _get_is_close_femm(self):
        """getter of is_close_femm"""
        return self._is_close_femm

    def _set_is_close_femm(self, value):
        """setter of is_close_femm"""
        check_var("is_close_femm", value, "bool")
        self._is_close_femm = value

    is_close_femm = property(
        fget=_get_is_close_femm,
        fset=_set_is_close_femm,
        doc=u"""To close femm automatically after the simulation

        :Type: bool
        """,
    )

    def _get_nb_worker(self):
        """getter of nb_worker"""
        return self._nb_worker

    def _set_nb_worker(self, value):
        """setter of nb_worker"""
        check_var("nb_worker", value, "int")
        self._nb_worker = value

    nb_worker = property(
        fget=_get_nb_worker,
        fset=_set_nb_worker,
        doc=u"""To run FEMM in parallel (the parallelization is on the time loop)

        :Type: int
        """,
    )

    def _get_Rag_enforced(self):
        """getter of Rag_enforced"""
        return self._Rag_enforced

    def _set_Rag_enforced(self, value):
        """setter of Rag_enforced"""
        check_var("Rag_enforced", value, "float")
        self._Rag_enforced = value

    Rag_enforced = property(
        fget=_get_Rag_enforced,
        fset=_set_Rag_enforced,
        doc=u"""To enforce a different radius value for air-gap outputs

        :Type: float
        """,
    )

    def _get_is_set_previous(self):
        """getter of is_set_previous"""
        return self._is_set_previous

    def _set_is_set_previous(self, value):
        """setter of is_set_previous"""
        check_var("is_set_previous", value, "bool")
        self._is_set_previous = value

    is_set_previous = property(
        fget=_get_is_set_previous,
        fset=_set_is_set_previous,
        doc=u"""True set previous .ans result file in current .fem to use it as initialization and speed up calculation time

        :Type: bool
        """,
    )

    def _get_is_fast_draw(self):
        """getter of is_fast_draw"""
        return self._is_fast_draw

    def _set_is_fast_draw(self, value):
        """setter of is_fast_draw"""
        check_var("is_fast_draw", value, "bool")
        self._is_fast_draw = value

    is_fast_draw = property(
        fget=_get_is_fast_draw,
        fset=_set_is_fast_draw,
        doc=u"""True to use the symetry of the lamination to draw the machine faster

        :Type: bool
        """,
    )
=======
# -*- coding: utf-8 -*-
# File generated according to Generator/ClassesRef/Simulation/MagFEMM.csv
# WARNING! All changes made in this file will be lost!
"""Method code available at https://github.com/Eomys/pyleecan/tree/master/pyleecan/Methods/Simulation/MagFEMM
"""

from os import linesep
from sys import getsizeof
from logging import getLogger
from ._check import check_var, raise_
from ..Functions.get_logger import get_logger
from ..Functions.save import save
from ..Functions.copy import copy
from ..Functions.load import load_init_dict
from ..Functions.Load.import_class import import_class
from .Magnetics import Magnetics

# Import all class method
# Try/catch to remove unnecessary dependencies in unused method
try:
    from ..Methods.Simulation.MagFEMM.comp_flux_airgap import comp_flux_airgap
except ImportError as error:
    comp_flux_airgap = error

try:
    from ..Methods.Simulation.MagFEMM.get_path_save import get_path_save
except ImportError as error:
    get_path_save = error

try:
    from ..Methods.Simulation.MagFEMM.solve_FEMM import solve_FEMM
except ImportError as error:
    solve_FEMM = error

try:
    from ..Methods.Simulation.MagFEMM.get_meshsolution import get_meshsolution
except ImportError as error:
    get_meshsolution = error

try:
    from ..Methods.Simulation.MagFEMM.get_path_save_fem import get_path_save_fem
except ImportError as error:
    get_path_save_fem = error

try:
    from ..Methods.Simulation.MagFEMM.solve_FEMM_parallel import solve_FEMM_parallel
except ImportError as error:
    solve_FEMM_parallel = error


from ._check import InitUnKnowClassError


class MagFEMM(Magnetics):
    """Magnetic module: Finite Element model with FEMM"""

    VERSION = 1

    # Check ImportError to remove unnecessary dependencies in unused method
    # cf Methods.Simulation.MagFEMM.comp_flux_airgap
    if isinstance(comp_flux_airgap, ImportError):
        comp_flux_airgap = property(
            fget=lambda x: raise_(
                ImportError(
                    "Can't use MagFEMM method comp_flux_airgap: "
                    + str(comp_flux_airgap)
                )
            )
        )
    else:
        comp_flux_airgap = comp_flux_airgap
    # cf Methods.Simulation.MagFEMM.get_path_save
    if isinstance(get_path_save, ImportError):
        get_path_save = property(
            fget=lambda x: raise_(
                ImportError(
                    "Can't use MagFEMM method get_path_save: " + str(get_path_save)
                )
            )
        )
    else:
        get_path_save = get_path_save
    # cf Methods.Simulation.MagFEMM.solve_FEMM
    if isinstance(solve_FEMM, ImportError):
        solve_FEMM = property(
            fget=lambda x: raise_(
                ImportError("Can't use MagFEMM method solve_FEMM: " + str(solve_FEMM))
            )
        )
    else:
        solve_FEMM = solve_FEMM
    # cf Methods.Simulation.MagFEMM.get_meshsolution
    if isinstance(get_meshsolution, ImportError):
        get_meshsolution = property(
            fget=lambda x: raise_(
                ImportError(
                    "Can't use MagFEMM method get_meshsolution: "
                    + str(get_meshsolution)
                )
            )
        )
    else:
        get_meshsolution = get_meshsolution
    # cf Methods.Simulation.MagFEMM.get_path_save_fem
    if isinstance(get_path_save_fem, ImportError):
        get_path_save_fem = property(
            fget=lambda x: raise_(
                ImportError(
                    "Can't use MagFEMM method get_path_save_fem: "
                    + str(get_path_save_fem)
                )
            )
        )
    else:
        get_path_save_fem = get_path_save_fem
    # cf Methods.Simulation.MagFEMM.solve_FEMM_parallel
    if isinstance(solve_FEMM_parallel, ImportError):
        solve_FEMM_parallel = property(
            fget=lambda x: raise_(
                ImportError(
                    "Can't use MagFEMM method solve_FEMM_parallel: "
                    + str(solve_FEMM_parallel)
                )
            )
        )
    else:
        solve_FEMM_parallel = solve_FEMM_parallel
    # save and copy methods are available in all object
    save = save
    copy = copy
    # get_logger method is available in all object
    get_logger = get_logger

    def __init__(
        self,
        Kmesh_fineness=1,
        Kgeo_fineness=1,
        type_calc_leakage=0,
        file_name="",
        FEMM_dict_enforced=-1,
        is_get_meshsolution=False,
        is_save_meshsolution_as_file=False,
        is_sliding_band=True,
        transform_list=-1,
        rotor_dxf=None,
        stator_dxf=None,
        import_file=None,
        is_close_femm=True,
        nb_worker=1,
        Rag_enforced=None,
        is_set_previous=True,
        is_remove_slotS=False,
        is_remove_slotR=False,
        is_remove_ventS=False,
        is_remove_ventR=False,
        is_mmfs=True,
        is_mmfr=True,
        type_BH_stator=0,
        type_BH_rotor=0,
        is_periodicity_t=False,
        is_periodicity_a=False,
        angle_stator_shift=0,
        angle_rotor_shift=0,
        logger_name="Pyleecan.Magnetics",
        Slice_enforced=None,
        Nslices_enforced=None,
        type_distribution_enforced=None,
        is_current_harm=True,
        init_dict=None,
        init_str=None,
    ):
        """Constructor of the class. Can be use in three ways :
        - __init__ (arg1 = 1, arg3 = 5) every parameters have name and default values
            for pyleecan type, -1 will call the default constructor
        - __init__ (init_dict = d) d must be a dictionary with property names as keys
        - __init__ (init_str = s) s must be a string
        s is the file path to load

        ndarray or list can be given for Vector and Matrix
        object or dict can be given for pyleecan Object"""

        if init_str is not None:  # Load from a file
            init_dict = load_init_dict(init_str)[1]
        if init_dict is not None:  # Initialisation by dict
            assert type(init_dict) is dict
            # Overwrite default value with init_dict content
            if "Kmesh_fineness" in list(init_dict.keys()):
                Kmesh_fineness = init_dict["Kmesh_fineness"]
            if "Kgeo_fineness" in list(init_dict.keys()):
                Kgeo_fineness = init_dict["Kgeo_fineness"]
            if "type_calc_leakage" in list(init_dict.keys()):
                type_calc_leakage = init_dict["type_calc_leakage"]
            if "file_name" in list(init_dict.keys()):
                file_name = init_dict["file_name"]
            if "FEMM_dict_enforced" in list(init_dict.keys()):
                FEMM_dict_enforced = init_dict["FEMM_dict_enforced"]
            if "is_get_meshsolution" in list(init_dict.keys()):
                is_get_meshsolution = init_dict["is_get_meshsolution"]
            if "is_save_meshsolution_as_file" in list(init_dict.keys()):
                is_save_meshsolution_as_file = init_dict["is_save_meshsolution_as_file"]
            if "is_sliding_band" in list(init_dict.keys()):
                is_sliding_band = init_dict["is_sliding_band"]
            if "transform_list" in list(init_dict.keys()):
                transform_list = init_dict["transform_list"]
            if "rotor_dxf" in list(init_dict.keys()):
                rotor_dxf = init_dict["rotor_dxf"]
            if "stator_dxf" in list(init_dict.keys()):
                stator_dxf = init_dict["stator_dxf"]
            if "import_file" in list(init_dict.keys()):
                import_file = init_dict["import_file"]
            if "is_close_femm" in list(init_dict.keys()):
                is_close_femm = init_dict["is_close_femm"]
            if "nb_worker" in list(init_dict.keys()):
                nb_worker = init_dict["nb_worker"]
            if "Rag_enforced" in list(init_dict.keys()):
                Rag_enforced = init_dict["Rag_enforced"]
            if "is_set_previous" in list(init_dict.keys()):
                is_set_previous = init_dict["is_set_previous"]
            if "is_remove_slotS" in list(init_dict.keys()):
                is_remove_slotS = init_dict["is_remove_slotS"]
            if "is_remove_slotR" in list(init_dict.keys()):
                is_remove_slotR = init_dict["is_remove_slotR"]
            if "is_remove_ventS" in list(init_dict.keys()):
                is_remove_ventS = init_dict["is_remove_ventS"]
            if "is_remove_ventR" in list(init_dict.keys()):
                is_remove_ventR = init_dict["is_remove_ventR"]
            if "is_mmfs" in list(init_dict.keys()):
                is_mmfs = init_dict["is_mmfs"]
            if "is_mmfr" in list(init_dict.keys()):
                is_mmfr = init_dict["is_mmfr"]
            if "type_BH_stator" in list(init_dict.keys()):
                type_BH_stator = init_dict["type_BH_stator"]
            if "type_BH_rotor" in list(init_dict.keys()):
                type_BH_rotor = init_dict["type_BH_rotor"]
            if "is_periodicity_t" in list(init_dict.keys()):
                is_periodicity_t = init_dict["is_periodicity_t"]
            if "is_periodicity_a" in list(init_dict.keys()):
                is_periodicity_a = init_dict["is_periodicity_a"]
            if "angle_stator_shift" in list(init_dict.keys()):
                angle_stator_shift = init_dict["angle_stator_shift"]
            if "angle_rotor_shift" in list(init_dict.keys()):
                angle_rotor_shift = init_dict["angle_rotor_shift"]
            if "logger_name" in list(init_dict.keys()):
                logger_name = init_dict["logger_name"]
            if "Slice_enforced" in list(init_dict.keys()):
                Slice_enforced = init_dict["Slice_enforced"]
            if "Nslices_enforced" in list(init_dict.keys()):
                Nslices_enforced = init_dict["Nslices_enforced"]
            if "type_distribution_enforced" in list(init_dict.keys()):
                type_distribution_enforced = init_dict["type_distribution_enforced"]
            if "is_current_harm" in list(init_dict.keys()):
                is_current_harm = init_dict["is_current_harm"]
        # Set the properties (value check and convertion are done in setter)
        self.Kmesh_fineness = Kmesh_fineness
        self.Kgeo_fineness = Kgeo_fineness
        self.type_calc_leakage = type_calc_leakage
        self.file_name = file_name
        self.FEMM_dict_enforced = FEMM_dict_enforced
        self.is_get_meshsolution = is_get_meshsolution
        self.is_save_meshsolution_as_file = is_save_meshsolution_as_file
        self.is_sliding_band = is_sliding_band
        self.transform_list = transform_list
        self.rotor_dxf = rotor_dxf
        self.stator_dxf = stator_dxf
        self.import_file = import_file
        self.is_close_femm = is_close_femm
        self.nb_worker = nb_worker
        self.Rag_enforced = Rag_enforced
        self.is_set_previous = is_set_previous
        # Call Magnetics init
        super(MagFEMM, self).__init__(
            is_remove_slotS=is_remove_slotS,
            is_remove_slotR=is_remove_slotR,
            is_remove_ventS=is_remove_ventS,
            is_remove_ventR=is_remove_ventR,
            is_mmfs=is_mmfs,
            is_mmfr=is_mmfr,
            type_BH_stator=type_BH_stator,
            type_BH_rotor=type_BH_rotor,
            is_periodicity_t=is_periodicity_t,
            is_periodicity_a=is_periodicity_a,
            angle_stator_shift=angle_stator_shift,
            angle_rotor_shift=angle_rotor_shift,
            logger_name=logger_name,
            Slice_enforced=Slice_enforced,
            Nslices_enforced=Nslices_enforced,
            type_distribution_enforced=type_distribution_enforced,
            is_current_harm=is_current_harm,
        )
        # The class is frozen (in Magnetics init), for now it's impossible to
        # add new properties

    def __str__(self):
        """Convert this object in a readeable string (for print)"""

        MagFEMM_str = ""
        # Get the properties inherited from Magnetics
        MagFEMM_str += super(MagFEMM, self).__str__()
        MagFEMM_str += "Kmesh_fineness = " + str(self.Kmesh_fineness) + linesep
        MagFEMM_str += "Kgeo_fineness = " + str(self.Kgeo_fineness) + linesep
        MagFEMM_str += "type_calc_leakage = " + str(self.type_calc_leakage) + linesep
        MagFEMM_str += 'file_name = "' + str(self.file_name) + '"' + linesep
        MagFEMM_str += "FEMM_dict_enforced = " + str(self.FEMM_dict_enforced) + linesep
        MagFEMM_str += (
            "is_get_meshsolution = " + str(self.is_get_meshsolution) + linesep
        )
        MagFEMM_str += (
            "is_save_meshsolution_as_file = "
            + str(self.is_save_meshsolution_as_file)
            + linesep
        )
        MagFEMM_str += "is_sliding_band = " + str(self.is_sliding_band) + linesep
        MagFEMM_str += (
            "transform_list = "
            + linesep
            + str(self.transform_list).replace(linesep, linesep + "\t")
            + linesep
        )
        if self.rotor_dxf is not None:
            tmp = self.rotor_dxf.__str__().replace(linesep, linesep + "\t").rstrip("\t")
            MagFEMM_str += "rotor_dxf = " + tmp
        else:
            MagFEMM_str += "rotor_dxf = None" + linesep + linesep
        if self.stator_dxf is not None:
            tmp = (
                self.stator_dxf.__str__().replace(linesep, linesep + "\t").rstrip("\t")
            )
            MagFEMM_str += "stator_dxf = " + tmp
        else:
            MagFEMM_str += "stator_dxf = None" + linesep + linesep
        MagFEMM_str += 'import_file = "' + str(self.import_file) + '"' + linesep
        MagFEMM_str += "is_close_femm = " + str(self.is_close_femm) + linesep
        MagFEMM_str += "nb_worker = " + str(self.nb_worker) + linesep
        MagFEMM_str += "Rag_enforced = " + str(self.Rag_enforced) + linesep
        MagFEMM_str += "is_set_previous = " + str(self.is_set_previous) + linesep
        return MagFEMM_str

    def __eq__(self, other):
        """Compare two objects (skip parent)"""

        if type(other) != type(self):
            return False

        # Check the properties inherited from Magnetics
        if not super(MagFEMM, self).__eq__(other):
            return False
        if other.Kmesh_fineness != self.Kmesh_fineness:
            return False
        if other.Kgeo_fineness != self.Kgeo_fineness:
            return False
        if other.type_calc_leakage != self.type_calc_leakage:
            return False
        if other.file_name != self.file_name:
            return False
        if other.FEMM_dict_enforced != self.FEMM_dict_enforced:
            return False
        if other.is_get_meshsolution != self.is_get_meshsolution:
            return False
        if other.is_save_meshsolution_as_file != self.is_save_meshsolution_as_file:
            return False
        if other.is_sliding_band != self.is_sliding_band:
            return False
        if other.transform_list != self.transform_list:
            return False
        if other.rotor_dxf != self.rotor_dxf:
            return False
        if other.stator_dxf != self.stator_dxf:
            return False
        if other.import_file != self.import_file:
            return False
        if other.is_close_femm != self.is_close_femm:
            return False
        if other.nb_worker != self.nb_worker:
            return False
        if other.Rag_enforced != self.Rag_enforced:
            return False
        if other.is_set_previous != self.is_set_previous:
            return False
        return True

    def compare(self, other, name="self", ignore_list=None):
        """Compare two objects and return list of differences"""

        if ignore_list is None:
            ignore_list = list()
        if type(other) != type(self):
            return ["type(" + name + ")"]
        diff_list = list()

        # Check the properties inherited from Magnetics
        diff_list.extend(super(MagFEMM, self).compare(other, name=name))
        if other._Kmesh_fineness != self._Kmesh_fineness:
            diff_list.append(name + ".Kmesh_fineness")
        if other._Kgeo_fineness != self._Kgeo_fineness:
            diff_list.append(name + ".Kgeo_fineness")
        if other._type_calc_leakage != self._type_calc_leakage:
            diff_list.append(name + ".type_calc_leakage")
        if other._file_name != self._file_name:
            diff_list.append(name + ".file_name")
        if other._FEMM_dict_enforced != self._FEMM_dict_enforced:
            diff_list.append(name + ".FEMM_dict_enforced")
        if other._is_get_meshsolution != self._is_get_meshsolution:
            diff_list.append(name + ".is_get_meshsolution")
        if other._is_save_meshsolution_as_file != self._is_save_meshsolution_as_file:
            diff_list.append(name + ".is_save_meshsolution_as_file")
        if other._is_sliding_band != self._is_sliding_band:
            diff_list.append(name + ".is_sliding_band")
        if other._transform_list != self._transform_list:
            diff_list.append(name + ".transform_list")
        if (other.rotor_dxf is None and self.rotor_dxf is not None) or (
            other.rotor_dxf is not None and self.rotor_dxf is None
        ):
            diff_list.append(name + ".rotor_dxf None mismatch")
        elif self.rotor_dxf is not None:
            diff_list.extend(
                self.rotor_dxf.compare(other.rotor_dxf, name=name + ".rotor_dxf")
            )
        if (other.stator_dxf is None and self.stator_dxf is not None) or (
            other.stator_dxf is not None and self.stator_dxf is None
        ):
            diff_list.append(name + ".stator_dxf None mismatch")
        elif self.stator_dxf is not None:
            diff_list.extend(
                self.stator_dxf.compare(other.stator_dxf, name=name + ".stator_dxf")
            )
        if other._import_file != self._import_file:
            diff_list.append(name + ".import_file")
        if other._is_close_femm != self._is_close_femm:
            diff_list.append(name + ".is_close_femm")
        if other._nb_worker != self._nb_worker:
            diff_list.append(name + ".nb_worker")
        if other._Rag_enforced != self._Rag_enforced:
            diff_list.append(name + ".Rag_enforced")
        if other._is_set_previous != self._is_set_previous:
            diff_list.append(name + ".is_set_previous")
        # Filter ignore differences
        diff_list = list(filter(lambda x: x not in ignore_list, diff_list))
        return diff_list

    def __sizeof__(self):
        """Return the size in memory of the object (including all subobject)"""

        S = 0  # Full size of the object

        # Get size of the properties inherited from Magnetics
        S += super(MagFEMM, self).__sizeof__()
        S += getsizeof(self.Kmesh_fineness)
        S += getsizeof(self.Kgeo_fineness)
        S += getsizeof(self.type_calc_leakage)
        S += getsizeof(self.file_name)
        if self.FEMM_dict_enforced is not None:
            for key, value in self.FEMM_dict_enforced.items():
                S += getsizeof(value) + getsizeof(key)
        S += getsizeof(self.is_get_meshsolution)
        S += getsizeof(self.is_save_meshsolution_as_file)
        S += getsizeof(self.is_sliding_band)
        if self.transform_list is not None:
            for value in self.transform_list:
                S += getsizeof(value)
        S += getsizeof(self.rotor_dxf)
        S += getsizeof(self.stator_dxf)
        S += getsizeof(self.import_file)
        S += getsizeof(self.is_close_femm)
        S += getsizeof(self.nb_worker)
        S += getsizeof(self.Rag_enforced)
        S += getsizeof(self.is_set_previous)
        return S

    def as_dict(self, type_handle_ndarray=0, keep_function=False, **kwargs):
        """
        Convert this object in a json serializable dict (can be use in __init__).
        type_handle_ndarray: int
            How to handle ndarray (0: tolist, 1: copy, 2: nothing)
        keep_function : bool
            True to keep the function object, else return str
        Optional keyword input parameter is for internal use only
        and may prevent json serializability.
        """

        # Get the properties inherited from Magnetics
        MagFEMM_dict = super(MagFEMM, self).as_dict(
            type_handle_ndarray=type_handle_ndarray,
            keep_function=keep_function,
            **kwargs
        )
        MagFEMM_dict["Kmesh_fineness"] = self.Kmesh_fineness
        MagFEMM_dict["Kgeo_fineness"] = self.Kgeo_fineness
        MagFEMM_dict["type_calc_leakage"] = self.type_calc_leakage
        MagFEMM_dict["file_name"] = self.file_name
        MagFEMM_dict["FEMM_dict_enforced"] = (
            self.FEMM_dict_enforced.copy()
            if self.FEMM_dict_enforced is not None
            else None
        )
        MagFEMM_dict["is_get_meshsolution"] = self.is_get_meshsolution
        MagFEMM_dict["is_save_meshsolution_as_file"] = self.is_save_meshsolution_as_file
        MagFEMM_dict["is_sliding_band"] = self.is_sliding_band
        MagFEMM_dict["transform_list"] = (
            self.transform_list.copy() if self.transform_list is not None else None
        )
        if self.rotor_dxf is None:
            MagFEMM_dict["rotor_dxf"] = None
        else:
            MagFEMM_dict["rotor_dxf"] = self.rotor_dxf.as_dict(
                type_handle_ndarray=type_handle_ndarray,
                keep_function=keep_function,
                **kwargs
            )
        if self.stator_dxf is None:
            MagFEMM_dict["stator_dxf"] = None
        else:
            MagFEMM_dict["stator_dxf"] = self.stator_dxf.as_dict(
                type_handle_ndarray=type_handle_ndarray,
                keep_function=keep_function,
                **kwargs
            )
        MagFEMM_dict["import_file"] = self.import_file
        MagFEMM_dict["is_close_femm"] = self.is_close_femm
        MagFEMM_dict["nb_worker"] = self.nb_worker
        MagFEMM_dict["Rag_enforced"] = self.Rag_enforced
        MagFEMM_dict["is_set_previous"] = self.is_set_previous
        # The class name is added to the dict for deserialisation purpose
        # Overwrite the mother class name
        MagFEMM_dict["__class__"] = "MagFEMM"
        return MagFEMM_dict

    def _set_None(self):
        """Set all the properties to None (except pyleecan object)"""

        self.Kmesh_fineness = None
        self.Kgeo_fineness = None
        self.type_calc_leakage = None
        self.file_name = None
        self.FEMM_dict_enforced = None
        self.is_get_meshsolution = None
        self.is_save_meshsolution_as_file = None
        self.is_sliding_band = None
        self.transform_list = None
        if self.rotor_dxf is not None:
            self.rotor_dxf._set_None()
        if self.stator_dxf is not None:
            self.stator_dxf._set_None()
        self.import_file = None
        self.is_close_femm = None
        self.nb_worker = None
        self.Rag_enforced = None
        self.is_set_previous = None
        # Set to None the properties inherited from Magnetics
        super(MagFEMM, self)._set_None()

    def _get_Kmesh_fineness(self):
        """getter of Kmesh_fineness"""
        return self._Kmesh_fineness

    def _set_Kmesh_fineness(self, value):
        """setter of Kmesh_fineness"""
        check_var("Kmesh_fineness", value, "float")
        self._Kmesh_fineness = value

    Kmesh_fineness = property(
        fget=_get_Kmesh_fineness,
        fset=_set_Kmesh_fineness,
        doc=u"""global coefficient to adjust mesh fineness in FEMM (1 : default , > 1 : finner , < 1 : less fine)

        :Type: float
        """,
    )

    def _get_Kgeo_fineness(self):
        """getter of Kgeo_fineness"""
        return self._Kgeo_fineness

    def _set_Kgeo_fineness(self, value):
        """setter of Kgeo_fineness"""
        check_var("Kgeo_fineness", value, "float")
        self._Kgeo_fineness = value

    Kgeo_fineness = property(
        fget=_get_Kgeo_fineness,
        fset=_set_Kgeo_fineness,
        doc=u"""global coefficient to adjust geometry fineness in FEMM (1 : default , > 1 : finner , < 1 : less fine)

        :Type: float
        """,
    )

    def _get_type_calc_leakage(self):
        """getter of type_calc_leakage"""
        return self._type_calc_leakage

    def _set_type_calc_leakage(self, value):
        """setter of type_calc_leakage"""
        check_var("type_calc_leakage", value, "int", Vmin=0, Vmax=1)
        self._type_calc_leakage = value

    type_calc_leakage = property(
        fget=_get_type_calc_leakage,
        fset=_set_type_calc_leakage,
        doc=u"""0 no leakage calculation /  1 calculation using single slot 

        :Type: int
        :min: 0
        :max: 1
        """,
    )

    def _get_file_name(self):
        """getter of file_name"""
        return self._file_name

    def _set_file_name(self, value):
        """setter of file_name"""
        check_var("file_name", value, "str")
        self._file_name = value

    file_name = property(
        fget=_get_file_name,
        fset=_set_file_name,
        doc=u"""Name of the file to save the FEMM model

        :Type: str
        """,
    )

    def _get_FEMM_dict_enforced(self):
        """getter of FEMM_dict_enforced"""
        return self._FEMM_dict_enforced

    def _set_FEMM_dict_enforced(self, value):
        """setter of FEMM_dict_enforced"""
        if type(value) is int and value == -1:
            value = dict()
        check_var("FEMM_dict_enforced", value, "dict")
        self._FEMM_dict_enforced = value

    FEMM_dict_enforced = property(
        fget=_get_FEMM_dict_enforced,
        fset=_set_FEMM_dict_enforced,
        doc=u"""To enforce user-defined values for FEMM main parameters 

        :Type: dict
        """,
    )

    def _get_is_get_meshsolution(self):
        """getter of is_get_meshsolution"""
        return self._is_get_meshsolution

    def _set_is_get_meshsolution(self, value):
        """setter of is_get_meshsolution"""
        check_var("is_get_meshsolution", value, "bool")
        self._is_get_meshsolution = value

    is_get_meshsolution = property(
        fget=_get_is_get_meshsolution,
        fset=_set_is_get_meshsolution,
        doc=u"""To save FEA and mesh for latter post-procesing 

        :Type: bool
        """,
    )

    def _get_is_save_meshsolution_as_file(self):
        """getter of is_save_meshsolution_as_file"""
        return self._is_save_meshsolution_as_file

    def _set_is_save_meshsolution_as_file(self, value):
        """setter of is_save_meshsolution_as_file"""
        check_var("is_save_meshsolution_as_file", value, "bool")
        self._is_save_meshsolution_as_file = value

    is_save_meshsolution_as_file = property(
        fget=_get_is_save_meshsolution_as_file,
        fset=_set_is_save_meshsolution_as_file,
        doc=u"""To save FEA and mesh as h5 files to save memory

        :Type: bool
        """,
    )

    def _get_is_sliding_band(self):
        """getter of is_sliding_band"""
        return self._is_sliding_band

    def _set_is_sliding_band(self, value):
        """setter of is_sliding_band"""
        check_var("is_sliding_band", value, "bool")
        self._is_sliding_band = value

    is_sliding_band = property(
        fget=_get_is_sliding_band,
        fset=_set_is_sliding_band,
        doc=u"""0 to desactivate the sliding band

        :Type: bool
        """,
    )

    def _get_transform_list(self):
        """getter of transform_list"""
        return self._transform_list

    def _set_transform_list(self, value):
        """setter of transform_list"""
        if type(value) is int and value == -1:
            value = list()
        check_var("transform_list", value, "list")
        self._transform_list = value

    transform_list = property(
        fget=_get_transform_list,
        fset=_set_transform_list,
        doc=u"""List of dictionary to apply transformation on the machine surfaces. Key: label (to select the surface), type (rotate or translate), value (alpha or delta)

        :Type: list
        """,
    )

    def _get_rotor_dxf(self):
        """getter of rotor_dxf"""
        return self._rotor_dxf

    def _set_rotor_dxf(self, value):
        """setter of rotor_dxf"""
        if isinstance(value, str):  # Load from file
            try:
                value = load_init_dict(value)[1]
            except Exception as e:
                self.get_logger().error(
                    "Error while loading " + value + ", setting None instead"
                )
                value = None
        if isinstance(value, dict) and "__class__" in value:
            class_obj = import_class(
                "pyleecan.Classes", value.get("__class__"), "rotor_dxf"
            )
            value = class_obj(init_dict=value)
        elif type(value) is int and value == -1:  # Default constructor
            DXFImport = import_class("pyleecan.Classes", "DXFImport", "rotor_dxf")
            value = DXFImport()
        check_var("rotor_dxf", value, "DXFImport")
        self._rotor_dxf = value

        if self._rotor_dxf is not None:
            self._rotor_dxf.parent = self

    rotor_dxf = property(
        fget=_get_rotor_dxf,
        fset=_set_rotor_dxf,
        doc=u"""To use a dxf version of the rotor instead of build_geometry

        :Type: DXFImport
        """,
    )

    def _get_stator_dxf(self):
        """getter of stator_dxf"""
        return self._stator_dxf

    def _set_stator_dxf(self, value):
        """setter of stator_dxf"""
        if isinstance(value, str):  # Load from file
            try:
                value = load_init_dict(value)[1]
            except Exception as e:
                self.get_logger().error(
                    "Error while loading " + value + ", setting None instead"
                )
                value = None
        if isinstance(value, dict) and "__class__" in value:
            class_obj = import_class(
                "pyleecan.Classes", value.get("__class__"), "stator_dxf"
            )
            value = class_obj(init_dict=value)
        elif type(value) is int and value == -1:  # Default constructor
            DXFImport = import_class("pyleecan.Classes", "DXFImport", "stator_dxf")
            value = DXFImport()
        check_var("stator_dxf", value, "DXFImport")
        self._stator_dxf = value

        if self._stator_dxf is not None:
            self._stator_dxf.parent = self

    stator_dxf = property(
        fget=_get_stator_dxf,
        fset=_set_stator_dxf,
        doc=u"""To use a dxf version of the rotor instead of build_geometry

        :Type: DXFImport
        """,
    )

    def _get_import_file(self):
        """getter of import_file"""
        return self._import_file

    def _set_import_file(self, value):
        """setter of import_file"""
        check_var("import_file", value, "str")
        self._import_file = value

    import_file = property(
        fget=_get_import_file,
        fset=_set_import_file,
        doc=u"""To import an existing femm file

        :Type: str
        """,
    )

    def _get_is_close_femm(self):
        """getter of is_close_femm"""
        return self._is_close_femm

    def _set_is_close_femm(self, value):
        """setter of is_close_femm"""
        check_var("is_close_femm", value, "bool")
        self._is_close_femm = value

    is_close_femm = property(
        fget=_get_is_close_femm,
        fset=_set_is_close_femm,
        doc=u"""To close femm automatically after the simulation

        :Type: bool
        """,
    )

    def _get_nb_worker(self):
        """getter of nb_worker"""
        return self._nb_worker

    def _set_nb_worker(self, value):
        """setter of nb_worker"""
        check_var("nb_worker", value, "int")
        self._nb_worker = value

    nb_worker = property(
        fget=_get_nb_worker,
        fset=_set_nb_worker,
        doc=u"""To run FEMM in parallel (the parallelization is on the time loop)

        :Type: int
        """,
    )

    def _get_Rag_enforced(self):
        """getter of Rag_enforced"""
        return self._Rag_enforced

    def _set_Rag_enforced(self, value):
        """setter of Rag_enforced"""
        check_var("Rag_enforced", value, "float")
        self._Rag_enforced = value

    Rag_enforced = property(
        fget=_get_Rag_enforced,
        fset=_set_Rag_enforced,
        doc=u"""To enforce a different radius value for air-gap outputs

        :Type: float
        """,
    )

    def _get_is_set_previous(self):
        """getter of is_set_previous"""
        return self._is_set_previous

    def _set_is_set_previous(self, value):
        """setter of is_set_previous"""
        check_var("is_set_previous", value, "bool")
        self._is_set_previous = value

    is_set_previous = property(
        fget=_get_is_set_previous,
        fset=_set_is_set_previous,
        doc=u"""True set previous .ans result file in current .fem to use it as initialization and speed up calculation time

        :Type: bool
        """,
    )
>>>>>>> 09fd269d
<|MERGE_RESOLUTION|>--- conflicted
+++ resolved
@@ -1,1795 +1,911 @@
-<<<<<<< HEAD
-# -*- coding: utf-8 -*-
-# File generated according to Generator/ClassesRef/Simulation/MagFEMM.csv
-# WARNING! All changes made in this file will be lost!
-"""Method code available at https://github.com/Eomys/pyleecan/tree/master/pyleecan/Methods/Simulation/MagFEMM
-"""
-
-from os import linesep
-from sys import getsizeof
-from logging import getLogger
-from ._check import check_var, raise_
-from ..Functions.get_logger import get_logger
-from ..Functions.save import save
-from ..Functions.copy import copy
-from ..Functions.load import load_init_dict
-from ..Functions.Load.import_class import import_class
-from .Magnetics import Magnetics
-
-# Import all class method
-# Try/catch to remove unnecessary dependencies in unused method
-try:
-    from ..Methods.Simulation.MagFEMM.comp_flux_airgap import comp_flux_airgap
-except ImportError as error:
-    comp_flux_airgap = error
-
-try:
-    from ..Methods.Simulation.MagFEMM.get_path_save import get_path_save
-except ImportError as error:
-    get_path_save = error
-
-try:
-    from ..Methods.Simulation.MagFEMM.solve_FEMM import solve_FEMM
-except ImportError as error:
-    solve_FEMM = error
-
-try:
-    from ..Methods.Simulation.MagFEMM.get_meshsolution import get_meshsolution
-except ImportError as error:
-    get_meshsolution = error
-
-try:
-    from ..Methods.Simulation.MagFEMM.get_path_save_fem import get_path_save_fem
-except ImportError as error:
-    get_path_save_fem = error
-
-try:
-    from ..Methods.Simulation.MagFEMM.solve_FEMM_parallel import solve_FEMM_parallel
-except ImportError as error:
-    solve_FEMM_parallel = error
-
-
-from ._check import InitUnKnowClassError
-from .DXFImport import DXFImport
-from .SliceModel import SliceModel
-
-
-class MagFEMM(Magnetics):
-    """Magnetic module: Finite Element model with FEMM"""
-
-    VERSION = 1
-
-    # Check ImportError to remove unnecessary dependencies in unused method
-    # cf Methods.Simulation.MagFEMM.comp_flux_airgap
-    if isinstance(comp_flux_airgap, ImportError):
-        comp_flux_airgap = property(
-            fget=lambda x: raise_(
-                ImportError(
-                    "Can't use MagFEMM method comp_flux_airgap: "
-                    + str(comp_flux_airgap)
-                )
-            )
-        )
-    else:
-        comp_flux_airgap = comp_flux_airgap
-    # cf Methods.Simulation.MagFEMM.get_path_save
-    if isinstance(get_path_save, ImportError):
-        get_path_save = property(
-            fget=lambda x: raise_(
-                ImportError(
-                    "Can't use MagFEMM method get_path_save: " + str(get_path_save)
-                )
-            )
-        )
-    else:
-        get_path_save = get_path_save
-    # cf Methods.Simulation.MagFEMM.solve_FEMM
-    if isinstance(solve_FEMM, ImportError):
-        solve_FEMM = property(
-            fget=lambda x: raise_(
-                ImportError("Can't use MagFEMM method solve_FEMM: " + str(solve_FEMM))
-            )
-        )
-    else:
-        solve_FEMM = solve_FEMM
-    # cf Methods.Simulation.MagFEMM.get_meshsolution
-    if isinstance(get_meshsolution, ImportError):
-        get_meshsolution = property(
-            fget=lambda x: raise_(
-                ImportError(
-                    "Can't use MagFEMM method get_meshsolution: "
-                    + str(get_meshsolution)
-                )
-            )
-        )
-    else:
-        get_meshsolution = get_meshsolution
-    # cf Methods.Simulation.MagFEMM.get_path_save_fem
-    if isinstance(get_path_save_fem, ImportError):
-        get_path_save_fem = property(
-            fget=lambda x: raise_(
-                ImportError(
-                    "Can't use MagFEMM method get_path_save_fem: "
-                    + str(get_path_save_fem)
-                )
-            )
-        )
-    else:
-        get_path_save_fem = get_path_save_fem
-    # cf Methods.Simulation.MagFEMM.solve_FEMM_parallel
-    if isinstance(solve_FEMM_parallel, ImportError):
-        solve_FEMM_parallel = property(
-            fget=lambda x: raise_(
-                ImportError(
-                    "Can't use MagFEMM method solve_FEMM_parallel: "
-                    + str(solve_FEMM_parallel)
-                )
-            )
-        )
-    else:
-        solve_FEMM_parallel = solve_FEMM_parallel
-    # save and copy methods are available in all object
-    save = save
-    copy = copy
-    # get_logger method is available in all object
-    get_logger = get_logger
-
-    def __init__(
-        self,
-        Kmesh_fineness=1,
-        Kgeo_fineness=1,
-        type_calc_leakage=0,
-        file_name="",
-        FEMM_dict_enforced=-1,
-        is_get_meshsolution=False,
-        is_save_meshsolution_as_file=False,
-        is_sliding_band=True,
-        transform_list=-1,
-        rotor_dxf=None,
-        stator_dxf=None,
-        import_file=None,
-        is_close_femm=True,
-        nb_worker=1,
-        Rag_enforced=None,
-        is_set_previous=True,
-        is_fast_draw=False,
-        is_remove_slotS=False,
-        is_remove_slotR=False,
-        is_remove_ventS=False,
-        is_remove_ventR=False,
-        is_mmfs=True,
-        is_mmfr=True,
-        type_BH_stator=0,
-        type_BH_rotor=0,
-        is_periodicity_t=False,
-        is_periodicity_a=False,
-        angle_stator_shift=0,
-        angle_rotor_shift=0,
-        logger_name="Pyleecan.Magnetics",
-        Slice_enforced=None,
-        Nslices_enforced=None,
-        type_distribution_enforced=None,
-        is_current_harm=True,
-        init_dict=None,
-        init_str=None,
-    ):
-        """Constructor of the class. Can be use in three ways :
-        - __init__ (arg1 = 1, arg3 = 5) every parameters have name and default values
-            for pyleecan type, -1 will call the default constructor
-        - __init__ (init_dict = d) d must be a dictionary with property names as keys
-        - __init__ (init_str = s) s must be a string
-        s is the file path to load
-
-        ndarray or list can be given for Vector and Matrix
-        object or dict can be given for pyleecan Object"""
-
-        if init_str is not None:  # Load from a file
-            init_dict = load_init_dict(init_str)[1]
-        if init_dict is not None:  # Initialisation by dict
-            assert type(init_dict) is dict
-            # Overwrite default value with init_dict content
-            if "Kmesh_fineness" in list(init_dict.keys()):
-                Kmesh_fineness = init_dict["Kmesh_fineness"]
-            if "Kgeo_fineness" in list(init_dict.keys()):
-                Kgeo_fineness = init_dict["Kgeo_fineness"]
-            if "type_calc_leakage" in list(init_dict.keys()):
-                type_calc_leakage = init_dict["type_calc_leakage"]
-            if "file_name" in list(init_dict.keys()):
-                file_name = init_dict["file_name"]
-            if "FEMM_dict_enforced" in list(init_dict.keys()):
-                FEMM_dict_enforced = init_dict["FEMM_dict_enforced"]
-            if "is_get_meshsolution" in list(init_dict.keys()):
-                is_get_meshsolution = init_dict["is_get_meshsolution"]
-            if "is_save_meshsolution_as_file" in list(init_dict.keys()):
-                is_save_meshsolution_as_file = init_dict["is_save_meshsolution_as_file"]
-            if "is_sliding_band" in list(init_dict.keys()):
-                is_sliding_band = init_dict["is_sliding_band"]
-            if "transform_list" in list(init_dict.keys()):
-                transform_list = init_dict["transform_list"]
-            if "rotor_dxf" in list(init_dict.keys()):
-                rotor_dxf = init_dict["rotor_dxf"]
-            if "stator_dxf" in list(init_dict.keys()):
-                stator_dxf = init_dict["stator_dxf"]
-            if "import_file" in list(init_dict.keys()):
-                import_file = init_dict["import_file"]
-            if "is_close_femm" in list(init_dict.keys()):
-                is_close_femm = init_dict["is_close_femm"]
-            if "nb_worker" in list(init_dict.keys()):
-                nb_worker = init_dict["nb_worker"]
-            if "Rag_enforced" in list(init_dict.keys()):
-                Rag_enforced = init_dict["Rag_enforced"]
-            if "is_set_previous" in list(init_dict.keys()):
-                is_set_previous = init_dict["is_set_previous"]
-            if "is_fast_draw" in list(init_dict.keys()):
-                is_fast_draw = init_dict["is_fast_draw"]
-            if "is_remove_slotS" in list(init_dict.keys()):
-                is_remove_slotS = init_dict["is_remove_slotS"]
-            if "is_remove_slotR" in list(init_dict.keys()):
-                is_remove_slotR = init_dict["is_remove_slotR"]
-            if "is_remove_ventS" in list(init_dict.keys()):
-                is_remove_ventS = init_dict["is_remove_ventS"]
-            if "is_remove_ventR" in list(init_dict.keys()):
-                is_remove_ventR = init_dict["is_remove_ventR"]
-            if "is_mmfs" in list(init_dict.keys()):
-                is_mmfs = init_dict["is_mmfs"]
-            if "is_mmfr" in list(init_dict.keys()):
-                is_mmfr = init_dict["is_mmfr"]
-            if "type_BH_stator" in list(init_dict.keys()):
-                type_BH_stator = init_dict["type_BH_stator"]
-            if "type_BH_rotor" in list(init_dict.keys()):
-                type_BH_rotor = init_dict["type_BH_rotor"]
-            if "is_periodicity_t" in list(init_dict.keys()):
-                is_periodicity_t = init_dict["is_periodicity_t"]
-            if "is_periodicity_a" in list(init_dict.keys()):
-                is_periodicity_a = init_dict["is_periodicity_a"]
-            if "angle_stator_shift" in list(init_dict.keys()):
-                angle_stator_shift = init_dict["angle_stator_shift"]
-            if "angle_rotor_shift" in list(init_dict.keys()):
-                angle_rotor_shift = init_dict["angle_rotor_shift"]
-            if "logger_name" in list(init_dict.keys()):
-                logger_name = init_dict["logger_name"]
-            if "Slice_enforced" in list(init_dict.keys()):
-                Slice_enforced = init_dict["Slice_enforced"]
-            if "Nslices_enforced" in list(init_dict.keys()):
-                Nslices_enforced = init_dict["Nslices_enforced"]
-            if "type_distribution_enforced" in list(init_dict.keys()):
-                type_distribution_enforced = init_dict["type_distribution_enforced"]
-            if "is_current_harm" in list(init_dict.keys()):
-                is_current_harm = init_dict["is_current_harm"]
-        # Set the properties (value check and convertion are done in setter)
-        self.Kmesh_fineness = Kmesh_fineness
-        self.Kgeo_fineness = Kgeo_fineness
-        self.type_calc_leakage = type_calc_leakage
-        self.file_name = file_name
-        self.FEMM_dict_enforced = FEMM_dict_enforced
-        self.is_get_meshsolution = is_get_meshsolution
-        self.is_save_meshsolution_as_file = is_save_meshsolution_as_file
-        self.is_sliding_band = is_sliding_band
-        self.transform_list = transform_list
-        self.rotor_dxf = rotor_dxf
-        self.stator_dxf = stator_dxf
-        self.import_file = import_file
-        self.is_close_femm = is_close_femm
-        self.nb_worker = nb_worker
-        self.Rag_enforced = Rag_enforced
-        self.is_set_previous = is_set_previous
-        self.is_fast_draw = is_fast_draw
-        # Call Magnetics init
-        super(MagFEMM, self).__init__(
-            is_remove_slotS=is_remove_slotS,
-            is_remove_slotR=is_remove_slotR,
-            is_remove_ventS=is_remove_ventS,
-            is_remove_ventR=is_remove_ventR,
-            is_mmfs=is_mmfs,
-            is_mmfr=is_mmfr,
-            type_BH_stator=type_BH_stator,
-            type_BH_rotor=type_BH_rotor,
-            is_periodicity_t=is_periodicity_t,
-            is_periodicity_a=is_periodicity_a,
-            angle_stator_shift=angle_stator_shift,
-            angle_rotor_shift=angle_rotor_shift,
-            logger_name=logger_name,
-            Slice_enforced=Slice_enforced,
-            Nslices_enforced=Nslices_enforced,
-            type_distribution_enforced=type_distribution_enforced,
-            is_current_harm=is_current_harm,
-        )
-        # The class is frozen (in Magnetics init), for now it's impossible to
-        # add new properties
-
-    def __str__(self):
-        """Convert this object in a readeable string (for print)"""
-
-        MagFEMM_str = ""
-        # Get the properties inherited from Magnetics
-        MagFEMM_str += super(MagFEMM, self).__str__()
-        MagFEMM_str += "Kmesh_fineness = " + str(self.Kmesh_fineness) + linesep
-        MagFEMM_str += "Kgeo_fineness = " + str(self.Kgeo_fineness) + linesep
-        MagFEMM_str += "type_calc_leakage = " + str(self.type_calc_leakage) + linesep
-        MagFEMM_str += 'file_name = "' + str(self.file_name) + '"' + linesep
-        MagFEMM_str += "FEMM_dict_enforced = " + str(self.FEMM_dict_enforced) + linesep
-        MagFEMM_str += (
-            "is_get_meshsolution = " + str(self.is_get_meshsolution) + linesep
-        )
-        MagFEMM_str += (
-            "is_save_meshsolution_as_file = "
-            + str(self.is_save_meshsolution_as_file)
-            + linesep
-        )
-        MagFEMM_str += "is_sliding_band = " + str(self.is_sliding_band) + linesep
-        MagFEMM_str += (
-            "transform_list = "
-            + linesep
-            + str(self.transform_list).replace(linesep, linesep + "\t")
-            + linesep
-        )
-        if self.rotor_dxf is not None:
-            tmp = self.rotor_dxf.__str__().replace(linesep, linesep + "\t").rstrip("\t")
-            MagFEMM_str += "rotor_dxf = " + tmp
-        else:
-            MagFEMM_str += "rotor_dxf = None" + linesep + linesep
-        if self.stator_dxf is not None:
-            tmp = (
-                self.stator_dxf.__str__().replace(linesep, linesep + "\t").rstrip("\t")
-            )
-            MagFEMM_str += "stator_dxf = " + tmp
-        else:
-            MagFEMM_str += "stator_dxf = None" + linesep + linesep
-        MagFEMM_str += 'import_file = "' + str(self.import_file) + '"' + linesep
-        MagFEMM_str += "is_close_femm = " + str(self.is_close_femm) + linesep
-        MagFEMM_str += "nb_worker = " + str(self.nb_worker) + linesep
-        MagFEMM_str += "Rag_enforced = " + str(self.Rag_enforced) + linesep
-        MagFEMM_str += "is_set_previous = " + str(self.is_set_previous) + linesep
-        MagFEMM_str += "is_fast_draw = " + str(self.is_fast_draw) + linesep
-        return MagFEMM_str
-
-    def __eq__(self, other):
-        """Compare two objects (skip parent)"""
-
-        if type(other) != type(self):
-            return False
-
-        # Check the properties inherited from Magnetics
-        if not super(MagFEMM, self).__eq__(other):
-            return False
-        if other.Kmesh_fineness != self.Kmesh_fineness:
-            return False
-        if other.Kgeo_fineness != self.Kgeo_fineness:
-            return False
-        if other.type_calc_leakage != self.type_calc_leakage:
-            return False
-        if other.file_name != self.file_name:
-            return False
-        if other.FEMM_dict_enforced != self.FEMM_dict_enforced:
-            return False
-        if other.is_get_meshsolution != self.is_get_meshsolution:
-            return False
-        if other.is_save_meshsolution_as_file != self.is_save_meshsolution_as_file:
-            return False
-        if other.is_sliding_band != self.is_sliding_band:
-            return False
-        if other.transform_list != self.transform_list:
-            return False
-        if other.rotor_dxf != self.rotor_dxf:
-            return False
-        if other.stator_dxf != self.stator_dxf:
-            return False
-        if other.import_file != self.import_file:
-            return False
-        if other.is_close_femm != self.is_close_femm:
-            return False
-        if other.nb_worker != self.nb_worker:
-            return False
-        if other.Rag_enforced != self.Rag_enforced:
-            return False
-        if other.is_set_previous != self.is_set_previous:
-            return False
-        if other.is_fast_draw != self.is_fast_draw:
-            return False
-        return True
-
-    def compare(self, other, name="self", ignore_list=None):
-        """Compare two objects and return list of differences"""
-
-        if ignore_list is None:
-            ignore_list = list()
-        if type(other) != type(self):
-            return ["type(" + name + ")"]
-        diff_list = list()
-
-        # Check the properties inherited from Magnetics
-        diff_list.extend(super(MagFEMM, self).compare(other, name=name))
-        if other._Kmesh_fineness != self._Kmesh_fineness:
-            diff_list.append(name + ".Kmesh_fineness")
-        if other._Kgeo_fineness != self._Kgeo_fineness:
-            diff_list.append(name + ".Kgeo_fineness")
-        if other._type_calc_leakage != self._type_calc_leakage:
-            diff_list.append(name + ".type_calc_leakage")
-        if other._file_name != self._file_name:
-            diff_list.append(name + ".file_name")
-        if other._FEMM_dict_enforced != self._FEMM_dict_enforced:
-            diff_list.append(name + ".FEMM_dict_enforced")
-        if other._is_get_meshsolution != self._is_get_meshsolution:
-            diff_list.append(name + ".is_get_meshsolution")
-        if other._is_save_meshsolution_as_file != self._is_save_meshsolution_as_file:
-            diff_list.append(name + ".is_save_meshsolution_as_file")
-        if other._is_sliding_band != self._is_sliding_band:
-            diff_list.append(name + ".is_sliding_band")
-        if other._transform_list != self._transform_list:
-            diff_list.append(name + ".transform_list")
-        if (other.rotor_dxf is None and self.rotor_dxf is not None) or (
-            other.rotor_dxf is not None and self.rotor_dxf is None
-        ):
-            diff_list.append(name + ".rotor_dxf None mismatch")
-        elif self.rotor_dxf is not None:
-            diff_list.extend(
-                self.rotor_dxf.compare(other.rotor_dxf, name=name + ".rotor_dxf")
-            )
-        if (other.stator_dxf is None and self.stator_dxf is not None) or (
-            other.stator_dxf is not None and self.stator_dxf is None
-        ):
-            diff_list.append(name + ".stator_dxf None mismatch")
-        elif self.stator_dxf is not None:
-            diff_list.extend(
-                self.stator_dxf.compare(other.stator_dxf, name=name + ".stator_dxf")
-            )
-        if other._import_file != self._import_file:
-            diff_list.append(name + ".import_file")
-        if other._is_close_femm != self._is_close_femm:
-            diff_list.append(name + ".is_close_femm")
-        if other._nb_worker != self._nb_worker:
-            diff_list.append(name + ".nb_worker")
-        if other._Rag_enforced != self._Rag_enforced:
-            diff_list.append(name + ".Rag_enforced")
-        if other._is_set_previous != self._is_set_previous:
-            diff_list.append(name + ".is_set_previous")
-        if other._is_fast_draw != self._is_fast_draw:
-            diff_list.append(name + ".is_fast_draw")
-        # Filter ignore differences
-        diff_list = list(filter(lambda x: x not in ignore_list, diff_list))
-        return diff_list
-
-    def __sizeof__(self):
-        """Return the size in memory of the object (including all subobject)"""
-
-        S = 0  # Full size of the object
-
-        # Get size of the properties inherited from Magnetics
-        S += super(MagFEMM, self).__sizeof__()
-        S += getsizeof(self.Kmesh_fineness)
-        S += getsizeof(self.Kgeo_fineness)
-        S += getsizeof(self.type_calc_leakage)
-        S += getsizeof(self.file_name)
-        if self.FEMM_dict_enforced is not None:
-            for key, value in self.FEMM_dict_enforced.items():
-                S += getsizeof(value) + getsizeof(key)
-        S += getsizeof(self.is_get_meshsolution)
-        S += getsizeof(self.is_save_meshsolution_as_file)
-        S += getsizeof(self.is_sliding_band)
-        if self.transform_list is not None:
-            for value in self.transform_list:
-                S += getsizeof(value)
-        S += getsizeof(self.rotor_dxf)
-        S += getsizeof(self.stator_dxf)
-        S += getsizeof(self.import_file)
-        S += getsizeof(self.is_close_femm)
-        S += getsizeof(self.nb_worker)
-        S += getsizeof(self.Rag_enforced)
-        S += getsizeof(self.is_set_previous)
-        S += getsizeof(self.is_fast_draw)
-        return S
-
-    def as_dict(self, type_handle_ndarray=0, keep_function=False, **kwargs):
-        """
-        Convert this object in a json serializable dict (can be use in __init__).
-        type_handle_ndarray: int
-            How to handle ndarray (0: tolist, 1: copy, 2: nothing)
-        keep_function : bool
-            True to keep the function object, else return str
-        Optional keyword input parameter is for internal use only
-        and may prevent json serializability.
-        """
-
-        # Get the properties inherited from Magnetics
-        MagFEMM_dict = super(MagFEMM, self).as_dict(
-            type_handle_ndarray=type_handle_ndarray,
-            keep_function=keep_function,
-            **kwargs
-        )
-        MagFEMM_dict["Kmesh_fineness"] = self.Kmesh_fineness
-        MagFEMM_dict["Kgeo_fineness"] = self.Kgeo_fineness
-        MagFEMM_dict["type_calc_leakage"] = self.type_calc_leakage
-        MagFEMM_dict["file_name"] = self.file_name
-        MagFEMM_dict["FEMM_dict_enforced"] = (
-            self.FEMM_dict_enforced.copy()
-            if self.FEMM_dict_enforced is not None
-            else None
-        )
-        MagFEMM_dict["is_get_meshsolution"] = self.is_get_meshsolution
-        MagFEMM_dict["is_save_meshsolution_as_file"] = self.is_save_meshsolution_as_file
-        MagFEMM_dict["is_sliding_band"] = self.is_sliding_band
-        MagFEMM_dict["transform_list"] = (
-            self.transform_list.copy() if self.transform_list is not None else None
-        )
-        if self.rotor_dxf is None:
-            MagFEMM_dict["rotor_dxf"] = None
-        else:
-            MagFEMM_dict["rotor_dxf"] = self.rotor_dxf.as_dict(
-                type_handle_ndarray=type_handle_ndarray,
-                keep_function=keep_function,
-                **kwargs
-            )
-        if self.stator_dxf is None:
-            MagFEMM_dict["stator_dxf"] = None
-        else:
-            MagFEMM_dict["stator_dxf"] = self.stator_dxf.as_dict(
-                type_handle_ndarray=type_handle_ndarray,
-                keep_function=keep_function,
-                **kwargs
-            )
-        MagFEMM_dict["import_file"] = self.import_file
-        MagFEMM_dict["is_close_femm"] = self.is_close_femm
-        MagFEMM_dict["nb_worker"] = self.nb_worker
-        MagFEMM_dict["Rag_enforced"] = self.Rag_enforced
-        MagFEMM_dict["is_set_previous"] = self.is_set_previous
-        MagFEMM_dict["is_fast_draw"] = self.is_fast_draw
-        # The class name is added to the dict for deserialisation purpose
-        # Overwrite the mother class name
-        MagFEMM_dict["__class__"] = "MagFEMM"
-        return MagFEMM_dict
-
-    def _set_None(self):
-        """Set all the properties to None (except pyleecan object)"""
-
-        self.Kmesh_fineness = None
-        self.Kgeo_fineness = None
-        self.type_calc_leakage = None
-        self.file_name = None
-        self.FEMM_dict_enforced = None
-        self.is_get_meshsolution = None
-        self.is_save_meshsolution_as_file = None
-        self.is_sliding_band = None
-        self.transform_list = None
-        if self.rotor_dxf is not None:
-            self.rotor_dxf._set_None()
-        if self.stator_dxf is not None:
-            self.stator_dxf._set_None()
-        self.import_file = None
-        self.is_close_femm = None
-        self.nb_worker = None
-        self.Rag_enforced = None
-        self.is_set_previous = None
-        self.is_fast_draw = None
-        # Set to None the properties inherited from Magnetics
-        super(MagFEMM, self)._set_None()
-
-    def _get_Kmesh_fineness(self):
-        """getter of Kmesh_fineness"""
-        return self._Kmesh_fineness
-
-    def _set_Kmesh_fineness(self, value):
-        """setter of Kmesh_fineness"""
-        check_var("Kmesh_fineness", value, "float")
-        self._Kmesh_fineness = value
-
-    Kmesh_fineness = property(
-        fget=_get_Kmesh_fineness,
-        fset=_set_Kmesh_fineness,
-        doc=u"""global coefficient to adjust mesh fineness in FEMM (1 : default , > 1 : finner , < 1 : less fine)
-
-        :Type: float
-        """,
-    )
-
-    def _get_Kgeo_fineness(self):
-        """getter of Kgeo_fineness"""
-        return self._Kgeo_fineness
-
-    def _set_Kgeo_fineness(self, value):
-        """setter of Kgeo_fineness"""
-        check_var("Kgeo_fineness", value, "float")
-        self._Kgeo_fineness = value
-
-    Kgeo_fineness = property(
-        fget=_get_Kgeo_fineness,
-        fset=_set_Kgeo_fineness,
-        doc=u"""global coefficient to adjust geometry fineness in FEMM (1 : default , > 1 : finner , < 1 : less fine)
-
-        :Type: float
-        """,
-    )
-
-    def _get_type_calc_leakage(self):
-        """getter of type_calc_leakage"""
-        return self._type_calc_leakage
-
-    def _set_type_calc_leakage(self, value):
-        """setter of type_calc_leakage"""
-        check_var("type_calc_leakage", value, "int", Vmin=0, Vmax=1)
-        self._type_calc_leakage = value
-
-    type_calc_leakage = property(
-        fget=_get_type_calc_leakage,
-        fset=_set_type_calc_leakage,
-        doc=u"""0 no leakage calculation /  1 calculation using single slot 
-
-        :Type: int
-        :min: 0
-        :max: 1
-        """,
-    )
-
-    def _get_file_name(self):
-        """getter of file_name"""
-        return self._file_name
-
-    def _set_file_name(self, value):
-        """setter of file_name"""
-        check_var("file_name", value, "str")
-        self._file_name = value
-
-    file_name = property(
-        fget=_get_file_name,
-        fset=_set_file_name,
-        doc=u"""Name of the file to save the FEMM model
-
-        :Type: str
-        """,
-    )
-
-    def _get_FEMM_dict_enforced(self):
-        """getter of FEMM_dict_enforced"""
-        return self._FEMM_dict_enforced
-
-    def _set_FEMM_dict_enforced(self, value):
-        """setter of FEMM_dict_enforced"""
-        if type(value) is int and value == -1:
-            value = dict()
-        check_var("FEMM_dict_enforced", value, "dict")
-        self._FEMM_dict_enforced = value
-
-    FEMM_dict_enforced = property(
-        fget=_get_FEMM_dict_enforced,
-        fset=_set_FEMM_dict_enforced,
-        doc=u"""To enforce user-defined values for FEMM main parameters 
-
-        :Type: dict
-        """,
-    )
-
-    def _get_is_get_meshsolution(self):
-        """getter of is_get_meshsolution"""
-        return self._is_get_meshsolution
-
-    def _set_is_get_meshsolution(self, value):
-        """setter of is_get_meshsolution"""
-        check_var("is_get_meshsolution", value, "bool")
-        self._is_get_meshsolution = value
-
-    is_get_meshsolution = property(
-        fget=_get_is_get_meshsolution,
-        fset=_set_is_get_meshsolution,
-        doc=u"""To save FEA and mesh for latter post-procesing 
-
-        :Type: bool
-        """,
-    )
-
-    def _get_is_save_meshsolution_as_file(self):
-        """getter of is_save_meshsolution_as_file"""
-        return self._is_save_meshsolution_as_file
-
-    def _set_is_save_meshsolution_as_file(self, value):
-        """setter of is_save_meshsolution_as_file"""
-        check_var("is_save_meshsolution_as_file", value, "bool")
-        self._is_save_meshsolution_as_file = value
-
-    is_save_meshsolution_as_file = property(
-        fget=_get_is_save_meshsolution_as_file,
-        fset=_set_is_save_meshsolution_as_file,
-        doc=u"""To save FEA and mesh as h5 files to save memory
-
-        :Type: bool
-        """,
-    )
-
-    def _get_is_sliding_band(self):
-        """getter of is_sliding_band"""
-        return self._is_sliding_band
-
-    def _set_is_sliding_band(self, value):
-        """setter of is_sliding_band"""
-        check_var("is_sliding_band", value, "bool")
-        self._is_sliding_band = value
-
-    is_sliding_band = property(
-        fget=_get_is_sliding_band,
-        fset=_set_is_sliding_band,
-        doc=u"""0 to desactivate the sliding band
-
-        :Type: bool
-        """,
-    )
-
-    def _get_transform_list(self):
-        """getter of transform_list"""
-        return self._transform_list
-
-    def _set_transform_list(self, value):
-        """setter of transform_list"""
-        if type(value) is int and value == -1:
-            value = list()
-        check_var("transform_list", value, "list")
-        self._transform_list = value
-
-    transform_list = property(
-        fget=_get_transform_list,
-        fset=_set_transform_list,
-        doc=u"""List of dictionary to apply transformation on the machine surfaces. Key: label (to select the surface), type (rotate or translate), value (alpha or delta)
-
-        :Type: list
-        """,
-    )
-
-    def _get_rotor_dxf(self):
-        """getter of rotor_dxf"""
-        return self._rotor_dxf
-
-    def _set_rotor_dxf(self, value):
-        """setter of rotor_dxf"""
-        if isinstance(value, str):  # Load from file
-            try:
-                value = load_init_dict(value)[1]
-            except Exception as e:
-                self.get_logger().error(
-                    "Error while loading " + value + ", setting None instead"
-                )
-                value = None
-        if isinstance(value, dict) and "__class__" in value:
-            class_obj = import_class(
-                "pyleecan.Classes", value.get("__class__"), "rotor_dxf"
-            )
-            value = class_obj(init_dict=value)
-        elif type(value) is int and value == -1:  # Default constructor
-            value = DXFImport()
-        check_var("rotor_dxf", value, "DXFImport")
-        self._rotor_dxf = value
-
-        if self._rotor_dxf is not None:
-            self._rotor_dxf.parent = self
-
-    rotor_dxf = property(
-        fget=_get_rotor_dxf,
-        fset=_set_rotor_dxf,
-        doc=u"""To use a dxf version of the rotor instead of build_geometry
-
-        :Type: DXFImport
-        """,
-    )
-
-    def _get_stator_dxf(self):
-        """getter of stator_dxf"""
-        return self._stator_dxf
-
-    def _set_stator_dxf(self, value):
-        """setter of stator_dxf"""
-        if isinstance(value, str):  # Load from file
-            try:
-                value = load_init_dict(value)[1]
-            except Exception as e:
-                self.get_logger().error(
-                    "Error while loading " + value + ", setting None instead"
-                )
-                value = None
-        if isinstance(value, dict) and "__class__" in value:
-            class_obj = import_class(
-                "pyleecan.Classes", value.get("__class__"), "stator_dxf"
-            )
-            value = class_obj(init_dict=value)
-        elif type(value) is int and value == -1:  # Default constructor
-            value = DXFImport()
-        check_var("stator_dxf", value, "DXFImport")
-        self._stator_dxf = value
-
-        if self._stator_dxf is not None:
-            self._stator_dxf.parent = self
-
-    stator_dxf = property(
-        fget=_get_stator_dxf,
-        fset=_set_stator_dxf,
-        doc=u"""To use a dxf version of the rotor instead of build_geometry
-
-        :Type: DXFImport
-        """,
-    )
-
-    def _get_import_file(self):
-        """getter of import_file"""
-        return self._import_file
-
-    def _set_import_file(self, value):
-        """setter of import_file"""
-        check_var("import_file", value, "str")
-        self._import_file = value
-
-    import_file = property(
-        fget=_get_import_file,
-        fset=_set_import_file,
-        doc=u"""To import an existing femm file
-
-        :Type: str
-        """,
-    )
-
-    def _get_is_close_femm(self):
-        """getter of is_close_femm"""
-        return self._is_close_femm
-
-    def _set_is_close_femm(self, value):
-        """setter of is_close_femm"""
-        check_var("is_close_femm", value, "bool")
-        self._is_close_femm = value
-
-    is_close_femm = property(
-        fget=_get_is_close_femm,
-        fset=_set_is_close_femm,
-        doc=u"""To close femm automatically after the simulation
-
-        :Type: bool
-        """,
-    )
-
-    def _get_nb_worker(self):
-        """getter of nb_worker"""
-        return self._nb_worker
-
-    def _set_nb_worker(self, value):
-        """setter of nb_worker"""
-        check_var("nb_worker", value, "int")
-        self._nb_worker = value
-
-    nb_worker = property(
-        fget=_get_nb_worker,
-        fset=_set_nb_worker,
-        doc=u"""To run FEMM in parallel (the parallelization is on the time loop)
-
-        :Type: int
-        """,
-    )
-
-    def _get_Rag_enforced(self):
-        """getter of Rag_enforced"""
-        return self._Rag_enforced
-
-    def _set_Rag_enforced(self, value):
-        """setter of Rag_enforced"""
-        check_var("Rag_enforced", value, "float")
-        self._Rag_enforced = value
-
-    Rag_enforced = property(
-        fget=_get_Rag_enforced,
-        fset=_set_Rag_enforced,
-        doc=u"""To enforce a different radius value for air-gap outputs
-
-        :Type: float
-        """,
-    )
-
-    def _get_is_set_previous(self):
-        """getter of is_set_previous"""
-        return self._is_set_previous
-
-    def _set_is_set_previous(self, value):
-        """setter of is_set_previous"""
-        check_var("is_set_previous", value, "bool")
-        self._is_set_previous = value
-
-    is_set_previous = property(
-        fget=_get_is_set_previous,
-        fset=_set_is_set_previous,
-        doc=u"""True set previous .ans result file in current .fem to use it as initialization and speed up calculation time
-
-        :Type: bool
-        """,
-    )
-
-    def _get_is_fast_draw(self):
-        """getter of is_fast_draw"""
-        return self._is_fast_draw
-
-    def _set_is_fast_draw(self, value):
-        """setter of is_fast_draw"""
-        check_var("is_fast_draw", value, "bool")
-        self._is_fast_draw = value
-
-    is_fast_draw = property(
-        fget=_get_is_fast_draw,
-        fset=_set_is_fast_draw,
-        doc=u"""True to use the symetry of the lamination to draw the machine faster
-
-        :Type: bool
-        """,
-    )
-=======
-# -*- coding: utf-8 -*-
-# File generated according to Generator/ClassesRef/Simulation/MagFEMM.csv
-# WARNING! All changes made in this file will be lost!
-"""Method code available at https://github.com/Eomys/pyleecan/tree/master/pyleecan/Methods/Simulation/MagFEMM
-"""
-
-from os import linesep
-from sys import getsizeof
-from logging import getLogger
-from ._check import check_var, raise_
-from ..Functions.get_logger import get_logger
-from ..Functions.save import save
-from ..Functions.copy import copy
-from ..Functions.load import load_init_dict
-from ..Functions.Load.import_class import import_class
-from .Magnetics import Magnetics
-
-# Import all class method
-# Try/catch to remove unnecessary dependencies in unused method
-try:
-    from ..Methods.Simulation.MagFEMM.comp_flux_airgap import comp_flux_airgap
-except ImportError as error:
-    comp_flux_airgap = error
-
-try:
-    from ..Methods.Simulation.MagFEMM.get_path_save import get_path_save
-except ImportError as error:
-    get_path_save = error
-
-try:
-    from ..Methods.Simulation.MagFEMM.solve_FEMM import solve_FEMM
-except ImportError as error:
-    solve_FEMM = error
-
-try:
-    from ..Methods.Simulation.MagFEMM.get_meshsolution import get_meshsolution
-except ImportError as error:
-    get_meshsolution = error
-
-try:
-    from ..Methods.Simulation.MagFEMM.get_path_save_fem import get_path_save_fem
-except ImportError as error:
-    get_path_save_fem = error
-
-try:
-    from ..Methods.Simulation.MagFEMM.solve_FEMM_parallel import solve_FEMM_parallel
-except ImportError as error:
-    solve_FEMM_parallel = error
-
-
-from ._check import InitUnKnowClassError
-
-
-class MagFEMM(Magnetics):
-    """Magnetic module: Finite Element model with FEMM"""
-
-    VERSION = 1
-
-    # Check ImportError to remove unnecessary dependencies in unused method
-    # cf Methods.Simulation.MagFEMM.comp_flux_airgap
-    if isinstance(comp_flux_airgap, ImportError):
-        comp_flux_airgap = property(
-            fget=lambda x: raise_(
-                ImportError(
-                    "Can't use MagFEMM method comp_flux_airgap: "
-                    + str(comp_flux_airgap)
-                )
-            )
-        )
-    else:
-        comp_flux_airgap = comp_flux_airgap
-    # cf Methods.Simulation.MagFEMM.get_path_save
-    if isinstance(get_path_save, ImportError):
-        get_path_save = property(
-            fget=lambda x: raise_(
-                ImportError(
-                    "Can't use MagFEMM method get_path_save: " + str(get_path_save)
-                )
-            )
-        )
-    else:
-        get_path_save = get_path_save
-    # cf Methods.Simulation.MagFEMM.solve_FEMM
-    if isinstance(solve_FEMM, ImportError):
-        solve_FEMM = property(
-            fget=lambda x: raise_(
-                ImportError("Can't use MagFEMM method solve_FEMM: " + str(solve_FEMM))
-            )
-        )
-    else:
-        solve_FEMM = solve_FEMM
-    # cf Methods.Simulation.MagFEMM.get_meshsolution
-    if isinstance(get_meshsolution, ImportError):
-        get_meshsolution = property(
-            fget=lambda x: raise_(
-                ImportError(
-                    "Can't use MagFEMM method get_meshsolution: "
-                    + str(get_meshsolution)
-                )
-            )
-        )
-    else:
-        get_meshsolution = get_meshsolution
-    # cf Methods.Simulation.MagFEMM.get_path_save_fem
-    if isinstance(get_path_save_fem, ImportError):
-        get_path_save_fem = property(
-            fget=lambda x: raise_(
-                ImportError(
-                    "Can't use MagFEMM method get_path_save_fem: "
-                    + str(get_path_save_fem)
-                )
-            )
-        )
-    else:
-        get_path_save_fem = get_path_save_fem
-    # cf Methods.Simulation.MagFEMM.solve_FEMM_parallel
-    if isinstance(solve_FEMM_parallel, ImportError):
-        solve_FEMM_parallel = property(
-            fget=lambda x: raise_(
-                ImportError(
-                    "Can't use MagFEMM method solve_FEMM_parallel: "
-                    + str(solve_FEMM_parallel)
-                )
-            )
-        )
-    else:
-        solve_FEMM_parallel = solve_FEMM_parallel
-    # save and copy methods are available in all object
-    save = save
-    copy = copy
-    # get_logger method is available in all object
-    get_logger = get_logger
-
-    def __init__(
-        self,
-        Kmesh_fineness=1,
-        Kgeo_fineness=1,
-        type_calc_leakage=0,
-        file_name="",
-        FEMM_dict_enforced=-1,
-        is_get_meshsolution=False,
-        is_save_meshsolution_as_file=False,
-        is_sliding_band=True,
-        transform_list=-1,
-        rotor_dxf=None,
-        stator_dxf=None,
-        import_file=None,
-        is_close_femm=True,
-        nb_worker=1,
-        Rag_enforced=None,
-        is_set_previous=True,
-        is_remove_slotS=False,
-        is_remove_slotR=False,
-        is_remove_ventS=False,
-        is_remove_ventR=False,
-        is_mmfs=True,
-        is_mmfr=True,
-        type_BH_stator=0,
-        type_BH_rotor=0,
-        is_periodicity_t=False,
-        is_periodicity_a=False,
-        angle_stator_shift=0,
-        angle_rotor_shift=0,
-        logger_name="Pyleecan.Magnetics",
-        Slice_enforced=None,
-        Nslices_enforced=None,
-        type_distribution_enforced=None,
-        is_current_harm=True,
-        init_dict=None,
-        init_str=None,
-    ):
-        """Constructor of the class. Can be use in three ways :
-        - __init__ (arg1 = 1, arg3 = 5) every parameters have name and default values
-            for pyleecan type, -1 will call the default constructor
-        - __init__ (init_dict = d) d must be a dictionary with property names as keys
-        - __init__ (init_str = s) s must be a string
-        s is the file path to load
-
-        ndarray or list can be given for Vector and Matrix
-        object or dict can be given for pyleecan Object"""
-
-        if init_str is not None:  # Load from a file
-            init_dict = load_init_dict(init_str)[1]
-        if init_dict is not None:  # Initialisation by dict
-            assert type(init_dict) is dict
-            # Overwrite default value with init_dict content
-            if "Kmesh_fineness" in list(init_dict.keys()):
-                Kmesh_fineness = init_dict["Kmesh_fineness"]
-            if "Kgeo_fineness" in list(init_dict.keys()):
-                Kgeo_fineness = init_dict["Kgeo_fineness"]
-            if "type_calc_leakage" in list(init_dict.keys()):
-                type_calc_leakage = init_dict["type_calc_leakage"]
-            if "file_name" in list(init_dict.keys()):
-                file_name = init_dict["file_name"]
-            if "FEMM_dict_enforced" in list(init_dict.keys()):
-                FEMM_dict_enforced = init_dict["FEMM_dict_enforced"]
-            if "is_get_meshsolution" in list(init_dict.keys()):
-                is_get_meshsolution = init_dict["is_get_meshsolution"]
-            if "is_save_meshsolution_as_file" in list(init_dict.keys()):
-                is_save_meshsolution_as_file = init_dict["is_save_meshsolution_as_file"]
-            if "is_sliding_band" in list(init_dict.keys()):
-                is_sliding_band = init_dict["is_sliding_band"]
-            if "transform_list" in list(init_dict.keys()):
-                transform_list = init_dict["transform_list"]
-            if "rotor_dxf" in list(init_dict.keys()):
-                rotor_dxf = init_dict["rotor_dxf"]
-            if "stator_dxf" in list(init_dict.keys()):
-                stator_dxf = init_dict["stator_dxf"]
-            if "import_file" in list(init_dict.keys()):
-                import_file = init_dict["import_file"]
-            if "is_close_femm" in list(init_dict.keys()):
-                is_close_femm = init_dict["is_close_femm"]
-            if "nb_worker" in list(init_dict.keys()):
-                nb_worker = init_dict["nb_worker"]
-            if "Rag_enforced" in list(init_dict.keys()):
-                Rag_enforced = init_dict["Rag_enforced"]
-            if "is_set_previous" in list(init_dict.keys()):
-                is_set_previous = init_dict["is_set_previous"]
-            if "is_remove_slotS" in list(init_dict.keys()):
-                is_remove_slotS = init_dict["is_remove_slotS"]
-            if "is_remove_slotR" in list(init_dict.keys()):
-                is_remove_slotR = init_dict["is_remove_slotR"]
-            if "is_remove_ventS" in list(init_dict.keys()):
-                is_remove_ventS = init_dict["is_remove_ventS"]
-            if "is_remove_ventR" in list(init_dict.keys()):
-                is_remove_ventR = init_dict["is_remove_ventR"]
-            if "is_mmfs" in list(init_dict.keys()):
-                is_mmfs = init_dict["is_mmfs"]
-            if "is_mmfr" in list(init_dict.keys()):
-                is_mmfr = init_dict["is_mmfr"]
-            if "type_BH_stator" in list(init_dict.keys()):
-                type_BH_stator = init_dict["type_BH_stator"]
-            if "type_BH_rotor" in list(init_dict.keys()):
-                type_BH_rotor = init_dict["type_BH_rotor"]
-            if "is_periodicity_t" in list(init_dict.keys()):
-                is_periodicity_t = init_dict["is_periodicity_t"]
-            if "is_periodicity_a" in list(init_dict.keys()):
-                is_periodicity_a = init_dict["is_periodicity_a"]
-            if "angle_stator_shift" in list(init_dict.keys()):
-                angle_stator_shift = init_dict["angle_stator_shift"]
-            if "angle_rotor_shift" in list(init_dict.keys()):
-                angle_rotor_shift = init_dict["angle_rotor_shift"]
-            if "logger_name" in list(init_dict.keys()):
-                logger_name = init_dict["logger_name"]
-            if "Slice_enforced" in list(init_dict.keys()):
-                Slice_enforced = init_dict["Slice_enforced"]
-            if "Nslices_enforced" in list(init_dict.keys()):
-                Nslices_enforced = init_dict["Nslices_enforced"]
-            if "type_distribution_enforced" in list(init_dict.keys()):
-                type_distribution_enforced = init_dict["type_distribution_enforced"]
-            if "is_current_harm" in list(init_dict.keys()):
-                is_current_harm = init_dict["is_current_harm"]
-        # Set the properties (value check and convertion are done in setter)
-        self.Kmesh_fineness = Kmesh_fineness
-        self.Kgeo_fineness = Kgeo_fineness
-        self.type_calc_leakage = type_calc_leakage
-        self.file_name = file_name
-        self.FEMM_dict_enforced = FEMM_dict_enforced
-        self.is_get_meshsolution = is_get_meshsolution
-        self.is_save_meshsolution_as_file = is_save_meshsolution_as_file
-        self.is_sliding_band = is_sliding_band
-        self.transform_list = transform_list
-        self.rotor_dxf = rotor_dxf
-        self.stator_dxf = stator_dxf
-        self.import_file = import_file
-        self.is_close_femm = is_close_femm
-        self.nb_worker = nb_worker
-        self.Rag_enforced = Rag_enforced
-        self.is_set_previous = is_set_previous
-        # Call Magnetics init
-        super(MagFEMM, self).__init__(
-            is_remove_slotS=is_remove_slotS,
-            is_remove_slotR=is_remove_slotR,
-            is_remove_ventS=is_remove_ventS,
-            is_remove_ventR=is_remove_ventR,
-            is_mmfs=is_mmfs,
-            is_mmfr=is_mmfr,
-            type_BH_stator=type_BH_stator,
-            type_BH_rotor=type_BH_rotor,
-            is_periodicity_t=is_periodicity_t,
-            is_periodicity_a=is_periodicity_a,
-            angle_stator_shift=angle_stator_shift,
-            angle_rotor_shift=angle_rotor_shift,
-            logger_name=logger_name,
-            Slice_enforced=Slice_enforced,
-            Nslices_enforced=Nslices_enforced,
-            type_distribution_enforced=type_distribution_enforced,
-            is_current_harm=is_current_harm,
-        )
-        # The class is frozen (in Magnetics init), for now it's impossible to
-        # add new properties
-
-    def __str__(self):
-        """Convert this object in a readeable string (for print)"""
-
-        MagFEMM_str = ""
-        # Get the properties inherited from Magnetics
-        MagFEMM_str += super(MagFEMM, self).__str__()
-        MagFEMM_str += "Kmesh_fineness = " + str(self.Kmesh_fineness) + linesep
-        MagFEMM_str += "Kgeo_fineness = " + str(self.Kgeo_fineness) + linesep
-        MagFEMM_str += "type_calc_leakage = " + str(self.type_calc_leakage) + linesep
-        MagFEMM_str += 'file_name = "' + str(self.file_name) + '"' + linesep
-        MagFEMM_str += "FEMM_dict_enforced = " + str(self.FEMM_dict_enforced) + linesep
-        MagFEMM_str += (
-            "is_get_meshsolution = " + str(self.is_get_meshsolution) + linesep
-        )
-        MagFEMM_str += (
-            "is_save_meshsolution_as_file = "
-            + str(self.is_save_meshsolution_as_file)
-            + linesep
-        )
-        MagFEMM_str += "is_sliding_band = " + str(self.is_sliding_band) + linesep
-        MagFEMM_str += (
-            "transform_list = "
-            + linesep
-            + str(self.transform_list).replace(linesep, linesep + "\t")
-            + linesep
-        )
-        if self.rotor_dxf is not None:
-            tmp = self.rotor_dxf.__str__().replace(linesep, linesep + "\t").rstrip("\t")
-            MagFEMM_str += "rotor_dxf = " + tmp
-        else:
-            MagFEMM_str += "rotor_dxf = None" + linesep + linesep
-        if self.stator_dxf is not None:
-            tmp = (
-                self.stator_dxf.__str__().replace(linesep, linesep + "\t").rstrip("\t")
-            )
-            MagFEMM_str += "stator_dxf = " + tmp
-        else:
-            MagFEMM_str += "stator_dxf = None" + linesep + linesep
-        MagFEMM_str += 'import_file = "' + str(self.import_file) + '"' + linesep
-        MagFEMM_str += "is_close_femm = " + str(self.is_close_femm) + linesep
-        MagFEMM_str += "nb_worker = " + str(self.nb_worker) + linesep
-        MagFEMM_str += "Rag_enforced = " + str(self.Rag_enforced) + linesep
-        MagFEMM_str += "is_set_previous = " + str(self.is_set_previous) + linesep
-        return MagFEMM_str
-
-    def __eq__(self, other):
-        """Compare two objects (skip parent)"""
-
-        if type(other) != type(self):
-            return False
-
-        # Check the properties inherited from Magnetics
-        if not super(MagFEMM, self).__eq__(other):
-            return False
-        if other.Kmesh_fineness != self.Kmesh_fineness:
-            return False
-        if other.Kgeo_fineness != self.Kgeo_fineness:
-            return False
-        if other.type_calc_leakage != self.type_calc_leakage:
-            return False
-        if other.file_name != self.file_name:
-            return False
-        if other.FEMM_dict_enforced != self.FEMM_dict_enforced:
-            return False
-        if other.is_get_meshsolution != self.is_get_meshsolution:
-            return False
-        if other.is_save_meshsolution_as_file != self.is_save_meshsolution_as_file:
-            return False
-        if other.is_sliding_band != self.is_sliding_band:
-            return False
-        if other.transform_list != self.transform_list:
-            return False
-        if other.rotor_dxf != self.rotor_dxf:
-            return False
-        if other.stator_dxf != self.stator_dxf:
-            return False
-        if other.import_file != self.import_file:
-            return False
-        if other.is_close_femm != self.is_close_femm:
-            return False
-        if other.nb_worker != self.nb_worker:
-            return False
-        if other.Rag_enforced != self.Rag_enforced:
-            return False
-        if other.is_set_previous != self.is_set_previous:
-            return False
-        return True
-
-    def compare(self, other, name="self", ignore_list=None):
-        """Compare two objects and return list of differences"""
-
-        if ignore_list is None:
-            ignore_list = list()
-        if type(other) != type(self):
-            return ["type(" + name + ")"]
-        diff_list = list()
-
-        # Check the properties inherited from Magnetics
-        diff_list.extend(super(MagFEMM, self).compare(other, name=name))
-        if other._Kmesh_fineness != self._Kmesh_fineness:
-            diff_list.append(name + ".Kmesh_fineness")
-        if other._Kgeo_fineness != self._Kgeo_fineness:
-            diff_list.append(name + ".Kgeo_fineness")
-        if other._type_calc_leakage != self._type_calc_leakage:
-            diff_list.append(name + ".type_calc_leakage")
-        if other._file_name != self._file_name:
-            diff_list.append(name + ".file_name")
-        if other._FEMM_dict_enforced != self._FEMM_dict_enforced:
-            diff_list.append(name + ".FEMM_dict_enforced")
-        if other._is_get_meshsolution != self._is_get_meshsolution:
-            diff_list.append(name + ".is_get_meshsolution")
-        if other._is_save_meshsolution_as_file != self._is_save_meshsolution_as_file:
-            diff_list.append(name + ".is_save_meshsolution_as_file")
-        if other._is_sliding_band != self._is_sliding_band:
-            diff_list.append(name + ".is_sliding_band")
-        if other._transform_list != self._transform_list:
-            diff_list.append(name + ".transform_list")
-        if (other.rotor_dxf is None and self.rotor_dxf is not None) or (
-            other.rotor_dxf is not None and self.rotor_dxf is None
-        ):
-            diff_list.append(name + ".rotor_dxf None mismatch")
-        elif self.rotor_dxf is not None:
-            diff_list.extend(
-                self.rotor_dxf.compare(other.rotor_dxf, name=name + ".rotor_dxf")
-            )
-        if (other.stator_dxf is None and self.stator_dxf is not None) or (
-            other.stator_dxf is not None and self.stator_dxf is None
-        ):
-            diff_list.append(name + ".stator_dxf None mismatch")
-        elif self.stator_dxf is not None:
-            diff_list.extend(
-                self.stator_dxf.compare(other.stator_dxf, name=name + ".stator_dxf")
-            )
-        if other._import_file != self._import_file:
-            diff_list.append(name + ".import_file")
-        if other._is_close_femm != self._is_close_femm:
-            diff_list.append(name + ".is_close_femm")
-        if other._nb_worker != self._nb_worker:
-            diff_list.append(name + ".nb_worker")
-        if other._Rag_enforced != self._Rag_enforced:
-            diff_list.append(name + ".Rag_enforced")
-        if other._is_set_previous != self._is_set_previous:
-            diff_list.append(name + ".is_set_previous")
-        # Filter ignore differences
-        diff_list = list(filter(lambda x: x not in ignore_list, diff_list))
-        return diff_list
-
-    def __sizeof__(self):
-        """Return the size in memory of the object (including all subobject)"""
-
-        S = 0  # Full size of the object
-
-        # Get size of the properties inherited from Magnetics
-        S += super(MagFEMM, self).__sizeof__()
-        S += getsizeof(self.Kmesh_fineness)
-        S += getsizeof(self.Kgeo_fineness)
-        S += getsizeof(self.type_calc_leakage)
-        S += getsizeof(self.file_name)
-        if self.FEMM_dict_enforced is not None:
-            for key, value in self.FEMM_dict_enforced.items():
-                S += getsizeof(value) + getsizeof(key)
-        S += getsizeof(self.is_get_meshsolution)
-        S += getsizeof(self.is_save_meshsolution_as_file)
-        S += getsizeof(self.is_sliding_band)
-        if self.transform_list is not None:
-            for value in self.transform_list:
-                S += getsizeof(value)
-        S += getsizeof(self.rotor_dxf)
-        S += getsizeof(self.stator_dxf)
-        S += getsizeof(self.import_file)
-        S += getsizeof(self.is_close_femm)
-        S += getsizeof(self.nb_worker)
-        S += getsizeof(self.Rag_enforced)
-        S += getsizeof(self.is_set_previous)
-        return S
-
-    def as_dict(self, type_handle_ndarray=0, keep_function=False, **kwargs):
-        """
-        Convert this object in a json serializable dict (can be use in __init__).
-        type_handle_ndarray: int
-            How to handle ndarray (0: tolist, 1: copy, 2: nothing)
-        keep_function : bool
-            True to keep the function object, else return str
-        Optional keyword input parameter is for internal use only
-        and may prevent json serializability.
-        """
-
-        # Get the properties inherited from Magnetics
-        MagFEMM_dict = super(MagFEMM, self).as_dict(
-            type_handle_ndarray=type_handle_ndarray,
-            keep_function=keep_function,
-            **kwargs
-        )
-        MagFEMM_dict["Kmesh_fineness"] = self.Kmesh_fineness
-        MagFEMM_dict["Kgeo_fineness"] = self.Kgeo_fineness
-        MagFEMM_dict["type_calc_leakage"] = self.type_calc_leakage
-        MagFEMM_dict["file_name"] = self.file_name
-        MagFEMM_dict["FEMM_dict_enforced"] = (
-            self.FEMM_dict_enforced.copy()
-            if self.FEMM_dict_enforced is not None
-            else None
-        )
-        MagFEMM_dict["is_get_meshsolution"] = self.is_get_meshsolution
-        MagFEMM_dict["is_save_meshsolution_as_file"] = self.is_save_meshsolution_as_file
-        MagFEMM_dict["is_sliding_band"] = self.is_sliding_band
-        MagFEMM_dict["transform_list"] = (
-            self.transform_list.copy() if self.transform_list is not None else None
-        )
-        if self.rotor_dxf is None:
-            MagFEMM_dict["rotor_dxf"] = None
-        else:
-            MagFEMM_dict["rotor_dxf"] = self.rotor_dxf.as_dict(
-                type_handle_ndarray=type_handle_ndarray,
-                keep_function=keep_function,
-                **kwargs
-            )
-        if self.stator_dxf is None:
-            MagFEMM_dict["stator_dxf"] = None
-        else:
-            MagFEMM_dict["stator_dxf"] = self.stator_dxf.as_dict(
-                type_handle_ndarray=type_handle_ndarray,
-                keep_function=keep_function,
-                **kwargs
-            )
-        MagFEMM_dict["import_file"] = self.import_file
-        MagFEMM_dict["is_close_femm"] = self.is_close_femm
-        MagFEMM_dict["nb_worker"] = self.nb_worker
-        MagFEMM_dict["Rag_enforced"] = self.Rag_enforced
-        MagFEMM_dict["is_set_previous"] = self.is_set_previous
-        # The class name is added to the dict for deserialisation purpose
-        # Overwrite the mother class name
-        MagFEMM_dict["__class__"] = "MagFEMM"
-        return MagFEMM_dict
-
-    def _set_None(self):
-        """Set all the properties to None (except pyleecan object)"""
-
-        self.Kmesh_fineness = None
-        self.Kgeo_fineness = None
-        self.type_calc_leakage = None
-        self.file_name = None
-        self.FEMM_dict_enforced = None
-        self.is_get_meshsolution = None
-        self.is_save_meshsolution_as_file = None
-        self.is_sliding_band = None
-        self.transform_list = None
-        if self.rotor_dxf is not None:
-            self.rotor_dxf._set_None()
-        if self.stator_dxf is not None:
-            self.stator_dxf._set_None()
-        self.import_file = None
-        self.is_close_femm = None
-        self.nb_worker = None
-        self.Rag_enforced = None
-        self.is_set_previous = None
-        # Set to None the properties inherited from Magnetics
-        super(MagFEMM, self)._set_None()
-
-    def _get_Kmesh_fineness(self):
-        """getter of Kmesh_fineness"""
-        return self._Kmesh_fineness
-
-    def _set_Kmesh_fineness(self, value):
-        """setter of Kmesh_fineness"""
-        check_var("Kmesh_fineness", value, "float")
-        self._Kmesh_fineness = value
-
-    Kmesh_fineness = property(
-        fget=_get_Kmesh_fineness,
-        fset=_set_Kmesh_fineness,
-        doc=u"""global coefficient to adjust mesh fineness in FEMM (1 : default , > 1 : finner , < 1 : less fine)
-
-        :Type: float
-        """,
-    )
-
-    def _get_Kgeo_fineness(self):
-        """getter of Kgeo_fineness"""
-        return self._Kgeo_fineness
-
-    def _set_Kgeo_fineness(self, value):
-        """setter of Kgeo_fineness"""
-        check_var("Kgeo_fineness", value, "float")
-        self._Kgeo_fineness = value
-
-    Kgeo_fineness = property(
-        fget=_get_Kgeo_fineness,
-        fset=_set_Kgeo_fineness,
-        doc=u"""global coefficient to adjust geometry fineness in FEMM (1 : default , > 1 : finner , < 1 : less fine)
-
-        :Type: float
-        """,
-    )
-
-    def _get_type_calc_leakage(self):
-        """getter of type_calc_leakage"""
-        return self._type_calc_leakage
-
-    def _set_type_calc_leakage(self, value):
-        """setter of type_calc_leakage"""
-        check_var("type_calc_leakage", value, "int", Vmin=0, Vmax=1)
-        self._type_calc_leakage = value
-
-    type_calc_leakage = property(
-        fget=_get_type_calc_leakage,
-        fset=_set_type_calc_leakage,
-        doc=u"""0 no leakage calculation /  1 calculation using single slot 
-
-        :Type: int
-        :min: 0
-        :max: 1
-        """,
-    )
-
-    def _get_file_name(self):
-        """getter of file_name"""
-        return self._file_name
-
-    def _set_file_name(self, value):
-        """setter of file_name"""
-        check_var("file_name", value, "str")
-        self._file_name = value
-
-    file_name = property(
-        fget=_get_file_name,
-        fset=_set_file_name,
-        doc=u"""Name of the file to save the FEMM model
-
-        :Type: str
-        """,
-    )
-
-    def _get_FEMM_dict_enforced(self):
-        """getter of FEMM_dict_enforced"""
-        return self._FEMM_dict_enforced
-
-    def _set_FEMM_dict_enforced(self, value):
-        """setter of FEMM_dict_enforced"""
-        if type(value) is int and value == -1:
-            value = dict()
-        check_var("FEMM_dict_enforced", value, "dict")
-        self._FEMM_dict_enforced = value
-
-    FEMM_dict_enforced = property(
-        fget=_get_FEMM_dict_enforced,
-        fset=_set_FEMM_dict_enforced,
-        doc=u"""To enforce user-defined values for FEMM main parameters 
-
-        :Type: dict
-        """,
-    )
-
-    def _get_is_get_meshsolution(self):
-        """getter of is_get_meshsolution"""
-        return self._is_get_meshsolution
-
-    def _set_is_get_meshsolution(self, value):
-        """setter of is_get_meshsolution"""
-        check_var("is_get_meshsolution", value, "bool")
-        self._is_get_meshsolution = value
-
-    is_get_meshsolution = property(
-        fget=_get_is_get_meshsolution,
-        fset=_set_is_get_meshsolution,
-        doc=u"""To save FEA and mesh for latter post-procesing 
-
-        :Type: bool
-        """,
-    )
-
-    def _get_is_save_meshsolution_as_file(self):
-        """getter of is_save_meshsolution_as_file"""
-        return self._is_save_meshsolution_as_file
-
-    def _set_is_save_meshsolution_as_file(self, value):
-        """setter of is_save_meshsolution_as_file"""
-        check_var("is_save_meshsolution_as_file", value, "bool")
-        self._is_save_meshsolution_as_file = value
-
-    is_save_meshsolution_as_file = property(
-        fget=_get_is_save_meshsolution_as_file,
-        fset=_set_is_save_meshsolution_as_file,
-        doc=u"""To save FEA and mesh as h5 files to save memory
-
-        :Type: bool
-        """,
-    )
-
-    def _get_is_sliding_band(self):
-        """getter of is_sliding_band"""
-        return self._is_sliding_band
-
-    def _set_is_sliding_band(self, value):
-        """setter of is_sliding_band"""
-        check_var("is_sliding_band", value, "bool")
-        self._is_sliding_band = value
-
-    is_sliding_band = property(
-        fget=_get_is_sliding_band,
-        fset=_set_is_sliding_band,
-        doc=u"""0 to desactivate the sliding band
-
-        :Type: bool
-        """,
-    )
-
-    def _get_transform_list(self):
-        """getter of transform_list"""
-        return self._transform_list
-
-    def _set_transform_list(self, value):
-        """setter of transform_list"""
-        if type(value) is int and value == -1:
-            value = list()
-        check_var("transform_list", value, "list")
-        self._transform_list = value
-
-    transform_list = property(
-        fget=_get_transform_list,
-        fset=_set_transform_list,
-        doc=u"""List of dictionary to apply transformation on the machine surfaces. Key: label (to select the surface), type (rotate or translate), value (alpha or delta)
-
-        :Type: list
-        """,
-    )
-
-    def _get_rotor_dxf(self):
-        """getter of rotor_dxf"""
-        return self._rotor_dxf
-
-    def _set_rotor_dxf(self, value):
-        """setter of rotor_dxf"""
-        if isinstance(value, str):  # Load from file
-            try:
-                value = load_init_dict(value)[1]
-            except Exception as e:
-                self.get_logger().error(
-                    "Error while loading " + value + ", setting None instead"
-                )
-                value = None
-        if isinstance(value, dict) and "__class__" in value:
-            class_obj = import_class(
-                "pyleecan.Classes", value.get("__class__"), "rotor_dxf"
-            )
-            value = class_obj(init_dict=value)
-        elif type(value) is int and value == -1:  # Default constructor
-            DXFImport = import_class("pyleecan.Classes", "DXFImport", "rotor_dxf")
-            value = DXFImport()
-        check_var("rotor_dxf", value, "DXFImport")
-        self._rotor_dxf = value
-
-        if self._rotor_dxf is not None:
-            self._rotor_dxf.parent = self
-
-    rotor_dxf = property(
-        fget=_get_rotor_dxf,
-        fset=_set_rotor_dxf,
-        doc=u"""To use a dxf version of the rotor instead of build_geometry
-
-        :Type: DXFImport
-        """,
-    )
-
-    def _get_stator_dxf(self):
-        """getter of stator_dxf"""
-        return self._stator_dxf
-
-    def _set_stator_dxf(self, value):
-        """setter of stator_dxf"""
-        if isinstance(value, str):  # Load from file
-            try:
-                value = load_init_dict(value)[1]
-            except Exception as e:
-                self.get_logger().error(
-                    "Error while loading " + value + ", setting None instead"
-                )
-                value = None
-        if isinstance(value, dict) and "__class__" in value:
-            class_obj = import_class(
-                "pyleecan.Classes", value.get("__class__"), "stator_dxf"
-            )
-            value = class_obj(init_dict=value)
-        elif type(value) is int and value == -1:  # Default constructor
-            DXFImport = import_class("pyleecan.Classes", "DXFImport", "stator_dxf")
-            value = DXFImport()
-        check_var("stator_dxf", value, "DXFImport")
-        self._stator_dxf = value
-
-        if self._stator_dxf is not None:
-            self._stator_dxf.parent = self
-
-    stator_dxf = property(
-        fget=_get_stator_dxf,
-        fset=_set_stator_dxf,
-        doc=u"""To use a dxf version of the rotor instead of build_geometry
-
-        :Type: DXFImport
-        """,
-    )
-
-    def _get_import_file(self):
-        """getter of import_file"""
-        return self._import_file
-
-    def _set_import_file(self, value):
-        """setter of import_file"""
-        check_var("import_file", value, "str")
-        self._import_file = value
-
-    import_file = property(
-        fget=_get_import_file,
-        fset=_set_import_file,
-        doc=u"""To import an existing femm file
-
-        :Type: str
-        """,
-    )
-
-    def _get_is_close_femm(self):
-        """getter of is_close_femm"""
-        return self._is_close_femm
-
-    def _set_is_close_femm(self, value):
-        """setter of is_close_femm"""
-        check_var("is_close_femm", value, "bool")
-        self._is_close_femm = value
-
-    is_close_femm = property(
-        fget=_get_is_close_femm,
-        fset=_set_is_close_femm,
-        doc=u"""To close femm automatically after the simulation
-
-        :Type: bool
-        """,
-    )
-
-    def _get_nb_worker(self):
-        """getter of nb_worker"""
-        return self._nb_worker
-
-    def _set_nb_worker(self, value):
-        """setter of nb_worker"""
-        check_var("nb_worker", value, "int")
-        self._nb_worker = value
-
-    nb_worker = property(
-        fget=_get_nb_worker,
-        fset=_set_nb_worker,
-        doc=u"""To run FEMM in parallel (the parallelization is on the time loop)
-
-        :Type: int
-        """,
-    )
-
-    def _get_Rag_enforced(self):
-        """getter of Rag_enforced"""
-        return self._Rag_enforced
-
-    def _set_Rag_enforced(self, value):
-        """setter of Rag_enforced"""
-        check_var("Rag_enforced", value, "float")
-        self._Rag_enforced = value
-
-    Rag_enforced = property(
-        fget=_get_Rag_enforced,
-        fset=_set_Rag_enforced,
-        doc=u"""To enforce a different radius value for air-gap outputs
-
-        :Type: float
-        """,
-    )
-
-    def _get_is_set_previous(self):
-        """getter of is_set_previous"""
-        return self._is_set_previous
-
-    def _set_is_set_previous(self, value):
-        """setter of is_set_previous"""
-        check_var("is_set_previous", value, "bool")
-        self._is_set_previous = value
-
-    is_set_previous = property(
-        fget=_get_is_set_previous,
-        fset=_set_is_set_previous,
-        doc=u"""True set previous .ans result file in current .fem to use it as initialization and speed up calculation time
-
-        :Type: bool
-        """,
-    )
->>>>>>> 09fd269d
+# -*- coding: utf-8 -*-
+# File generated according to Generator/ClassesRef/Simulation/MagFEMM.csv
+# WARNING! All changes made in this file will be lost!
+"""Method code available at https://github.com/Eomys/pyleecan/tree/master/pyleecan/Methods/Simulation/MagFEMM
+"""
+
+from os import linesep
+from sys import getsizeof
+from logging import getLogger
+from ._check import check_var, raise_
+from ..Functions.get_logger import get_logger
+from ..Functions.save import save
+from ..Functions.copy import copy
+from ..Functions.load import load_init_dict
+from ..Functions.Load.import_class import import_class
+from .Magnetics import Magnetics
+
+# Import all class method
+# Try/catch to remove unnecessary dependencies in unused method
+try:
+    from ..Methods.Simulation.MagFEMM.comp_flux_airgap import comp_flux_airgap
+except ImportError as error:
+    comp_flux_airgap = error
+
+try:
+    from ..Methods.Simulation.MagFEMM.get_path_save import get_path_save
+except ImportError as error:
+    get_path_save = error
+
+try:
+    from ..Methods.Simulation.MagFEMM.solve_FEMM import solve_FEMM
+except ImportError as error:
+    solve_FEMM = error
+
+try:
+    from ..Methods.Simulation.MagFEMM.get_meshsolution import get_meshsolution
+except ImportError as error:
+    get_meshsolution = error
+
+try:
+    from ..Methods.Simulation.MagFEMM.get_path_save_fem import get_path_save_fem
+except ImportError as error:
+    get_path_save_fem = error
+
+try:
+    from ..Methods.Simulation.MagFEMM.solve_FEMM_parallel import solve_FEMM_parallel
+except ImportError as error:
+    solve_FEMM_parallel = error
+
+
+from ._check import InitUnKnowClassError
+
+
+class MagFEMM(Magnetics):
+    """Magnetic module: Finite Element model with FEMM"""
+
+    VERSION = 1
+
+    # Check ImportError to remove unnecessary dependencies in unused method
+    # cf Methods.Simulation.MagFEMM.comp_flux_airgap
+    if isinstance(comp_flux_airgap, ImportError):
+        comp_flux_airgap = property(
+            fget=lambda x: raise_(
+                ImportError(
+                    "Can't use MagFEMM method comp_flux_airgap: "
+                    + str(comp_flux_airgap)
+                )
+            )
+        )
+    else:
+        comp_flux_airgap = comp_flux_airgap
+    # cf Methods.Simulation.MagFEMM.get_path_save
+    if isinstance(get_path_save, ImportError):
+        get_path_save = property(
+            fget=lambda x: raise_(
+                ImportError(
+                    "Can't use MagFEMM method get_path_save: " + str(get_path_save)
+                )
+            )
+        )
+    else:
+        get_path_save = get_path_save
+    # cf Methods.Simulation.MagFEMM.solve_FEMM
+    if isinstance(solve_FEMM, ImportError):
+        solve_FEMM = property(
+            fget=lambda x: raise_(
+                ImportError("Can't use MagFEMM method solve_FEMM: " + str(solve_FEMM))
+            )
+        )
+    else:
+        solve_FEMM = solve_FEMM
+    # cf Methods.Simulation.MagFEMM.get_meshsolution
+    if isinstance(get_meshsolution, ImportError):
+        get_meshsolution = property(
+            fget=lambda x: raise_(
+                ImportError(
+                    "Can't use MagFEMM method get_meshsolution: "
+                    + str(get_meshsolution)
+                )
+            )
+        )
+    else:
+        get_meshsolution = get_meshsolution
+    # cf Methods.Simulation.MagFEMM.get_path_save_fem
+    if isinstance(get_path_save_fem, ImportError):
+        get_path_save_fem = property(
+            fget=lambda x: raise_(
+                ImportError(
+                    "Can't use MagFEMM method get_path_save_fem: "
+                    + str(get_path_save_fem)
+                )
+            )
+        )
+    else:
+        get_path_save_fem = get_path_save_fem
+    # cf Methods.Simulation.MagFEMM.solve_FEMM_parallel
+    if isinstance(solve_FEMM_parallel, ImportError):
+        solve_FEMM_parallel = property(
+            fget=lambda x: raise_(
+                ImportError(
+                    "Can't use MagFEMM method solve_FEMM_parallel: "
+                    + str(solve_FEMM_parallel)
+                )
+            )
+        )
+    else:
+        solve_FEMM_parallel = solve_FEMM_parallel
+    # save and copy methods are available in all object
+    save = save
+    copy = copy
+    # get_logger method is available in all object
+    get_logger = get_logger
+
+    def __init__(
+        self,
+        Kmesh_fineness=1,
+        Kgeo_fineness=1,
+        type_calc_leakage=0,
+        file_name="",
+        FEMM_dict_enforced=-1,
+        is_get_meshsolution=False,
+        is_save_meshsolution_as_file=False,
+        is_sliding_band=True,
+        transform_list=-1,
+        rotor_dxf=None,
+        stator_dxf=None,
+        import_file=None,
+        is_close_femm=True,
+        nb_worker=1,
+        Rag_enforced=None,
+        is_set_previous=True,
+        is_fast_draw=False,
+        is_remove_slotS=False,
+        is_remove_slotR=False,
+        is_remove_ventS=False,
+        is_remove_ventR=False,
+        is_mmfs=True,
+        is_mmfr=True,
+        type_BH_stator=0,
+        type_BH_rotor=0,
+        is_periodicity_t=False,
+        is_periodicity_a=False,
+        angle_stator_shift=0,
+        angle_rotor_shift=0,
+        logger_name="Pyleecan.Magnetics",
+        Slice_enforced=None,
+        Nslices_enforced=None,
+        type_distribution_enforced=None,
+        is_current_harm=True,
+        init_dict=None,
+        init_str=None,
+    ):
+        """Constructor of the class. Can be use in three ways :
+        - __init__ (arg1 = 1, arg3 = 5) every parameters have name and default values
+            for pyleecan type, -1 will call the default constructor
+        - __init__ (init_dict = d) d must be a dictionary with property names as keys
+        - __init__ (init_str = s) s must be a string
+        s is the file path to load
+
+        ndarray or list can be given for Vector and Matrix
+        object or dict can be given for pyleecan Object"""
+
+        if init_str is not None:  # Load from a file
+            init_dict = load_init_dict(init_str)[1]
+        if init_dict is not None:  # Initialisation by dict
+            assert type(init_dict) is dict
+            # Overwrite default value with init_dict content
+            if "Kmesh_fineness" in list(init_dict.keys()):
+                Kmesh_fineness = init_dict["Kmesh_fineness"]
+            if "Kgeo_fineness" in list(init_dict.keys()):
+                Kgeo_fineness = init_dict["Kgeo_fineness"]
+            if "type_calc_leakage" in list(init_dict.keys()):
+                type_calc_leakage = init_dict["type_calc_leakage"]
+            if "file_name" in list(init_dict.keys()):
+                file_name = init_dict["file_name"]
+            if "FEMM_dict_enforced" in list(init_dict.keys()):
+                FEMM_dict_enforced = init_dict["FEMM_dict_enforced"]
+            if "is_get_meshsolution" in list(init_dict.keys()):
+                is_get_meshsolution = init_dict["is_get_meshsolution"]
+            if "is_save_meshsolution_as_file" in list(init_dict.keys()):
+                is_save_meshsolution_as_file = init_dict["is_save_meshsolution_as_file"]
+            if "is_sliding_band" in list(init_dict.keys()):
+                is_sliding_band = init_dict["is_sliding_band"]
+            if "transform_list" in list(init_dict.keys()):
+                transform_list = init_dict["transform_list"]
+            if "rotor_dxf" in list(init_dict.keys()):
+                rotor_dxf = init_dict["rotor_dxf"]
+            if "stator_dxf" in list(init_dict.keys()):
+                stator_dxf = init_dict["stator_dxf"]
+            if "import_file" in list(init_dict.keys()):
+                import_file = init_dict["import_file"]
+            if "is_close_femm" in list(init_dict.keys()):
+                is_close_femm = init_dict["is_close_femm"]
+            if "nb_worker" in list(init_dict.keys()):
+                nb_worker = init_dict["nb_worker"]
+            if "Rag_enforced" in list(init_dict.keys()):
+                Rag_enforced = init_dict["Rag_enforced"]
+            if "is_set_previous" in list(init_dict.keys()):
+                is_set_previous = init_dict["is_set_previous"]
+            if "is_fast_draw" in list(init_dict.keys()):
+                is_fast_draw = init_dict["is_fast_draw"]
+            if "is_remove_slotS" in list(init_dict.keys()):
+                is_remove_slotS = init_dict["is_remove_slotS"]
+            if "is_remove_slotR" in list(init_dict.keys()):
+                is_remove_slotR = init_dict["is_remove_slotR"]
+            if "is_remove_ventS" in list(init_dict.keys()):
+                is_remove_ventS = init_dict["is_remove_ventS"]
+            if "is_remove_ventR" in list(init_dict.keys()):
+                is_remove_ventR = init_dict["is_remove_ventR"]
+            if "is_mmfs" in list(init_dict.keys()):
+                is_mmfs = init_dict["is_mmfs"]
+            if "is_mmfr" in list(init_dict.keys()):
+                is_mmfr = init_dict["is_mmfr"]
+            if "type_BH_stator" in list(init_dict.keys()):
+                type_BH_stator = init_dict["type_BH_stator"]
+            if "type_BH_rotor" in list(init_dict.keys()):
+                type_BH_rotor = init_dict["type_BH_rotor"]
+            if "is_periodicity_t" in list(init_dict.keys()):
+                is_periodicity_t = init_dict["is_periodicity_t"]
+            if "is_periodicity_a" in list(init_dict.keys()):
+                is_periodicity_a = init_dict["is_periodicity_a"]
+            if "angle_stator_shift" in list(init_dict.keys()):
+                angle_stator_shift = init_dict["angle_stator_shift"]
+            if "angle_rotor_shift" in list(init_dict.keys()):
+                angle_rotor_shift = init_dict["angle_rotor_shift"]
+            if "logger_name" in list(init_dict.keys()):
+                logger_name = init_dict["logger_name"]
+            if "Slice_enforced" in list(init_dict.keys()):
+                Slice_enforced = init_dict["Slice_enforced"]
+            if "Nslices_enforced" in list(init_dict.keys()):
+                Nslices_enforced = init_dict["Nslices_enforced"]
+            if "type_distribution_enforced" in list(init_dict.keys()):
+                type_distribution_enforced = init_dict["type_distribution_enforced"]
+            if "is_current_harm" in list(init_dict.keys()):
+                is_current_harm = init_dict["is_current_harm"]
+        # Set the properties (value check and convertion are done in setter)
+        self.Kmesh_fineness = Kmesh_fineness
+        self.Kgeo_fineness = Kgeo_fineness
+        self.type_calc_leakage = type_calc_leakage
+        self.file_name = file_name
+        self.FEMM_dict_enforced = FEMM_dict_enforced
+        self.is_get_meshsolution = is_get_meshsolution
+        self.is_save_meshsolution_as_file = is_save_meshsolution_as_file
+        self.is_sliding_band = is_sliding_band
+        self.transform_list = transform_list
+        self.rotor_dxf = rotor_dxf
+        self.stator_dxf = stator_dxf
+        self.import_file = import_file
+        self.is_close_femm = is_close_femm
+        self.nb_worker = nb_worker
+        self.Rag_enforced = Rag_enforced
+        self.is_set_previous = is_set_previous
+        self.is_fast_draw = is_fast_draw
+        # Call Magnetics init
+        super(MagFEMM, self).__init__(
+            is_remove_slotS=is_remove_slotS,
+            is_remove_slotR=is_remove_slotR,
+            is_remove_ventS=is_remove_ventS,
+            is_remove_ventR=is_remove_ventR,
+            is_mmfs=is_mmfs,
+            is_mmfr=is_mmfr,
+            type_BH_stator=type_BH_stator,
+            type_BH_rotor=type_BH_rotor,
+            is_periodicity_t=is_periodicity_t,
+            is_periodicity_a=is_periodicity_a,
+            angle_stator_shift=angle_stator_shift,
+            angle_rotor_shift=angle_rotor_shift,
+            logger_name=logger_name,
+            Slice_enforced=Slice_enforced,
+            Nslices_enforced=Nslices_enforced,
+            type_distribution_enforced=type_distribution_enforced,
+            is_current_harm=is_current_harm,
+        )
+        # The class is frozen (in Magnetics init), for now it's impossible to
+        # add new properties
+
+    def __str__(self):
+        """Convert this object in a readeable string (for print)"""
+
+        MagFEMM_str = ""
+        # Get the properties inherited from Magnetics
+        MagFEMM_str += super(MagFEMM, self).__str__()
+        MagFEMM_str += "Kmesh_fineness = " + str(self.Kmesh_fineness) + linesep
+        MagFEMM_str += "Kgeo_fineness = " + str(self.Kgeo_fineness) + linesep
+        MagFEMM_str += "type_calc_leakage = " + str(self.type_calc_leakage) + linesep
+        MagFEMM_str += 'file_name = "' + str(self.file_name) + '"' + linesep
+        MagFEMM_str += "FEMM_dict_enforced = " + str(self.FEMM_dict_enforced) + linesep
+        MagFEMM_str += (
+            "is_get_meshsolution = " + str(self.is_get_meshsolution) + linesep
+        )
+        MagFEMM_str += (
+            "is_save_meshsolution_as_file = "
+            + str(self.is_save_meshsolution_as_file)
+            + linesep
+        )
+        MagFEMM_str += "is_sliding_band = " + str(self.is_sliding_band) + linesep
+        MagFEMM_str += (
+            "transform_list = "
+            + linesep
+            + str(self.transform_list).replace(linesep, linesep + "\t")
+            + linesep
+        )
+        if self.rotor_dxf is not None:
+            tmp = self.rotor_dxf.__str__().replace(linesep, linesep + "\t").rstrip("\t")
+            MagFEMM_str += "rotor_dxf = " + tmp
+        else:
+            MagFEMM_str += "rotor_dxf = None" + linesep + linesep
+        if self.stator_dxf is not None:
+            tmp = (
+                self.stator_dxf.__str__().replace(linesep, linesep + "\t").rstrip("\t")
+            )
+            MagFEMM_str += "stator_dxf = " + tmp
+        else:
+            MagFEMM_str += "stator_dxf = None" + linesep + linesep
+        MagFEMM_str += 'import_file = "' + str(self.import_file) + '"' + linesep
+        MagFEMM_str += "is_close_femm = " + str(self.is_close_femm) + linesep
+        MagFEMM_str += "nb_worker = " + str(self.nb_worker) + linesep
+        MagFEMM_str += "Rag_enforced = " + str(self.Rag_enforced) + linesep
+        MagFEMM_str += "is_set_previous = " + str(self.is_set_previous) + linesep
+        MagFEMM_str += "is_fast_draw = " + str(self.is_fast_draw) + linesep
+        return MagFEMM_str
+
+    def __eq__(self, other):
+        """Compare two objects (skip parent)"""
+
+        if type(other) != type(self):
+            return False
+
+        # Check the properties inherited from Magnetics
+        if not super(MagFEMM, self).__eq__(other):
+            return False
+        if other.Kmesh_fineness != self.Kmesh_fineness:
+            return False
+        if other.Kgeo_fineness != self.Kgeo_fineness:
+            return False
+        if other.type_calc_leakage != self.type_calc_leakage:
+            return False
+        if other.file_name != self.file_name:
+            return False
+        if other.FEMM_dict_enforced != self.FEMM_dict_enforced:
+            return False
+        if other.is_get_meshsolution != self.is_get_meshsolution:
+            return False
+        if other.is_save_meshsolution_as_file != self.is_save_meshsolution_as_file:
+            return False
+        if other.is_sliding_band != self.is_sliding_band:
+            return False
+        if other.transform_list != self.transform_list:
+            return False
+        if other.rotor_dxf != self.rotor_dxf:
+            return False
+        if other.stator_dxf != self.stator_dxf:
+            return False
+        if other.import_file != self.import_file:
+            return False
+        if other.is_close_femm != self.is_close_femm:
+            return False
+        if other.nb_worker != self.nb_worker:
+            return False
+        if other.Rag_enforced != self.Rag_enforced:
+            return False
+        if other.is_set_previous != self.is_set_previous:
+            return False
+        if other.is_fast_draw != self.is_fast_draw:
+            return False
+        return True
+
+    def compare(self, other, name="self", ignore_list=None):
+        """Compare two objects and return list of differences"""
+
+        if ignore_list is None:
+            ignore_list = list()
+        if type(other) != type(self):
+            return ["type(" + name + ")"]
+        diff_list = list()
+
+        # Check the properties inherited from Magnetics
+        diff_list.extend(super(MagFEMM, self).compare(other, name=name))
+        if other._Kmesh_fineness != self._Kmesh_fineness:
+            diff_list.append(name + ".Kmesh_fineness")
+        if other._Kgeo_fineness != self._Kgeo_fineness:
+            diff_list.append(name + ".Kgeo_fineness")
+        if other._type_calc_leakage != self._type_calc_leakage:
+            diff_list.append(name + ".type_calc_leakage")
+        if other._file_name != self._file_name:
+            diff_list.append(name + ".file_name")
+        if other._FEMM_dict_enforced != self._FEMM_dict_enforced:
+            diff_list.append(name + ".FEMM_dict_enforced")
+        if other._is_get_meshsolution != self._is_get_meshsolution:
+            diff_list.append(name + ".is_get_meshsolution")
+        if other._is_save_meshsolution_as_file != self._is_save_meshsolution_as_file:
+            diff_list.append(name + ".is_save_meshsolution_as_file")
+        if other._is_sliding_band != self._is_sliding_band:
+            diff_list.append(name + ".is_sliding_band")
+        if other._transform_list != self._transform_list:
+            diff_list.append(name + ".transform_list")
+        if (other.rotor_dxf is None and self.rotor_dxf is not None) or (
+            other.rotor_dxf is not None and self.rotor_dxf is None
+        ):
+            diff_list.append(name + ".rotor_dxf None mismatch")
+        elif self.rotor_dxf is not None:
+            diff_list.extend(
+                self.rotor_dxf.compare(other.rotor_dxf, name=name + ".rotor_dxf")
+            )
+        if (other.stator_dxf is None and self.stator_dxf is not None) or (
+            other.stator_dxf is not None and self.stator_dxf is None
+        ):
+            diff_list.append(name + ".stator_dxf None mismatch")
+        elif self.stator_dxf is not None:
+            diff_list.extend(
+                self.stator_dxf.compare(other.stator_dxf, name=name + ".stator_dxf")
+            )
+        if other._import_file != self._import_file:
+            diff_list.append(name + ".import_file")
+        if other._is_close_femm != self._is_close_femm:
+            diff_list.append(name + ".is_close_femm")
+        if other._nb_worker != self._nb_worker:
+            diff_list.append(name + ".nb_worker")
+        if other._Rag_enforced != self._Rag_enforced:
+            diff_list.append(name + ".Rag_enforced")
+        if other._is_set_previous != self._is_set_previous:
+            diff_list.append(name + ".is_set_previous")
+        if other._is_fast_draw != self._is_fast_draw:
+            diff_list.append(name + ".is_fast_draw")
+        # Filter ignore differences
+        diff_list = list(filter(lambda x: x not in ignore_list, diff_list))
+        return diff_list
+
+    def __sizeof__(self):
+        """Return the size in memory of the object (including all subobject)"""
+
+        S = 0  # Full size of the object
+
+        # Get size of the properties inherited from Magnetics
+        S += super(MagFEMM, self).__sizeof__()
+        S += getsizeof(self.Kmesh_fineness)
+        S += getsizeof(self.Kgeo_fineness)
+        S += getsizeof(self.type_calc_leakage)
+        S += getsizeof(self.file_name)
+        if self.FEMM_dict_enforced is not None:
+            for key, value in self.FEMM_dict_enforced.items():
+                S += getsizeof(value) + getsizeof(key)
+        S += getsizeof(self.is_get_meshsolution)
+        S += getsizeof(self.is_save_meshsolution_as_file)
+        S += getsizeof(self.is_sliding_band)
+        if self.transform_list is not None:
+            for value in self.transform_list:
+                S += getsizeof(value)
+        S += getsizeof(self.rotor_dxf)
+        S += getsizeof(self.stator_dxf)
+        S += getsizeof(self.import_file)
+        S += getsizeof(self.is_close_femm)
+        S += getsizeof(self.nb_worker)
+        S += getsizeof(self.Rag_enforced)
+        S += getsizeof(self.is_set_previous)
+        S += getsizeof(self.is_fast_draw)
+        return S
+
+    def as_dict(self, type_handle_ndarray=0, keep_function=False, **kwargs):
+        """
+        Convert this object in a json serializable dict (can be use in __init__).
+        type_handle_ndarray: int
+            How to handle ndarray (0: tolist, 1: copy, 2: nothing)
+        keep_function : bool
+            True to keep the function object, else return str
+        Optional keyword input parameter is for internal use only
+        and may prevent json serializability.
+        """
+
+        # Get the properties inherited from Magnetics
+        MagFEMM_dict = super(MagFEMM, self).as_dict(
+            type_handle_ndarray=type_handle_ndarray,
+            keep_function=keep_function,
+            **kwargs
+        )
+        MagFEMM_dict["Kmesh_fineness"] = self.Kmesh_fineness
+        MagFEMM_dict["Kgeo_fineness"] = self.Kgeo_fineness
+        MagFEMM_dict["type_calc_leakage"] = self.type_calc_leakage
+        MagFEMM_dict["file_name"] = self.file_name
+        MagFEMM_dict["FEMM_dict_enforced"] = (
+            self.FEMM_dict_enforced.copy()
+            if self.FEMM_dict_enforced is not None
+            else None
+        )
+        MagFEMM_dict["is_get_meshsolution"] = self.is_get_meshsolution
+        MagFEMM_dict["is_save_meshsolution_as_file"] = self.is_save_meshsolution_as_file
+        MagFEMM_dict["is_sliding_band"] = self.is_sliding_band
+        MagFEMM_dict["transform_list"] = (
+            self.transform_list.copy() if self.transform_list is not None else None
+        )
+        if self.rotor_dxf is None:
+            MagFEMM_dict["rotor_dxf"] = None
+        else:
+            MagFEMM_dict["rotor_dxf"] = self.rotor_dxf.as_dict(
+                type_handle_ndarray=type_handle_ndarray,
+                keep_function=keep_function,
+                **kwargs
+            )
+        if self.stator_dxf is None:
+            MagFEMM_dict["stator_dxf"] = None
+        else:
+            MagFEMM_dict["stator_dxf"] = self.stator_dxf.as_dict(
+                type_handle_ndarray=type_handle_ndarray,
+                keep_function=keep_function,
+                **kwargs
+            )
+        MagFEMM_dict["import_file"] = self.import_file
+        MagFEMM_dict["is_close_femm"] = self.is_close_femm
+        MagFEMM_dict["nb_worker"] = self.nb_worker
+        MagFEMM_dict["Rag_enforced"] = self.Rag_enforced
+        MagFEMM_dict["is_set_previous"] = self.is_set_previous
+        MagFEMM_dict["is_fast_draw"] = self.is_fast_draw
+        # The class name is added to the dict for deserialisation purpose
+        # Overwrite the mother class name
+        MagFEMM_dict["__class__"] = "MagFEMM"
+        return MagFEMM_dict
+
+    def _set_None(self):
+        """Set all the properties to None (except pyleecan object)"""
+
+        self.Kmesh_fineness = None
+        self.Kgeo_fineness = None
+        self.type_calc_leakage = None
+        self.file_name = None
+        self.FEMM_dict_enforced = None
+        self.is_get_meshsolution = None
+        self.is_save_meshsolution_as_file = None
+        self.is_sliding_band = None
+        self.transform_list = None
+        if self.rotor_dxf is not None:
+            self.rotor_dxf._set_None()
+        if self.stator_dxf is not None:
+            self.stator_dxf._set_None()
+        self.import_file = None
+        self.is_close_femm = None
+        self.nb_worker = None
+        self.Rag_enforced = None
+        self.is_set_previous = None
+        self.is_fast_draw = None
+        # Set to None the properties inherited from Magnetics
+        super(MagFEMM, self)._set_None()
+
+    def _get_Kmesh_fineness(self):
+        """getter of Kmesh_fineness"""
+        return self._Kmesh_fineness
+
+    def _set_Kmesh_fineness(self, value):
+        """setter of Kmesh_fineness"""
+        check_var("Kmesh_fineness", value, "float")
+        self._Kmesh_fineness = value
+
+    Kmesh_fineness = property(
+        fget=_get_Kmesh_fineness,
+        fset=_set_Kmesh_fineness,
+        doc=u"""global coefficient to adjust mesh fineness in FEMM (1 : default , > 1 : finner , < 1 : less fine)
+
+        :Type: float
+        """,
+    )
+
+    def _get_Kgeo_fineness(self):
+        """getter of Kgeo_fineness"""
+        return self._Kgeo_fineness
+
+    def _set_Kgeo_fineness(self, value):
+        """setter of Kgeo_fineness"""
+        check_var("Kgeo_fineness", value, "float")
+        self._Kgeo_fineness = value
+
+    Kgeo_fineness = property(
+        fget=_get_Kgeo_fineness,
+        fset=_set_Kgeo_fineness,
+        doc=u"""global coefficient to adjust geometry fineness in FEMM (1 : default , > 1 : finner , < 1 : less fine)
+
+        :Type: float
+        """,
+    )
+
+    def _get_type_calc_leakage(self):
+        """getter of type_calc_leakage"""
+        return self._type_calc_leakage
+
+    def _set_type_calc_leakage(self, value):
+        """setter of type_calc_leakage"""
+        check_var("type_calc_leakage", value, "int", Vmin=0, Vmax=1)
+        self._type_calc_leakage = value
+
+    type_calc_leakage = property(
+        fget=_get_type_calc_leakage,
+        fset=_set_type_calc_leakage,
+        doc=u"""0 no leakage calculation /  1 calculation using single slot 
+
+        :Type: int
+        :min: 0
+        :max: 1
+        """,
+    )
+
+    def _get_file_name(self):
+        """getter of file_name"""
+        return self._file_name
+
+    def _set_file_name(self, value):
+        """setter of file_name"""
+        check_var("file_name", value, "str")
+        self._file_name = value
+
+    file_name = property(
+        fget=_get_file_name,
+        fset=_set_file_name,
+        doc=u"""Name of the file to save the FEMM model
+
+        :Type: str
+        """,
+    )
+
+    def _get_FEMM_dict_enforced(self):
+        """getter of FEMM_dict_enforced"""
+        return self._FEMM_dict_enforced
+
+    def _set_FEMM_dict_enforced(self, value):
+        """setter of FEMM_dict_enforced"""
+        if type(value) is int and value == -1:
+            value = dict()
+        check_var("FEMM_dict_enforced", value, "dict")
+        self._FEMM_dict_enforced = value
+
+    FEMM_dict_enforced = property(
+        fget=_get_FEMM_dict_enforced,
+        fset=_set_FEMM_dict_enforced,
+        doc=u"""To enforce user-defined values for FEMM main parameters 
+
+        :Type: dict
+        """,
+    )
+
+    def _get_is_get_meshsolution(self):
+        """getter of is_get_meshsolution"""
+        return self._is_get_meshsolution
+
+    def _set_is_get_meshsolution(self, value):
+        """setter of is_get_meshsolution"""
+        check_var("is_get_meshsolution", value, "bool")
+        self._is_get_meshsolution = value
+
+    is_get_meshsolution = property(
+        fget=_get_is_get_meshsolution,
+        fset=_set_is_get_meshsolution,
+        doc=u"""To save FEA and mesh for latter post-procesing 
+
+        :Type: bool
+        """,
+    )
+
+    def _get_is_save_meshsolution_as_file(self):
+        """getter of is_save_meshsolution_as_file"""
+        return self._is_save_meshsolution_as_file
+
+    def _set_is_save_meshsolution_as_file(self, value):
+        """setter of is_save_meshsolution_as_file"""
+        check_var("is_save_meshsolution_as_file", value, "bool")
+        self._is_save_meshsolution_as_file = value
+
+    is_save_meshsolution_as_file = property(
+        fget=_get_is_save_meshsolution_as_file,
+        fset=_set_is_save_meshsolution_as_file,
+        doc=u"""To save FEA and mesh as h5 files to save memory
+
+        :Type: bool
+        """,
+    )
+
+    def _get_is_sliding_band(self):
+        """getter of is_sliding_band"""
+        return self._is_sliding_band
+
+    def _set_is_sliding_band(self, value):
+        """setter of is_sliding_band"""
+        check_var("is_sliding_band", value, "bool")
+        self._is_sliding_band = value
+
+    is_sliding_band = property(
+        fget=_get_is_sliding_band,
+        fset=_set_is_sliding_band,
+        doc=u"""0 to desactivate the sliding band
+
+        :Type: bool
+        """,
+    )
+
+    def _get_transform_list(self):
+        """getter of transform_list"""
+        return self._transform_list
+
+    def _set_transform_list(self, value):
+        """setter of transform_list"""
+        if type(value) is int and value == -1:
+            value = list()
+        check_var("transform_list", value, "list")
+        self._transform_list = value
+
+    transform_list = property(
+        fget=_get_transform_list,
+        fset=_set_transform_list,
+        doc=u"""List of dictionary to apply transformation on the machine surfaces. Key: label (to select the surface), type (rotate or translate), value (alpha or delta)
+
+        :Type: list
+        """,
+    )
+
+    def _get_rotor_dxf(self):
+        """getter of rotor_dxf"""
+        return self._rotor_dxf
+
+    def _set_rotor_dxf(self, value):
+        """setter of rotor_dxf"""
+        if isinstance(value, str):  # Load from file
+            try:
+                value = load_init_dict(value)[1]
+            except Exception as e:
+                self.get_logger().error(
+                    "Error while loading " + value + ", setting None instead"
+                )
+                value = None
+        if isinstance(value, dict) and "__class__" in value:
+            class_obj = import_class(
+                "pyleecan.Classes", value.get("__class__"), "rotor_dxf"
+            )
+            value = class_obj(init_dict=value)
+        elif type(value) is int and value == -1:  # Default constructor
+            DXFImport = import_class("pyleecan.Classes", "DXFImport", "rotor_dxf")
+            value = DXFImport()
+        check_var("rotor_dxf", value, "DXFImport")
+        self._rotor_dxf = value
+
+        if self._rotor_dxf is not None:
+            self._rotor_dxf.parent = self
+
+    rotor_dxf = property(
+        fget=_get_rotor_dxf,
+        fset=_set_rotor_dxf,
+        doc=u"""To use a dxf version of the rotor instead of build_geometry
+
+        :Type: DXFImport
+        """,
+    )
+
+    def _get_stator_dxf(self):
+        """getter of stator_dxf"""
+        return self._stator_dxf
+
+    def _set_stator_dxf(self, value):
+        """setter of stator_dxf"""
+        if isinstance(value, str):  # Load from file
+            try:
+                value = load_init_dict(value)[1]
+            except Exception as e:
+                self.get_logger().error(
+                    "Error while loading " + value + ", setting None instead"
+                )
+                value = None
+        if isinstance(value, dict) and "__class__" in value:
+            class_obj = import_class(
+                "pyleecan.Classes", value.get("__class__"), "stator_dxf"
+            )
+            value = class_obj(init_dict=value)
+        elif type(value) is int and value == -1:  # Default constructor
+            DXFImport = import_class("pyleecan.Classes", "DXFImport", "stator_dxf")
+            value = DXFImport()
+        check_var("stator_dxf", value, "DXFImport")
+        self._stator_dxf = value
+
+        if self._stator_dxf is not None:
+            self._stator_dxf.parent = self
+
+    stator_dxf = property(
+        fget=_get_stator_dxf,
+        fset=_set_stator_dxf,
+        doc=u"""To use a dxf version of the rotor instead of build_geometry
+
+        :Type: DXFImport
+        """,
+    )
+
+    def _get_import_file(self):
+        """getter of import_file"""
+        return self._import_file
+
+    def _set_import_file(self, value):
+        """setter of import_file"""
+        check_var("import_file", value, "str")
+        self._import_file = value
+
+    import_file = property(
+        fget=_get_import_file,
+        fset=_set_import_file,
+        doc=u"""To import an existing femm file
+
+        :Type: str
+        """,
+    )
+
+    def _get_is_close_femm(self):
+        """getter of is_close_femm"""
+        return self._is_close_femm
+
+    def _set_is_close_femm(self, value):
+        """setter of is_close_femm"""
+        check_var("is_close_femm", value, "bool")
+        self._is_close_femm = value
+
+    is_close_femm = property(
+        fget=_get_is_close_femm,
+        fset=_set_is_close_femm,
+        doc=u"""To close femm automatically after the simulation
+
+        :Type: bool
+        """,
+    )
+
+    def _get_nb_worker(self):
+        """getter of nb_worker"""
+        return self._nb_worker
+
+    def _set_nb_worker(self, value):
+        """setter of nb_worker"""
+        check_var("nb_worker", value, "int")
+        self._nb_worker = value
+
+    nb_worker = property(
+        fget=_get_nb_worker,
+        fset=_set_nb_worker,
+        doc=u"""To run FEMM in parallel (the parallelization is on the time loop)
+
+        :Type: int
+        """,
+    )
+
+    def _get_Rag_enforced(self):
+        """getter of Rag_enforced"""
+        return self._Rag_enforced
+
+    def _set_Rag_enforced(self, value):
+        """setter of Rag_enforced"""
+        check_var("Rag_enforced", value, "float")
+        self._Rag_enforced = value
+
+    Rag_enforced = property(
+        fget=_get_Rag_enforced,
+        fset=_set_Rag_enforced,
+        doc=u"""To enforce a different radius value for air-gap outputs
+
+        :Type: float
+        """,
+    )
+
+    def _get_is_set_previous(self):
+        """getter of is_set_previous"""
+        return self._is_set_previous
+
+    def _set_is_set_previous(self, value):
+        """setter of is_set_previous"""
+        check_var("is_set_previous", value, "bool")
+        self._is_set_previous = value
+
+    is_set_previous = property(
+        fget=_get_is_set_previous,
+        fset=_set_is_set_previous,
+        doc=u"""True set previous .ans result file in current .fem to use it as initialization and speed up calculation time
+
+        :Type: bool
+        """,
+    )
+
+    def _get_is_fast_draw(self):
+        """getter of is_fast_draw"""
+        return self._is_fast_draw
+
+    def _set_is_fast_draw(self, value):
+        """setter of is_fast_draw"""
+        check_var("is_fast_draw", value, "bool")
+        self._is_fast_draw = value
+
+    is_fast_draw = property(
+        fget=_get_is_fast_draw,
+        fset=_set_is_fast_draw,
+        doc=u"""True to use the symetry of the lamination to draw the machine faster
+
+        :Type: bool
+        """,
+    )