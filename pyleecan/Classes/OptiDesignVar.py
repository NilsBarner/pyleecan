--- conflicted
+++ resolved
@@ -27,21 +27,22 @@
 
     # save and copy methods are available in all object
     save = save
-<<<<<<< HEAD
-
-    # generic copy method
-    def copy(self):
-        """Return a copy of the class
-        """
-        return type(self)(init_dict=self.as_dict())
-
-=======
     copy = copy
->>>>>>> 9efbb6f4
     # get_logger method is available in all object
     get_logger = get_logger
 
-    def __init__(self, type_var="interval", space=[0, 1], get_value=None, name="", symbol="", unit="", setter=None, init_dict = None, init_str = None):
+    def __init__(
+        self,
+        type_var="interval",
+        space=[0, 1],
+        get_value=None,
+        name="",
+        symbol="",
+        unit="",
+        setter=None,
+        init_dict=None,
+        init_str=None,
+    ):
         """Constructor of the class. Can be use in three ways :
         - __init__ (arg1 = 1, arg3 = 5) every parameters have name and default values
             for pyleecan type, -1 will call the default constructor
@@ -52,24 +53,8 @@
         ndarray or list can be given for Vector and Matrix
         object or dict can be given for pyleecan Object"""
 
-<<<<<<< HEAD
-        if init_str is not None :  # Initialisation by str
-            from ..Functions.load import load
-            assert type(init_str) is str
-            # load the object from a file
-            obj = load(init_str)
-            assert type(obj) is type(self)
-            type_var = obj.type_var
-            space = obj.space
-            get_value = obj.get_value
-            name = obj.name
-            symbol = obj.symbol
-            unit = obj.unit
-            setter = obj.setter
-=======
         if init_str is not None:  # Load from a file
             init_dict = load_init_dict(init_str)[1]
->>>>>>> 9efbb6f4
         if init_dict is not None:  # Initialisation by dict
             assert type(init_dict) is dict
             # Overwrite default value with init_dict content
@@ -92,7 +77,9 @@
         self.space = space
         self.get_value = get_value
         # Call ParamExplorer init
-        super(OptiDesignVar, self).__init__(name=name, symbol=symbol, unit=unit, setter=setter)
+        super(OptiDesignVar, self).__init__(
+            name=name, symbol=symbol, unit=unit, setter=setter
+        )
         # The class is frozen (in ParamExplorer init), for now it's impossible to
         # add new properties
 
@@ -103,11 +90,18 @@
         # Get the properties inherited from ParamExplorer
         OptiDesignVar_str += super(OptiDesignVar, self).__str__()
         OptiDesignVar_str += 'type_var = "' + str(self.type_var) + '"' + linesep
-        OptiDesignVar_str += "space = " + linesep + str(self.space).replace(linesep, linesep + "\t") + linesep
+        OptiDesignVar_str += (
+            "space = "
+            + linesep
+            + str(self.space).replace(linesep, linesep + "\t")
+            + linesep
+        )
         if self._get_value[1] is None:
             OptiDesignVar_str += "get_value = " + str(self._get_value[1])
         else:
-            OptiDesignVar_str += "get_value = " + linesep + str(self._get_value[1]) + linesep + linesep
+            OptiDesignVar_str += (
+                "get_value = " + linesep + str(self._get_value[1]) + linesep + linesep
+            )
         return OptiDesignVar_str
 
     def __eq__(self, other):
@@ -128,12 +122,7 @@
         return True
 
     def as_dict(self):
-<<<<<<< HEAD
-        """Convert this objet in a json seriable dict (can be use in __init__)
-        """
-=======
         """Convert this object in a json seriable dict (can be use in __init__)"""
->>>>>>> 9efbb6f4
 
         # Get the properties inherited from ParamExplorer
         OptiDesignVar_dict = super(OptiDesignVar, self).as_dict()
@@ -142,7 +131,10 @@
         if self.get_value is None:
             OptiDesignVar_dict["get_value"] = None
         else:
-            OptiDesignVar_dict["get_value"] = [dumps(self._get_value[0]).decode('ISO-8859-2'), self._get_value[1]]
+            OptiDesignVar_dict["get_value"] = [
+                dumps(self._get_value[0]).decode("ISO-8859-2"),
+                self._get_value[1],
+            ]
         # The class name is added to the dict fordeserialisation purpose
         # Overwrite the mother class name
         OptiDesignVar_dict["__class__"] = "OptiDesignVar"
@@ -214,14 +206,17 @@
             check_var("get_value", value, "list")
         except CheckTypeError:
             check_var("get_value", value, "function")
-        if isinstance(value,list): # Load function from saved dict
-            self._get_value = [loads(value[0].encode('ISO-8859-2')),value[1]]
+        if isinstance(value, list):  # Load function from saved dict
+            self._get_value = [loads(value[0].encode("ISO-8859-2")), value[1]]
         elif value is None:
-            self._get_value = [None,None]
+            self._get_value = [None, None]
         elif callable(value):
-            self._get_value = [value,getsource(value)]
+            self._get_value = [value, getsource(value)]
         else:
-            raise TypeError('Expected function or list from a saved file, got: '+str(type(value))) 
+            raise TypeError(
+                "Expected function or list from a saved file, got: " + str(type(value))
+            )
+
     get_value = property(
         fget=_get_get_value,
         fset=_set_get_value,
