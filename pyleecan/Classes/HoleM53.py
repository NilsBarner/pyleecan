--- conflicted
+++ resolved
@@ -150,16 +150,7 @@
         comp_surface_magnet_id = comp_surface_magnet_id
     # save and copy methods are available in all object
     save = save
-<<<<<<< HEAD
-
-    # generic copy method
-    def copy(self):
-        """Return a copy of the class"""
-        return type(self)(init_dict=self.as_dict())
-
-=======
     copy = copy
->>>>>>> 60a9e425
     # get_logger method is available in all object
     get_logger = get_logger
 
