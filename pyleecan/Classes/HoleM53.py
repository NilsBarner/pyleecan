--- conflicted
+++ resolved
@@ -150,21 +150,27 @@
         comp_surface_magnet_id = comp_surface_magnet_id
     # save and copy methods are available in all object
     save = save
-<<<<<<< HEAD
-
-    # generic copy method
-    def copy(self):
-        """Return a copy of the class
-        """
-        return type(self)(init_dict=self.as_dict())
-
-=======
     copy = copy
->>>>>>> 9efbb6f4
     # get_logger method is available in all object
     get_logger = get_logger
 
-    def __init__(self, H0=0.003, H1=0, W1=0.013, H2=0.02, W2=0.01, H3=0.01, W3=0.01, W4=0.01, magnet_0=-1, magnet_1=-1, Zh=36, mat_void=-1, init_dict = None, init_str = None):
+    def __init__(
+        self,
+        H0=0.003,
+        H1=0,
+        W1=0.013,
+        H2=0.02,
+        W2=0.01,
+        H3=0.01,
+        W3=0.01,
+        W4=0.01,
+        magnet_0=-1,
+        magnet_1=-1,
+        Zh=36,
+        mat_void=-1,
+        init_dict=None,
+        init_str=None,
+    ):
         """Constructor of the class. Can be use in three ways :
         - __init__ (arg1 = 1, arg3 = 5) every parameters have name and default values
             for pyleecan type, -1 will call the default constructor
@@ -175,35 +181,8 @@
         ndarray or list can be given for Vector and Matrix
         object or dict can be given for pyleecan Object"""
 
-<<<<<<< HEAD
-        if magnet_0 == -1:
-            magnet_0 = Magnet()
-        if magnet_1 == -1:
-            magnet_1 = Magnet()
-        if mat_void == -1:
-            mat_void = Material()
-        if init_str is not None :  # Initialisation by str
-            from ..Functions.load import load
-            assert type(init_str) is str
-            # load the object from a file
-            obj = load(init_str)
-            assert type(obj) is type(self)
-            H0 = obj.H0
-            H1 = obj.H1
-            W1 = obj.W1
-            H2 = obj.H2
-            W2 = obj.W2
-            H3 = obj.H3
-            W3 = obj.W3
-            W4 = obj.W4
-            magnet_0 = obj.magnet_0
-            magnet_1 = obj.magnet_1
-            Zh = obj.Zh
-            mat_void = obj.mat_void
-=======
         if init_str is not None:  # Load from a file
             init_dict = load_init_dict(init_str)[1]
->>>>>>> 9efbb6f4
         if init_dict is not None:  # Initialisation by dict
             assert type(init_dict) is dict
             # Overwrite default value with init_dict content
@@ -240,67 +219,8 @@
         self.H3 = H3
         self.W3 = W3
         self.W4 = W4
-<<<<<<< HEAD
-        # magnet_0 can be None, a Magnet object or a dict
-        if isinstance(magnet_0, dict):
-            # Check that the type is correct (including daughter)
-            class_name = magnet_0.get("__class__")
-            if class_name not in ['Magnet', 'MagnetFlat', 'MagnetPolar', 'MagnetType10', 'MagnetType11', 'MagnetType12', 'MagnetType13', 'MagnetType14']:
-                raise InitUnKnowClassError(
-                    "Unknow class name "
-                    + class_name
-                    + " in init_dict for magnet_0"
-                )
-            # Dynamic import to call the correct constructor
-            module = __import__("pyleecan.Classes."+class_name, fromlist=[class_name])
-            class_obj = getattr(module,class_name)
-            self.magnet_0 = class_obj(init_dict=magnet_0)
-        elif isinstance(magnet_0, str):
-            from ..Functions.load import load
-            magnet_0 = load(magnet_0)
-            # Check that the type is correct (including daughter)
-            class_name = magnet_0.__class__.__name__
-            if class_name not in ['Magnet', 'MagnetFlat', 'MagnetPolar', 'MagnetType10', 'MagnetType11', 'MagnetType12', 'MagnetType13', 'MagnetType14']:
-                raise InitUnKnowClassError(
-                    "Unknow class name "
-                    + class_name
-                    + " in init_dict for magnet_0"
-                )
-            self.magnet_0=magnet_0
-        else:
-            self.magnet_0 = magnet_0
-        # magnet_1 can be None, a Magnet object or a dict
-        if isinstance(magnet_1, dict):
-            # Check that the type is correct (including daughter)
-            class_name = magnet_1.get("__class__")
-            if class_name not in ['Magnet', 'MagnetFlat', 'MagnetPolar', 'MagnetType10', 'MagnetType11', 'MagnetType12', 'MagnetType13', 'MagnetType14']:
-                raise InitUnKnowClassError(
-                    "Unknow class name "
-                    + class_name
-                    + " in init_dict for magnet_1"
-                )
-            # Dynamic import to call the correct constructor
-            module = __import__("pyleecan.Classes."+class_name, fromlist=[class_name])
-            class_obj = getattr(module,class_name)
-            self.magnet_1 = class_obj(init_dict=magnet_1)
-        elif isinstance(magnet_1, str):
-            from ..Functions.load import load
-            magnet_1 = load(magnet_1)
-            # Check that the type is correct (including daughter)
-            class_name = magnet_1.__class__.__name__
-            if class_name not in ['Magnet', 'MagnetFlat', 'MagnetPolar', 'MagnetType10', 'MagnetType11', 'MagnetType12', 'MagnetType13', 'MagnetType14']:
-                raise InitUnKnowClassError(
-                    "Unknow class name "
-                    + class_name
-                    + " in init_dict for magnet_1"
-                )
-            self.magnet_1=magnet_1
-        else:
-            self.magnet_1 = magnet_1
-=======
         self.magnet_0 = magnet_0
         self.magnet_1 = magnet_1
->>>>>>> 9efbb6f4
         # Call HoleMag init
         super(HoleM53, self).__init__(Zh=Zh, mat_void=mat_void)
         # The class is frozen (in HoleMag init), for now it's impossible to
@@ -322,12 +242,12 @@
         HoleM53_str += "W4 = " + str(self.W4) + linesep
         if self.magnet_0 is not None:
             tmp = self.magnet_0.__str__().replace(linesep, linesep + "\t").rstrip("\t")
-            HoleM53_str += "magnet_0 = "+ tmp
+            HoleM53_str += "magnet_0 = " + tmp
         else:
             HoleM53_str += "magnet_0 = None" + linesep + linesep
         if self.magnet_1 is not None:
             tmp = self.magnet_1.__str__().replace(linesep, linesep + "\t").rstrip("\t")
-            HoleM53_str += "magnet_1 = "+ tmp
+            HoleM53_str += "magnet_1 = " + tmp
         else:
             HoleM53_str += "magnet_1 = None" + linesep + linesep
         return HoleM53_str
@@ -364,12 +284,7 @@
         return True
 
     def as_dict(self):
-<<<<<<< HEAD
-        """Convert this objet in a json seriable dict (can be use in __init__)
-        """
-=======
         """Convert this object in a json seriable dict (can be use in __init__)"""
->>>>>>> 9efbb6f4
 
         # Get the properties inherited from HoleMag
         HoleM53_dict = super(HoleM53, self).as_dict()
@@ -584,6 +499,7 @@
 
         if self._magnet_0 is not None:
             self._magnet_0.parent = self
+
     magnet_0 = property(
         fget=_get_magnet_0,
         fset=_set_magnet_0,
@@ -613,6 +529,7 @@
 
         if self._magnet_1 is not None:
             self._magnet_1.parent = self
+
     magnet_1 = property(
         fget=_get_magnet_1,
         fset=_set_magnet_1,
