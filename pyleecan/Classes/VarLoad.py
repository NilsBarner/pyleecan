--- conflicted
+++ resolved
@@ -81,19 +81,6 @@
         get_force_datakeeper = get_force_datakeeper
     # save and copy methods are available in all object
     save = save
-<<<<<<< HEAD
-
-    # generic copy method
-    def copy(self):
-        """Return a copy of the class
-        """
-        return type(self)(init_dict=self.as_dict())
-
-    # get_logger method is available in all object
-    get_logger = get_logger
-
-    def __init__(self, name="", desc="", datakeeper_list=list(), is_keep_all_output=False, stop_if_error=False, ref_simu_index=None, nb_simu=0, is_reuse_femm_file=True, init_dict = None, init_str = None):
-=======
     copy = copy
     # get_logger method is available in all object
     get_logger = get_logger
@@ -112,7 +99,6 @@
         init_dict=None,
         init_str=None,
     ):
->>>>>>> 9efbb6f4
         """Constructor of the class. Can be use in three ways :
         - __init__ (arg1 = 1, arg3 = 5) every parameters have name and default values
             for pyleecan type, -1 will call the default constructor
@@ -123,25 +109,8 @@
         ndarray or list can be given for Vector and Matrix
         object or dict can be given for pyleecan Object"""
 
-<<<<<<< HEAD
-        if init_str is not None :  # Initialisation by str
-            from ..Functions.load import load
-            assert type(init_str) is str
-            # load the object from a file
-            obj = load(init_str)
-            assert type(obj) is type(self)
-            name = obj.name
-            desc = obj.desc
-            datakeeper_list = obj.datakeeper_list
-            is_keep_all_output = obj.is_keep_all_output
-            stop_if_error = obj.stop_if_error
-            ref_simu_index = obj.ref_simu_index
-            nb_simu = obj.nb_simu
-            is_reuse_femm_file = obj.is_reuse_femm_file
-=======
         if init_str is not None:  # Load from a file
             init_dict = load_init_dict(init_str)[1]
->>>>>>> 9efbb6f4
         if init_dict is not None:  # Initialisation by dict
             assert type(init_dict) is dict
             # Overwrite default value with init_dict content
@@ -165,9 +134,6 @@
                 postproc_list = init_dict["postproc_list"]
         # Set the properties (value check and convertion are done in setter)
         # Call VarSimu init
-<<<<<<< HEAD
-        super(VarLoad, self).__init__(name=name, desc=desc, datakeeper_list=datakeeper_list, is_keep_all_output=is_keep_all_output, stop_if_error=stop_if_error, ref_simu_index=ref_simu_index, nb_simu=nb_simu, is_reuse_femm_file=is_reuse_femm_file)
-=======
         super(VarLoad, self).__init__(
             name=name,
             desc=desc,
@@ -179,7 +145,6 @@
             is_reuse_femm_file=is_reuse_femm_file,
             postproc_list=postproc_list,
         )
->>>>>>> 9efbb6f4
         # The class is frozen (in VarSimu init), for now it's impossible to
         # add new properties
 
@@ -203,12 +168,7 @@
         return True
 
     def as_dict(self):
-<<<<<<< HEAD
-        """Convert this objet in a json seriable dict (can be use in __init__)
-        """
-=======
         """Convert this object in a json seriable dict (can be use in __init__)"""
->>>>>>> 9efbb6f4
 
         # Get the properties inherited from VarSimu
         VarLoad_dict = super(VarLoad, self).as_dict()
