--- conflicted
+++ resolved
@@ -117,12 +117,8 @@
         return True
 
     def as_dict(self):
-<<<<<<< HEAD
-        """Convert this objet in a json seriable dict (can be use in __init__)
+        """Convert this object in a json seriable dict (can be use in __init__)
         """
-=======
-        """Convert this object in a json seriable dict (can be use in __init__)"""
->>>>>>> 37554b61
 
         OptiSolver_dict = dict()
         if self.problem is None:
