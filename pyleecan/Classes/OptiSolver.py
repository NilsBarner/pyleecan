--- conflicted
+++ resolved
@@ -27,16 +27,7 @@
 
     # save and copy methods are available in all object
     save = save
-<<<<<<< HEAD
-
-    # generic copy method
-    def copy(self):
-        """Return a copy of the class"""
-        return type(self)(init_dict=self.as_dict())
-
-=======
     copy = copy
->>>>>>> d5b84017
     # get_logger method is available in all object
     get_logger = get_logger
 
@@ -121,10 +112,6 @@
             return False
         return True
 
-<<<<<<< HEAD
-    def as_dict(self):
-        """Convert this objet in a json seriable dict (can be use in __init__)"""
-=======
     def compare(self, other, name="self"):
         """Compare two objects and return list of differences"""
 
@@ -169,7 +156,6 @@
         Optional keyword input parameter is for internal use only
         and may prevent json serializability.
         """
->>>>>>> d5b84017
 
         OptiSolver_dict = dict()
         if self.problem is None:
