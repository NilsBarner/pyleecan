--- conflicted
+++ resolved
@@ -26,21 +26,19 @@
 
     # save and copy methods are available in all object
     save = save
-<<<<<<< HEAD
-
-    # generic copy method
-    def copy(self):
-        """Return a copy of the class
-        """
-        return type(self)(init_dict=self.as_dict())
-
-=======
     copy = copy
->>>>>>> 9efbb6f4
     # get_logger method is available in all object
     get_logger = get_logger
 
-    def __init__(self, problem=-1, xoutput=-1, logger_name="Pyleecan.OptiSolver", is_keep_all_output=False, init_dict = None, init_str = None):
+    def __init__(
+        self,
+        problem=-1,
+        xoutput=-1,
+        logger_name="Pyleecan.OptiSolver",
+        is_keep_all_output=False,
+        init_dict=None,
+        init_str=None,
+    ):
         """Constructor of the class. Can be use in three ways :
         - __init__ (arg1 = 1, arg3 = 5) every parameters have name and default values
             for pyleecan type, -1 will call the default constructor
@@ -51,25 +49,8 @@
         ndarray or list can be given for Vector and Matrix
         object or dict can be given for pyleecan Object"""
 
-<<<<<<< HEAD
-        if problem == -1:
-            problem = OptiProblem()
-        if xoutput == -1:
-            xoutput = XOutput()
-        if init_str is not None :  # Initialisation by str
-            from ..Functions.load import load
-            assert type(init_str) is str
-            # load the object from a file
-            obj = load(init_str)
-            assert type(obj) is type(self)
-            problem = obj.problem
-            xoutput = obj.xoutput
-            logger_name = obj.logger_name
-            is_keep_all_output = obj.is_keep_all_output
-=======
         if init_str is not None:  # Load from a file
             init_dict = load_init_dict(init_str)[1]
->>>>>>> 9efbb6f4
         if init_dict is not None:  # Initialisation by dict
             assert type(init_dict) is dict
             # Overwrite default value with init_dict content
@@ -83,27 +64,8 @@
                 is_keep_all_output = init_dict["is_keep_all_output"]
         # Set the properties (value check and convertion are done in setter)
         self.parent = None
-<<<<<<< HEAD
-        # problem can be None, a OptiProblem object or a dict
-        if isinstance(problem, dict):
-            self.problem = OptiProblem(init_dict=problem)
-        elif isinstance(problem, str):
-            from ..Functions.load import load
-            self.problem = load(problem)
-        else:
-            self.problem = problem
-        # xoutput can be None, a XOutput object or a dict
-        if isinstance(xoutput, dict):
-            self.xoutput = XOutput(init_dict=xoutput)
-        elif isinstance(xoutput, str):
-            from ..Functions.load import load
-            self.xoutput = load(xoutput)
-        else:
-            self.xoutput = xoutput
-=======
         self.problem = problem
         self.xoutput = xoutput
->>>>>>> 9efbb6f4
         self.logger_name = logger_name
         self.is_keep_all_output = is_keep_all_output
 
@@ -120,16 +82,18 @@
             OptiSolver_str += "parent = " + str(type(self.parent)) + " object" + linesep
         if self.problem is not None:
             tmp = self.problem.__str__().replace(linesep, linesep + "\t").rstrip("\t")
-            OptiSolver_str += "problem = "+ tmp
+            OptiSolver_str += "problem = " + tmp
         else:
             OptiSolver_str += "problem = None" + linesep + linesep
         if self.xoutput is not None:
             tmp = self.xoutput.__str__().replace(linesep, linesep + "\t").rstrip("\t")
-            OptiSolver_str += "xoutput = "+ tmp
+            OptiSolver_str += "xoutput = " + tmp
         else:
             OptiSolver_str += "xoutput = None" + linesep + linesep
         OptiSolver_str += 'logger_name = "' + str(self.logger_name) + '"' + linesep
-        OptiSolver_str += "is_keep_all_output = " + str(self.is_keep_all_output) + linesep
+        OptiSolver_str += (
+            "is_keep_all_output = " + str(self.is_keep_all_output) + linesep
+        )
         return OptiSolver_str
 
     def __eq__(self, other):
@@ -148,12 +112,7 @@
         return True
 
     def as_dict(self):
-<<<<<<< HEAD
-        """Convert this objet in a json seriable dict (can be use in __init__)
-        """
-=======
         """Convert this object in a json seriable dict (can be use in __init__)"""
->>>>>>> 9efbb6f4
 
         OptiSolver_dict = dict()
         if self.problem is None:
@@ -200,6 +159,7 @@
 
         if self._problem is not None:
             self._problem.parent = self
+
     problem = property(
         fget=_get_problem,
         fset=_set_problem,
@@ -229,6 +189,7 @@
 
         if self._xoutput is not None:
             self._xoutput.parent = self
+
     xoutput = property(
         fget=_get_xoutput,
         fset=_set_xoutput,
