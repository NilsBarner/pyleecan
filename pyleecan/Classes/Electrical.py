# -*- coding: utf-8 -*-
# File generated according to Generator/ClassesRef/Simulation/Electrical.csv
# WARNING! All changes made in this file will be lost!
"""Method code available at https://github.com/Eomys/pyleecan/tree/master/pyleecan/Methods/Simulation/Electrical
"""

from os import linesep
from sys import getsizeof
from logging import getLogger
from ._check import check_var, raise_
from ..Functions.get_logger import get_logger
from ..Functions.save import save
from ..Functions.copy import copy
from ..Functions.load import load_init_dict
from ..Functions.Load.import_class import import_class
from ._frozen import FrozenClass

# Import all class method
# Try/catch to remove unnecessary dependencies in unused method
try:
    from ..Methods.Simulation.Electrical.run import run
except ImportError as error:
    run = error

try:
    from ..Methods.Simulation.Electrical.comp_power import comp_power
except ImportError as error:
    comp_power = error

try:
    from ..Methods.Simulation.Electrical.comp_torque import comp_torque
except ImportError as error:
    comp_torque = error


from ._check import InitUnKnowClassError
from .EEC import EEC


class Electrical(FrozenClass):
    """Electric module object for electrical equivalent circuit simulation"""

    VERSION = 1

    # Check ImportError to remove unnecessary dependencies in unused method
    # cf Methods.Simulation.Electrical.run
    if isinstance(run, ImportError):
        run = property(
            fget=lambda x: raise_(
                ImportError("Can't use Electrical method run: " + str(run))
            )
        )
    else:
        run = run
    # cf Methods.Simulation.Electrical.comp_power
    if isinstance(comp_power, ImportError):
        comp_power = property(
            fget=lambda x: raise_(
                ImportError(
                    "Can't use Electrical method comp_power: " + str(comp_power)
                )
            )
        )
    else:
        comp_power = comp_power
    # cf Methods.Simulation.Electrical.comp_torque
    if isinstance(comp_torque, ImportError):
        comp_torque = property(
            fget=lambda x: raise_(
                ImportError(
                    "Can't use Electrical method comp_torque: " + str(comp_torque)
                )
            )
        )
    else:
        comp_torque = comp_torque
    # save and copy methods are available in all object
    save = save
    copy = copy
    # get_logger method is available in all object
    get_logger = get_logger

    def __init__(
        self,
        eec=None,
        logger_name="Pyleecan.Electrical",
        type_skin_effect=0,
        init_dict=None,
        init_str=None,
    ):
        """Constructor of the class. Can be use in three ways :
        - __init__ (arg1 = 1, arg3 = 5) every parameters have name and default values
            for pyleecan type, -1 will call the default constructor
        - __init__ (init_dict = d) d must be a dictionary with property names as keys
        - __init__ (init_str = s) s must be a string
        s is the file path to load

        ndarray or list can be given for Vector and Matrix
        object or dict can be given for pyleecan Object"""

        if init_str is not None:  # Load from a file
            init_dict = load_init_dict(init_str)[1]
        if init_dict is not None:  # Initialisation by dict
            assert type(init_dict) is dict
            # Overwrite default value with init_dict content
            if "eec" in list(init_dict.keys()):
                eec = init_dict["eec"]
            if "logger_name" in list(init_dict.keys()):
                logger_name = init_dict["logger_name"]
            if "type_skin_effect" in list(init_dict.keys()):
                type_skin_effect = init_dict["type_skin_effect"]
        # Set the properties (value check and convertion are done in setter)
        self.parent = None
        self.eec = eec
        self.logger_name = logger_name
        self.type_skin_effect = type_skin_effect

        # The class is frozen, for now it's impossible to add new properties
        self._freeze()

    def __str__(self):
        """Convert this object in a readeable string (for print)"""

        Electrical_str = ""
        if self.parent is None:
            Electrical_str += "parent = None " + linesep
        else:
            Electrical_str += "parent = " + str(type(self.parent)) + " object" + linesep
        if self.eec is not None:
            tmp = self.eec.__str__().replace(linesep, linesep + "\t").rstrip("\t")
            Electrical_str += "eec = " + tmp
        else:
            Electrical_str += "eec = None" + linesep + linesep
        Electrical_str += 'logger_name = "' + str(self.logger_name) + '"' + linesep
        Electrical_str += "type_skin_effect = " + str(self.type_skin_effect) + linesep
        return Electrical_str

    def __eq__(self, other):
        """Compare two objects (skip parent)"""

        if type(other) != type(self):
            return False
        if other.eec != self.eec:
            return False
        if other.logger_name != self.logger_name:
            return False
        if other.type_skin_effect != self.type_skin_effect:
            return False
        return True

    def compare(self, other, name="self", ignore_list=None):
        """Compare two objects and return list of differences"""

        if ignore_list is None:
            ignore_list = list()
        if type(other) != type(self):
            return ["type(" + name + ")"]
        diff_list = list()
        if (other.eec is None and self.eec is not None) or (
            other.eec is not None and self.eec is None
        ):
            diff_list.append(name + ".eec None mismatch")
        elif self.eec is not None:
            diff_list.extend(self.eec.compare(other.eec, name=name + ".eec"))
        if other._logger_name != self._logger_name:
            diff_list.append(name + ".logger_name")
<<<<<<< HEAD
        if other._type_skin_effect != self._type_skin_effect:
            diff_list.append(name + ".type_skin_effect")
=======
        # Filter ignore differences
        diff_list = list(filter(lambda x: x not in ignore_list, diff_list))
>>>>>>> 43d8cc0f
        return diff_list

    def __sizeof__(self):
        """Return the size in memory of the object (including all subobject)"""

        S = 0  # Full size of the object
        S += getsizeof(self.eec)
        S += getsizeof(self.logger_name)
        S += getsizeof(self.type_skin_effect)
        return S

    def as_dict(self, **kwargs):
        """
        Convert this object in a json serializable dict (can be use in __init__).
        Optional keyword input parameter is for internal use only
        and may prevent json serializability.
        """

        Electrical_dict = dict()
        if self.eec is None:
            Electrical_dict["eec"] = None
        else:
            Electrical_dict["eec"] = self.eec.as_dict(**kwargs)
        Electrical_dict["logger_name"] = self.logger_name
        Electrical_dict["type_skin_effect"] = self.type_skin_effect
        # The class name is added to the dict for deserialisation purpose
        Electrical_dict["__class__"] = "Electrical"
        return Electrical_dict

    def _set_None(self):
        """Set all the properties to None (except pyleecan object)"""

        if self.eec is not None:
            self.eec._set_None()
        self.logger_name = None
        self.type_skin_effect = None

    def _get_eec(self):
        """getter of eec"""
        return self._eec

    def _set_eec(self, value):
        """setter of eec"""
        if isinstance(value, str):  # Load from file
            value = load_init_dict(value)[1]
        if isinstance(value, dict) and "__class__" in value:
            class_obj = import_class("pyleecan.Classes", value.get("__class__"), "eec")
            value = class_obj(init_dict=value)
        elif type(value) is int and value == -1:  # Default constructor
            value = EEC()
        check_var("eec", value, "EEC")
        self._eec = value

        if self._eec is not None:
            self._eec.parent = self

    eec = property(
        fget=_get_eec,
        fset=_set_eec,
        doc=u"""Electrical Equivalent Circuit

        :Type: EEC
        """,
    )

    def _get_logger_name(self):
        """getter of logger_name"""
        return self._logger_name

    def _set_logger_name(self, value):
        """setter of logger_name"""
        check_var("logger_name", value, "str")
        self._logger_name = value

    logger_name = property(
        fget=_get_logger_name,
        fset=_set_logger_name,
        doc=u"""Name of the logger to use

        :Type: str
        """,
    )

    def _get_type_skin_effect(self):
        """getter of type_skin_effect"""
        return self._type_skin_effect

    def _set_type_skin_effect(self, value):
        """setter of type_skin_effect"""
        check_var("type_skin_effect", value, "int")
        self._type_skin_effect = value

    type_skin_effect = property(
        fget=_get_type_skin_effect,
        fset=_set_type_skin_effect,
        doc=u"""Skin effect for resistance and inductance

        :Type: int
        """,
    )<|MERGE_RESOLUTION|>--- conflicted
+++ resolved
@@ -164,13 +164,10 @@
             diff_list.extend(self.eec.compare(other.eec, name=name + ".eec"))
         if other._logger_name != self._logger_name:
             diff_list.append(name + ".logger_name")
-<<<<<<< HEAD
         if other._type_skin_effect != self._type_skin_effect:
             diff_list.append(name + ".type_skin_effect")
-=======
         # Filter ignore differences
         diff_list = list(filter(lambda x: x not in ignore_list, diff_list))
->>>>>>> 43d8cc0f
         return diff_list
 
     def __sizeof__(self):
