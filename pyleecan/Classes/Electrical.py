--- conflicted
+++ resolved
@@ -75,21 +75,11 @@
         comp_torque = comp_torque
     # save and copy methods are available in all object
     save = save
-<<<<<<< HEAD
-
-    # generic copy method
-    def copy(self):
-        """Return a copy of the class
-        """
-        return type(self)(init_dict=self.as_dict())
-
-=======
     copy = copy
->>>>>>> 9efbb6f4
     # get_logger method is available in all object
     get_logger = get_logger
 
-    def __init__(self, eec=None, init_dict = None, init_str = None):
+    def __init__(self, eec=None, init_dict=None, init_str=None):
         """Constructor of the class. Can be use in three ways :
         - __init__ (arg1 = 1, arg3 = 5) every parameters have name and default values
             for pyleecan type, -1 will call the default constructor
@@ -100,20 +90,8 @@
         ndarray or list can be given for Vector and Matrix
         object or dict can be given for pyleecan Object"""
 
-<<<<<<< HEAD
-        if eec == -1:
-            eec = EEC()
-        if init_str is not None :  # Initialisation by str
-            from ..Functions.load import load
-            assert type(init_str) is str
-            # load the object from a file
-            obj = load(init_str)
-            assert type(obj) is type(self)
-            eec = obj.eec
-=======
         if init_str is not None:  # Load from a file
             init_dict = load_init_dict(init_str)[1]
->>>>>>> 9efbb6f4
         if init_dict is not None:  # Initialisation by dict
             assert type(init_dict) is dict
             # Overwrite default value with init_dict content
@@ -121,38 +99,7 @@
                 eec = init_dict["eec"]
         # Set the properties (value check and convertion are done in setter)
         self.parent = None
-<<<<<<< HEAD
-        # eec can be None, a EEC object or a dict
-        if isinstance(eec, dict):
-            # Check that the type is correct (including daughter)
-            class_name = eec.get("__class__")
-            if class_name not in ['EEC', 'EEC_PMSM']:
-                raise InitUnKnowClassError(
-                    "Unknow class name "
-                    + class_name
-                    + " in init_dict for eec"
-                )
-            # Dynamic import to call the correct constructor
-            module = __import__("pyleecan.Classes."+class_name, fromlist=[class_name])
-            class_obj = getattr(module,class_name)
-            self.eec = class_obj(init_dict=eec)
-        elif isinstance(eec, str):
-            from ..Functions.load import load
-            eec = load(eec)
-            # Check that the type is correct (including daughter)
-            class_name = eec.__class__.__name__
-            if class_name not in ['EEC', 'EEC_PMSM']:
-                raise InitUnKnowClassError(
-                    "Unknow class name "
-                    + class_name
-                    + " in init_dict for eec"
-                )
-            self.eec=eec
-        else:
-            self.eec = eec
-=======
         self.eec = eec
->>>>>>> 9efbb6f4
 
         # The class is frozen, for now it's impossible to add new properties
         self._freeze()
@@ -167,7 +114,7 @@
             Electrical_str += "parent = " + str(type(self.parent)) + " object" + linesep
         if self.eec is not None:
             tmp = self.eec.__str__().replace(linesep, linesep + "\t").rstrip("\t")
-            Electrical_str += "eec = "+ tmp
+            Electrical_str += "eec = " + tmp
         else:
             Electrical_str += "eec = None" + linesep + linesep
         return Electrical_str
@@ -182,12 +129,7 @@
         return True
 
     def as_dict(self):
-<<<<<<< HEAD
-        """Convert this objet in a json seriable dict (can be use in __init__)
-        """
-=======
         """Convert this object in a json seriable dict (can be use in __init__)"""
->>>>>>> 9efbb6f4
 
         Electrical_dict = dict()
         if self.eec is None:
@@ -222,6 +164,7 @@
 
         if self._eec is not None:
             self._eec.parent = self
+
     eec = property(
         fget=_get_eec,
         fset=_set_eec,
