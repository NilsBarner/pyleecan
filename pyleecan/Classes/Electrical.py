--- conflicted
+++ resolved
@@ -1,573 +1,579 @@
-# -*- coding: utf-8 -*-
-# File generated according to Generator/ClassesRef/Simulation/Electrical.csv
-# WARNING! All changes made in this file will be lost!
-"""Method code available at https://github.com/Eomys/pyleecan/tree/master/pyleecan/Methods/Simulation/Electrical
-"""
-
-from os import linesep
-from sys import getsizeof
-from logging import getLogger
-from ._check import check_var, raise_
-from ..Functions.get_logger import get_logger
-from ..Functions.save import save
-from ..Functions.copy import copy
-from ..Functions.load import load_init_dict
-from ..Functions.Load.import_class import import_class
-from ._frozen import FrozenClass
-
-# Import all class method
-# Try/catch to remove unnecessary dependencies in unused method
-try:
-    from ..Methods.Simulation.Electrical.run import run
-except ImportError as error:
-    run = error
-
-try:
-    from ..Methods.Simulation.Electrical.comp_power import comp_power
-except ImportError as error:
-    comp_power = error
-
-try:
-    from ..Methods.Simulation.Electrical.comp_torque import comp_torque
-except ImportError as error:
-    comp_torque = error
-
-try:
-    from ..Methods.Simulation.Electrical.gen_drive import gen_drive
-except ImportError as error:
-    gen_drive = error
-
-
-from numpy import isnan
-from ._check import InitUnKnowClassError
-
-
-class Electrical(FrozenClass):
-    """Electric module object for electrical equivalent circuit simulation"""
-
-    VERSION = 1
-
-    # Check ImportError to remove unnecessary dependencies in unused method
-    # cf Methods.Simulation.Electrical.run
-    if isinstance(run, ImportError):
-        run = property(
-            fget=lambda x: raise_(
-                ImportError("Can't use Electrical method run: " + str(run))
-            )
-        )
-    else:
-        run = run
-    # cf Methods.Simulation.Electrical.comp_power
-    if isinstance(comp_power, ImportError):
-        comp_power = property(
-            fget=lambda x: raise_(
-                ImportError(
-                    "Can't use Electrical method comp_power: " + str(comp_power)
-                )
-            )
-        )
-    else:
-        comp_power = comp_power
-    # cf Methods.Simulation.Electrical.comp_torque
-    if isinstance(comp_torque, ImportError):
-        comp_torque = property(
-            fget=lambda x: raise_(
-                ImportError(
-                    "Can't use Electrical method comp_torque: " + str(comp_torque)
-                )
-            )
-        )
-    else:
-        comp_torque = comp_torque
-    # cf Methods.Simulation.Electrical.gen_drive
-    if isinstance(gen_drive, ImportError):
-        gen_drive = property(
-            fget=lambda x: raise_(
-                ImportError("Can't use Electrical method gen_drive: " + str(gen_drive))
-            )
-        )
-    else:
-        gen_drive = gen_drive
-    # save and copy methods are available in all object
-    save = save
-    copy = copy
-    # get_logger method is available in all object
-    get_logger = get_logger
-
-    def __init__(
-        self,
-        eec=None,
-        logger_name="Pyleecan.Electrical",
-        freq_max=40000,
-        LUT_enforced=None,
-        Tsta=20,
-        Trot=20,
-        type_skin_effect=1,
-        is_skin_effect_inductance=True,
-        init_dict=None,
-        init_str=None,
-    ):
-        """Constructor of the class. Can be use in three ways :
-        - __init__ (arg1 = 1, arg3 = 5) every parameters have name and default values
-            for pyleecan type, -1 will call the default constructor
-        - __init__ (init_dict = d) d must be a dictionary with property names as keys
-        - __init__ (init_str = s) s must be a string
-        s is the file path to load
-
-        ndarray or list can be given for Vector and Matrix
-        object or dict can be given for pyleecan Object"""
-
-        if init_str is not None:  # Load from a file
-            init_dict = load_init_dict(init_str)[1]
-        if init_dict is not None:  # Initialisation by dict
-            assert type(init_dict) is dict
-            # Overwrite default value with init_dict content
-            if "eec" in list(init_dict.keys()):
-                eec = init_dict["eec"]
-            if "logger_name" in list(init_dict.keys()):
-                logger_name = init_dict["logger_name"]
-            if "freq_max" in list(init_dict.keys()):
-                freq_max = init_dict["freq_max"]
-            if "LUT_enforced" in list(init_dict.keys()):
-                LUT_enforced = init_dict["LUT_enforced"]
-            if "Tsta" in list(init_dict.keys()):
-                Tsta = init_dict["Tsta"]
-            if "Trot" in list(init_dict.keys()):
-                Trot = init_dict["Trot"]
-            if "type_skin_effect" in list(init_dict.keys()):
-                type_skin_effect = init_dict["type_skin_effect"]
-            if "is_skin_effect_inductance" in list(init_dict.keys()):
-                is_skin_effect_inductance = init_dict["is_skin_effect_inductance"]
-        # Set the properties (value check and convertion are done in setter)
-        self.parent = None
-        self.eec = eec
-        self.logger_name = logger_name
-        self.freq_max = freq_max
-        self.LUT_enforced = LUT_enforced
-        self.Tsta = Tsta
-        self.Trot = Trot
-        self.type_skin_effect = type_skin_effect
-        self.is_skin_effect_inductance = is_skin_effect_inductance
-
-        # The class is frozen, for now it's impossible to add new properties
-        self._freeze()
-
-    def __str__(self):
-        """Convert this object in a readeable string (for print)"""
-
-        Electrical_str = ""
-        if self.parent is None:
-            Electrical_str += "parent = None " + linesep
-        else:
-            Electrical_str += "parent = " + str(type(self.parent)) + " object" + linesep
-        if self.eec is not None:
-            tmp = self.eec.__str__().replace(linesep, linesep + "\t").rstrip("\t")
-            Electrical_str += "eec = " + tmp
-        else:
-            Electrical_str += "eec = None" + linesep + linesep
-        Electrical_str += 'logger_name = "' + str(self.logger_name) + '"' + linesep
-        Electrical_str += "freq_max = " + str(self.freq_max) + linesep
-        if self.LUT_enforced is not None:
-            tmp = (
-                self.LUT_enforced.__str__()
-                .replace(linesep, linesep + "\t")
-                .rstrip("\t")
-            )
-            Electrical_str += "LUT_enforced = " + tmp
-        else:
-            Electrical_str += "LUT_enforced = None" + linesep + linesep
-        Electrical_str += "Tsta = " + str(self.Tsta) + linesep
-        Electrical_str += "Trot = " + str(self.Trot) + linesep
-        Electrical_str += "type_skin_effect = " + str(self.type_skin_effect) + linesep
-        Electrical_str += (
-            "is_skin_effect_inductance = "
-            + str(self.is_skin_effect_inductance)
-            + linesep
-        )
-        return Electrical_str
-
-    def __eq__(self, other):
-        """Compare two objects (skip parent)"""
-
-        if type(other) != type(self):
-            return False
-        if other.eec != self.eec:
-            return False
-        if other.logger_name != self.logger_name:
-            return False
-        if other.freq_max != self.freq_max:
-            return False
-        if other.LUT_enforced != self.LUT_enforced:
-            return False
-        if other.Tsta != self.Tsta:
-            return False
-        if other.Trot != self.Trot:
-            return False
-        if other.type_skin_effect != self.type_skin_effect:
-            return False
-        if other.is_skin_effect_inductance != self.is_skin_effect_inductance:
-            return False
-        return True
-
-    def compare(self, other, name="self", ignore_list=None, is_add_value=False):
-        """Compare two objects and return list of differences"""
-
-        if ignore_list is None:
-            ignore_list = list()
-        if type(other) != type(self):
-            return ["type(" + name + ")"]
-        diff_list = list()
-        if (other.eec is None and self.eec is not None) or (
-            other.eec is not None and self.eec is None
-        ):
-            diff_list.append(name + ".eec None mismatch")
-        elif self.eec is not None:
-            diff_list.extend(
-                self.eec.compare(
-                    other.eec,
-                    name=name + ".eec",
-                    ignore_list=ignore_list,
-                    is_add_value=is_add_value,
-                )
-            )
-        if other._logger_name != self._logger_name:
-            if is_add_value:
-                val_str = (
-                    " (self="
-                    + str(self._logger_name)
-                    + ", other="
-                    + str(other._logger_name)
-                    + ")"
-                )
-                diff_list.append(name + ".logger_name" + val_str)
-            else:
-                diff_list.append(name + ".logger_name")
-        if (
-            other._freq_max is not None
-            and self._freq_max is not None
-            and isnan(other._freq_max)
-            and isnan(self._freq_max)
-        ):
-            pass
-        elif other._freq_max != self._freq_max:
-            if is_add_value:
-                val_str = (
-                    " (self="
-                    + str(self._freq_max)
-                    + ", other="
-                    + str(other._freq_max)
-                    + ")"
-                )
-                diff_list.append(name + ".freq_max" + val_str)
-            else:
-                diff_list.append(name + ".freq_max")
-        if (other.LUT_enforced is None and self.LUT_enforced is not None) or (
-            other.LUT_enforced is not None and self.LUT_enforced is None
-        ):
-            diff_list.append(name + ".LUT_enforced None mismatch")
-        elif self.LUT_enforced is not None:
-            diff_list.extend(
-                self.LUT_enforced.compare(
-                    other.LUT_enforced,
-                    name=name + ".LUT_enforced",
-                    ignore_list=ignore_list,
-                    is_add_value=is_add_value,
-                )
-            )
-        if (
-            other._Tsta is not None
-            and self._Tsta is not None
-            and isnan(other._Tsta)
-            and isnan(self._Tsta)
-        ):
-            pass
-        elif other._Tsta != self._Tsta:
-            if is_add_value:
-                val_str = (
-                    " (self=" + str(self._Tsta) + ", other=" + str(other._Tsta) + ")"
-                )
-                diff_list.append(name + ".Tsta" + val_str)
-            else:
-                diff_list.append(name + ".Tsta")
-        if (
-            other._Trot is not None
-            and self._Trot is not None
-            and isnan(other._Trot)
-            and isnan(self._Trot)
-        ):
-            pass
-        elif other._Trot != self._Trot:
-            if is_add_value:
-                val_str = (
-                    " (self=" + str(self._Trot) + ", other=" + str(other._Trot) + ")"
-                )
-                diff_list.append(name + ".Trot" + val_str)
-            else:
-                diff_list.append(name + ".Trot")
-        if other._type_skin_effect != self._type_skin_effect:
-<<<<<<< HEAD
-            diff_list.append(name + ".type_skin_effect")
-        if other._is_skin_effect_inductance != self._is_skin_effect_inductance:
-            diff_list.append(name + ".is_skin_effect_inductance")
-=======
-            if is_add_value:
-                val_str = (
-                    " (self="
-                    + str(self._type_skin_effect)
-                    + ", other="
-                    + str(other._type_skin_effect)
-                    + ")"
-                )
-                diff_list.append(name + ".type_skin_effect" + val_str)
-            else:
-                diff_list.append(name + ".type_skin_effect")
->>>>>>> 9cf5a761
-        # Filter ignore differences
-        diff_list = list(filter(lambda x: x not in ignore_list, diff_list))
-        return diff_list
-
-    def __sizeof__(self):
-        """Return the size in memory of the object (including all subobject)"""
-
-        S = 0  # Full size of the object
-        S += getsizeof(self.eec)
-        S += getsizeof(self.logger_name)
-        S += getsizeof(self.freq_max)
-        S += getsizeof(self.LUT_enforced)
-        S += getsizeof(self.Tsta)
-        S += getsizeof(self.Trot)
-        S += getsizeof(self.type_skin_effect)
-        S += getsizeof(self.is_skin_effect_inductance)
-        return S
-
-    def as_dict(self, type_handle_ndarray=0, keep_function=False, **kwargs):
-        """
-        Convert this object in a json serializable dict (can be use in __init__).
-        type_handle_ndarray: int
-            How to handle ndarray (0: tolist, 1: copy, 2: nothing)
-        keep_function : bool
-            True to keep the function object, else return str
-        Optional keyword input parameter is for internal use only
-        and may prevent json serializability.
-        """
-
-        Electrical_dict = dict()
-        if self.eec is None:
-            Electrical_dict["eec"] = None
-        else:
-            Electrical_dict["eec"] = self.eec.as_dict(
-                type_handle_ndarray=type_handle_ndarray,
-                keep_function=keep_function,
-                **kwargs
-            )
-        Electrical_dict["logger_name"] = self.logger_name
-        Electrical_dict["freq_max"] = self.freq_max
-        if self.LUT_enforced is None:
-            Electrical_dict["LUT_enforced"] = None
-        else:
-            Electrical_dict["LUT_enforced"] = self.LUT_enforced.as_dict(
-                type_handle_ndarray=type_handle_ndarray,
-                keep_function=keep_function,
-                **kwargs
-            )
-        Electrical_dict["Tsta"] = self.Tsta
-        Electrical_dict["Trot"] = self.Trot
-        Electrical_dict["type_skin_effect"] = self.type_skin_effect
-        Electrical_dict["is_skin_effect_inductance"] = self.is_skin_effect_inductance
-        # The class name is added to the dict for deserialisation purpose
-        Electrical_dict["__class__"] = "Electrical"
-        return Electrical_dict
-
-    def _set_None(self):
-        """Set all the properties to None (except pyleecan object)"""
-
-        if self.eec is not None:
-            self.eec._set_None()
-        self.logger_name = None
-        self.freq_max = None
-        if self.LUT_enforced is not None:
-            self.LUT_enforced._set_None()
-        self.Tsta = None
-        self.Trot = None
-        self.type_skin_effect = None
-        self.is_skin_effect_inductance = None
-
-    def _get_eec(self):
-        """getter of eec"""
-        return self._eec
-
-    def _set_eec(self, value):
-        """setter of eec"""
-        if isinstance(value, str):  # Load from file
-            try:
-                value = load_init_dict(value)[1]
-            except Exception as e:
-                self.get_logger().error(
-                    "Error while loading " + value + ", setting None instead"
-                )
-                value = None
-        if isinstance(value, dict) and "__class__" in value:
-            class_obj = import_class("pyleecan.Classes", value.get("__class__"), "eec")
-            value = class_obj(init_dict=value)
-        elif type(value) is int and value == -1:  # Default constructor
-            EEC = import_class("pyleecan.Classes", "EEC", "eec")
-            value = EEC()
-        check_var("eec", value, "EEC")
-        self._eec = value
-
-        if self._eec is not None:
-            self._eec.parent = self
-
-    eec = property(
-        fget=_get_eec,
-        fset=_set_eec,
-        doc=u"""Electrical Equivalent Circuit [-]
-
-        :Type: EEC
-        """,
-    )
-
-    def _get_logger_name(self):
-        """getter of logger_name"""
-        return self._logger_name
-
-    def _set_logger_name(self, value):
-        """setter of logger_name"""
-        check_var("logger_name", value, "str")
-        self._logger_name = value
-
-    logger_name = property(
-        fget=_get_logger_name,
-        fset=_set_logger_name,
-        doc=u"""Name of the logger to use [-]
-
-        :Type: str
-        """,
-    )
-
-    def _get_freq_max(self):
-        """getter of freq_max"""
-        return self._freq_max
-
-    def _set_freq_max(self, value):
-        """setter of freq_max"""
-        check_var("freq_max", value, "float")
-        self._freq_max = value
-
-    freq_max = property(
-        fget=_get_freq_max,
-        fset=_set_freq_max,
-        doc=u"""Maximum frequency to calculate voltage and current harmonics [Hz]
-
-        :Type: float
-        """,
-    )
-
-    def _get_LUT_enforced(self):
-        """getter of LUT_enforced"""
-        return self._LUT_enforced
-
-    def _set_LUT_enforced(self, value):
-        """setter of LUT_enforced"""
-        if isinstance(value, str):  # Load from file
-            try:
-                value = load_init_dict(value)[1]
-            except Exception as e:
-                self.get_logger().error(
-                    "Error while loading " + value + ", setting None instead"
-                )
-                value = None
-        if isinstance(value, dict) and "__class__" in value:
-            class_obj = import_class(
-                "pyleecan.Classes", value.get("__class__"), "LUT_enforced"
-            )
-            value = class_obj(init_dict=value)
-        elif type(value) is int and value == -1:  # Default constructor
-            LUT = import_class("pyleecan.Classes", "LUT", "LUT_enforced")
-            value = LUT()
-        check_var("LUT_enforced", value, "LUT")
-        self._LUT_enforced = value
-
-        if self._LUT_enforced is not None:
-            self._LUT_enforced.parent = self
-
-    LUT_enforced = property(
-        fget=_get_LUT_enforced,
-        fset=_set_LUT_enforced,
-        doc=u"""Look-Up Tables to update equivalent circuit parameters [-]
-
-        :Type: LUT
-        """,
-    )
-
-    def _get_Tsta(self):
-        """getter of Tsta"""
-        return self._Tsta
-
-    def _set_Tsta(self, value):
-        """setter of Tsta"""
-        check_var("Tsta", value, "float")
-        self._Tsta = value
-
-    Tsta = property(
-        fget=_get_Tsta,
-        fset=_set_Tsta,
-        doc=u"""Average stator temperature for Electrical calculation [deg Celsius]
-
-        :Type: float
-        """,
-    )
-
-    def _get_Trot(self):
-        """getter of Trot"""
-        return self._Trot
-
-    def _set_Trot(self, value):
-        """setter of Trot"""
-        check_var("Trot", value, "float")
-        self._Trot = value
-
-    Trot = property(
-        fget=_get_Trot,
-        fset=_set_Trot,
-        doc=u"""Average rotor temperature for Electrical calculation [deg Celsius]
-
-        :Type: float
-        """,
-    )
-
-    def _get_type_skin_effect(self):
-        """getter of type_skin_effect"""
-        return self._type_skin_effect
-
-    def _set_type_skin_effect(self, value):
-        """setter of type_skin_effect"""
-        check_var("type_skin_effect", value, "int")
-        self._type_skin_effect = value
-
-    type_skin_effect = property(
-        fget=_get_type_skin_effect,
-        fset=_set_type_skin_effect,
-        doc=u"""Skin effect for resistance and inductance [-]
-
-        :Type: int
-        """,
-    )
-
-    def _get_is_skin_effect_inductance(self):
-        """getter of is_skin_effect_inductance"""
-        return self._is_skin_effect_inductance
-
-    def _set_is_skin_effect_inductance(self, value):
-        """setter of is_skin_effect_inductance"""
-        check_var("is_skin_effect_inductance", value, "bool")
-        self._is_skin_effect_inductance = value
-
-    is_skin_effect_inductance = property(
-        fget=_get_is_skin_effect_inductance,
-        fset=_set_is_skin_effect_inductance,
-        doc=u"""True to include skin effect on inductance if type_skin_effect != 0
-
-        :Type: bool
-        """,
-    )
+# -*- coding: utf-8 -*-
+# File generated according to Generator/ClassesRef/Simulation/Electrical.csv
+# WARNING! All changes made in this file will be lost!
+"""Method code available at https://github.com/Eomys/pyleecan/tree/master/pyleecan/Methods/Simulation/Electrical
+"""
+
+from os import linesep
+from sys import getsizeof
+from logging import getLogger
+from ._check import check_var, raise_
+from ..Functions.get_logger import get_logger
+from ..Functions.save import save
+from ..Functions.copy import copy
+from ..Functions.load import load_init_dict
+from ..Functions.Load.import_class import import_class
+from ._frozen import FrozenClass
+
+# Import all class method
+# Try/catch to remove unnecessary dependencies in unused method
+try:
+    from ..Methods.Simulation.Electrical.run import run
+except ImportError as error:
+    run = error
+
+try:
+    from ..Methods.Simulation.Electrical.comp_power import comp_power
+except ImportError as error:
+    comp_power = error
+
+try:
+    from ..Methods.Simulation.Electrical.comp_torque import comp_torque
+except ImportError as error:
+    comp_torque = error
+
+try:
+    from ..Methods.Simulation.Electrical.gen_drive import gen_drive
+except ImportError as error:
+    gen_drive = error
+
+
+from numpy import isnan
+from ._check import InitUnKnowClassError
+
+
+class Electrical(FrozenClass):
+    """Electric module object for electrical equivalent circuit simulation"""
+
+    VERSION = 1
+
+    # Check ImportError to remove unnecessary dependencies in unused method
+    # cf Methods.Simulation.Electrical.run
+    if isinstance(run, ImportError):
+        run = property(
+            fget=lambda x: raise_(
+                ImportError("Can't use Electrical method run: " + str(run))
+            )
+        )
+    else:
+        run = run
+    # cf Methods.Simulation.Electrical.comp_power
+    if isinstance(comp_power, ImportError):
+        comp_power = property(
+            fget=lambda x: raise_(
+                ImportError(
+                    "Can't use Electrical method comp_power: " + str(comp_power)
+                )
+            )
+        )
+    else:
+        comp_power = comp_power
+    # cf Methods.Simulation.Electrical.comp_torque
+    if isinstance(comp_torque, ImportError):
+        comp_torque = property(
+            fget=lambda x: raise_(
+                ImportError(
+                    "Can't use Electrical method comp_torque: " + str(comp_torque)
+                )
+            )
+        )
+    else:
+        comp_torque = comp_torque
+    # cf Methods.Simulation.Electrical.gen_drive
+    if isinstance(gen_drive, ImportError):
+        gen_drive = property(
+            fget=lambda x: raise_(
+                ImportError("Can't use Electrical method gen_drive: " + str(gen_drive))
+            )
+        )
+    else:
+        gen_drive = gen_drive
+    # save and copy methods are available in all object
+    save = save
+    copy = copy
+    # get_logger method is available in all object
+    get_logger = get_logger
+
+    def __init__(
+        self,
+        eec=None,
+        logger_name="Pyleecan.Electrical",
+        freq_max=40000,
+        LUT_enforced=None,
+        Tsta=20,
+        Trot=20,
+        type_skin_effect=1,
+        is_skin_effect_inductance=True,
+        init_dict=None,
+        init_str=None,
+    ):
+        """Constructor of the class. Can be use in three ways :
+        - __init__ (arg1 = 1, arg3 = 5) every parameters have name and default values
+            for pyleecan type, -1 will call the default constructor
+        - __init__ (init_dict = d) d must be a dictionary with property names as keys
+        - __init__ (init_str = s) s must be a string
+        s is the file path to load
+
+        ndarray or list can be given for Vector and Matrix
+        object or dict can be given for pyleecan Object"""
+
+        if init_str is not None:  # Load from a file
+            init_dict = load_init_dict(init_str)[1]
+        if init_dict is not None:  # Initialisation by dict
+            assert type(init_dict) is dict
+            # Overwrite default value with init_dict content
+            if "eec" in list(init_dict.keys()):
+                eec = init_dict["eec"]
+            if "logger_name" in list(init_dict.keys()):
+                logger_name = init_dict["logger_name"]
+            if "freq_max" in list(init_dict.keys()):
+                freq_max = init_dict["freq_max"]
+            if "LUT_enforced" in list(init_dict.keys()):
+                LUT_enforced = init_dict["LUT_enforced"]
+            if "Tsta" in list(init_dict.keys()):
+                Tsta = init_dict["Tsta"]
+            if "Trot" in list(init_dict.keys()):
+                Trot = init_dict["Trot"]
+            if "type_skin_effect" in list(init_dict.keys()):
+                type_skin_effect = init_dict["type_skin_effect"]
+            if "is_skin_effect_inductance" in list(init_dict.keys()):
+                is_skin_effect_inductance = init_dict["is_skin_effect_inductance"]
+        # Set the properties (value check and convertion are done in setter)
+        self.parent = None
+        self.eec = eec
+        self.logger_name = logger_name
+        self.freq_max = freq_max
+        self.LUT_enforced = LUT_enforced
+        self.Tsta = Tsta
+        self.Trot = Trot
+        self.type_skin_effect = type_skin_effect
+        self.is_skin_effect_inductance = is_skin_effect_inductance
+
+        # The class is frozen, for now it's impossible to add new properties
+        self._freeze()
+
+    def __str__(self):
+        """Convert this object in a readeable string (for print)"""
+
+        Electrical_str = ""
+        if self.parent is None:
+            Electrical_str += "parent = None " + linesep
+        else:
+            Electrical_str += "parent = " + str(type(self.parent)) + " object" + linesep
+        if self.eec is not None:
+            tmp = self.eec.__str__().replace(linesep, linesep + "\t").rstrip("\t")
+            Electrical_str += "eec = " + tmp
+        else:
+            Electrical_str += "eec = None" + linesep + linesep
+        Electrical_str += 'logger_name = "' + str(self.logger_name) + '"' + linesep
+        Electrical_str += "freq_max = " + str(self.freq_max) + linesep
+        if self.LUT_enforced is not None:
+            tmp = (
+                self.LUT_enforced.__str__()
+                .replace(linesep, linesep + "\t")
+                .rstrip("\t")
+            )
+            Electrical_str += "LUT_enforced = " + tmp
+        else:
+            Electrical_str += "LUT_enforced = None" + linesep + linesep
+        Electrical_str += "Tsta = " + str(self.Tsta) + linesep
+        Electrical_str += "Trot = " + str(self.Trot) + linesep
+        Electrical_str += "type_skin_effect = " + str(self.type_skin_effect) + linesep
+        Electrical_str += (
+            "is_skin_effect_inductance = "
+            + str(self.is_skin_effect_inductance)
+            + linesep
+        )
+        return Electrical_str
+
+    def __eq__(self, other):
+        """Compare two objects (skip parent)"""
+
+        if type(other) != type(self):
+            return False
+        if other.eec != self.eec:
+            return False
+        if other.logger_name != self.logger_name:
+            return False
+        if other.freq_max != self.freq_max:
+            return False
+        if other.LUT_enforced != self.LUT_enforced:
+            return False
+        if other.Tsta != self.Tsta:
+            return False
+        if other.Trot != self.Trot:
+            return False
+        if other.type_skin_effect != self.type_skin_effect:
+            return False
+        if other.is_skin_effect_inductance != self.is_skin_effect_inductance:
+            return False
+        return True
+
+    def compare(self, other, name="self", ignore_list=None, is_add_value=False):
+        """Compare two objects and return list of differences"""
+
+        if ignore_list is None:
+            ignore_list = list()
+        if type(other) != type(self):
+            return ["type(" + name + ")"]
+        diff_list = list()
+        if (other.eec is None and self.eec is not None) or (
+            other.eec is not None and self.eec is None
+        ):
+            diff_list.append(name + ".eec None mismatch")
+        elif self.eec is not None:
+            diff_list.extend(
+                self.eec.compare(
+                    other.eec,
+                    name=name + ".eec",
+                    ignore_list=ignore_list,
+                    is_add_value=is_add_value,
+                )
+            )
+        if other._logger_name != self._logger_name:
+            if is_add_value:
+                val_str = (
+                    " (self="
+                    + str(self._logger_name)
+                    + ", other="
+                    + str(other._logger_name)
+                    + ")"
+                )
+                diff_list.append(name + ".logger_name" + val_str)
+            else:
+                diff_list.append(name + ".logger_name")
+        if (
+            other._freq_max is not None
+            and self._freq_max is not None
+            and isnan(other._freq_max)
+            and isnan(self._freq_max)
+        ):
+            pass
+        elif other._freq_max != self._freq_max:
+            if is_add_value:
+                val_str = (
+                    " (self="
+                    + str(self._freq_max)
+                    + ", other="
+                    + str(other._freq_max)
+                    + ")"
+                )
+                diff_list.append(name + ".freq_max" + val_str)
+            else:
+                diff_list.append(name + ".freq_max")
+        if (other.LUT_enforced is None and self.LUT_enforced is not None) or (
+            other.LUT_enforced is not None and self.LUT_enforced is None
+        ):
+            diff_list.append(name + ".LUT_enforced None mismatch")
+        elif self.LUT_enforced is not None:
+            diff_list.extend(
+                self.LUT_enforced.compare(
+                    other.LUT_enforced,
+                    name=name + ".LUT_enforced",
+                    ignore_list=ignore_list,
+                    is_add_value=is_add_value,
+                )
+            )
+        if (
+            other._Tsta is not None
+            and self._Tsta is not None
+            and isnan(other._Tsta)
+            and isnan(self._Tsta)
+        ):
+            pass
+        elif other._Tsta != self._Tsta:
+            if is_add_value:
+                val_str = (
+                    " (self=" + str(self._Tsta) + ", other=" + str(other._Tsta) + ")"
+                )
+                diff_list.append(name + ".Tsta" + val_str)
+            else:
+                diff_list.append(name + ".Tsta")
+        if (
+            other._Trot is not None
+            and self._Trot is not None
+            and isnan(other._Trot)
+            and isnan(self._Trot)
+        ):
+            pass
+        elif other._Trot != self._Trot:
+            if is_add_value:
+                val_str = (
+                    " (self=" + str(self._Trot) + ", other=" + str(other._Trot) + ")"
+                )
+                diff_list.append(name + ".Trot" + val_str)
+            else:
+                diff_list.append(name + ".Trot")
+        if other._type_skin_effect != self._type_skin_effect:
+            if is_add_value:
+                val_str = (
+                    " (self="
+                    + str(self._type_skin_effect)
+                    + ", other="
+                    + str(other._type_skin_effect)
+                    + ")"
+                )
+                diff_list.append(name + ".type_skin_effect" + val_str)
+            else:
+                diff_list.append(name + ".type_skin_effect")
+        if other._is_skin_effect_inductance != self._is_skin_effect_inductance:
+            if is_add_value:
+                val_str = (
+                    " (self="
+                    + str(self._is_skin_effect_inductance)
+                    + ", other="
+                    + str(other._is_skin_effect_inductance)
+                    + ")"
+                )
+                diff_list.append(name + ".is_skin_effect_inductance" + val_str)
+            else:
+                diff_list.append(name + ".is_skin_effect_inductance")
+        # Filter ignore differences
+        diff_list = list(filter(lambda x: x not in ignore_list, diff_list))
+        return diff_list
+
+    def __sizeof__(self):
+        """Return the size in memory of the object (including all subobject)"""
+
+        S = 0  # Full size of the object
+        S += getsizeof(self.eec)
+        S += getsizeof(self.logger_name)
+        S += getsizeof(self.freq_max)
+        S += getsizeof(self.LUT_enforced)
+        S += getsizeof(self.Tsta)
+        S += getsizeof(self.Trot)
+        S += getsizeof(self.type_skin_effect)
+        S += getsizeof(self.is_skin_effect_inductance)
+        return S
+
+    def as_dict(self, type_handle_ndarray=0, keep_function=False, **kwargs):
+        """
+        Convert this object in a json serializable dict (can be use in __init__).
+        type_handle_ndarray: int
+            How to handle ndarray (0: tolist, 1: copy, 2: nothing)
+        keep_function : bool
+            True to keep the function object, else return str
+        Optional keyword input parameter is for internal use only
+        and may prevent json serializability.
+        """
+
+        Electrical_dict = dict()
+        if self.eec is None:
+            Electrical_dict["eec"] = None
+        else:
+            Electrical_dict["eec"] = self.eec.as_dict(
+                type_handle_ndarray=type_handle_ndarray,
+                keep_function=keep_function,
+                **kwargs
+            )
+        Electrical_dict["logger_name"] = self.logger_name
+        Electrical_dict["freq_max"] = self.freq_max
+        if self.LUT_enforced is None:
+            Electrical_dict["LUT_enforced"] = None
+        else:
+            Electrical_dict["LUT_enforced"] = self.LUT_enforced.as_dict(
+                type_handle_ndarray=type_handle_ndarray,
+                keep_function=keep_function,
+                **kwargs
+            )
+        Electrical_dict["Tsta"] = self.Tsta
+        Electrical_dict["Trot"] = self.Trot
+        Electrical_dict["type_skin_effect"] = self.type_skin_effect
+        Electrical_dict["is_skin_effect_inductance"] = self.is_skin_effect_inductance
+        # The class name is added to the dict for deserialisation purpose
+        Electrical_dict["__class__"] = "Electrical"
+        return Electrical_dict
+
+    def _set_None(self):
+        """Set all the properties to None (except pyleecan object)"""
+
+        if self.eec is not None:
+            self.eec._set_None()
+        self.logger_name = None
+        self.freq_max = None
+        if self.LUT_enforced is not None:
+            self.LUT_enforced._set_None()
+        self.Tsta = None
+        self.Trot = None
+        self.type_skin_effect = None
+        self.is_skin_effect_inductance = None
+
+    def _get_eec(self):
+        """getter of eec"""
+        return self._eec
+
+    def _set_eec(self, value):
+        """setter of eec"""
+        if isinstance(value, str):  # Load from file
+            try:
+                value = load_init_dict(value)[1]
+            except Exception as e:
+                self.get_logger().error(
+                    "Error while loading " + value + ", setting None instead"
+                )
+                value = None
+        if isinstance(value, dict) and "__class__" in value:
+            class_obj = import_class("pyleecan.Classes", value.get("__class__"), "eec")
+            value = class_obj(init_dict=value)
+        elif type(value) is int and value == -1:  # Default constructor
+            EEC = import_class("pyleecan.Classes", "EEC", "eec")
+            value = EEC()
+        check_var("eec", value, "EEC")
+        self._eec = value
+
+        if self._eec is not None:
+            self._eec.parent = self
+
+    eec = property(
+        fget=_get_eec,
+        fset=_set_eec,
+        doc=u"""Electrical Equivalent Circuit [-]
+
+        :Type: EEC
+        """,
+    )
+
+    def _get_logger_name(self):
+        """getter of logger_name"""
+        return self._logger_name
+
+    def _set_logger_name(self, value):
+        """setter of logger_name"""
+        check_var("logger_name", value, "str")
+        self._logger_name = value
+
+    logger_name = property(
+        fget=_get_logger_name,
+        fset=_set_logger_name,
+        doc=u"""Name of the logger to use [-]
+
+        :Type: str
+        """,
+    )
+
+    def _get_freq_max(self):
+        """getter of freq_max"""
+        return self._freq_max
+
+    def _set_freq_max(self, value):
+        """setter of freq_max"""
+        check_var("freq_max", value, "float")
+        self._freq_max = value
+
+    freq_max = property(
+        fget=_get_freq_max,
+        fset=_set_freq_max,
+        doc=u"""Maximum frequency to calculate voltage and current harmonics [Hz]
+
+        :Type: float
+        """,
+    )
+
+    def _get_LUT_enforced(self):
+        """getter of LUT_enforced"""
+        return self._LUT_enforced
+
+    def _set_LUT_enforced(self, value):
+        """setter of LUT_enforced"""
+        if isinstance(value, str):  # Load from file
+            try:
+                value = load_init_dict(value)[1]
+            except Exception as e:
+                self.get_logger().error(
+                    "Error while loading " + value + ", setting None instead"
+                )
+                value = None
+        if isinstance(value, dict) and "__class__" in value:
+            class_obj = import_class(
+                "pyleecan.Classes", value.get("__class__"), "LUT_enforced"
+            )
+            value = class_obj(init_dict=value)
+        elif type(value) is int and value == -1:  # Default constructor
+            LUT = import_class("pyleecan.Classes", "LUT", "LUT_enforced")
+            value = LUT()
+        check_var("LUT_enforced", value, "LUT")
+        self._LUT_enforced = value
+
+        if self._LUT_enforced is not None:
+            self._LUT_enforced.parent = self
+
+    LUT_enforced = property(
+        fget=_get_LUT_enforced,
+        fset=_set_LUT_enforced,
+        doc=u"""Look-Up Tables to update equivalent circuit parameters [-]
+
+        :Type: LUT
+        """,
+    )
+
+    def _get_Tsta(self):
+        """getter of Tsta"""
+        return self._Tsta
+
+    def _set_Tsta(self, value):
+        """setter of Tsta"""
+        check_var("Tsta", value, "float")
+        self._Tsta = value
+
+    Tsta = property(
+        fget=_get_Tsta,
+        fset=_set_Tsta,
+        doc=u"""Average stator temperature for Electrical calculation [deg Celsius]
+
+        :Type: float
+        """,
+    )
+
+    def _get_Trot(self):
+        """getter of Trot"""
+        return self._Trot
+
+    def _set_Trot(self, value):
+        """setter of Trot"""
+        check_var("Trot", value, "float")
+        self._Trot = value
+
+    Trot = property(
+        fget=_get_Trot,
+        fset=_set_Trot,
+        doc=u"""Average rotor temperature for Electrical calculation [deg Celsius]
+
+        :Type: float
+        """,
+    )
+
+    def _get_type_skin_effect(self):
+        """getter of type_skin_effect"""
+        return self._type_skin_effect
+
+    def _set_type_skin_effect(self, value):
+        """setter of type_skin_effect"""
+        check_var("type_skin_effect", value, "int")
+        self._type_skin_effect = value
+
+    type_skin_effect = property(
+        fget=_get_type_skin_effect,
+        fset=_set_type_skin_effect,
+        doc=u"""Skin effect for resistance and inductance [-]
+
+        :Type: int
+        """,
+    )
+
+    def _get_is_skin_effect_inductance(self):
+        """getter of is_skin_effect_inductance"""
+        return self._is_skin_effect_inductance
+
+    def _set_is_skin_effect_inductance(self, value):
+        """setter of is_skin_effect_inductance"""
+        check_var("is_skin_effect_inductance", value, "bool")
+        self._is_skin_effect_inductance = value
+
+    is_skin_effect_inductance = property(
+        fget=_get_is_skin_effect_inductance,
+        fset=_set_is_skin_effect_inductance,
+        doc=u"""True to include skin effect on inductance if type_skin_effect != 0
+
+        :Type: bool
+        """,
+    )