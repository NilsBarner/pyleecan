# -*- coding: utf-8 -*-
# File generated according to Generator/ClassesRef/Simulation/InputFlux.csv
# WARNING! All changes made in this file will be lost!
"""Method code available at https://github.com/Eomys/pyleecan/tree/master/pyleecan/Methods/Simulation/InputFlux
"""

from os import linesep
from logging import getLogger
from ._check import check_var, raise_
from ..Functions.get_logger import get_logger
from ..Functions.save import save
from ..Functions.copy import copy
from ..Functions.load import load_init_dict
from ..Functions.Load.import_class import import_class
from .Input import Input

# Import all class method
# Try/catch to remove unnecessary dependencies in unused method
try:
    from ..Methods.Simulation.InputFlux.gen_input import gen_input
except ImportError as error:
    gen_input = error


from ..Classes.ImportMatrixVal import ImportMatrixVal
from numpy import ndarray
from numpy import array, array_equal
from ._check import InitUnKnowClassError
from .ImportVectorField import ImportVectorField
from .Input import Input
from .ImportMatrix import ImportMatrix


class InputFlux(Input):
    """Input to skip the magnetic module and start with the structural one"""

    VERSION = 1

    # cf Methods.Simulation.InputFlux.gen_input
    if isinstance(gen_input, ImportError):
        gen_input = property(
            fget=lambda x: raise_(
                ImportError("Can't use InputFlux method gen_input: " + str(gen_input))
            )
        )
    else:
        gen_input = gen_input
    # save and copy methods are available in all object
    save = save
<<<<<<< HEAD

    # generic copy method
    def copy(self):
        """Return a copy of the class
        """
        return type(self)(init_dict=self.as_dict())

=======
    copy = copy
>>>>>>> 9efbb6f4
    # get_logger method is available in all object
    get_logger = get_logger

    def __init__(self, B=None, OP=None, time=None, angle=None, Nt_tot=2048, Nrev=1, Na_tot=2048, init_dict = None, init_str = None):
        """Constructor of the class. Can be use in three ways :
        - __init__ (arg1 = 1, arg3 = 5) every parameters have name and default values
            for pyleecan type, -1 will call the default constructor
        - __init__ (init_dict = d) d must be a dictionnary with property names as keys
        - __init__ (init_str = s) s must be a string
        s is the file path to load

        ndarray or list can be given for Vector and Matrix
        object or dict can be given for pyleecan Object"""

<<<<<<< HEAD
        if B == -1:
            B = ImportVectorField()
        if OP == -1:
            OP = Input()
        if time == -1:
            time = ImportMatrix()
        if angle == -1:
            angle = ImportMatrix()
        if init_str is not None :  # Initialisation by str
            from ..Functions.load import load
            assert type(init_str) is str
            # load the object from a file
            obj = load(init_str)
            assert type(obj) is type(self)
            B = obj.B
            OP = obj.OP
            time = obj.time
            angle = obj.angle
            Nt_tot = obj.Nt_tot
            Nrev = obj.Nrev
            Na_tot = obj.Na_tot
=======
        if init_str is not None:  # Load from a file
            init_dict = load_init_dict(init_str)[1]
>>>>>>> 9efbb6f4
        if init_dict is not None:  # Initialisation by dict
            assert type(init_dict) is dict
            # Overwrite default value with init_dict content
            if "B" in list(init_dict.keys()):
                B = init_dict["B"]
            if "OP" in list(init_dict.keys()):
                OP = init_dict["OP"]
            if "time" in list(init_dict.keys()):
                time = init_dict["time"]
            if "angle" in list(init_dict.keys()):
                angle = init_dict["angle"]
            if "Nt_tot" in list(init_dict.keys()):
                Nt_tot = init_dict["Nt_tot"]
            if "Nrev" in list(init_dict.keys()):
                Nrev = init_dict["Nrev"]
            if "Na_tot" in list(init_dict.keys()):
                Na_tot = init_dict["Na_tot"]
<<<<<<< HEAD
        # Initialisation by argument
        # B can be None, a ImportVectorField object or a dict
        if isinstance(B, dict):
            self.B = ImportVectorField(init_dict=B)
        elif isinstance(B, str):
            from ..Functions.load import load
            self.B = load(B)
        else:
            self.B = B
        # OP can be None, a Input object or a dict
        if isinstance(OP, dict):
            # Check that the type is correct (including daughter)
            class_name = OP.get("__class__")
            if class_name not in ['Input', 'InputCurrent', 'InputElec', 'InputFlux', 'InputForce']:
                raise InitUnKnowClassError(
                    "Unknow class name "
                    + class_name
                    + " in init_dict for OP"
                )
            # Dynamic import to call the correct constructor
            module = __import__("pyleecan.Classes."+class_name, fromlist=[class_name])
            class_obj = getattr(module,class_name)
            self.OP = class_obj(init_dict=OP)
        elif isinstance(OP, str):
            from ..Functions.load import load
            OP = load(OP)
            # Check that the type is correct (including daughter)
            class_name = OP.__class__.__name__
            if class_name not in ['Input', 'InputCurrent', 'InputElec', 'InputFlux', 'InputForce']:
                raise InitUnKnowClassError(
                    "Unknow class name "
                    + class_name
                    + " in init_dict for OP"
                )
            self.OP=OP
        else:
            self.OP = OP
=======
        # Set the properties (value check and convertion are done in setter)
        self.B = B
        self.OP = OP
>>>>>>> 9efbb6f4
        # Call Input init
        super(InputFlux, self).__init__(time=time, angle=angle, Nt_tot=Nt_tot, Nrev=Nrev, Na_tot=Na_tot)
        # The class is frozen (in Input init), for now it's impossible to
        # add new properties

    def __str__(self):
        """Convert this object in a readeable string (for print)"""

        InputFlux_str = ""
        # Get the properties inherited from Input
        InputFlux_str += super(InputFlux, self).__str__()
        if self.B is not None:
            tmp = self.B.__str__().replace(linesep, linesep + "\t").rstrip("\t")
            InputFlux_str += "B = "+ tmp
        else:
            InputFlux_str += "B = None" + linesep + linesep
        if self.OP is not None:
            tmp = self.OP.__str__().replace(linesep, linesep + "\t").rstrip("\t")
            InputFlux_str += "OP = "+ tmp
        else:
            InputFlux_str += "OP = None" + linesep + linesep
        return InputFlux_str

    def __eq__(self, other):
        """Compare two objects (skip parent)"""

        if type(other) != type(self):
            return False

        # Check the properties inherited from Input
        if not super(InputFlux, self).__eq__(other):
            return False
        if other.B != self.B:
            return False
        if other.OP != self.OP:
            return False
        return True

    def as_dict(self):
<<<<<<< HEAD
        """Convert this objet in a json seriable dict (can be use in __init__)
        """
=======
        """Convert this object in a json seriable dict (can be use in __init__)"""
>>>>>>> 9efbb6f4

        # Get the properties inherited from Input
        InputFlux_dict = super(InputFlux, self).as_dict()
        if self.B is None:
            InputFlux_dict["B"] = None
        else:
            InputFlux_dict["B"] = self.B.as_dict()
        if self.OP is None:
            InputFlux_dict["OP"] = None
        else:
            InputFlux_dict["OP"] = self.OP.as_dict()
        # The class name is added to the dict fordeserialisation purpose
        # Overwrite the mother class name
        InputFlux_dict["__class__"] = "InputFlux"
        return InputFlux_dict

    def _set_None(self):
        """Set all the properties to None (except pyleecan object)"""

        if self.B is not None:
            self.B._set_None()
        if self.OP is not None:
            self.OP._set_None()
        # Set to None the properties inherited from Input
        super(InputFlux, self)._set_None()

    def _get_B(self):
        """getter of B"""
        return self._B

    def _set_B(self, value):
        """setter of B"""
        if isinstance(value, str):  # Load from file
            value = load_init_dict(value)[1]
        if isinstance(value, dict) and "__class__" in value:
            class_obj = import_class("pyleecan.Classes", value.get("__class__"), "B")
            value = class_obj(init_dict=value)
        elif type(value) is int and value == -1:  # Default constructor
            value = ImportVectorField()
        check_var("B", value, "ImportVectorField")
        self._B = value

        if self._B is not None:
            self._B.parent = self
    B = property(
        fget=_get_B,
        fset=_set_B,
        doc=u"""Airgap flux density

        :Type: ImportVectorField
        """,
    )

    def _get_OP(self):
        """getter of OP"""
        return self._OP

    def _set_OP(self, value):
        """setter of OP"""
        if isinstance(value, str):  # Load from file
            value = load_init_dict(value)[1]
        if isinstance(value, dict) and "__class__" in value:
            class_obj = import_class("pyleecan.Classes", value.get("__class__"), "OP")
            value = class_obj(init_dict=value)
        elif type(value) is int and value == -1:  # Default constructor
            value = Input()
        check_var("OP", value, "Input")
        self._OP = value

        if self._OP is not None:
            self._OP.parent = self
    OP = property(
        fget=_get_OP,
        fset=_set_OP,
        doc=u"""InputCurrent to define Operating Point (not mandatory)

        :Type: Input
        """,
    )<|MERGE_RESOLUTION|>--- conflicted
+++ resolved
@@ -47,21 +47,22 @@
         gen_input = gen_input
     # save and copy methods are available in all object
     save = save
-<<<<<<< HEAD
-
-    # generic copy method
-    def copy(self):
-        """Return a copy of the class
-        """
-        return type(self)(init_dict=self.as_dict())
-
-=======
     copy = copy
->>>>>>> 9efbb6f4
     # get_logger method is available in all object
     get_logger = get_logger
 
-    def __init__(self, B=None, OP=None, time=None, angle=None, Nt_tot=2048, Nrev=1, Na_tot=2048, init_dict = None, init_str = None):
+    def __init__(
+        self,
+        B=None,
+        OP=None,
+        time=None,
+        angle=None,
+        Nt_tot=2048,
+        Nrev=1,
+        Na_tot=2048,
+        init_dict=None,
+        init_str=None,
+    ):
         """Constructor of the class. Can be use in three ways :
         - __init__ (arg1 = 1, arg3 = 5) every parameters have name and default values
             for pyleecan type, -1 will call the default constructor
@@ -72,32 +73,8 @@
         ndarray or list can be given for Vector and Matrix
         object or dict can be given for pyleecan Object"""
 
-<<<<<<< HEAD
-        if B == -1:
-            B = ImportVectorField()
-        if OP == -1:
-            OP = Input()
-        if time == -1:
-            time = ImportMatrix()
-        if angle == -1:
-            angle = ImportMatrix()
-        if init_str is not None :  # Initialisation by str
-            from ..Functions.load import load
-            assert type(init_str) is str
-            # load the object from a file
-            obj = load(init_str)
-            assert type(obj) is type(self)
-            B = obj.B
-            OP = obj.OP
-            time = obj.time
-            angle = obj.angle
-            Nt_tot = obj.Nt_tot
-            Nrev = obj.Nrev
-            Na_tot = obj.Na_tot
-=======
         if init_str is not None:  # Load from a file
             init_dict = load_init_dict(init_str)[1]
->>>>>>> 9efbb6f4
         if init_dict is not None:  # Initialisation by dict
             assert type(init_dict) is dict
             # Overwrite default value with init_dict content
@@ -115,51 +92,13 @@
                 Nrev = init_dict["Nrev"]
             if "Na_tot" in list(init_dict.keys()):
                 Na_tot = init_dict["Na_tot"]
-<<<<<<< HEAD
-        # Initialisation by argument
-        # B can be None, a ImportVectorField object or a dict
-        if isinstance(B, dict):
-            self.B = ImportVectorField(init_dict=B)
-        elif isinstance(B, str):
-            from ..Functions.load import load
-            self.B = load(B)
-        else:
-            self.B = B
-        # OP can be None, a Input object or a dict
-        if isinstance(OP, dict):
-            # Check that the type is correct (including daughter)
-            class_name = OP.get("__class__")
-            if class_name not in ['Input', 'InputCurrent', 'InputElec', 'InputFlux', 'InputForce']:
-                raise InitUnKnowClassError(
-                    "Unknow class name "
-                    + class_name
-                    + " in init_dict for OP"
-                )
-            # Dynamic import to call the correct constructor
-            module = __import__("pyleecan.Classes."+class_name, fromlist=[class_name])
-            class_obj = getattr(module,class_name)
-            self.OP = class_obj(init_dict=OP)
-        elif isinstance(OP, str):
-            from ..Functions.load import load
-            OP = load(OP)
-            # Check that the type is correct (including daughter)
-            class_name = OP.__class__.__name__
-            if class_name not in ['Input', 'InputCurrent', 'InputElec', 'InputFlux', 'InputForce']:
-                raise InitUnKnowClassError(
-                    "Unknow class name "
-                    + class_name
-                    + " in init_dict for OP"
-                )
-            self.OP=OP
-        else:
-            self.OP = OP
-=======
         # Set the properties (value check and convertion are done in setter)
         self.B = B
         self.OP = OP
->>>>>>> 9efbb6f4
         # Call Input init
-        super(InputFlux, self).__init__(time=time, angle=angle, Nt_tot=Nt_tot, Nrev=Nrev, Na_tot=Na_tot)
+        super(InputFlux, self).__init__(
+            time=time, angle=angle, Nt_tot=Nt_tot, Nrev=Nrev, Na_tot=Na_tot
+        )
         # The class is frozen (in Input init), for now it's impossible to
         # add new properties
 
@@ -171,12 +110,12 @@
         InputFlux_str += super(InputFlux, self).__str__()
         if self.B is not None:
             tmp = self.B.__str__().replace(linesep, linesep + "\t").rstrip("\t")
-            InputFlux_str += "B = "+ tmp
+            InputFlux_str += "B = " + tmp
         else:
             InputFlux_str += "B = None" + linesep + linesep
         if self.OP is not None:
             tmp = self.OP.__str__().replace(linesep, linesep + "\t").rstrip("\t")
-            InputFlux_str += "OP = "+ tmp
+            InputFlux_str += "OP = " + tmp
         else:
             InputFlux_str += "OP = None" + linesep + linesep
         return InputFlux_str
@@ -197,12 +136,7 @@
         return True
 
     def as_dict(self):
-<<<<<<< HEAD
-        """Convert this objet in a json seriable dict (can be use in __init__)
-        """
-=======
         """Convert this object in a json seriable dict (can be use in __init__)"""
->>>>>>> 9efbb6f4
 
         # Get the properties inherited from Input
         InputFlux_dict = super(InputFlux, self).as_dict()
@@ -247,6 +181,7 @@
 
         if self._B is not None:
             self._B.parent = self
+
     B = property(
         fget=_get_B,
         fset=_set_B,
@@ -274,6 +209,7 @@
 
         if self._OP is not None:
             self._OP.parent = self
+
     OP = property(
         fget=_get_OP,
         fset=_set_OP,
