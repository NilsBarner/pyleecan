<<<<<<< HEAD
# -*- coding: utf-8 -*-
# File generated according to Generator/ClassesRef/Machine/LamSlotMulti.csv
# WARNING! All changes made in this file will be lost!
"""Method code available at https://github.com/Eomys/pyleecan/tree/master/pyleecan/Methods/Machine/LamSlotMulti
"""

from os import linesep
from sys import getsizeof
from logging import getLogger
from ._check import set_array, check_var, raise_
from ..Functions.get_logger import get_logger
from ..Functions.save import save
from ..Functions.copy import copy
from ..Functions.load import load_init_dict
from ..Functions.Load.import_class import import_class
from .Lamination import Lamination

# Import all class method
# Try/catch to remove unnecessary dependencies in unused method
try:
    from ..Methods.Machine.LamSlotMulti.check import check
except ImportError as error:
    check = error

try:
    from ..Methods.Machine.LamSlotMulti.comp_radius_mec import comp_radius_mec
except ImportError as error:
    comp_radius_mec = error

try:
    from ..Methods.Machine.LamSlotMulti.comp_surfaces import comp_surfaces
except ImportError as error:
    comp_surfaces = error

try:
    from ..Methods.Machine.LamSlotMulti.get_pole_pair_number import get_pole_pair_number
except ImportError as error:
    get_pole_pair_number = error

try:
    from ..Methods.Machine.LamSlotMulti.plot import plot
except ImportError as error:
    plot = error

try:
    from ..Methods.Machine.LamSlotMulti.comp_height_yoke import comp_height_yoke
except ImportError as error:
    comp_height_yoke = error

try:
    from ..Methods.Machine.LamSlotMulti.get_Zs import get_Zs
except ImportError as error:
    get_Zs = error

try:
    from ..Methods.Machine.LamSlotMulti.get_bore_desc import get_bore_desc
except ImportError as error:
    get_bore_desc = error

try:
    from ..Methods.Machine.LamSlotMulti.comp_periodicity import comp_periodicity
except ImportError as error:
    comp_periodicity = error


from numpy import array, array_equal
from ._check import InitUnKnowClassError
from .Slot import Slot
from .Material import Material
from .Hole import Hole
from .Notch import Notch
from .Bore import Bore


class LamSlotMulti(Lamination):
    """Lamination with list of Slot"""

    VERSION = 1

    # Check ImportError to remove unnecessary dependencies in unused method
    # cf Methods.Machine.LamSlotMulti.check
    if isinstance(check, ImportError):
        check = property(
            fget=lambda x: raise_(
                ImportError("Can't use LamSlotMulti method check: " + str(check))
            )
        )
    else:
        check = check
    # cf Methods.Machine.LamSlotMulti.comp_radius_mec
    if isinstance(comp_radius_mec, ImportError):
        comp_radius_mec = property(
            fget=lambda x: raise_(
                ImportError(
                    "Can't use LamSlotMulti method comp_radius_mec: "
                    + str(comp_radius_mec)
                )
            )
        )
    else:
        comp_radius_mec = comp_radius_mec
    # cf Methods.Machine.LamSlotMulti.comp_surfaces
    if isinstance(comp_surfaces, ImportError):
        comp_surfaces = property(
            fget=lambda x: raise_(
                ImportError(
                    "Can't use LamSlotMulti method comp_surfaces: " + str(comp_surfaces)
                )
            )
        )
    else:
        comp_surfaces = comp_surfaces
    # cf Methods.Machine.LamSlotMulti.get_pole_pair_number
    if isinstance(get_pole_pair_number, ImportError):
        get_pole_pair_number = property(
            fget=lambda x: raise_(
                ImportError(
                    "Can't use LamSlotMulti method get_pole_pair_number: "
                    + str(get_pole_pair_number)
                )
            )
        )
    else:
        get_pole_pair_number = get_pole_pair_number
    # cf Methods.Machine.LamSlotMulti.plot
    if isinstance(plot, ImportError):
        plot = property(
            fget=lambda x: raise_(
                ImportError("Can't use LamSlotMulti method plot: " + str(plot))
            )
        )
    else:
        plot = plot
    # cf Methods.Machine.LamSlotMulti.comp_height_yoke
    if isinstance(comp_height_yoke, ImportError):
        comp_height_yoke = property(
            fget=lambda x: raise_(
                ImportError(
                    "Can't use LamSlotMulti method comp_height_yoke: "
                    + str(comp_height_yoke)
                )
            )
        )
    else:
        comp_height_yoke = comp_height_yoke
    # cf Methods.Machine.LamSlotMulti.get_Zs
    if isinstance(get_Zs, ImportError):
        get_Zs = property(
            fget=lambda x: raise_(
                ImportError("Can't use LamSlotMulti method get_Zs: " + str(get_Zs))
            )
        )
    else:
        get_Zs = get_Zs
    # cf Methods.Machine.LamSlotMulti.get_bore_desc
    if isinstance(get_bore_desc, ImportError):
        get_bore_desc = property(
            fget=lambda x: raise_(
                ImportError(
                    "Can't use LamSlotMulti method get_bore_desc: " + str(get_bore_desc)
                )
            )
        )
    else:
        get_bore_desc = get_bore_desc
    # cf Methods.Machine.LamSlotMulti.comp_periodicity
    if isinstance(comp_periodicity, ImportError):
        comp_periodicity = property(
            fget=lambda x: raise_(
                ImportError(
                    "Can't use LamSlotMulti method comp_periodicity: "
                    + str(comp_periodicity)
                )
            )
        )
    else:
        comp_periodicity = comp_periodicity
    # save and copy methods are available in all object
    save = save
    copy = copy
    # get_logger method is available in all object
    get_logger = get_logger

    def __init__(
        self,
        slot_list=-1,
        alpha=None,
        sym_dict_enforced=None,
        L1=0.35,
        mat_type=-1,
        Nrvd=0,
        Wrvd=0,
        Kf1=0.95,
        is_internal=True,
        Rint=0,
        Rext=1,
        is_stator=True,
        axial_vent=-1,
        notch=-1,
        yoke_notch=-1,
        bore=None,
        init_dict=None,
        init_str=None,
    ):
        """Constructor of the class. Can be use in three ways :
        - __init__ (arg1 = 1, arg3 = 5) every parameters have name and default values
            for pyleecan type, -1 will call the default constructor
        - __init__ (init_dict = d) d must be a dictionary with property names as keys
        - __init__ (init_str = s) s must be a string
        s is the file path to load

        ndarray or list can be given for Vector and Matrix
        object or dict can be given for pyleecan Object"""

        if init_str is not None:  # Load from a file
            init_dict = load_init_dict(init_str)[1]
        if init_dict is not None:  # Initialisation by dict
            assert type(init_dict) is dict
            # Overwrite default value with init_dict content
            if "slot_list" in list(init_dict.keys()):
                slot_list = init_dict["slot_list"]
            if "alpha" in list(init_dict.keys()):
                alpha = init_dict["alpha"]
            if "sym_dict_enforced" in list(init_dict.keys()):
                sym_dict_enforced = init_dict["sym_dict_enforced"]
            if "L1" in list(init_dict.keys()):
                L1 = init_dict["L1"]
            if "mat_type" in list(init_dict.keys()):
                mat_type = init_dict["mat_type"]
            if "Nrvd" in list(init_dict.keys()):
                Nrvd = init_dict["Nrvd"]
            if "Wrvd" in list(init_dict.keys()):
                Wrvd = init_dict["Wrvd"]
            if "Kf1" in list(init_dict.keys()):
                Kf1 = init_dict["Kf1"]
            if "is_internal" in list(init_dict.keys()):
                is_internal = init_dict["is_internal"]
            if "Rint" in list(init_dict.keys()):
                Rint = init_dict["Rint"]
            if "Rext" in list(init_dict.keys()):
                Rext = init_dict["Rext"]
            if "is_stator" in list(init_dict.keys()):
                is_stator = init_dict["is_stator"]
            if "axial_vent" in list(init_dict.keys()):
                axial_vent = init_dict["axial_vent"]
            if "notch" in list(init_dict.keys()):
                notch = init_dict["notch"]
            if "yoke_notch" in list(init_dict.keys()):
                yoke_notch = init_dict["yoke_notch"]
            if "bore" in list(init_dict.keys()):
                bore = init_dict["bore"]
        # Set the properties (value check and convertion are done in setter)
        self.slot_list = slot_list
        self.alpha = alpha
        self.sym_dict_enforced = sym_dict_enforced
        # Call Lamination init
        super(LamSlotMulti, self).__init__(
            L1=L1,
            mat_type=mat_type,
            Nrvd=Nrvd,
            Wrvd=Wrvd,
            Kf1=Kf1,
            is_internal=is_internal,
            Rint=Rint,
            Rext=Rext,
            is_stator=is_stator,
            axial_vent=axial_vent,
            notch=notch,
            yoke_notch=yoke_notch,
            bore=bore,
        )
        # The class is frozen (in Lamination init), for now it's impossible to
        # add new properties

    def __str__(self):
        """Convert this object in a readeable string (for print)"""

        LamSlotMulti_str = ""
        # Get the properties inherited from Lamination
        LamSlotMulti_str += super(LamSlotMulti, self).__str__()
        if len(self.slot_list) == 0:
            LamSlotMulti_str += "slot_list = []" + linesep
        for ii in range(len(self.slot_list)):
            tmp = (
                self.slot_list[ii].__str__().replace(linesep, linesep + "\t") + linesep
            )
            LamSlotMulti_str += "slot_list[" + str(ii) + "] =" + tmp + linesep + linesep
        LamSlotMulti_str += (
            "alpha = "
            + linesep
            + str(self.alpha).replace(linesep, linesep + "\t")
            + linesep
            + linesep
        )
        LamSlotMulti_str += (
            "sym_dict_enforced = " + str(self.sym_dict_enforced) + linesep
        )
        return LamSlotMulti_str

    def __eq__(self, other):
        """Compare two objects (skip parent)"""

        if type(other) != type(self):
            return False

        # Check the properties inherited from Lamination
        if not super(LamSlotMulti, self).__eq__(other):
            return False
        if other.slot_list != self.slot_list:
            return False
        if not array_equal(other.alpha, self.alpha):
            return False
        if other.sym_dict_enforced != self.sym_dict_enforced:
            return False
        return True

    def compare(self, other, name="self", ignore_list=None):
        """Compare two objects and return list of differences"""

        if ignore_list is None:
            ignore_list = list()
        if type(other) != type(self):
            return ["type(" + name + ")"]
        diff_list = list()

        # Check the properties inherited from Lamination
        diff_list.extend(super(LamSlotMulti, self).compare(other, name=name))
        if (other.slot_list is None and self.slot_list is not None) or (
            other.slot_list is not None and self.slot_list is None
        ):
            diff_list.append(name + ".slot_list None mismatch")
        elif self.slot_list is None:
            pass
        elif len(other.slot_list) != len(self.slot_list):
            diff_list.append("len(" + name + ".slot_list)")
        else:
            for ii in range(len(other.slot_list)):
                diff_list.extend(
                    self.slot_list[ii].compare(
                        other.slot_list[ii], name=name + ".slot_list[" + str(ii) + "]"
                    )
                )
        if not array_equal(other.alpha, self.alpha):
            diff_list.append(name + ".alpha")
        if other._sym_dict_enforced != self._sym_dict_enforced:
            diff_list.append(name + ".sym_dict_enforced")
        # Filter ignore differences
        diff_list = list(filter(lambda x: x not in ignore_list, diff_list))
        return diff_list

    def __sizeof__(self):
        """Return the size in memory of the object (including all subobject)"""

        S = 0  # Full size of the object

        # Get size of the properties inherited from Lamination
        S += super(LamSlotMulti, self).__sizeof__()
        if self.slot_list is not None:
            for value in self.slot_list:
                S += getsizeof(value)
        S += getsizeof(self.alpha)
        if self.sym_dict_enforced is not None:
            for key, value in self.sym_dict_enforced.items():
                S += getsizeof(value) + getsizeof(key)
        return S

    def as_dict(self, type_handle_ndarray=0, keep_function=False, **kwargs):
        """
        Convert this object in a json serializable dict (can be use in __init__).
        type_handle_ndarray: int
            How to handle ndarray (0: tolist, 1: copy, 2: nothing)
        keep_function : bool
            True to keep the function object, else return str
        Optional keyword input parameter is for internal use only
        and may prevent json serializability.
        """

        # Get the properties inherited from Lamination
        LamSlotMulti_dict = super(LamSlotMulti, self).as_dict(
            type_handle_ndarray=type_handle_ndarray,
            keep_function=keep_function,
            **kwargs
        )
        if self.slot_list is None:
            LamSlotMulti_dict["slot_list"] = None
        else:
            LamSlotMulti_dict["slot_list"] = list()
            for obj in self.slot_list:
                if obj is not None:
                    LamSlotMulti_dict["slot_list"].append(
                        obj.as_dict(
                            type_handle_ndarray=type_handle_ndarray,
                            keep_function=keep_function,
                            **kwargs
                        )
                    )
                else:
                    LamSlotMulti_dict["slot_list"].append(None)
        if self.alpha is None:
            LamSlotMulti_dict["alpha"] = None
        else:
            if type_handle_ndarray == 0:
                LamSlotMulti_dict["alpha"] = self.alpha.tolist()
            elif type_handle_ndarray == 1:
                LamSlotMulti_dict["alpha"] = self.alpha.copy()
            elif type_handle_ndarray == 2:
                LamSlotMulti_dict["alpha"] = self.alpha
            else:
                raise Exception(
                    "Unknown type_handle_ndarray: " + str(type_handle_ndarray)
                )
        LamSlotMulti_dict["sym_dict_enforced"] = (
            self.sym_dict_enforced.copy()
            if self.sym_dict_enforced is not None
            else None
        )
        # The class name is added to the dict for deserialisation purpose
        # Overwrite the mother class name
        LamSlotMulti_dict["__class__"] = "LamSlotMulti"
        return LamSlotMulti_dict

    def _set_None(self):
        """Set all the properties to None (except pyleecan object)"""

        self.slot_list = None
        self.alpha = None
        self.sym_dict_enforced = None
        # Set to None the properties inherited from Lamination
        super(LamSlotMulti, self)._set_None()

    def _get_slot_list(self):
        """getter of slot_list"""
        if self._slot_list is not None:
            for obj in self._slot_list:
                if obj is not None:
                    obj.parent = self
        return self._slot_list

    def _set_slot_list(self, value):
        """setter of slot_list"""
        if type(value) is list:
            for ii, obj in enumerate(value):
                if type(obj) is dict:
                    class_obj = import_class(
                        "pyleecan.Classes", obj.get("__class__"), "slot_list"
                    )
                    value[ii] = class_obj(init_dict=obj)
                if value[ii] is not None:
                    value[ii].parent = self
        if value == -1:
            value = list()
        check_var("slot_list", value, "[Slot]")
        self._slot_list = value

    slot_list = property(
        fget=_get_slot_list,
        fset=_set_slot_list,
        doc=u"""List of lamination Slot

        :Type: [Slot]
        """,
    )

    def _get_alpha(self):
        """getter of alpha"""
        return self._alpha

    def _set_alpha(self, value):
        """setter of alpha"""
        if type(value) is int and value == -1:
            value = array([])
        elif type(value) is list:
            try:
                value = array(value)
            except:
                pass
        check_var("alpha", value, "ndarray")
        self._alpha = value

    alpha = property(
        fget=_get_alpha,
        fset=_set_alpha,
        doc=u"""Angular position of the Slots

        :Type: ndarray
        """,
    )

    def _get_sym_dict_enforced(self):
        """getter of sym_dict_enforced"""
        return self._sym_dict_enforced

    def _set_sym_dict_enforced(self, value):
        """setter of sym_dict_enforced"""
        if type(value) is int and value == -1:
            value = dict()
        check_var("sym_dict_enforced", value, "dict")
        self._sym_dict_enforced = value

    sym_dict_enforced = property(
        fget=_get_sym_dict_enforced,
        fset=_set_sym_dict_enforced,
        doc=u"""Dictionary to enforce the lamination symmetry

        :Type: dict
        """,
    )
=======
# -*- coding: utf-8 -*-
# File generated according to Generator/ClassesRef/Machine/LamSlotMulti.csv
# WARNING! All changes made in this file will be lost!
"""Method code available at https://github.com/Eomys/pyleecan/tree/master/pyleecan/Methods/Machine/LamSlotMulti
"""

from os import linesep
from sys import getsizeof
from logging import getLogger
from ._check import set_array, check_var, raise_
from ..Functions.get_logger import get_logger
from ..Functions.save import save
from ..Functions.copy import copy
from ..Functions.load import load_init_dict
from ..Functions.Load.import_class import import_class
from .Lamination import Lamination

# Import all class method
# Try/catch to remove unnecessary dependencies in unused method
try:
    from ..Methods.Machine.LamSlotMulti.check import check
except ImportError as error:
    check = error

try:
    from ..Methods.Machine.LamSlotMulti.comp_radius_mec import comp_radius_mec
except ImportError as error:
    comp_radius_mec = error

try:
    from ..Methods.Machine.LamSlotMulti.comp_surfaces import comp_surfaces
except ImportError as error:
    comp_surfaces = error

try:
    from ..Methods.Machine.LamSlotMulti.get_pole_pair_number import get_pole_pair_number
except ImportError as error:
    get_pole_pair_number = error

try:
    from ..Methods.Machine.LamSlotMulti.plot import plot
except ImportError as error:
    plot = error

try:
    from ..Methods.Machine.LamSlotMulti.comp_height_yoke import comp_height_yoke
except ImportError as error:
    comp_height_yoke = error

try:
    from ..Methods.Machine.LamSlotMulti.get_Zs import get_Zs
except ImportError as error:
    get_Zs = error

try:
    from ..Methods.Machine.LamSlotMulti.get_bore_desc import get_bore_desc
except ImportError as error:
    get_bore_desc = error

try:
    from ..Methods.Machine.LamSlotMulti.comp_periodicity import comp_periodicity
except ImportError as error:
    comp_periodicity = error


from numpy import array, array_equal
from ._check import InitUnKnowClassError
from .Slot import Slot
from .Material import Material
from .Hole import Hole
from .Notch import Notch
from .Skew import Skew
from .Bore import Bore


class LamSlotMulti(Lamination):
    """Lamination with list of Slot"""

    VERSION = 1

    # Check ImportError to remove unnecessary dependencies in unused method
    # cf Methods.Machine.LamSlotMulti.check
    if isinstance(check, ImportError):
        check = property(
            fget=lambda x: raise_(
                ImportError("Can't use LamSlotMulti method check: " + str(check))
            )
        )
    else:
        check = check
    # cf Methods.Machine.LamSlotMulti.comp_radius_mec
    if isinstance(comp_radius_mec, ImportError):
        comp_radius_mec = property(
            fget=lambda x: raise_(
                ImportError(
                    "Can't use LamSlotMulti method comp_radius_mec: "
                    + str(comp_radius_mec)
                )
            )
        )
    else:
        comp_radius_mec = comp_radius_mec
    # cf Methods.Machine.LamSlotMulti.comp_surfaces
    if isinstance(comp_surfaces, ImportError):
        comp_surfaces = property(
            fget=lambda x: raise_(
                ImportError(
                    "Can't use LamSlotMulti method comp_surfaces: " + str(comp_surfaces)
                )
            )
        )
    else:
        comp_surfaces = comp_surfaces
    # cf Methods.Machine.LamSlotMulti.get_pole_pair_number
    if isinstance(get_pole_pair_number, ImportError):
        get_pole_pair_number = property(
            fget=lambda x: raise_(
                ImportError(
                    "Can't use LamSlotMulti method get_pole_pair_number: "
                    + str(get_pole_pair_number)
                )
            )
        )
    else:
        get_pole_pair_number = get_pole_pair_number
    # cf Methods.Machine.LamSlotMulti.plot
    if isinstance(plot, ImportError):
        plot = property(
            fget=lambda x: raise_(
                ImportError("Can't use LamSlotMulti method plot: " + str(plot))
            )
        )
    else:
        plot = plot
    # cf Methods.Machine.LamSlotMulti.comp_height_yoke
    if isinstance(comp_height_yoke, ImportError):
        comp_height_yoke = property(
            fget=lambda x: raise_(
                ImportError(
                    "Can't use LamSlotMulti method comp_height_yoke: "
                    + str(comp_height_yoke)
                )
            )
        )
    else:
        comp_height_yoke = comp_height_yoke
    # cf Methods.Machine.LamSlotMulti.get_Zs
    if isinstance(get_Zs, ImportError):
        get_Zs = property(
            fget=lambda x: raise_(
                ImportError("Can't use LamSlotMulti method get_Zs: " + str(get_Zs))
            )
        )
    else:
        get_Zs = get_Zs
    # cf Methods.Machine.LamSlotMulti.get_bore_desc
    if isinstance(get_bore_desc, ImportError):
        get_bore_desc = property(
            fget=lambda x: raise_(
                ImportError(
                    "Can't use LamSlotMulti method get_bore_desc: " + str(get_bore_desc)
                )
            )
        )
    else:
        get_bore_desc = get_bore_desc
    # cf Methods.Machine.LamSlotMulti.comp_periodicity
    if isinstance(comp_periodicity, ImportError):
        comp_periodicity = property(
            fget=lambda x: raise_(
                ImportError(
                    "Can't use LamSlotMulti method comp_periodicity: "
                    + str(comp_periodicity)
                )
            )
        )
    else:
        comp_periodicity = comp_periodicity
    # save and copy methods are available in all object
    save = save
    copy = copy
    # get_logger method is available in all object
    get_logger = get_logger

    def __init__(
        self,
        slot_list=-1,
        alpha=None,
        sym_dict_enforced=None,
        L1=0.35,
        mat_type=-1,
        Nrvd=0,
        Wrvd=0,
        Kf1=0.95,
        is_internal=True,
        Rint=0,
        Rext=1,
        is_stator=True,
        axial_vent=-1,
        notch=-1,
        skew=None,
        yoke_notch=-1,
        bore=None,
        init_dict=None,
        init_str=None,
    ):
        """Constructor of the class. Can be use in three ways :
        - __init__ (arg1 = 1, arg3 = 5) every parameters have name and default values
            for pyleecan type, -1 will call the default constructor
        - __init__ (init_dict = d) d must be a dictionary with property names as keys
        - __init__ (init_str = s) s must be a string
        s is the file path to load

        ndarray or list can be given for Vector and Matrix
        object or dict can be given for pyleecan Object"""

        if init_str is not None:  # Load from a file
            init_dict = load_init_dict(init_str)[1]
        if init_dict is not None:  # Initialisation by dict
            assert type(init_dict) is dict
            # Overwrite default value with init_dict content
            if "slot_list" in list(init_dict.keys()):
                slot_list = init_dict["slot_list"]
            if "alpha" in list(init_dict.keys()):
                alpha = init_dict["alpha"]
            if "sym_dict_enforced" in list(init_dict.keys()):
                sym_dict_enforced = init_dict["sym_dict_enforced"]
            if "L1" in list(init_dict.keys()):
                L1 = init_dict["L1"]
            if "mat_type" in list(init_dict.keys()):
                mat_type = init_dict["mat_type"]
            if "Nrvd" in list(init_dict.keys()):
                Nrvd = init_dict["Nrvd"]
            if "Wrvd" in list(init_dict.keys()):
                Wrvd = init_dict["Wrvd"]
            if "Kf1" in list(init_dict.keys()):
                Kf1 = init_dict["Kf1"]
            if "is_internal" in list(init_dict.keys()):
                is_internal = init_dict["is_internal"]
            if "Rint" in list(init_dict.keys()):
                Rint = init_dict["Rint"]
            if "Rext" in list(init_dict.keys()):
                Rext = init_dict["Rext"]
            if "is_stator" in list(init_dict.keys()):
                is_stator = init_dict["is_stator"]
            if "axial_vent" in list(init_dict.keys()):
                axial_vent = init_dict["axial_vent"]
            if "notch" in list(init_dict.keys()):
                notch = init_dict["notch"]
            if "skew" in list(init_dict.keys()):
                skew = init_dict["skew"]
            if "yoke_notch" in list(init_dict.keys()):
                yoke_notch = init_dict["yoke_notch"]
            if "bore" in list(init_dict.keys()):
                bore = init_dict["bore"]
        # Set the properties (value check and convertion are done in setter)
        self.slot_list = slot_list
        self.alpha = alpha
        self.sym_dict_enforced = sym_dict_enforced
        # Call Lamination init
        super(LamSlotMulti, self).__init__(
            L1=L1,
            mat_type=mat_type,
            Nrvd=Nrvd,
            Wrvd=Wrvd,
            Kf1=Kf1,
            is_internal=is_internal,
            Rint=Rint,
            Rext=Rext,
            is_stator=is_stator,
            axial_vent=axial_vent,
            notch=notch,
            skew=skew,
            yoke_notch=yoke_notch,
            bore=bore,
        )
        # The class is frozen (in Lamination init), for now it's impossible to
        # add new properties

    def __str__(self):
        """Convert this object in a readeable string (for print)"""

        LamSlotMulti_str = ""
        # Get the properties inherited from Lamination
        LamSlotMulti_str += super(LamSlotMulti, self).__str__()
        if len(self.slot_list) == 0:
            LamSlotMulti_str += "slot_list = []" + linesep
        for ii in range(len(self.slot_list)):
            tmp = (
                self.slot_list[ii].__str__().replace(linesep, linesep + "\t") + linesep
            )
            LamSlotMulti_str += "slot_list[" + str(ii) + "] =" + tmp + linesep + linesep
        LamSlotMulti_str += (
            "alpha = "
            + linesep
            + str(self.alpha).replace(linesep, linesep + "\t")
            + linesep
            + linesep
        )
        LamSlotMulti_str += (
            "sym_dict_enforced = " + str(self.sym_dict_enforced) + linesep
        )
        return LamSlotMulti_str

    def __eq__(self, other):
        """Compare two objects (skip parent)"""

        if type(other) != type(self):
            return False

        # Check the properties inherited from Lamination
        if not super(LamSlotMulti, self).__eq__(other):
            return False
        if other.slot_list != self.slot_list:
            return False
        if not array_equal(other.alpha, self.alpha):
            return False
        if other.sym_dict_enforced != self.sym_dict_enforced:
            return False
        return True

    def compare(self, other, name="self", ignore_list=None):
        """Compare two objects and return list of differences"""

        if ignore_list is None:
            ignore_list = list()
        if type(other) != type(self):
            return ["type(" + name + ")"]
        diff_list = list()

        # Check the properties inherited from Lamination
        diff_list.extend(super(LamSlotMulti, self).compare(other, name=name))
        if (other.slot_list is None and self.slot_list is not None) or (
            other.slot_list is not None and self.slot_list is None
        ):
            diff_list.append(name + ".slot_list None mismatch")
        elif self.slot_list is None:
            pass
        elif len(other.slot_list) != len(self.slot_list):
            diff_list.append("len(" + name + ".slot_list)")
        else:
            for ii in range(len(other.slot_list)):
                diff_list.extend(
                    self.slot_list[ii].compare(
                        other.slot_list[ii], name=name + ".slot_list[" + str(ii) + "]"
                    )
                )
        if not array_equal(other.alpha, self.alpha):
            diff_list.append(name + ".alpha")
        if other._sym_dict_enforced != self._sym_dict_enforced:
            diff_list.append(name + ".sym_dict_enforced")
        # Filter ignore differences
        diff_list = list(filter(lambda x: x not in ignore_list, diff_list))
        return diff_list

    def __sizeof__(self):
        """Return the size in memory of the object (including all subobject)"""

        S = 0  # Full size of the object

        # Get size of the properties inherited from Lamination
        S += super(LamSlotMulti, self).__sizeof__()
        if self.slot_list is not None:
            for value in self.slot_list:
                S += getsizeof(value)
        S += getsizeof(self.alpha)
        if self.sym_dict_enforced is not None:
            for key, value in self.sym_dict_enforced.items():
                S += getsizeof(value) + getsizeof(key)
        return S

    def as_dict(self, type_handle_ndarray=0, keep_function=False, **kwargs):
        """
        Convert this object in a json serializable dict (can be use in __init__).
        type_handle_ndarray: int
            How to handle ndarray (0: tolist, 1: copy, 2: nothing)
        keep_function : bool
            True to keep the function object, else return str
        Optional keyword input parameter is for internal use only
        and may prevent json serializability.
        """

        # Get the properties inherited from Lamination
        LamSlotMulti_dict = super(LamSlotMulti, self).as_dict(
            type_handle_ndarray=type_handle_ndarray,
            keep_function=keep_function,
            **kwargs
        )
        if self.slot_list is None:
            LamSlotMulti_dict["slot_list"] = None
        else:
            LamSlotMulti_dict["slot_list"] = list()
            for obj in self.slot_list:
                if obj is not None:
                    LamSlotMulti_dict["slot_list"].append(
                        obj.as_dict(
                            type_handle_ndarray=type_handle_ndarray,
                            keep_function=keep_function,
                            **kwargs
                        )
                    )
                else:
                    LamSlotMulti_dict["slot_list"].append(None)
        if self.alpha is None:
            LamSlotMulti_dict["alpha"] = None
        else:
            if type_handle_ndarray == 0:
                LamSlotMulti_dict["alpha"] = self.alpha.tolist()
            elif type_handle_ndarray == 1:
                LamSlotMulti_dict["alpha"] = self.alpha.copy()
            elif type_handle_ndarray == 2:
                LamSlotMulti_dict["alpha"] = self.alpha
            else:
                raise Exception(
                    "Unknown type_handle_ndarray: " + str(type_handle_ndarray)
                )
        LamSlotMulti_dict["sym_dict_enforced"] = (
            self.sym_dict_enforced.copy()
            if self.sym_dict_enforced is not None
            else None
        )
        # The class name is added to the dict for deserialisation purpose
        # Overwrite the mother class name
        LamSlotMulti_dict["__class__"] = "LamSlotMulti"
        return LamSlotMulti_dict

    def _set_None(self):
        """Set all the properties to None (except pyleecan object)"""

        self.slot_list = None
        self.alpha = None
        self.sym_dict_enforced = None
        # Set to None the properties inherited from Lamination
        super(LamSlotMulti, self)._set_None()

    def _get_slot_list(self):
        """getter of slot_list"""
        if self._slot_list is not None:
            for obj in self._slot_list:
                if obj is not None:
                    obj.parent = self
        return self._slot_list

    def _set_slot_list(self, value):
        """setter of slot_list"""
        if type(value) is list:
            for ii, obj in enumerate(value):
                if type(obj) is dict:
                    class_obj = import_class(
                        "pyleecan.Classes", obj.get("__class__"), "slot_list"
                    )
                    value[ii] = class_obj(init_dict=obj)
                if value[ii] is not None:
                    value[ii].parent = self
        if value == -1:
            value = list()
        check_var("slot_list", value, "[Slot]")
        self._slot_list = value

    slot_list = property(
        fget=_get_slot_list,
        fset=_set_slot_list,
        doc=u"""List of lamination Slot

        :Type: [Slot]
        """,
    )

    def _get_alpha(self):
        """getter of alpha"""
        return self._alpha

    def _set_alpha(self, value):
        """setter of alpha"""
        if type(value) is int and value == -1:
            value = array([])
        elif type(value) is list:
            try:
                value = array(value)
            except:
                pass
        check_var("alpha", value, "ndarray")
        self._alpha = value

    alpha = property(
        fget=_get_alpha,
        fset=_set_alpha,
        doc=u"""Angular position of the Slots

        :Type: ndarray
        """,
    )

    def _get_sym_dict_enforced(self):
        """getter of sym_dict_enforced"""
        return self._sym_dict_enforced

    def _set_sym_dict_enforced(self, value):
        """setter of sym_dict_enforced"""
        if type(value) is int and value == -1:
            value = dict()
        check_var("sym_dict_enforced", value, "dict")
        self._sym_dict_enforced = value

    sym_dict_enforced = property(
        fget=_get_sym_dict_enforced,
        fset=_set_sym_dict_enforced,
        doc=u"""Dictionary to enforce the lamination symmetry

        :Type: dict
        """,
    )
>>>>>>> 1ae19ca1
<|MERGE_RESOLUTION|>--- conflicted
+++ resolved
@@ -1,1022 +1,512 @@
-<<<<<<< HEAD
-# -*- coding: utf-8 -*-
-# File generated according to Generator/ClassesRef/Machine/LamSlotMulti.csv
-# WARNING! All changes made in this file will be lost!
-"""Method code available at https://github.com/Eomys/pyleecan/tree/master/pyleecan/Methods/Machine/LamSlotMulti
-"""
-
-from os import linesep
-from sys import getsizeof
-from logging import getLogger
-from ._check import set_array, check_var, raise_
-from ..Functions.get_logger import get_logger
-from ..Functions.save import save
-from ..Functions.copy import copy
-from ..Functions.load import load_init_dict
-from ..Functions.Load.import_class import import_class
-from .Lamination import Lamination
-
-# Import all class method
-# Try/catch to remove unnecessary dependencies in unused method
-try:
-    from ..Methods.Machine.LamSlotMulti.check import check
-except ImportError as error:
-    check = error
-
-try:
-    from ..Methods.Machine.LamSlotMulti.comp_radius_mec import comp_radius_mec
-except ImportError as error:
-    comp_radius_mec = error
-
-try:
-    from ..Methods.Machine.LamSlotMulti.comp_surfaces import comp_surfaces
-except ImportError as error:
-    comp_surfaces = error
-
-try:
-    from ..Methods.Machine.LamSlotMulti.get_pole_pair_number import get_pole_pair_number
-except ImportError as error:
-    get_pole_pair_number = error
-
-try:
-    from ..Methods.Machine.LamSlotMulti.plot import plot
-except ImportError as error:
-    plot = error
-
-try:
-    from ..Methods.Machine.LamSlotMulti.comp_height_yoke import comp_height_yoke
-except ImportError as error:
-    comp_height_yoke = error
-
-try:
-    from ..Methods.Machine.LamSlotMulti.get_Zs import get_Zs
-except ImportError as error:
-    get_Zs = error
-
-try:
-    from ..Methods.Machine.LamSlotMulti.get_bore_desc import get_bore_desc
-except ImportError as error:
-    get_bore_desc = error
-
-try:
-    from ..Methods.Machine.LamSlotMulti.comp_periodicity import comp_periodicity
-except ImportError as error:
-    comp_periodicity = error
-
-
-from numpy import array, array_equal
-from ._check import InitUnKnowClassError
-from .Slot import Slot
-from .Material import Material
-from .Hole import Hole
-from .Notch import Notch
-from .Bore import Bore
-
-
-class LamSlotMulti(Lamination):
-    """Lamination with list of Slot"""
-
-    VERSION = 1
-
-    # Check ImportError to remove unnecessary dependencies in unused method
-    # cf Methods.Machine.LamSlotMulti.check
-    if isinstance(check, ImportError):
-        check = property(
-            fget=lambda x: raise_(
-                ImportError("Can't use LamSlotMulti method check: " + str(check))
-            )
-        )
-    else:
-        check = check
-    # cf Methods.Machine.LamSlotMulti.comp_radius_mec
-    if isinstance(comp_radius_mec, ImportError):
-        comp_radius_mec = property(
-            fget=lambda x: raise_(
-                ImportError(
-                    "Can't use LamSlotMulti method comp_radius_mec: "
-                    + str(comp_radius_mec)
-                )
-            )
-        )
-    else:
-        comp_radius_mec = comp_radius_mec
-    # cf Methods.Machine.LamSlotMulti.comp_surfaces
-    if isinstance(comp_surfaces, ImportError):
-        comp_surfaces = property(
-            fget=lambda x: raise_(
-                ImportError(
-                    "Can't use LamSlotMulti method comp_surfaces: " + str(comp_surfaces)
-                )
-            )
-        )
-    else:
-        comp_surfaces = comp_surfaces
-    # cf Methods.Machine.LamSlotMulti.get_pole_pair_number
-    if isinstance(get_pole_pair_number, ImportError):
-        get_pole_pair_number = property(
-            fget=lambda x: raise_(
-                ImportError(
-                    "Can't use LamSlotMulti method get_pole_pair_number: "
-                    + str(get_pole_pair_number)
-                )
-            )
-        )
-    else:
-        get_pole_pair_number = get_pole_pair_number
-    # cf Methods.Machine.LamSlotMulti.plot
-    if isinstance(plot, ImportError):
-        plot = property(
-            fget=lambda x: raise_(
-                ImportError("Can't use LamSlotMulti method plot: " + str(plot))
-            )
-        )
-    else:
-        plot = plot
-    # cf Methods.Machine.LamSlotMulti.comp_height_yoke
-    if isinstance(comp_height_yoke, ImportError):
-        comp_height_yoke = property(
-            fget=lambda x: raise_(
-                ImportError(
-                    "Can't use LamSlotMulti method comp_height_yoke: "
-                    + str(comp_height_yoke)
-                )
-            )
-        )
-    else:
-        comp_height_yoke = comp_height_yoke
-    # cf Methods.Machine.LamSlotMulti.get_Zs
-    if isinstance(get_Zs, ImportError):
-        get_Zs = property(
-            fget=lambda x: raise_(
-                ImportError("Can't use LamSlotMulti method get_Zs: " + str(get_Zs))
-            )
-        )
-    else:
-        get_Zs = get_Zs
-    # cf Methods.Machine.LamSlotMulti.get_bore_desc
-    if isinstance(get_bore_desc, ImportError):
-        get_bore_desc = property(
-            fget=lambda x: raise_(
-                ImportError(
-                    "Can't use LamSlotMulti method get_bore_desc: " + str(get_bore_desc)
-                )
-            )
-        )
-    else:
-        get_bore_desc = get_bore_desc
-    # cf Methods.Machine.LamSlotMulti.comp_periodicity
-    if isinstance(comp_periodicity, ImportError):
-        comp_periodicity = property(
-            fget=lambda x: raise_(
-                ImportError(
-                    "Can't use LamSlotMulti method comp_periodicity: "
-                    + str(comp_periodicity)
-                )
-            )
-        )
-    else:
-        comp_periodicity = comp_periodicity
-    # save and copy methods are available in all object
-    save = save
-    copy = copy
-    # get_logger method is available in all object
-    get_logger = get_logger
-
-    def __init__(
-        self,
-        slot_list=-1,
-        alpha=None,
-        sym_dict_enforced=None,
-        L1=0.35,
-        mat_type=-1,
-        Nrvd=0,
-        Wrvd=0,
-        Kf1=0.95,
-        is_internal=True,
-        Rint=0,
-        Rext=1,
-        is_stator=True,
-        axial_vent=-1,
-        notch=-1,
-        yoke_notch=-1,
-        bore=None,
-        init_dict=None,
-        init_str=None,
-    ):
-        """Constructor of the class. Can be use in three ways :
-        - __init__ (arg1 = 1, arg3 = 5) every parameters have name and default values
-            for pyleecan type, -1 will call the default constructor
-        - __init__ (init_dict = d) d must be a dictionary with property names as keys
-        - __init__ (init_str = s) s must be a string
-        s is the file path to load
-
-        ndarray or list can be given for Vector and Matrix
-        object or dict can be given for pyleecan Object"""
-
-        if init_str is not None:  # Load from a file
-            init_dict = load_init_dict(init_str)[1]
-        if init_dict is not None:  # Initialisation by dict
-            assert type(init_dict) is dict
-            # Overwrite default value with init_dict content
-            if "slot_list" in list(init_dict.keys()):
-                slot_list = init_dict["slot_list"]
-            if "alpha" in list(init_dict.keys()):
-                alpha = init_dict["alpha"]
-            if "sym_dict_enforced" in list(init_dict.keys()):
-                sym_dict_enforced = init_dict["sym_dict_enforced"]
-            if "L1" in list(init_dict.keys()):
-                L1 = init_dict["L1"]
-            if "mat_type" in list(init_dict.keys()):
-                mat_type = init_dict["mat_type"]
-            if "Nrvd" in list(init_dict.keys()):
-                Nrvd = init_dict["Nrvd"]
-            if "Wrvd" in list(init_dict.keys()):
-                Wrvd = init_dict["Wrvd"]
-            if "Kf1" in list(init_dict.keys()):
-                Kf1 = init_dict["Kf1"]
-            if "is_internal" in list(init_dict.keys()):
-                is_internal = init_dict["is_internal"]
-            if "Rint" in list(init_dict.keys()):
-                Rint = init_dict["Rint"]
-            if "Rext" in list(init_dict.keys()):
-                Rext = init_dict["Rext"]
-            if "is_stator" in list(init_dict.keys()):
-                is_stator = init_dict["is_stator"]
-            if "axial_vent" in list(init_dict.keys()):
-                axial_vent = init_dict["axial_vent"]
-            if "notch" in list(init_dict.keys()):
-                notch = init_dict["notch"]
-            if "yoke_notch" in list(init_dict.keys()):
-                yoke_notch = init_dict["yoke_notch"]
-            if "bore" in list(init_dict.keys()):
-                bore = init_dict["bore"]
-        # Set the properties (value check and convertion are done in setter)
-        self.slot_list = slot_list
-        self.alpha = alpha
-        self.sym_dict_enforced = sym_dict_enforced
-        # Call Lamination init
-        super(LamSlotMulti, self).__init__(
-            L1=L1,
-            mat_type=mat_type,
-            Nrvd=Nrvd,
-            Wrvd=Wrvd,
-            Kf1=Kf1,
-            is_internal=is_internal,
-            Rint=Rint,
-            Rext=Rext,
-            is_stator=is_stator,
-            axial_vent=axial_vent,
-            notch=notch,
-            yoke_notch=yoke_notch,
-            bore=bore,
-        )
-        # The class is frozen (in Lamination init), for now it's impossible to
-        # add new properties
-
-    def __str__(self):
-        """Convert this object in a readeable string (for print)"""
-
-        LamSlotMulti_str = ""
-        # Get the properties inherited from Lamination
-        LamSlotMulti_str += super(LamSlotMulti, self).__str__()
-        if len(self.slot_list) == 0:
-            LamSlotMulti_str += "slot_list = []" + linesep
-        for ii in range(len(self.slot_list)):
-            tmp = (
-                self.slot_list[ii].__str__().replace(linesep, linesep + "\t") + linesep
-            )
-            LamSlotMulti_str += "slot_list[" + str(ii) + "] =" + tmp + linesep + linesep
-        LamSlotMulti_str += (
-            "alpha = "
-            + linesep
-            + str(self.alpha).replace(linesep, linesep + "\t")
-            + linesep
-            + linesep
-        )
-        LamSlotMulti_str += (
-            "sym_dict_enforced = " + str(self.sym_dict_enforced) + linesep
-        )
-        return LamSlotMulti_str
-
-    def __eq__(self, other):
-        """Compare two objects (skip parent)"""
-
-        if type(other) != type(self):
-            return False
-
-        # Check the properties inherited from Lamination
-        if not super(LamSlotMulti, self).__eq__(other):
-            return False
-        if other.slot_list != self.slot_list:
-            return False
-        if not array_equal(other.alpha, self.alpha):
-            return False
-        if other.sym_dict_enforced != self.sym_dict_enforced:
-            return False
-        return True
-
-    def compare(self, other, name="self", ignore_list=None):
-        """Compare two objects and return list of differences"""
-
-        if ignore_list is None:
-            ignore_list = list()
-        if type(other) != type(self):
-            return ["type(" + name + ")"]
-        diff_list = list()
-
-        # Check the properties inherited from Lamination
-        diff_list.extend(super(LamSlotMulti, self).compare(other, name=name))
-        if (other.slot_list is None and self.slot_list is not None) or (
-            other.slot_list is not None and self.slot_list is None
-        ):
-            diff_list.append(name + ".slot_list None mismatch")
-        elif self.slot_list is None:
-            pass
-        elif len(other.slot_list) != len(self.slot_list):
-            diff_list.append("len(" + name + ".slot_list)")
-        else:
-            for ii in range(len(other.slot_list)):
-                diff_list.extend(
-                    self.slot_list[ii].compare(
-                        other.slot_list[ii], name=name + ".slot_list[" + str(ii) + "]"
-                    )
-                )
-        if not array_equal(other.alpha, self.alpha):
-            diff_list.append(name + ".alpha")
-        if other._sym_dict_enforced != self._sym_dict_enforced:
-            diff_list.append(name + ".sym_dict_enforced")
-        # Filter ignore differences
-        diff_list = list(filter(lambda x: x not in ignore_list, diff_list))
-        return diff_list
-
-    def __sizeof__(self):
-        """Return the size in memory of the object (including all subobject)"""
-
-        S = 0  # Full size of the object
-
-        # Get size of the properties inherited from Lamination
-        S += super(LamSlotMulti, self).__sizeof__()
-        if self.slot_list is not None:
-            for value in self.slot_list:
-                S += getsizeof(value)
-        S += getsizeof(self.alpha)
-        if self.sym_dict_enforced is not None:
-            for key, value in self.sym_dict_enforced.items():
-                S += getsizeof(value) + getsizeof(key)
-        return S
-
-    def as_dict(self, type_handle_ndarray=0, keep_function=False, **kwargs):
-        """
-        Convert this object in a json serializable dict (can be use in __init__).
-        type_handle_ndarray: int
-            How to handle ndarray (0: tolist, 1: copy, 2: nothing)
-        keep_function : bool
-            True to keep the function object, else return str
-        Optional keyword input parameter is for internal use only
-        and may prevent json serializability.
-        """
-
-        # Get the properties inherited from Lamination
-        LamSlotMulti_dict = super(LamSlotMulti, self).as_dict(
-            type_handle_ndarray=type_handle_ndarray,
-            keep_function=keep_function,
-            **kwargs
-        )
-        if self.slot_list is None:
-            LamSlotMulti_dict["slot_list"] = None
-        else:
-            LamSlotMulti_dict["slot_list"] = list()
-            for obj in self.slot_list:
-                if obj is not None:
-                    LamSlotMulti_dict["slot_list"].append(
-                        obj.as_dict(
-                            type_handle_ndarray=type_handle_ndarray,
-                            keep_function=keep_function,
-                            **kwargs
-                        )
-                    )
-                else:
-                    LamSlotMulti_dict["slot_list"].append(None)
-        if self.alpha is None:
-            LamSlotMulti_dict["alpha"] = None
-        else:
-            if type_handle_ndarray == 0:
-                LamSlotMulti_dict["alpha"] = self.alpha.tolist()
-            elif type_handle_ndarray == 1:
-                LamSlotMulti_dict["alpha"] = self.alpha.copy()
-            elif type_handle_ndarray == 2:
-                LamSlotMulti_dict["alpha"] = self.alpha
-            else:
-                raise Exception(
-                    "Unknown type_handle_ndarray: " + str(type_handle_ndarray)
-                )
-        LamSlotMulti_dict["sym_dict_enforced"] = (
-            self.sym_dict_enforced.copy()
-            if self.sym_dict_enforced is not None
-            else None
-        )
-        # The class name is added to the dict for deserialisation purpose
-        # Overwrite the mother class name
-        LamSlotMulti_dict["__class__"] = "LamSlotMulti"
-        return LamSlotMulti_dict
-
-    def _set_None(self):
-        """Set all the properties to None (except pyleecan object)"""
-
-        self.slot_list = None
-        self.alpha = None
-        self.sym_dict_enforced = None
-        # Set to None the properties inherited from Lamination
-        super(LamSlotMulti, self)._set_None()
-
-    def _get_slot_list(self):
-        """getter of slot_list"""
-        if self._slot_list is not None:
-            for obj in self._slot_list:
-                if obj is not None:
-                    obj.parent = self
-        return self._slot_list
-
-    def _set_slot_list(self, value):
-        """setter of slot_list"""
-        if type(value) is list:
-            for ii, obj in enumerate(value):
-                if type(obj) is dict:
-                    class_obj = import_class(
-                        "pyleecan.Classes", obj.get("__class__"), "slot_list"
-                    )
-                    value[ii] = class_obj(init_dict=obj)
-                if value[ii] is not None:
-                    value[ii].parent = self
-        if value == -1:
-            value = list()
-        check_var("slot_list", value, "[Slot]")
-        self._slot_list = value
-
-    slot_list = property(
-        fget=_get_slot_list,
-        fset=_set_slot_list,
-        doc=u"""List of lamination Slot
-
-        :Type: [Slot]
-        """,
-    )
-
-    def _get_alpha(self):
-        """getter of alpha"""
-        return self._alpha
-
-    def _set_alpha(self, value):
-        """setter of alpha"""
-        if type(value) is int and value == -1:
-            value = array([])
-        elif type(value) is list:
-            try:
-                value = array(value)
-            except:
-                pass
-        check_var("alpha", value, "ndarray")
-        self._alpha = value
-
-    alpha = property(
-        fget=_get_alpha,
-        fset=_set_alpha,
-        doc=u"""Angular position of the Slots
-
-        :Type: ndarray
-        """,
-    )
-
-    def _get_sym_dict_enforced(self):
-        """getter of sym_dict_enforced"""
-        return self._sym_dict_enforced
-
-    def _set_sym_dict_enforced(self, value):
-        """setter of sym_dict_enforced"""
-        if type(value) is int and value == -1:
-            value = dict()
-        check_var("sym_dict_enforced", value, "dict")
-        self._sym_dict_enforced = value
-
-    sym_dict_enforced = property(
-        fget=_get_sym_dict_enforced,
-        fset=_set_sym_dict_enforced,
-        doc=u"""Dictionary to enforce the lamination symmetry
-
-        :Type: dict
-        """,
-    )
-=======
-# -*- coding: utf-8 -*-
-# File generated according to Generator/ClassesRef/Machine/LamSlotMulti.csv
-# WARNING! All changes made in this file will be lost!
-"""Method code available at https://github.com/Eomys/pyleecan/tree/master/pyleecan/Methods/Machine/LamSlotMulti
-"""
-
-from os import linesep
-from sys import getsizeof
-from logging import getLogger
-from ._check import set_array, check_var, raise_
-from ..Functions.get_logger import get_logger
-from ..Functions.save import save
-from ..Functions.copy import copy
-from ..Functions.load import load_init_dict
-from ..Functions.Load.import_class import import_class
-from .Lamination import Lamination
-
-# Import all class method
-# Try/catch to remove unnecessary dependencies in unused method
-try:
-    from ..Methods.Machine.LamSlotMulti.check import check
-except ImportError as error:
-    check = error
-
-try:
-    from ..Methods.Machine.LamSlotMulti.comp_radius_mec import comp_radius_mec
-except ImportError as error:
-    comp_radius_mec = error
-
-try:
-    from ..Methods.Machine.LamSlotMulti.comp_surfaces import comp_surfaces
-except ImportError as error:
-    comp_surfaces = error
-
-try:
-    from ..Methods.Machine.LamSlotMulti.get_pole_pair_number import get_pole_pair_number
-except ImportError as error:
-    get_pole_pair_number = error
-
-try:
-    from ..Methods.Machine.LamSlotMulti.plot import plot
-except ImportError as error:
-    plot = error
-
-try:
-    from ..Methods.Machine.LamSlotMulti.comp_height_yoke import comp_height_yoke
-except ImportError as error:
-    comp_height_yoke = error
-
-try:
-    from ..Methods.Machine.LamSlotMulti.get_Zs import get_Zs
-except ImportError as error:
-    get_Zs = error
-
-try:
-    from ..Methods.Machine.LamSlotMulti.get_bore_desc import get_bore_desc
-except ImportError as error:
-    get_bore_desc = error
-
-try:
-    from ..Methods.Machine.LamSlotMulti.comp_periodicity import comp_periodicity
-except ImportError as error:
-    comp_periodicity = error
-
-
-from numpy import array, array_equal
-from ._check import InitUnKnowClassError
-from .Slot import Slot
-from .Material import Material
-from .Hole import Hole
-from .Notch import Notch
-from .Skew import Skew
-from .Bore import Bore
-
-
-class LamSlotMulti(Lamination):
-    """Lamination with list of Slot"""
-
-    VERSION = 1
-
-    # Check ImportError to remove unnecessary dependencies in unused method
-    # cf Methods.Machine.LamSlotMulti.check
-    if isinstance(check, ImportError):
-        check = property(
-            fget=lambda x: raise_(
-                ImportError("Can't use LamSlotMulti method check: " + str(check))
-            )
-        )
-    else:
-        check = check
-    # cf Methods.Machine.LamSlotMulti.comp_radius_mec
-    if isinstance(comp_radius_mec, ImportError):
-        comp_radius_mec = property(
-            fget=lambda x: raise_(
-                ImportError(
-                    "Can't use LamSlotMulti method comp_radius_mec: "
-                    + str(comp_radius_mec)
-                )
-            )
-        )
-    else:
-        comp_radius_mec = comp_radius_mec
-    # cf Methods.Machine.LamSlotMulti.comp_surfaces
-    if isinstance(comp_surfaces, ImportError):
-        comp_surfaces = property(
-            fget=lambda x: raise_(
-                ImportError(
-                    "Can't use LamSlotMulti method comp_surfaces: " + str(comp_surfaces)
-                )
-            )
-        )
-    else:
-        comp_surfaces = comp_surfaces
-    # cf Methods.Machine.LamSlotMulti.get_pole_pair_number
-    if isinstance(get_pole_pair_number, ImportError):
-        get_pole_pair_number = property(
-            fget=lambda x: raise_(
-                ImportError(
-                    "Can't use LamSlotMulti method get_pole_pair_number: "
-                    + str(get_pole_pair_number)
-                )
-            )
-        )
-    else:
-        get_pole_pair_number = get_pole_pair_number
-    # cf Methods.Machine.LamSlotMulti.plot
-    if isinstance(plot, ImportError):
-        plot = property(
-            fget=lambda x: raise_(
-                ImportError("Can't use LamSlotMulti method plot: " + str(plot))
-            )
-        )
-    else:
-        plot = plot
-    # cf Methods.Machine.LamSlotMulti.comp_height_yoke
-    if isinstance(comp_height_yoke, ImportError):
-        comp_height_yoke = property(
-            fget=lambda x: raise_(
-                ImportError(
-                    "Can't use LamSlotMulti method comp_height_yoke: "
-                    + str(comp_height_yoke)
-                )
-            )
-        )
-    else:
-        comp_height_yoke = comp_height_yoke
-    # cf Methods.Machine.LamSlotMulti.get_Zs
-    if isinstance(get_Zs, ImportError):
-        get_Zs = property(
-            fget=lambda x: raise_(
-                ImportError("Can't use LamSlotMulti method get_Zs: " + str(get_Zs))
-            )
-        )
-    else:
-        get_Zs = get_Zs
-    # cf Methods.Machine.LamSlotMulti.get_bore_desc
-    if isinstance(get_bore_desc, ImportError):
-        get_bore_desc = property(
-            fget=lambda x: raise_(
-                ImportError(
-                    "Can't use LamSlotMulti method get_bore_desc: " + str(get_bore_desc)
-                )
-            )
-        )
-    else:
-        get_bore_desc = get_bore_desc
-    # cf Methods.Machine.LamSlotMulti.comp_periodicity
-    if isinstance(comp_periodicity, ImportError):
-        comp_periodicity = property(
-            fget=lambda x: raise_(
-                ImportError(
-                    "Can't use LamSlotMulti method comp_periodicity: "
-                    + str(comp_periodicity)
-                )
-            )
-        )
-    else:
-        comp_periodicity = comp_periodicity
-    # save and copy methods are available in all object
-    save = save
-    copy = copy
-    # get_logger method is available in all object
-    get_logger = get_logger
-
-    def __init__(
-        self,
-        slot_list=-1,
-        alpha=None,
-        sym_dict_enforced=None,
-        L1=0.35,
-        mat_type=-1,
-        Nrvd=0,
-        Wrvd=0,
-        Kf1=0.95,
-        is_internal=True,
-        Rint=0,
-        Rext=1,
-        is_stator=True,
-        axial_vent=-1,
-        notch=-1,
-        skew=None,
-        yoke_notch=-1,
-        bore=None,
-        init_dict=None,
-        init_str=None,
-    ):
-        """Constructor of the class. Can be use in three ways :
-        - __init__ (arg1 = 1, arg3 = 5) every parameters have name and default values
-            for pyleecan type, -1 will call the default constructor
-        - __init__ (init_dict = d) d must be a dictionary with property names as keys
-        - __init__ (init_str = s) s must be a string
-        s is the file path to load
-
-        ndarray or list can be given for Vector and Matrix
-        object or dict can be given for pyleecan Object"""
-
-        if init_str is not None:  # Load from a file
-            init_dict = load_init_dict(init_str)[1]
-        if init_dict is not None:  # Initialisation by dict
-            assert type(init_dict) is dict
-            # Overwrite default value with init_dict content
-            if "slot_list" in list(init_dict.keys()):
-                slot_list = init_dict["slot_list"]
-            if "alpha" in list(init_dict.keys()):
-                alpha = init_dict["alpha"]
-            if "sym_dict_enforced" in list(init_dict.keys()):
-                sym_dict_enforced = init_dict["sym_dict_enforced"]
-            if "L1" in list(init_dict.keys()):
-                L1 = init_dict["L1"]
-            if "mat_type" in list(init_dict.keys()):
-                mat_type = init_dict["mat_type"]
-            if "Nrvd" in list(init_dict.keys()):
-                Nrvd = init_dict["Nrvd"]
-            if "Wrvd" in list(init_dict.keys()):
-                Wrvd = init_dict["Wrvd"]
-            if "Kf1" in list(init_dict.keys()):
-                Kf1 = init_dict["Kf1"]
-            if "is_internal" in list(init_dict.keys()):
-                is_internal = init_dict["is_internal"]
-            if "Rint" in list(init_dict.keys()):
-                Rint = init_dict["Rint"]
-            if "Rext" in list(init_dict.keys()):
-                Rext = init_dict["Rext"]
-            if "is_stator" in list(init_dict.keys()):
-                is_stator = init_dict["is_stator"]
-            if "axial_vent" in list(init_dict.keys()):
-                axial_vent = init_dict["axial_vent"]
-            if "notch" in list(init_dict.keys()):
-                notch = init_dict["notch"]
-            if "skew" in list(init_dict.keys()):
-                skew = init_dict["skew"]
-            if "yoke_notch" in list(init_dict.keys()):
-                yoke_notch = init_dict["yoke_notch"]
-            if "bore" in list(init_dict.keys()):
-                bore = init_dict["bore"]
-        # Set the properties (value check and convertion are done in setter)
-        self.slot_list = slot_list
-        self.alpha = alpha
-        self.sym_dict_enforced = sym_dict_enforced
-        # Call Lamination init
-        super(LamSlotMulti, self).__init__(
-            L1=L1,
-            mat_type=mat_type,
-            Nrvd=Nrvd,
-            Wrvd=Wrvd,
-            Kf1=Kf1,
-            is_internal=is_internal,
-            Rint=Rint,
-            Rext=Rext,
-            is_stator=is_stator,
-            axial_vent=axial_vent,
-            notch=notch,
-            skew=skew,
-            yoke_notch=yoke_notch,
-            bore=bore,
-        )
-        # The class is frozen (in Lamination init), for now it's impossible to
-        # add new properties
-
-    def __str__(self):
-        """Convert this object in a readeable string (for print)"""
-
-        LamSlotMulti_str = ""
-        # Get the properties inherited from Lamination
-        LamSlotMulti_str += super(LamSlotMulti, self).__str__()
-        if len(self.slot_list) == 0:
-            LamSlotMulti_str += "slot_list = []" + linesep
-        for ii in range(len(self.slot_list)):
-            tmp = (
-                self.slot_list[ii].__str__().replace(linesep, linesep + "\t") + linesep
-            )
-            LamSlotMulti_str += "slot_list[" + str(ii) + "] =" + tmp + linesep + linesep
-        LamSlotMulti_str += (
-            "alpha = "
-            + linesep
-            + str(self.alpha).replace(linesep, linesep + "\t")
-            + linesep
-            + linesep
-        )
-        LamSlotMulti_str += (
-            "sym_dict_enforced = " + str(self.sym_dict_enforced) + linesep
-        )
-        return LamSlotMulti_str
-
-    def __eq__(self, other):
-        """Compare two objects (skip parent)"""
-
-        if type(other) != type(self):
-            return False
-
-        # Check the properties inherited from Lamination
-        if not super(LamSlotMulti, self).__eq__(other):
-            return False
-        if other.slot_list != self.slot_list:
-            return False
-        if not array_equal(other.alpha, self.alpha):
-            return False
-        if other.sym_dict_enforced != self.sym_dict_enforced:
-            return False
-        return True
-
-    def compare(self, other, name="self", ignore_list=None):
-        """Compare two objects and return list of differences"""
-
-        if ignore_list is None:
-            ignore_list = list()
-        if type(other) != type(self):
-            return ["type(" + name + ")"]
-        diff_list = list()
-
-        # Check the properties inherited from Lamination
-        diff_list.extend(super(LamSlotMulti, self).compare(other, name=name))
-        if (other.slot_list is None and self.slot_list is not None) or (
-            other.slot_list is not None and self.slot_list is None
-        ):
-            diff_list.append(name + ".slot_list None mismatch")
-        elif self.slot_list is None:
-            pass
-        elif len(other.slot_list) != len(self.slot_list):
-            diff_list.append("len(" + name + ".slot_list)")
-        else:
-            for ii in range(len(other.slot_list)):
-                diff_list.extend(
-                    self.slot_list[ii].compare(
-                        other.slot_list[ii], name=name + ".slot_list[" + str(ii) + "]"
-                    )
-                )
-        if not array_equal(other.alpha, self.alpha):
-            diff_list.append(name + ".alpha")
-        if other._sym_dict_enforced != self._sym_dict_enforced:
-            diff_list.append(name + ".sym_dict_enforced")
-        # Filter ignore differences
-        diff_list = list(filter(lambda x: x not in ignore_list, diff_list))
-        return diff_list
-
-    def __sizeof__(self):
-        """Return the size in memory of the object (including all subobject)"""
-
-        S = 0  # Full size of the object
-
-        # Get size of the properties inherited from Lamination
-        S += super(LamSlotMulti, self).__sizeof__()
-        if self.slot_list is not None:
-            for value in self.slot_list:
-                S += getsizeof(value)
-        S += getsizeof(self.alpha)
-        if self.sym_dict_enforced is not None:
-            for key, value in self.sym_dict_enforced.items():
-                S += getsizeof(value) + getsizeof(key)
-        return S
-
-    def as_dict(self, type_handle_ndarray=0, keep_function=False, **kwargs):
-        """
-        Convert this object in a json serializable dict (can be use in __init__).
-        type_handle_ndarray: int
-            How to handle ndarray (0: tolist, 1: copy, 2: nothing)
-        keep_function : bool
-            True to keep the function object, else return str
-        Optional keyword input parameter is for internal use only
-        and may prevent json serializability.
-        """
-
-        # Get the properties inherited from Lamination
-        LamSlotMulti_dict = super(LamSlotMulti, self).as_dict(
-            type_handle_ndarray=type_handle_ndarray,
-            keep_function=keep_function,
-            **kwargs
-        )
-        if self.slot_list is None:
-            LamSlotMulti_dict["slot_list"] = None
-        else:
-            LamSlotMulti_dict["slot_list"] = list()
-            for obj in self.slot_list:
-                if obj is not None:
-                    LamSlotMulti_dict["slot_list"].append(
-                        obj.as_dict(
-                            type_handle_ndarray=type_handle_ndarray,
-                            keep_function=keep_function,
-                            **kwargs
-                        )
-                    )
-                else:
-                    LamSlotMulti_dict["slot_list"].append(None)
-        if self.alpha is None:
-            LamSlotMulti_dict["alpha"] = None
-        else:
-            if type_handle_ndarray == 0:
-                LamSlotMulti_dict["alpha"] = self.alpha.tolist()
-            elif type_handle_ndarray == 1:
-                LamSlotMulti_dict["alpha"] = self.alpha.copy()
-            elif type_handle_ndarray == 2:
-                LamSlotMulti_dict["alpha"] = self.alpha
-            else:
-                raise Exception(
-                    "Unknown type_handle_ndarray: " + str(type_handle_ndarray)
-                )
-        LamSlotMulti_dict["sym_dict_enforced"] = (
-            self.sym_dict_enforced.copy()
-            if self.sym_dict_enforced is not None
-            else None
-        )
-        # The class name is added to the dict for deserialisation purpose
-        # Overwrite the mother class name
-        LamSlotMulti_dict["__class__"] = "LamSlotMulti"
-        return LamSlotMulti_dict
-
-    def _set_None(self):
-        """Set all the properties to None (except pyleecan object)"""
-
-        self.slot_list = None
-        self.alpha = None
-        self.sym_dict_enforced = None
-        # Set to None the properties inherited from Lamination
-        super(LamSlotMulti, self)._set_None()
-
-    def _get_slot_list(self):
-        """getter of slot_list"""
-        if self._slot_list is not None:
-            for obj in self._slot_list:
-                if obj is not None:
-                    obj.parent = self
-        return self._slot_list
-
-    def _set_slot_list(self, value):
-        """setter of slot_list"""
-        if type(value) is list:
-            for ii, obj in enumerate(value):
-                if type(obj) is dict:
-                    class_obj = import_class(
-                        "pyleecan.Classes", obj.get("__class__"), "slot_list"
-                    )
-                    value[ii] = class_obj(init_dict=obj)
-                if value[ii] is not None:
-                    value[ii].parent = self
-        if value == -1:
-            value = list()
-        check_var("slot_list", value, "[Slot]")
-        self._slot_list = value
-
-    slot_list = property(
-        fget=_get_slot_list,
-        fset=_set_slot_list,
-        doc=u"""List of lamination Slot
-
-        :Type: [Slot]
-        """,
-    )
-
-    def _get_alpha(self):
-        """getter of alpha"""
-        return self._alpha
-
-    def _set_alpha(self, value):
-        """setter of alpha"""
-        if type(value) is int and value == -1:
-            value = array([])
-        elif type(value) is list:
-            try:
-                value = array(value)
-            except:
-                pass
-        check_var("alpha", value, "ndarray")
-        self._alpha = value
-
-    alpha = property(
-        fget=_get_alpha,
-        fset=_set_alpha,
-        doc=u"""Angular position of the Slots
-
-        :Type: ndarray
-        """,
-    )
-
-    def _get_sym_dict_enforced(self):
-        """getter of sym_dict_enforced"""
-        return self._sym_dict_enforced
-
-    def _set_sym_dict_enforced(self, value):
-        """setter of sym_dict_enforced"""
-        if type(value) is int and value == -1:
-            value = dict()
-        check_var("sym_dict_enforced", value, "dict")
-        self._sym_dict_enforced = value
-
-    sym_dict_enforced = property(
-        fget=_get_sym_dict_enforced,
-        fset=_set_sym_dict_enforced,
-        doc=u"""Dictionary to enforce the lamination symmetry
-
-        :Type: dict
-        """,
-    )
->>>>>>> 1ae19ca1
+# -*- coding: utf-8 -*-
+# File generated according to Generator/ClassesRef/Machine/LamSlotMulti.csv
+# WARNING! All changes made in this file will be lost!
+"""Method code available at https://github.com/Eomys/pyleecan/tree/master/pyleecan/Methods/Machine/LamSlotMulti
+"""
+
+from os import linesep
+from sys import getsizeof
+from logging import getLogger
+from ._check import set_array, check_var, raise_
+from ..Functions.get_logger import get_logger
+from ..Functions.save import save
+from ..Functions.copy import copy
+from ..Functions.load import load_init_dict
+from ..Functions.Load.import_class import import_class
+from .Lamination import Lamination
+
+# Import all class method
+# Try/catch to remove unnecessary dependencies in unused method
+try:
+    from ..Methods.Machine.LamSlotMulti.check import check
+except ImportError as error:
+    check = error
+
+try:
+    from ..Methods.Machine.LamSlotMulti.comp_radius_mec import comp_radius_mec
+except ImportError as error:
+    comp_radius_mec = error
+
+try:
+    from ..Methods.Machine.LamSlotMulti.comp_surfaces import comp_surfaces
+except ImportError as error:
+    comp_surfaces = error
+
+try:
+    from ..Methods.Machine.LamSlotMulti.get_pole_pair_number import get_pole_pair_number
+except ImportError as error:
+    get_pole_pair_number = error
+
+try:
+    from ..Methods.Machine.LamSlotMulti.plot import plot
+except ImportError as error:
+    plot = error
+
+try:
+    from ..Methods.Machine.LamSlotMulti.comp_height_yoke import comp_height_yoke
+except ImportError as error:
+    comp_height_yoke = error
+
+try:
+    from ..Methods.Machine.LamSlotMulti.get_Zs import get_Zs
+except ImportError as error:
+    get_Zs = error
+
+try:
+    from ..Methods.Machine.LamSlotMulti.get_bore_desc import get_bore_desc
+except ImportError as error:
+    get_bore_desc = error
+
+try:
+    from ..Methods.Machine.LamSlotMulti.comp_periodicity import comp_periodicity
+except ImportError as error:
+    comp_periodicity = error
+
+
+from numpy import array, array_equal
+from ._check import InitUnKnowClassError
+from .Slot import Slot
+from .Material import Material
+from .Hole import Hole
+from .Notch import Notch
+from .Skew import Skew
+from .Bore import Bore
+
+
+class LamSlotMulti(Lamination):
+    """Lamination with list of Slot"""
+
+    VERSION = 1
+
+    # Check ImportError to remove unnecessary dependencies in unused method
+    # cf Methods.Machine.LamSlotMulti.check
+    if isinstance(check, ImportError):
+        check = property(
+            fget=lambda x: raise_(
+                ImportError("Can't use LamSlotMulti method check: " + str(check))
+            )
+        )
+    else:
+        check = check
+    # cf Methods.Machine.LamSlotMulti.comp_radius_mec
+    if isinstance(comp_radius_mec, ImportError):
+        comp_radius_mec = property(
+            fget=lambda x: raise_(
+                ImportError(
+                    "Can't use LamSlotMulti method comp_radius_mec: "
+                    + str(comp_radius_mec)
+                )
+            )
+        )
+    else:
+        comp_radius_mec = comp_radius_mec
+    # cf Methods.Machine.LamSlotMulti.comp_surfaces
+    if isinstance(comp_surfaces, ImportError):
+        comp_surfaces = property(
+            fget=lambda x: raise_(
+                ImportError(
+                    "Can't use LamSlotMulti method comp_surfaces: " + str(comp_surfaces)
+                )
+            )
+        )
+    else:
+        comp_surfaces = comp_surfaces
+    # cf Methods.Machine.LamSlotMulti.get_pole_pair_number
+    if isinstance(get_pole_pair_number, ImportError):
+        get_pole_pair_number = property(
+            fget=lambda x: raise_(
+                ImportError(
+                    "Can't use LamSlotMulti method get_pole_pair_number: "
+                    + str(get_pole_pair_number)
+                )
+            )
+        )
+    else:
+        get_pole_pair_number = get_pole_pair_number
+    # cf Methods.Machine.LamSlotMulti.plot
+    if isinstance(plot, ImportError):
+        plot = property(
+            fget=lambda x: raise_(
+                ImportError("Can't use LamSlotMulti method plot: " + str(plot))
+            )
+        )
+    else:
+        plot = plot
+    # cf Methods.Machine.LamSlotMulti.comp_height_yoke
+    if isinstance(comp_height_yoke, ImportError):
+        comp_height_yoke = property(
+            fget=lambda x: raise_(
+                ImportError(
+                    "Can't use LamSlotMulti method comp_height_yoke: "
+                    + str(comp_height_yoke)
+                )
+            )
+        )
+    else:
+        comp_height_yoke = comp_height_yoke
+    # cf Methods.Machine.LamSlotMulti.get_Zs
+    if isinstance(get_Zs, ImportError):
+        get_Zs = property(
+            fget=lambda x: raise_(
+                ImportError("Can't use LamSlotMulti method get_Zs: " + str(get_Zs))
+            )
+        )
+    else:
+        get_Zs = get_Zs
+    # cf Methods.Machine.LamSlotMulti.get_bore_desc
+    if isinstance(get_bore_desc, ImportError):
+        get_bore_desc = property(
+            fget=lambda x: raise_(
+                ImportError(
+                    "Can't use LamSlotMulti method get_bore_desc: " + str(get_bore_desc)
+                )
+            )
+        )
+    else:
+        get_bore_desc = get_bore_desc
+    # cf Methods.Machine.LamSlotMulti.comp_periodicity
+    if isinstance(comp_periodicity, ImportError):
+        comp_periodicity = property(
+            fget=lambda x: raise_(
+                ImportError(
+                    "Can't use LamSlotMulti method comp_periodicity: "
+                    + str(comp_periodicity)
+                )
+            )
+        )
+    else:
+        comp_periodicity = comp_periodicity
+    # save and copy methods are available in all object
+    save = save
+    copy = copy
+    # get_logger method is available in all object
+    get_logger = get_logger
+
+    def __init__(
+        self,
+        slot_list=-1,
+        alpha=None,
+        sym_dict_enforced=None,
+        L1=0.35,
+        mat_type=-1,
+        Nrvd=0,
+        Wrvd=0,
+        Kf1=0.95,
+        is_internal=True,
+        Rint=0,
+        Rext=1,
+        is_stator=True,
+        axial_vent=-1,
+        notch=-1,
+        skew=None,
+        yoke_notch=-1,
+        bore=None,
+        init_dict=None,
+        init_str=None,
+    ):
+        """Constructor of the class. Can be use in three ways :
+        - __init__ (arg1 = 1, arg3 = 5) every parameters have name and default values
+            for pyleecan type, -1 will call the default constructor
+        - __init__ (init_dict = d) d must be a dictionary with property names as keys
+        - __init__ (init_str = s) s must be a string
+        s is the file path to load
+
+        ndarray or list can be given for Vector and Matrix
+        object or dict can be given for pyleecan Object"""
+
+        if init_str is not None:  # Load from a file
+            init_dict = load_init_dict(init_str)[1]
+        if init_dict is not None:  # Initialisation by dict
+            assert type(init_dict) is dict
+            # Overwrite default value with init_dict content
+            if "slot_list" in list(init_dict.keys()):
+                slot_list = init_dict["slot_list"]
+            if "alpha" in list(init_dict.keys()):
+                alpha = init_dict["alpha"]
+            if "sym_dict_enforced" in list(init_dict.keys()):
+                sym_dict_enforced = init_dict["sym_dict_enforced"]
+            if "L1" in list(init_dict.keys()):
+                L1 = init_dict["L1"]
+            if "mat_type" in list(init_dict.keys()):
+                mat_type = init_dict["mat_type"]
+            if "Nrvd" in list(init_dict.keys()):
+                Nrvd = init_dict["Nrvd"]
+            if "Wrvd" in list(init_dict.keys()):
+                Wrvd = init_dict["Wrvd"]
+            if "Kf1" in list(init_dict.keys()):
+                Kf1 = init_dict["Kf1"]
+            if "is_internal" in list(init_dict.keys()):
+                is_internal = init_dict["is_internal"]
+            if "Rint" in list(init_dict.keys()):
+                Rint = init_dict["Rint"]
+            if "Rext" in list(init_dict.keys()):
+                Rext = init_dict["Rext"]
+            if "is_stator" in list(init_dict.keys()):
+                is_stator = init_dict["is_stator"]
+            if "axial_vent" in list(init_dict.keys()):
+                axial_vent = init_dict["axial_vent"]
+            if "notch" in list(init_dict.keys()):
+                notch = init_dict["notch"]
+            if "skew" in list(init_dict.keys()):
+                skew = init_dict["skew"]
+            if "yoke_notch" in list(init_dict.keys()):
+                yoke_notch = init_dict["yoke_notch"]
+            if "bore" in list(init_dict.keys()):
+                bore = init_dict["bore"]
+        # Set the properties (value check and convertion are done in setter)
+        self.slot_list = slot_list
+        self.alpha = alpha
+        self.sym_dict_enforced = sym_dict_enforced
+        # Call Lamination init
+        super(LamSlotMulti, self).__init__(
+            L1=L1,
+            mat_type=mat_type,
+            Nrvd=Nrvd,
+            Wrvd=Wrvd,
+            Kf1=Kf1,
+            is_internal=is_internal,
+            Rint=Rint,
+            Rext=Rext,
+            is_stator=is_stator,
+            axial_vent=axial_vent,
+            notch=notch,
+            skew=skew,
+            yoke_notch=yoke_notch,
+            bore=bore,
+        )
+        # The class is frozen (in Lamination init), for now it's impossible to
+        # add new properties
+
+    def __str__(self):
+        """Convert this object in a readeable string (for print)"""
+
+        LamSlotMulti_str = ""
+        # Get the properties inherited from Lamination
+        LamSlotMulti_str += super(LamSlotMulti, self).__str__()
+        if len(self.slot_list) == 0:
+            LamSlotMulti_str += "slot_list = []" + linesep
+        for ii in range(len(self.slot_list)):
+            tmp = (
+                self.slot_list[ii].__str__().replace(linesep, linesep + "\t") + linesep
+            )
+            LamSlotMulti_str += "slot_list[" + str(ii) + "] =" + tmp + linesep + linesep
+        LamSlotMulti_str += (
+            "alpha = "
+            + linesep
+            + str(self.alpha).replace(linesep, linesep + "\t")
+            + linesep
+            + linesep
+        )
+        LamSlotMulti_str += (
+            "sym_dict_enforced = " + str(self.sym_dict_enforced) + linesep
+        )
+        return LamSlotMulti_str
+
+    def __eq__(self, other):
+        """Compare two objects (skip parent)"""
+
+        if type(other) != type(self):
+            return False
+
+        # Check the properties inherited from Lamination
+        if not super(LamSlotMulti, self).__eq__(other):
+            return False
+        if other.slot_list != self.slot_list:
+            return False
+        if not array_equal(other.alpha, self.alpha):
+            return False
+        if other.sym_dict_enforced != self.sym_dict_enforced:
+            return False
+        return True
+
+    def compare(self, other, name="self", ignore_list=None):
+        """Compare two objects and return list of differences"""
+
+        if ignore_list is None:
+            ignore_list = list()
+        if type(other) != type(self):
+            return ["type(" + name + ")"]
+        diff_list = list()
+
+        # Check the properties inherited from Lamination
+        diff_list.extend(super(LamSlotMulti, self).compare(other, name=name))
+        if (other.slot_list is None and self.slot_list is not None) or (
+            other.slot_list is not None and self.slot_list is None
+        ):
+            diff_list.append(name + ".slot_list None mismatch")
+        elif self.slot_list is None:
+            pass
+        elif len(other.slot_list) != len(self.slot_list):
+            diff_list.append("len(" + name + ".slot_list)")
+        else:
+            for ii in range(len(other.slot_list)):
+                diff_list.extend(
+                    self.slot_list[ii].compare(
+                        other.slot_list[ii], name=name + ".slot_list[" + str(ii) + "]"
+                    )
+                )
+        if not array_equal(other.alpha, self.alpha):
+            diff_list.append(name + ".alpha")
+        if other._sym_dict_enforced != self._sym_dict_enforced:
+            diff_list.append(name + ".sym_dict_enforced")
+        # Filter ignore differences
+        diff_list = list(filter(lambda x: x not in ignore_list, diff_list))
+        return diff_list
+
+    def __sizeof__(self):
+        """Return the size in memory of the object (including all subobject)"""
+
+        S = 0  # Full size of the object
+
+        # Get size of the properties inherited from Lamination
+        S += super(LamSlotMulti, self).__sizeof__()
+        if self.slot_list is not None:
+            for value in self.slot_list:
+                S += getsizeof(value)
+        S += getsizeof(self.alpha)
+        if self.sym_dict_enforced is not None:
+            for key, value in self.sym_dict_enforced.items():
+                S += getsizeof(value) + getsizeof(key)
+        return S
+
+    def as_dict(self, type_handle_ndarray=0, keep_function=False, **kwargs):
+        """
+        Convert this object in a json serializable dict (can be use in __init__).
+        type_handle_ndarray: int
+            How to handle ndarray (0: tolist, 1: copy, 2: nothing)
+        keep_function : bool
+            True to keep the function object, else return str
+        Optional keyword input parameter is for internal use only
+        and may prevent json serializability.
+        """
+
+        # Get the properties inherited from Lamination
+        LamSlotMulti_dict = super(LamSlotMulti, self).as_dict(
+            type_handle_ndarray=type_handle_ndarray,
+            keep_function=keep_function,
+            **kwargs
+        )
+        if self.slot_list is None:
+            LamSlotMulti_dict["slot_list"] = None
+        else:
+            LamSlotMulti_dict["slot_list"] = list()
+            for obj in self.slot_list:
+                if obj is not None:
+                    LamSlotMulti_dict["slot_list"].append(
+                        obj.as_dict(
+                            type_handle_ndarray=type_handle_ndarray,
+                            keep_function=keep_function,
+                            **kwargs
+                        )
+                    )
+                else:
+                    LamSlotMulti_dict["slot_list"].append(None)
+        if self.alpha is None:
+            LamSlotMulti_dict["alpha"] = None
+        else:
+            if type_handle_ndarray == 0:
+                LamSlotMulti_dict["alpha"] = self.alpha.tolist()
+            elif type_handle_ndarray == 1:
+                LamSlotMulti_dict["alpha"] = self.alpha.copy()
+            elif type_handle_ndarray == 2:
+                LamSlotMulti_dict["alpha"] = self.alpha
+            else:
+                raise Exception(
+                    "Unknown type_handle_ndarray: " + str(type_handle_ndarray)
+                )
+        LamSlotMulti_dict["sym_dict_enforced"] = (
+            self.sym_dict_enforced.copy()
+            if self.sym_dict_enforced is not None
+            else None
+        )
+        # The class name is added to the dict for deserialisation purpose
+        # Overwrite the mother class name
+        LamSlotMulti_dict["__class__"] = "LamSlotMulti"
+        return LamSlotMulti_dict
+
+    def _set_None(self):
+        """Set all the properties to None (except pyleecan object)"""
+
+        self.slot_list = None
+        self.alpha = None
+        self.sym_dict_enforced = None
+        # Set to None the properties inherited from Lamination
+        super(LamSlotMulti, self)._set_None()
+
+    def _get_slot_list(self):
+        """getter of slot_list"""
+        if self._slot_list is not None:
+            for obj in self._slot_list:
+                if obj is not None:
+                    obj.parent = self
+        return self._slot_list
+
+    def _set_slot_list(self, value):
+        """setter of slot_list"""
+        if type(value) is list:
+            for ii, obj in enumerate(value):
+                if type(obj) is dict:
+                    class_obj = import_class(
+                        "pyleecan.Classes", obj.get("__class__"), "slot_list"
+                    )
+                    value[ii] = class_obj(init_dict=obj)
+                if value[ii] is not None:
+                    value[ii].parent = self
+        if value == -1:
+            value = list()
+        check_var("slot_list", value, "[Slot]")
+        self._slot_list = value
+
+    slot_list = property(
+        fget=_get_slot_list,
+        fset=_set_slot_list,
+        doc=u"""List of lamination Slot
+
+        :Type: [Slot]
+        """,
+    )
+
+    def _get_alpha(self):
+        """getter of alpha"""
+        return self._alpha
+
+    def _set_alpha(self, value):
+        """setter of alpha"""
+        if type(value) is int and value == -1:
+            value = array([])
+        elif type(value) is list:
+            try:
+                value = array(value)
+            except:
+                pass
+        check_var("alpha", value, "ndarray")
+        self._alpha = value
+
+    alpha = property(
+        fget=_get_alpha,
+        fset=_set_alpha,
+        doc=u"""Angular position of the Slots
+
+        :Type: ndarray
+        """,
+    )
+
+    def _get_sym_dict_enforced(self):
+        """getter of sym_dict_enforced"""
+        return self._sym_dict_enforced
+
+    def _set_sym_dict_enforced(self, value):
+        """setter of sym_dict_enforced"""
+        if type(value) is int and value == -1:
+            value = dict()
+        check_var("sym_dict_enforced", value, "dict")
+        self._sym_dict_enforced = value
+
+    sym_dict_enforced = property(
+        fget=_get_sym_dict_enforced,
+        fset=_set_sym_dict_enforced,
+        doc=u"""Dictionary to enforce the lamination symmetry
+
+        :Type: dict
+        """,
+    )