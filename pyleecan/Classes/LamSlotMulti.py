--- conflicted
+++ resolved
@@ -176,16 +176,7 @@
         get_bore_desc = get_bore_desc
     # save and copy methods are available in all object
     save = save
-<<<<<<< HEAD
-
-    # generic copy method
-    def copy(self):
-        """Return a copy of the class"""
-        return type(self)(init_dict=self.as_dict())
-
-=======
     copy = copy
->>>>>>> d5b84017
     # get_logger method is available in all object
     get_logger = get_logger
 
@@ -248,70 +239,9 @@
                 axial_vent = init_dict["axial_vent"]
             if "notch" in list(init_dict.keys()):
                 notch = init_dict["notch"]
-<<<<<<< HEAD
-        # Initialisation by argument
-        # slot_list can be None or a list of Slot object
-        self.slot_list = list()
-        if type(slot_list) is list:
-            for obj in slot_list:
-                if obj is None:  # Default value
-                    self.slot_list.append(Slot())
-                elif isinstance(obj, dict):
-                    # Check that the type is correct (including daughter)
-                    class_name = obj.get("__class__")
-                    if class_name not in [
-                        "Slot",
-                        "Slot19",
-                        "SlotCirc",
-                        "SlotMFlat",
-                        "SlotMPolar",
-                        "SlotMag",
-                        "SlotUD",
-                        "SlotW10",
-                        "SlotW11",
-                        "SlotW12",
-                        "SlotW13",
-                        "SlotW14",
-                        "SlotW15",
-                        "SlotW16",
-                        "SlotW21",
-                        "SlotW22",
-                        "SlotW23",
-                        "SlotW24",
-                        "SlotW25",
-                        "SlotW26",
-                        "SlotW27",
-                        "SlotW28",
-                        "SlotW29",
-                        "SlotW60",
-                        "SlotW61",
-                        "SlotWLSRPM",
-                        "SlotWind",
-                    ]:
-                        raise InitUnKnowClassError(
-                            "Unknow class name "
-                            + class_name
-                            + " in init_dict for slot_list"
-                        )
-                    # Dynamic import to call the correct constructor
-                    module = __import__(
-                        "pyleecan.Classes." + class_name, fromlist=[class_name]
-                    )
-                    class_obj = getattr(module, class_name)
-                    self.slot_list.append(class_obj(init_dict=obj))
-                else:
-                    self.slot_list.append(obj)
-        elif slot_list is None:
-            self.slot_list = list()
-        else:
-            self.slot_list = slot_list
-        # alpha can be None, a ndarray or a list
-        set_array(self, "alpha", alpha)
-=======
         # Set the properties (value check and convertion are done in setter)
         self.slot_list = slot_list
         self.alpha = alpha
->>>>>>> d5b84017
         # Call Lamination init
         super(LamSlotMulti, self).__init__(
             L1=L1,
@@ -366,10 +296,6 @@
             return False
         return True
 
-<<<<<<< HEAD
-    def as_dict(self):
-        """Convert this objet in a json seriable dict (can be use in __init__)"""
-=======
     def compare(self, other, name="self"):
         """Compare two objects and return list of differences"""
 
@@ -417,7 +343,6 @@
         Optional keyword input parameter is for internal use only
         and may prevent json serializability.
         """
->>>>>>> d5b84017
 
         # Get the properties inherited from Lamination
         LamSlotMulti_dict = super(LamSlotMulti, self).as_dict(**kwargs)
