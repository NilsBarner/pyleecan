# -*- coding: utf-8 -*-
# File generated according to Generator/ClassesRef/Machine/LamSlotMulti.csv
# WARNING! All changes made in this file will be lost!
"""Method code available at https://github.com/Eomys/pyleecan/tree/master/pyleecan/Methods/Machine/LamSlotMulti
"""

from os import linesep
from logging import getLogger
from ._check import set_array, check_var, raise_
from ..Functions.get_logger import get_logger
from ..Functions.save import save
from .Lamination import Lamination

# Import all class method
# Try/catch to remove unnecessary dependencies in unused method
try:
    from ..Methods.Machine.LamSlotMulti.build_geometry import build_geometry
except ImportError as error:
    build_geometry = error

try:
    from ..Methods.Machine.LamSlotMulti.check import check
except ImportError as error:
    check = error

try:
    from ..Methods.Machine.LamSlotMulti.comp_radius_mec import comp_radius_mec
except ImportError as error:
    comp_radius_mec = error

try:
    from ..Methods.Machine.LamSlotMulti.comp_surfaces import comp_surfaces
except ImportError as error:
    comp_surfaces = error

try:
    from ..Methods.Machine.LamSlotMulti.get_pole_pair_number import get_pole_pair_number
except ImportError as error:
    get_pole_pair_number = error

try:
    from ..Methods.Machine.LamSlotMulti.plot import plot
except ImportError as error:
    plot = error

try:
    from ..Methods.Machine.LamSlotMulti.comp_height_yoke import comp_height_yoke
except ImportError as error:
    comp_height_yoke = error

try:
    from ..Methods.Machine.LamSlotMulti.get_Zs import get_Zs
except ImportError as error:
    get_Zs = error

try:
    from ..Methods.Machine.LamSlotMulti.get_bore_desc import get_bore_desc
except ImportError as error:
    get_bore_desc = error


from numpy import array, array_equal
from ._check import InitUnKnowClassError
from .Slot import Slot
from .Material import Material
from .Hole import Hole
from .Notch import Notch


class LamSlotMulti(Lamination):
    """Lamination with list of Slot"""

    VERSION = 1

    # Check ImportError to remove unnecessary dependencies in unused method
    # cf Methods.Machine.LamSlotMulti.build_geometry
    if isinstance(build_geometry, ImportError):
        build_geometry = property(
            fget=lambda x: raise_(
                ImportError(
                    "Can't use LamSlotMulti method build_geometry: "
                    + str(build_geometry)
                )
            )
        )
    else:
        build_geometry = build_geometry
    # cf Methods.Machine.LamSlotMulti.check
    if isinstance(check, ImportError):
        check = property(
            fget=lambda x: raise_(
                ImportError("Can't use LamSlotMulti method check: " + str(check))
            )
        )
    else:
        check = check
    # cf Methods.Machine.LamSlotMulti.comp_radius_mec
    if isinstance(comp_radius_mec, ImportError):
        comp_radius_mec = property(
            fget=lambda x: raise_(
                ImportError(
                    "Can't use LamSlotMulti method comp_radius_mec: "
                    + str(comp_radius_mec)
                )
            )
        )
    else:
        comp_radius_mec = comp_radius_mec
    # cf Methods.Machine.LamSlotMulti.comp_surfaces
    if isinstance(comp_surfaces, ImportError):
        comp_surfaces = property(
            fget=lambda x: raise_(
                ImportError(
                    "Can't use LamSlotMulti method comp_surfaces: " + str(comp_surfaces)
                )
            )
        )
    else:
        comp_surfaces = comp_surfaces
    # cf Methods.Machine.LamSlotMulti.get_pole_pair_number
    if isinstance(get_pole_pair_number, ImportError):
        get_pole_pair_number = property(
            fget=lambda x: raise_(
                ImportError(
                    "Can't use LamSlotMulti method get_pole_pair_number: "
                    + str(get_pole_pair_number)
                )
            )
        )
    else:
        get_pole_pair_number = get_pole_pair_number
    # cf Methods.Machine.LamSlotMulti.plot
    if isinstance(plot, ImportError):
        plot = property(
            fget=lambda x: raise_(
                ImportError("Can't use LamSlotMulti method plot: " + str(plot))
            )
        )
    else:
        plot = plot
    # cf Methods.Machine.LamSlotMulti.comp_height_yoke
    if isinstance(comp_height_yoke, ImportError):
        comp_height_yoke = property(
            fget=lambda x: raise_(
                ImportError(
                    "Can't use LamSlotMulti method comp_height_yoke: "
                    + str(comp_height_yoke)
                )
            )
        )
    else:
        comp_height_yoke = comp_height_yoke
    # cf Methods.Machine.LamSlotMulti.get_Zs
    if isinstance(get_Zs, ImportError):
        get_Zs = property(
            fget=lambda x: raise_(
                ImportError("Can't use LamSlotMulti method get_Zs: " + str(get_Zs))
            )
        )
    else:
        get_Zs = get_Zs
    # cf Methods.Machine.LamSlotMulti.get_bore_desc
    if isinstance(get_bore_desc, ImportError):
        get_bore_desc = property(
            fget=lambda x: raise_(
                ImportError(
                    "Can't use LamSlotMulti method get_bore_desc: " + str(get_bore_desc)
                )
            )
        )
    else:
        get_bore_desc = get_bore_desc
    # save method is available in all object
    save = save

    # generic copy method
    def copy(self):
        """Return a copy of the class
        """
        return type(self)(init_dict=self.as_dict())

    # get_logger method is available in all object
    get_logger = get_logger

    def __init__(self, slot_list=list(), alpha=None, L1=0.35, mat_type=-1, Nrvd=0, Wrvd=0, Kf1=0.95, is_internal=True, Rint=0, Rext=1, is_stator=True, axial_vent=list(), notch=list(), init_dict = None, init_str = None):
        """Constructor of the class. Can be use in three ways :
        - __init__ (arg1 = 1, arg3 = 5) every parameters have name and default values
            for Matrix, None will initialise the property with an empty Matrix
            for pyleecan type, None will call the default constructor
        - __init__ (init_dict = d) d must be a dictionnary with every properties as keys
        - __init__ (init_str = s) s must be a string
        s is the file path to load

        ndarray or list can be given for Vector and Matrix
        object or dict can be given for pyleecan Object"""

        if mat_type == -1:
            mat_type = Material()
        if init_str is not None :  # Initialisation by str
            from ..Functions.load import load
            assert type(init_str) is str
            # load the object from a file
            obj = load(init_str)
            assert type(obj) is type(self)
            slot_list = obj.slot_list
            alpha = obj.alpha
            L1 = obj.L1
            mat_type = obj.mat_type
            Nrvd = obj.Nrvd
            Wrvd = obj.Wrvd
            Kf1 = obj.Kf1
            is_internal = obj.is_internal
            Rint = obj.Rint
            Rext = obj.Rext
            is_stator = obj.is_stator
            axial_vent = obj.axial_vent
            notch = obj.notch
        if init_dict is not None:  # Initialisation by dict
            assert type(init_dict) is dict
            # Overwrite default value with init_dict content
            if "slot_list" in list(init_dict.keys()):
                slot_list = init_dict["slot_list"]
            if "alpha" in list(init_dict.keys()):
                alpha = init_dict["alpha"]
            if "L1" in list(init_dict.keys()):
                L1 = init_dict["L1"]
            if "mat_type" in list(init_dict.keys()):
                mat_type = init_dict["mat_type"]
            if "Nrvd" in list(init_dict.keys()):
                Nrvd = init_dict["Nrvd"]
            if "Wrvd" in list(init_dict.keys()):
                Wrvd = init_dict["Wrvd"]
            if "Kf1" in list(init_dict.keys()):
                Kf1 = init_dict["Kf1"]
            if "is_internal" in list(init_dict.keys()):
                is_internal = init_dict["is_internal"]
            if "Rint" in list(init_dict.keys()):
                Rint = init_dict["Rint"]
            if "Rext" in list(init_dict.keys()):
                Rext = init_dict["Rext"]
            if "is_stator" in list(init_dict.keys()):
                is_stator = init_dict["is_stator"]
            if "axial_vent" in list(init_dict.keys()):
                axial_vent = init_dict["axial_vent"]
            if "notch" in list(init_dict.keys()):
                notch = init_dict["notch"]
        # Initialisation by argument
        # slot_list can be None or a list of Slot object or a list of dict
        if type(slot_list) is list:
<<<<<<< HEAD
            # Check if the list is only composed of Slot
            if len(slot_list) > 0 and all(isinstance(obj, Slot) for obj in slot_list):
                # set the list to keep pointer reference
                self.slot_list = slot_list
            else:
                self.slot_list = list()
                for obj in slot_list:
                    if not isinstance(obj, dict):  # Default value
                        self.slot_list.append(obj)
                    elif isinstance(obj, dict):
                        # Check that the type is correct (including daughter)
                        class_name = obj.get("__class__")
                        if class_name not in [
                            "Slot",
                            "Slot19",
                            "SlotCirc",
                            "SlotMFlat",
                            "SlotMPolar",
                            "SlotMag",
                            "SlotUD",
                            "SlotW10",
                            "SlotW11",
                            "SlotW12",
                            "SlotW13",
                            "SlotW14",
                            "SlotW15",
                            "SlotW16",
                            "SlotW21",
                            "SlotW22",
                            "SlotW23",
                            "SlotW24",
                            "SlotW25",
                            "SlotW26",
                            "SlotW27",
                            "SlotW28",
                            "SlotW29",
                            "SlotW60",
                            "SlotW61",
                            "SlotWind",
                        ]:
                            raise InitUnKnowClassError(
                                "Unknow class name "
                                + class_name
                                + " in init_dict for slot_list"
                            )
                        # Dynamic import to call the correct constructor
                        module = __import__(
                            "pyleecan.Classes." + class_name, fromlist=[class_name]
=======
            for obj in slot_list:
                if obj is None:  # Default value
                    self.slot_list.append(Slot())
                elif isinstance(obj, dict):
                    # Check that the type is correct (including daughter)
                    class_name = obj.get("__class__")
                    if class_name not in ['Slot', 'Slot19', 'SlotCirc', 'SlotMFlat', 'SlotMFlat2', 'SlotMPolar', 'SlotMag', 'SlotUD', 'SlotW10', 'SlotW11', 'SlotW12', 'SlotW13', 'SlotW14', 'SlotW15', 'SlotW16', 'SlotW21', 'SlotW22', 'SlotW23', 'SlotW24', 'SlotW25', 'SlotW26', 'SlotW27', 'SlotW28', 'SlotW29', 'SlotW60', 'SlotW61', 'SlotWind']:
                        raise InitUnKnowClassError(
                            "Unknow class name "
                            + class_name
                            + " in init_dict for slot_list"
>>>>>>> 3ae7f2d8
                        )
                        class_obj = getattr(module, class_name)
                        self.slot_list.append(class_obj(init_dict=obj))

        elif slot_list is None:
            self.slot_list = list()
        else:
            self.slot_list = slot_list
        # alpha can be None, a ndarray or a list
        set_array(self, "alpha", alpha)
        # Call Lamination init
        super(LamSlotMulti, self).__init__(L1=L1, mat_type=mat_type, Nrvd=Nrvd, Wrvd=Wrvd, Kf1=Kf1, is_internal=is_internal, Rint=Rint, Rext=Rext, is_stator=is_stator, axial_vent=axial_vent, notch=notch)
        # The class is frozen (in Lamination init), for now it's impossible to
        # add new properties

    def __str__(self):
        """Convert this objet in a readeable string (for print)"""

        LamSlotMulti_str = ""
        # Get the properties inherited from Lamination
        LamSlotMulti_str += super(LamSlotMulti, self).__str__()
        if len(self.slot_list) == 0:
            LamSlotMulti_str += "slot_list = []" + linesep
        for ii in range(len(self.slot_list)):
            tmp = self.slot_list[ii].__str__().replace(linesep, linesep + "\t") + linesep
            LamSlotMulti_str += "slot_list["+str(ii)+"] ="+ tmp + linesep + linesep
        LamSlotMulti_str += "alpha = " + linesep + str(self.alpha).replace(linesep, linesep + "\t") + linesep + linesep
        return LamSlotMulti_str

    def __eq__(self, other):
        """Compare two objects (skip parent)"""

        if type(other) != type(self):
            return False

        # Check the properties inherited from Lamination
        if not super(LamSlotMulti, self).__eq__(other):
            return False
        if other.slot_list != self.slot_list:
            return False
        if not array_equal(other.alpha, self.alpha):
            return False
        return True

    def as_dict(self):
        """Convert this objet in a json seriable dict (can be use in __init__)
        """

        # Get the properties inherited from Lamination
        LamSlotMulti_dict = super(LamSlotMulti, self).as_dict()
        LamSlotMulti_dict["slot_list"] = list()
        for obj in self.slot_list:
            LamSlotMulti_dict["slot_list"].append(obj.as_dict())
        if self.alpha is None:
            LamSlotMulti_dict["alpha"] = None
        else:
            LamSlotMulti_dict["alpha"] = self.alpha.tolist()
        # The class name is added to the dict fordeserialisation purpose
        # Overwrite the mother class name
        LamSlotMulti_dict["__class__"] = "LamSlotMulti"
        return LamSlotMulti_dict

    def _set_None(self):
        """Set all the properties to None (except pyleecan object)"""

        for obj in self.slot_list:
            obj._set_None()
        self.alpha = None
        # Set to None the properties inherited from Lamination
        super(LamSlotMulti, self)._set_None()

    def _get_slot_list(self):
        """getter of slot_list"""
        for obj in self._slot_list:
            if obj is not None:
                obj.parent = self
        return self._slot_list

    def _set_slot_list(self, value):
        """setter of slot_list"""
        check_var("slot_list", value, "[Slot]")
        self._slot_list = value

        for obj in self._slot_list:
            if obj is not None:
                obj.parent = self

    slot_list = property(
        fget=_get_slot_list,
        fset=_set_slot_list,
        doc=u"""List of lamination Slot

        :Type: [Slot]
        """,
    )

    def _get_alpha(self):
        """getter of alpha"""
        return self._alpha

    def _set_alpha(self, value):
        """setter of alpha"""
        if type(value) is list:
            try:
                value = array(value)
            except:
                pass
        check_var("alpha", value, "ndarray")
        self._alpha = value

    alpha = property(
        fget=_get_alpha,
        fset=_set_alpha,
        doc=u"""Angular position of the Slots

        :Type: ndarray
        """,
    )<|MERGE_RESOLUTION|>--- conflicted
+++ resolved
@@ -245,58 +245,9 @@
             if "notch" in list(init_dict.keys()):
                 notch = init_dict["notch"]
         # Initialisation by argument
-        # slot_list can be None or a list of Slot object or a list of dict
+        # slot_list can be None or a list of Slot object
+        self.slot_list = list()
         if type(slot_list) is list:
-<<<<<<< HEAD
-            # Check if the list is only composed of Slot
-            if len(slot_list) > 0 and all(isinstance(obj, Slot) for obj in slot_list):
-                # set the list to keep pointer reference
-                self.slot_list = slot_list
-            else:
-                self.slot_list = list()
-                for obj in slot_list:
-                    if not isinstance(obj, dict):  # Default value
-                        self.slot_list.append(obj)
-                    elif isinstance(obj, dict):
-                        # Check that the type is correct (including daughter)
-                        class_name = obj.get("__class__")
-                        if class_name not in [
-                            "Slot",
-                            "Slot19",
-                            "SlotCirc",
-                            "SlotMFlat",
-                            "SlotMPolar",
-                            "SlotMag",
-                            "SlotUD",
-                            "SlotW10",
-                            "SlotW11",
-                            "SlotW12",
-                            "SlotW13",
-                            "SlotW14",
-                            "SlotW15",
-                            "SlotW16",
-                            "SlotW21",
-                            "SlotW22",
-                            "SlotW23",
-                            "SlotW24",
-                            "SlotW25",
-                            "SlotW26",
-                            "SlotW27",
-                            "SlotW28",
-                            "SlotW29",
-                            "SlotW60",
-                            "SlotW61",
-                            "SlotWind",
-                        ]:
-                            raise InitUnKnowClassError(
-                                "Unknow class name "
-                                + class_name
-                                + " in init_dict for slot_list"
-                            )
-                        # Dynamic import to call the correct constructor
-                        module = __import__(
-                            "pyleecan.Classes." + class_name, fromlist=[class_name]
-=======
             for obj in slot_list:
                 if obj is None:  # Default value
                     self.slot_list.append(Slot())
@@ -308,11 +259,15 @@
                             "Unknow class name "
                             + class_name
                             + " in init_dict for slot_list"
->>>>>>> 3ae7f2d8
                         )
-                        class_obj = getattr(module, class_name)
-                        self.slot_list.append(class_obj(init_dict=obj))
-
+                    # Dynamic import to call the correct constructor
+                    module = __import__(
+                        "pyleecan.Classes." + class_name, fromlist=[class_name]
+                    )
+                    class_obj = getattr(module, class_name)
+                    self.slot_list.append(class_obj(init_dict=obj))
+                else:
+                    self.slot_list.append(obj)
         elif slot_list is None:
             self.slot_list = list()
         else:
@@ -411,7 +366,9 @@
 
     def _set_alpha(self, value):
         """setter of alpha"""
-        if type(value) is list:
+        if value is None:
+            value = array([])
+        elif type(value) is list:
             try:
                 value = array(value)
             except:
