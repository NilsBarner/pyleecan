# -*- coding: utf-8 -*-
# File generated according to Generator/ClassesRef/Machine/LamSlotMulti.csv
# WARNING! All changes made in this file will be lost!
"""Method code available at https://github.com/Eomys/pyleecan/tree/master/pyleecan/Methods/Machine/LamSlotMulti
"""

from os import linesep
from logging import getLogger
from ._check import set_array, check_var, raise_
from ..Functions.get_logger import get_logger
from ..Functions.save import save
from ..Functions.load import load_init_dict
from ..Functions.Load.import_class import import_class
from .Lamination import Lamination

# Import all class method
# Try/catch to remove unnecessary dependencies in unused method
try:
    from ..Methods.Machine.LamSlotMulti.build_geometry import build_geometry
except ImportError as error:
    build_geometry = error

try:
    from ..Methods.Machine.LamSlotMulti.check import check
except ImportError as error:
    check = error

try:
    from ..Methods.Machine.LamSlotMulti.comp_radius_mec import comp_radius_mec
except ImportError as error:
    comp_radius_mec = error

try:
    from ..Methods.Machine.LamSlotMulti.comp_surfaces import comp_surfaces
except ImportError as error:
    comp_surfaces = error

try:
    from ..Methods.Machine.LamSlotMulti.get_pole_pair_number import get_pole_pair_number
except ImportError as error:
    get_pole_pair_number = error

try:
    from ..Methods.Machine.LamSlotMulti.plot import plot
except ImportError as error:
    plot = error

try:
    from ..Methods.Machine.LamSlotMulti.comp_height_yoke import comp_height_yoke
except ImportError as error:
    comp_height_yoke = error

try:
    from ..Methods.Machine.LamSlotMulti.get_Zs import get_Zs
except ImportError as error:
    get_Zs = error

try:
    from ..Methods.Machine.LamSlotMulti.get_bore_desc import get_bore_desc
except ImportError as error:
    get_bore_desc = error


from numpy import array, array_equal
from ._check import InitUnKnowClassError
from .Slot import Slot
from .Material import Material
from .Hole import Hole
from .Notch import Notch


class LamSlotMulti(Lamination):
    """Lamination with list of Slot"""

    VERSION = 1

    # Check ImportError to remove unnecessary dependencies in unused method
    # cf Methods.Machine.LamSlotMulti.build_geometry
    if isinstance(build_geometry, ImportError):
        build_geometry = property(
            fget=lambda x: raise_(
                ImportError(
                    "Can't use LamSlotMulti method build_geometry: "
                    + str(build_geometry)
                )
            )
        )
    else:
        build_geometry = build_geometry
    # cf Methods.Machine.LamSlotMulti.check
    if isinstance(check, ImportError):
        check = property(
            fget=lambda x: raise_(
                ImportError("Can't use LamSlotMulti method check: " + str(check))
            )
        )
    else:
        check = check
    # cf Methods.Machine.LamSlotMulti.comp_radius_mec
    if isinstance(comp_radius_mec, ImportError):
        comp_radius_mec = property(
            fget=lambda x: raise_(
                ImportError(
                    "Can't use LamSlotMulti method comp_radius_mec: "
                    + str(comp_radius_mec)
                )
            )
        )
    else:
        comp_radius_mec = comp_radius_mec
    # cf Methods.Machine.LamSlotMulti.comp_surfaces
    if isinstance(comp_surfaces, ImportError):
        comp_surfaces = property(
            fget=lambda x: raise_(
                ImportError(
                    "Can't use LamSlotMulti method comp_surfaces: " + str(comp_surfaces)
                )
            )
        )
    else:
        comp_surfaces = comp_surfaces
    # cf Methods.Machine.LamSlotMulti.get_pole_pair_number
    if isinstance(get_pole_pair_number, ImportError):
        get_pole_pair_number = property(
            fget=lambda x: raise_(
                ImportError(
                    "Can't use LamSlotMulti method get_pole_pair_number: "
                    + str(get_pole_pair_number)
                )
            )
        )
    else:
        get_pole_pair_number = get_pole_pair_number
    # cf Methods.Machine.LamSlotMulti.plot
    if isinstance(plot, ImportError):
        plot = property(
            fget=lambda x: raise_(
                ImportError("Can't use LamSlotMulti method plot: " + str(plot))
            )
        )
    else:
        plot = plot
    # cf Methods.Machine.LamSlotMulti.comp_height_yoke
    if isinstance(comp_height_yoke, ImportError):
        comp_height_yoke = property(
            fget=lambda x: raise_(
                ImportError(
                    "Can't use LamSlotMulti method comp_height_yoke: "
                    + str(comp_height_yoke)
                )
            )
        )
    else:
        comp_height_yoke = comp_height_yoke
    # cf Methods.Machine.LamSlotMulti.get_Zs
    if isinstance(get_Zs, ImportError):
        get_Zs = property(
            fget=lambda x: raise_(
                ImportError("Can't use LamSlotMulti method get_Zs: " + str(get_Zs))
            )
        )
    else:
        get_Zs = get_Zs
    # cf Methods.Machine.LamSlotMulti.get_bore_desc
    if isinstance(get_bore_desc, ImportError):
        get_bore_desc = property(
            fget=lambda x: raise_(
                ImportError(
                    "Can't use LamSlotMulti method get_bore_desc: " + str(get_bore_desc)
                )
            )
        )
    else:
        get_bore_desc = get_bore_desc
    # save method is available in all object
    save = save

    # generic copy method
    def copy(self):
        """Return a copy of the class
        """
        return type(self)(init_dict=self.as_dict())

    # get_logger method is available in all object
    get_logger = get_logger

    def __init__(
        self,
        slot_list=-1,
        alpha=None,
        L1=0.35,
        mat_type=-1,
        Nrvd=0,
        Wrvd=0,
        Kf1=0.95,
        is_internal=True,
        Rint=0,
        Rext=1,
        is_stator=True,
        axial_vent=-1,
        notch=-1,
        init_dict=None,
        init_str=None,
    ):
        """Constructor of the class. Can be use in three ways :
        - __init__ (arg1 = 1, arg3 = 5) every parameters have name and default values
            for pyleecan type, -1 will call the default constructor
        - __init__ (init_dict = d) d must be a dictionnary with property names as keys
        - __init__ (init_str = s) s must be a string
        s is the file path to load

        ndarray or list can be given for Vector and Matrix
        object or dict can be given for pyleecan Object"""

        if init_str is not None:  # Load from a file
            init_dict = load_init_dict(init_str)[1]
        if init_dict is not None:  # Initialisation by dict
            assert type(init_dict) is dict
            # Overwrite default value with init_dict content
            if "slot_list" in list(init_dict.keys()):
                slot_list = init_dict["slot_list"]
            if "alpha" in list(init_dict.keys()):
                alpha = init_dict["alpha"]
            if "L1" in list(init_dict.keys()):
                L1 = init_dict["L1"]
            if "mat_type" in list(init_dict.keys()):
                mat_type = init_dict["mat_type"]
            if "Nrvd" in list(init_dict.keys()):
                Nrvd = init_dict["Nrvd"]
            if "Wrvd" in list(init_dict.keys()):
                Wrvd = init_dict["Wrvd"]
            if "Kf1" in list(init_dict.keys()):
                Kf1 = init_dict["Kf1"]
            if "is_internal" in list(init_dict.keys()):
                is_internal = init_dict["is_internal"]
            if "Rint" in list(init_dict.keys()):
                Rint = init_dict["Rint"]
            if "Rext" in list(init_dict.keys()):
                Rext = init_dict["Rext"]
            if "is_stator" in list(init_dict.keys()):
                is_stator = init_dict["is_stator"]
            if "axial_vent" in list(init_dict.keys()):
                axial_vent = init_dict["axial_vent"]
            if "notch" in list(init_dict.keys()):
                notch = init_dict["notch"]
<<<<<<< HEAD
        # Set the properties (value check and convertion are done in setter)
        self.slot_list = slot_list
        self.alpha = alpha
=======
        # Initialisation by argument
        # slot_list can be None or a list of Slot object or a list of dict
        if type(slot_list) is list:
            # Check if the list is only composed of Slot
            if len(slot_list) > 0 and all(isinstance(obj, Slot) for obj in slot_list):
                # set the list to keep pointer reference
                self.slot_list = slot_list
            else:
                self.slot_list = list()
                for obj in slot_list:
                    if not isinstance(obj, dict):  # Default value
                        self.slot_list.append(obj)
                    elif isinstance(obj, dict):
                        # Check that the type is correct (including daughter)
                        class_name = obj.get("__class__")
                        if class_name not in [
                            "Slot",
                            "Slot19",
                            "SlotCirc",
                            "SlotMFlat",
                            "SlotMFlat2",
                            "SlotMPolar",
                            "SlotMag",
                            "SlotUD",
                            "SlotW10",
                            "SlotW11",
                            "SlotW12",
                            "SlotW13",
                            "SlotW14",
                            "SlotW15",
                            "SlotW16",
                            "SlotW21",
                            "SlotW22",
                            "SlotW23",
                            "SlotW24",
                            "SlotW25",
                            "SlotW26",
                            "SlotW27",
                            "SlotW28",
                            "SlotW29",
                            "SlotW60",
                            "SlotW61",
                            "SlotWind",
                        ]:
                            raise InitUnKnowClassError(
                                "Unknow class name "
                                + class_name
                                + " in init_dict for slot_list"
                            )
                        # Dynamic import to call the correct constructor
                        module = __import__(
                            "pyleecan.Classes." + class_name, fromlist=[class_name]
                        )
                        class_obj = getattr(module, class_name)
                        self.slot_list.append(class_obj(init_dict=obj))

        elif slot_list is None:
            self.slot_list = list()
        else:
            self.slot_list = slot_list
        # alpha can be None, a ndarray or a list
        set_array(self, "alpha", alpha)
>>>>>>> 37554b61
        # Call Lamination init
        super(LamSlotMulti, self).__init__(
            L1=L1,
            mat_type=mat_type,
            Nrvd=Nrvd,
            Wrvd=Wrvd,
            Kf1=Kf1,
            is_internal=is_internal,
            Rint=Rint,
            Rext=Rext,
            is_stator=is_stator,
            axial_vent=axial_vent,
            notch=notch,
        )
        # The class is frozen (in Lamination init), for now it's impossible to
        # add new properties

    def __str__(self):
        """Convert this object in a readeable string (for print)"""

        LamSlotMulti_str = ""
        # Get the properties inherited from Lamination
        LamSlotMulti_str += super(LamSlotMulti, self).__str__()
        if len(self.slot_list) == 0:
            LamSlotMulti_str += "slot_list = []" + linesep
        for ii in range(len(self.slot_list)):
            tmp = (
                self.slot_list[ii].__str__().replace(linesep, linesep + "\t") + linesep
            )
            LamSlotMulti_str += "slot_list[" + str(ii) + "] =" + tmp + linesep + linesep
        LamSlotMulti_str += (
            "alpha = "
            + linesep
            + str(self.alpha).replace(linesep, linesep + "\t")
            + linesep
            + linesep
        )
        return LamSlotMulti_str

    def __eq__(self, other):
        """Compare two objects (skip parent)"""

        if type(other) != type(self):
            return False

        # Check the properties inherited from Lamination
        if not super(LamSlotMulti, self).__eq__(other):
            return False
        if other.slot_list != self.slot_list:
            return False
        if not array_equal(other.alpha, self.alpha):
            return False
        return True

    def as_dict(self):
<<<<<<< HEAD
        """Convert this objet in a json seriable dict (can be use in __init__)
        """
=======
        """Convert this object in a json seriable dict (can be use in __init__)"""
>>>>>>> 37554b61

        # Get the properties inherited from Lamination
        LamSlotMulti_dict = super(LamSlotMulti, self).as_dict()
        LamSlotMulti_dict["slot_list"] = list()
        for obj in self.slot_list:
            LamSlotMulti_dict["slot_list"].append(obj.as_dict())
        if self.alpha is None:
            LamSlotMulti_dict["alpha"] = None
        else:
            LamSlotMulti_dict["alpha"] = self.alpha.tolist()
        # The class name is added to the dict fordeserialisation purpose
        # Overwrite the mother class name
        LamSlotMulti_dict["__class__"] = "LamSlotMulti"
        return LamSlotMulti_dict

    def _set_None(self):
        """Set all the properties to None (except pyleecan object)"""

        for obj in self.slot_list:
            obj._set_None()
        self.alpha = None
        # Set to None the properties inherited from Lamination
        super(LamSlotMulti, self)._set_None()

    def _get_slot_list(self):
        """getter of slot_list"""
        if self._slot_list is not None:
            for obj in self._slot_list:
                if obj is not None:
                    obj.parent = self
        return self._slot_list

    def _set_slot_list(self, value):
        """setter of slot_list"""
        if type(value) is list:
            for ii, obj in enumerate(value):
                if type(obj) is dict:
                    class_obj = import_class(
                        "pyleecan.Classes", obj.get("__class__"), "slot_list"
                    )
                    value[ii] = class_obj(init_dict=obj)
        if value is -1:
            value = list()
        check_var("slot_list", value, "[Slot]")
        self._slot_list = value

    slot_list = property(
        fget=_get_slot_list,
        fset=_set_slot_list,
        doc=u"""List of lamination Slot

        :Type: [Slot]
        """,
    )

    def _get_alpha(self):
        """getter of alpha"""
        return self._alpha

    def _set_alpha(self, value):
        """setter of alpha"""
        if value is -1:
            value = list()
        elif type(value) is list:
            try:
                value = array(value)
            except:
                pass
        check_var("alpha", value, "ndarray")
        self._alpha = value

    alpha = property(
        fget=_get_alpha,
        fset=_set_alpha,
        doc=u"""Angular position of the Slots

        :Type: ndarray
        """,
    )<|MERGE_RESOLUTION|>--- conflicted
+++ resolved
@@ -243,74 +243,9 @@
                 axial_vent = init_dict["axial_vent"]
             if "notch" in list(init_dict.keys()):
                 notch = init_dict["notch"]
-<<<<<<< HEAD
         # Set the properties (value check and convertion are done in setter)
         self.slot_list = slot_list
         self.alpha = alpha
-=======
-        # Initialisation by argument
-        # slot_list can be None or a list of Slot object or a list of dict
-        if type(slot_list) is list:
-            # Check if the list is only composed of Slot
-            if len(slot_list) > 0 and all(isinstance(obj, Slot) for obj in slot_list):
-                # set the list to keep pointer reference
-                self.slot_list = slot_list
-            else:
-                self.slot_list = list()
-                for obj in slot_list:
-                    if not isinstance(obj, dict):  # Default value
-                        self.slot_list.append(obj)
-                    elif isinstance(obj, dict):
-                        # Check that the type is correct (including daughter)
-                        class_name = obj.get("__class__")
-                        if class_name not in [
-                            "Slot",
-                            "Slot19",
-                            "SlotCirc",
-                            "SlotMFlat",
-                            "SlotMFlat2",
-                            "SlotMPolar",
-                            "SlotMag",
-                            "SlotUD",
-                            "SlotW10",
-                            "SlotW11",
-                            "SlotW12",
-                            "SlotW13",
-                            "SlotW14",
-                            "SlotW15",
-                            "SlotW16",
-                            "SlotW21",
-                            "SlotW22",
-                            "SlotW23",
-                            "SlotW24",
-                            "SlotW25",
-                            "SlotW26",
-                            "SlotW27",
-                            "SlotW28",
-                            "SlotW29",
-                            "SlotW60",
-                            "SlotW61",
-                            "SlotWind",
-                        ]:
-                            raise InitUnKnowClassError(
-                                "Unknow class name "
-                                + class_name
-                                + " in init_dict for slot_list"
-                            )
-                        # Dynamic import to call the correct constructor
-                        module = __import__(
-                            "pyleecan.Classes." + class_name, fromlist=[class_name]
-                        )
-                        class_obj = getattr(module, class_name)
-                        self.slot_list.append(class_obj(init_dict=obj))
-
-        elif slot_list is None:
-            self.slot_list = list()
-        else:
-            self.slot_list = slot_list
-        # alpha can be None, a ndarray or a list
-        set_array(self, "alpha", alpha)
->>>>>>> 37554b61
         # Call Lamination init
         super(LamSlotMulti, self).__init__(
             L1=L1,
@@ -366,12 +301,8 @@
         return True
 
     def as_dict(self):
-<<<<<<< HEAD
-        """Convert this objet in a json seriable dict (can be use in __init__)
+        """Convert this object in a json seriable dict (can be use in __init__)
         """
-=======
-        """Convert this object in a json seriable dict (can be use in __init__)"""
->>>>>>> 37554b61
 
         # Get the properties inherited from Lamination
         LamSlotMulti_dict = super(LamSlotMulti, self).as_dict()
