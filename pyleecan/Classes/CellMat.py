--- conflicted
+++ resolved
@@ -62,7 +62,8 @@
         get_connectivity = property(
             fget=lambda x: raise_(
                 ImportError(
-                    "Can't use CellMat method get_connectivity: " + str(get_connectivity)
+                    "Can't use CellMat method get_connectivity: "
+                    + str(get_connectivity)
                 )
             )
         )
@@ -90,21 +91,20 @@
         is_exist = is_exist
     # save and copy methods are available in all object
     save = save
-<<<<<<< HEAD
-
-    # generic copy method
-    def copy(self):
-        """Return a copy of the class
-        """
-        return type(self)(init_dict=self.as_dict())
-
-=======
     copy = copy
->>>>>>> 9efbb6f4
     # get_logger method is available in all object
     get_logger = get_logger
 
-    def __init__(self, connectivity=[], nb_cell=0, nb_pt_per_cell=0, indice=[], interpolation=None, init_dict = None, init_str = None):
+    def __init__(
+        self,
+        connectivity=[],
+        nb_cell=0,
+        nb_pt_per_cell=0,
+        indice=[],
+        interpolation=None,
+        init_dict=None,
+        init_str=None,
+    ):
         """Constructor of the class. Can be use in three ways :
         - __init__ (arg1 = 1, arg3 = 5) every parameters have name and default values
             for pyleecan type, -1 will call the default constructor
@@ -115,24 +115,8 @@
         ndarray or list can be given for Vector and Matrix
         object or dict can be given for pyleecan Object"""
 
-<<<<<<< HEAD
-        if interpolation == -1:
-            interpolation = Interpolation()
-        if init_str is not None :  # Initialisation by str
-            from ..Functions.load import load
-            assert type(init_str) is str
-            # load the object from a file
-            obj = load(init_str)
-            assert type(obj) is type(self)
-            connectivity = obj.connectivity
-            nb_cell = obj.nb_cell
-            nb_pt_per_cell = obj.nb_pt_per_cell
-            indice = obj.indice
-            interpolation = obj.interpolation
-=======
         if init_str is not None:  # Load from a file
             init_dict = load_init_dict(init_str)[1]
->>>>>>> 9efbb6f4
         if init_dict is not None:  # Initialisation by dict
             assert type(init_dict) is dict
             # Overwrite default value with init_dict content
@@ -151,21 +135,8 @@
         self.connectivity = connectivity
         self.nb_cell = nb_cell
         self.nb_pt_per_cell = nb_pt_per_cell
-<<<<<<< HEAD
-        # indice can be None, a ndarray or a list
-        set_array(self, "indice", indice)
-        # interpolation can be None, a Interpolation object or a dict
-        if isinstance(interpolation, dict):
-            self.interpolation = Interpolation(init_dict=interpolation)
-        elif isinstance(interpolation, str):
-            from ..Functions.load import load
-            self.interpolation = load(interpolation)
-        else:
-            self.interpolation = interpolation
-=======
         self.indice = indice
         self.interpolation = interpolation
->>>>>>> 9efbb6f4
 
         # The class is frozen, for now it's impossible to add new properties
         self._freeze()
@@ -178,13 +149,29 @@
             CellMat_str += "parent = None " + linesep
         else:
             CellMat_str += "parent = " + str(type(self.parent)) + " object" + linesep
-        CellMat_str += "connectivity = " + linesep + str(self.connectivity).replace(linesep, linesep + "\t") + linesep + linesep
+        CellMat_str += (
+            "connectivity = "
+            + linesep
+            + str(self.connectivity).replace(linesep, linesep + "\t")
+            + linesep
+            + linesep
+        )
         CellMat_str += "nb_cell = " + str(self.nb_cell) + linesep
         CellMat_str += "nb_pt_per_cell = " + str(self.nb_pt_per_cell) + linesep
-        CellMat_str += "indice = " + linesep + str(self.indice).replace(linesep, linesep + "\t") + linesep + linesep
+        CellMat_str += (
+            "indice = "
+            + linesep
+            + str(self.indice).replace(linesep, linesep + "\t")
+            + linesep
+            + linesep
+        )
         if self.interpolation is not None:
-            tmp = self.interpolation.__str__().replace(linesep, linesep + "\t").rstrip("\t")
-            CellMat_str += "interpolation = "+ tmp
+            tmp = (
+                self.interpolation.__str__()
+                .replace(linesep, linesep + "\t")
+                .rstrip("\t")
+            )
+            CellMat_str += "interpolation = " + tmp
         else:
             CellMat_str += "interpolation = None" + linesep + linesep
         return CellMat_str
@@ -207,12 +194,7 @@
         return True
 
     def as_dict(self):
-<<<<<<< HEAD
-        """Convert this objet in a json seriable dict (can be use in __init__)
-        """
-=======
         """Convert this object in a json seriable dict (can be use in __init__)"""
->>>>>>> 9efbb6f4
 
         CellMat_dict = dict()
         if self.connectivity is None:
@@ -349,6 +331,7 @@
 
         if self._interpolation is not None:
             self._interpolation.parent = self
+
     interpolation = property(
         fget=_get_interpolation,
         fset=_set_interpolation,
