--- conflicted
+++ resolved
@@ -36,7 +36,6 @@
 
 from numpy import array, array_equal
 from ._check import InitUnKnowClassError
-from .Interpolation import Interpolation
 
 
 class CellMat(FrozenClass):
@@ -97,20 +96,7 @@
     # get_logger method is available in all object
     get_logger = get_logger
 
-<<<<<<< HEAD
-    def __init__(
-        self,
-        connectivity=[],
-        nb_cell=0,
-        nb_pt_per_cell=0,
-        indice=[],
-        interpolation=None,
-        init_dict=None,
-        init_str=None,
-    ):
-=======
     def __init__(self, connectivity=None, nb_cell=0, nb_pt_per_cell=0, indice=None, init_dict = None, init_str = None):
->>>>>>> 3ae7f2d8
         """Constructor of the class. Can be use in three ways :
         - __init__ (arg1 = 1, arg3 = 5) every parameters have name and default values
             for Matrix, None will initialise the property with an empty Matrix
@@ -122,13 +108,7 @@
         ndarray or list can be given for Vector and Matrix
         object or dict can be given for pyleecan Object"""
 
-<<<<<<< HEAD
-        if interpolation == -1:
-            interpolation = Interpolation()
-        if init_str is not None:  # Initialisation by str
-=======
         if init_str is not None :  # Initialisation by str
->>>>>>> 3ae7f2d8
             from ..Functions.load import load
             assert type(init_str) is str
             # load the object from a file
@@ -138,7 +118,6 @@
             nb_cell = obj.nb_cell
             nb_pt_per_cell = obj.nb_pt_per_cell
             indice = obj.indice
-            interpolation = obj.interpolation
         if init_dict is not None:  # Initialisation by dict
             assert type(init_dict) is dict
             # Overwrite default value with init_dict content
@@ -150,8 +129,6 @@
                 nb_pt_per_cell = init_dict["nb_pt_per_cell"]
             if "indice" in list(init_dict.keys()):
                 indice = init_dict["indice"]
-            if "interpolation" in list(init_dict.keys()):
-                interpolation = init_dict["interpolation"]
         # Initialisation by argument
         self.parent = None
         # connectivity can be None, a ndarray or a list
@@ -160,15 +137,6 @@
         self.nb_pt_per_cell = nb_pt_per_cell
         # indice can be None, a ndarray or a list
         set_array(self, "indice", indice)
-        # interpolation can be None, a Interpolation object or a dict
-        if isinstance(interpolation, dict):
-            self.interpolation = Interpolation(init_dict=interpolation)
-        elif isinstance(interpolation, str):
-            from ..Functions.load import load
-
-            self.interpolation = load(interpolation)
-        else:
-            self.interpolation = interpolation
 
         # The class is frozen, for now it's impossible to add new properties
         self._freeze()
@@ -184,26 +152,7 @@
         CellMat_str += "connectivity = " + linesep + str(self.connectivity).replace(linesep, linesep + "\t") + linesep + linesep
         CellMat_str += "nb_cell = " + str(self.nb_cell) + linesep
         CellMat_str += "nb_pt_per_cell = " + str(self.nb_pt_per_cell) + linesep
-<<<<<<< HEAD
-        CellMat_str += (
-            "indice = "
-            + linesep
-            + str(self.indice).replace(linesep, linesep + "\t")
-            + linesep
-            + linesep
-        )
-        if self.interpolation is not None:
-            tmp = (
-                self.interpolation.__str__()
-                .replace(linesep, linesep + "\t")
-                .rstrip("\t")
-            )
-            CellMat_str += "interpolation = " + tmp
-        else:
-            CellMat_str += "interpolation = None" + linesep + linesep
-=======
         CellMat_str += "indice = " + linesep + str(self.indice).replace(linesep, linesep + "\t") + linesep + linesep
->>>>>>> 3ae7f2d8
         return CellMat_str
 
     def __eq__(self, other):
@@ -218,8 +167,6 @@
         if other.nb_pt_per_cell != self.nb_pt_per_cell:
             return False
         if not array_equal(other.indice, self.indice):
-            return False
-        if other.interpolation != self.interpolation:
             return False
         return True
 
@@ -238,10 +185,6 @@
             CellMat_dict["indice"] = None
         else:
             CellMat_dict["indice"] = self.indice.tolist()
-        if self.interpolation is None:
-            CellMat_dict["interpolation"] = None
-        else:
-            CellMat_dict["interpolation"] = self.interpolation.as_dict()
         # The class name is added to the dict fordeserialisation purpose
         CellMat_dict["__class__"] = "CellMat"
         return CellMat_dict
@@ -253,8 +196,6 @@
         self.nb_cell = None
         self.nb_pt_per_cell = None
         self.indice = None
-        if self.interpolation is not None:
-            self.interpolation._set_None()
 
     def _get_connectivity(self):
         """getter of connectivity"""
@@ -262,7 +203,9 @@
 
     def _set_connectivity(self, value):
         """setter of connectivity"""
-        if type(value) is list:
+        if value is None:
+            value = array([])
+        elif type(value) is list:
             try:
                 value = array(value)
             except:
@@ -321,7 +264,9 @@
 
     def _set_indice(self, value):
         """setter of indice"""
-        if type(value) is list:
+        if value is None:
+            value = array([])
+        elif type(value) is list:
             try:
                 value = array(value)
             except:
@@ -336,25 +281,4 @@
 
         :Type: ndarray
         """,
-    )
-
-    def _get_interpolation(self):
-        """getter of interpolation"""
-        return self._interpolation
-
-    def _set_interpolation(self, value):
-        """setter of interpolation"""
-        check_var("interpolation", value, "Interpolation")
-        self._interpolation = value
-
-        if self._interpolation is not None:
-            self._interpolation.parent = self
-
-    interpolation = property(
-        fget=_get_interpolation,
-        fset=_set_interpolation,
-        doc=u"""Define FEA interpolation
-
-        :Type: Interpolation
-        """,
     )