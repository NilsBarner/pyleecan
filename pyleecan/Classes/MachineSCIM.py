# -*- coding: utf-8 -*-
# File generated according to Generator/ClassesRef/Machine/MachineSCIM.csv
# WARNING! All changes made in this file will be lost!
"""Method code available at https://github.com/Eomys/pyleecan/tree/master/pyleecan/Methods/Machine/MachineSCIM
"""

from os import linesep
from logging import getLogger
from ._check import check_var, raise_
from ..Functions.get_logger import get_logger
from ..Functions.save import save
from ..Functions.copy import copy
from ..Functions.load import load_init_dict
from ..Functions.Load.import_class import import_class
from .MachineDFIM import MachineDFIM

# Import all class method
# Try/catch to remove unnecessary dependencies in unused method
try:
    from ..Methods.Machine.MachineSCIM.check import check
except ImportError as error:
    check = error

try:
    from ..Methods.Machine.MachineSCIM.get_machine_type import get_machine_type
except ImportError as error:
    get_machine_type = error


from ._check import InitUnKnowClassError
from .LamSlotWind import LamSlotWind
from .Frame import Frame
from .Shaft import Shaft


class MachineSCIM(MachineDFIM):
    """Squirrel Cage Induction Machine"""

    VERSION = 1

    # Check ImportError to remove unnecessary dependencies in unused method
    # cf Methods.Machine.MachineSCIM.check
    if isinstance(check, ImportError):
        check = property(
            fget=lambda x: raise_(
                ImportError("Can't use MachineSCIM method check: " + str(check))
            )
        )
    else:
        check = check
    # cf Methods.Machine.MachineSCIM.get_machine_type
    if isinstance(get_machine_type, ImportError):
        get_machine_type = property(
            fget=lambda x: raise_(
                ImportError(
                    "Can't use MachineSCIM method get_machine_type: "
                    + str(get_machine_type)
                )
            )
        )
    else:
        get_machine_type = get_machine_type
    # save and copy methods are available in all object
    save = save
<<<<<<< HEAD

    # generic copy method
    def copy(self):
        """Return a copy of the class
        """
        return type(self)(init_dict=self.as_dict())

=======
    copy = copy
>>>>>>> 9efbb6f4
    # get_logger method is available in all object
    get_logger = get_logger

    def __init__(self, rotor=-1, stator=-1, frame=-1, shaft=-1, name="default_machine", desc="", type_machine=1, logger_name="Pyleecan.Machine", init_dict = None, init_str = None):
        """Constructor of the class. Can be use in three ways :
        - __init__ (arg1 = 1, arg3 = 5) every parameters have name and default values
            for pyleecan type, -1 will call the default constructor
        - __init__ (init_dict = d) d must be a dictionnary with property names as keys
        - __init__ (init_str = s) s must be a string
        s is the file path to load

        ndarray or list can be given for Vector and Matrix
        object or dict can be given for pyleecan Object"""

<<<<<<< HEAD
        if rotor == -1:
            rotor = LamSlotWind()
        if stator == -1:
            stator = LamSlotWind()
        if frame == -1:
            frame = Frame()
        if shaft == -1:
            shaft = Shaft()
        if init_str is not None :  # Initialisation by str
            from ..Functions.load import load
            assert type(init_str) is str
            # load the object from a file
            obj = load(init_str)
            assert type(obj) is type(self)
            rotor = obj.rotor
            stator = obj.stator
            frame = obj.frame
            shaft = obj.shaft
            name = obj.name
            desc = obj.desc
            type_machine = obj.type_machine
            logger_name = obj.logger_name
=======
        if init_str is not None:  # Load from a file
            init_dict = load_init_dict(init_str)[1]
>>>>>>> 9efbb6f4
        if init_dict is not None:  # Initialisation by dict
            assert type(init_dict) is dict
            # Overwrite default value with init_dict content
            if "rotor" in list(init_dict.keys()):
                rotor = init_dict["rotor"]
            if "stator" in list(init_dict.keys()):
                stator = init_dict["stator"]
            if "frame" in list(init_dict.keys()):
                frame = init_dict["frame"]
            if "shaft" in list(init_dict.keys()):
                shaft = init_dict["shaft"]
            if "name" in list(init_dict.keys()):
                name = init_dict["name"]
            if "desc" in list(init_dict.keys()):
                desc = init_dict["desc"]
            if "type_machine" in list(init_dict.keys()):
                type_machine = init_dict["type_machine"]
            if "logger_name" in list(init_dict.keys()):
                logger_name = init_dict["logger_name"]
        # Set the properties (value check and convertion are done in setter)
        # Call MachineDFIM init
        super(MachineSCIM, self).__init__(rotor=rotor, stator=stator, frame=frame, shaft=shaft, name=name, desc=desc, type_machine=type_machine, logger_name=logger_name)
        # The class is frozen (in MachineDFIM init), for now it's impossible to
        # add new properties

    def __str__(self):
        """Convert this object in a readeable string (for print)"""

        MachineSCIM_str = ""
        # Get the properties inherited from MachineDFIM
        MachineSCIM_str += super(MachineSCIM, self).__str__()
        return MachineSCIM_str

    def __eq__(self, other):
        """Compare two objects (skip parent)"""

        if type(other) != type(self):
            return False

        # Check the properties inherited from MachineDFIM
        if not super(MachineSCIM, self).__eq__(other):
            return False
        return True

    def as_dict(self):
<<<<<<< HEAD
        """Convert this objet in a json seriable dict (can be use in __init__)
        """
=======
        """Convert this object in a json seriable dict (can be use in __init__)"""
>>>>>>> 9efbb6f4

        # Get the properties inherited from MachineDFIM
        MachineSCIM_dict = super(MachineSCIM, self).as_dict()
        # The class name is added to the dict fordeserialisation purpose
        # Overwrite the mother class name
        MachineSCIM_dict["__class__"] = "MachineSCIM"
        return MachineSCIM_dict

    def _set_None(self):
        """Set all the properties to None (except pyleecan object)"""

        # Set to None the properties inherited from MachineDFIM
        super(MachineSCIM, self)._set_None()<|MERGE_RESOLUTION|>--- conflicted
+++ resolved
@@ -62,21 +62,23 @@
         get_machine_type = get_machine_type
     # save and copy methods are available in all object
     save = save
-<<<<<<< HEAD
-
-    # generic copy method
-    def copy(self):
-        """Return a copy of the class
-        """
-        return type(self)(init_dict=self.as_dict())
-
-=======
     copy = copy
->>>>>>> 9efbb6f4
     # get_logger method is available in all object
     get_logger = get_logger
 
-    def __init__(self, rotor=-1, stator=-1, frame=-1, shaft=-1, name="default_machine", desc="", type_machine=1, logger_name="Pyleecan.Machine", init_dict = None, init_str = None):
+    def __init__(
+        self,
+        rotor=-1,
+        stator=-1,
+        frame=-1,
+        shaft=-1,
+        name="default_machine",
+        desc="",
+        type_machine=1,
+        logger_name="Pyleecan.Machine",
+        init_dict=None,
+        init_str=None,
+    ):
         """Constructor of the class. Can be use in three ways :
         - __init__ (arg1 = 1, arg3 = 5) every parameters have name and default values
             for pyleecan type, -1 will call the default constructor
@@ -87,33 +89,8 @@
         ndarray or list can be given for Vector and Matrix
         object or dict can be given for pyleecan Object"""
 
-<<<<<<< HEAD
-        if rotor == -1:
-            rotor = LamSlotWind()
-        if stator == -1:
-            stator = LamSlotWind()
-        if frame == -1:
-            frame = Frame()
-        if shaft == -1:
-            shaft = Shaft()
-        if init_str is not None :  # Initialisation by str
-            from ..Functions.load import load
-            assert type(init_str) is str
-            # load the object from a file
-            obj = load(init_str)
-            assert type(obj) is type(self)
-            rotor = obj.rotor
-            stator = obj.stator
-            frame = obj.frame
-            shaft = obj.shaft
-            name = obj.name
-            desc = obj.desc
-            type_machine = obj.type_machine
-            logger_name = obj.logger_name
-=======
         if init_str is not None:  # Load from a file
             init_dict = load_init_dict(init_str)[1]
->>>>>>> 9efbb6f4
         if init_dict is not None:  # Initialisation by dict
             assert type(init_dict) is dict
             # Overwrite default value with init_dict content
@@ -135,7 +112,16 @@
                 logger_name = init_dict["logger_name"]
         # Set the properties (value check and convertion are done in setter)
         # Call MachineDFIM init
-        super(MachineSCIM, self).__init__(rotor=rotor, stator=stator, frame=frame, shaft=shaft, name=name, desc=desc, type_machine=type_machine, logger_name=logger_name)
+        super(MachineSCIM, self).__init__(
+            rotor=rotor,
+            stator=stator,
+            frame=frame,
+            shaft=shaft,
+            name=name,
+            desc=desc,
+            type_machine=type_machine,
+            logger_name=logger_name,
+        )
         # The class is frozen (in MachineDFIM init), for now it's impossible to
         # add new properties
 
@@ -159,12 +145,7 @@
         return True
 
     def as_dict(self):
-<<<<<<< HEAD
-        """Convert this objet in a json seriable dict (can be use in __init__)
-        """
-=======
         """Convert this object in a json seriable dict (can be use in __init__)"""
->>>>>>> 9efbb6f4
 
         # Get the properties inherited from MachineDFIM
         MachineSCIM_dict = super(MachineSCIM, self).as_dict()
