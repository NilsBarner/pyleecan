--- conflicted
+++ resolved
@@ -92,19 +92,7 @@
     # get_logger method is available in all object
     get_logger = get_logger
 
-<<<<<<< HEAD
-    def __init__(
-        self,
-        coordinate=[],
-        nb_pt=0,
-        delta=1e-10,
-        indice=None,
-        init_dict=None,
-        init_str=None,
-    ):
-=======
     def __init__(self, coordinate=None, nb_pt=0, delta=1e-10, indice=None, init_dict = None, init_str = None):
->>>>>>> 3ae7f2d8
         """Constructor of the class. Can be use in three ways :
         - __init__ (arg1 = 1, arg3 = 5) every parameters have name and default values
             for Matrix, None will initialise the property with an empty Matrix
@@ -211,7 +199,9 @@
 
     def _set_coordinate(self, value):
         """setter of coordinate"""
-        if type(value) is list:
+        if value is None:
+            value = array([])
+        elif type(value) is list:
             try:
                 value = array(value)
             except:
@@ -270,7 +260,9 @@
 
     def _set_indice(self, value):
         """setter of indice"""
-        if type(value) is list:
+        if value is None:
+            value = array([])
+        elif type(value) is list:
             try:
                 value = array(value)
             except:
