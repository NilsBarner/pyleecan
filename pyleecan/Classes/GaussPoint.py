# -*- coding: utf-8 -*-
# File generated according to Generator/ClassesRef/Mesh/Interpolation/GaussPoint.csv
# WARNING! All changes made in this file will be lost!
"""Method code available at https://github.com/Eomys/pyleecan/tree/master/pyleecan/Methods/Mesh/GaussPoint
"""

from os import linesep
from logging import getLogger
from ._check import check_var, raise_
from ..Functions.get_logger import get_logger
from ..Functions.save import save
from ..Functions.copy import copy
from ..Functions.load import load_init_dict
from ..Functions.Load.import_class import import_class
from ._frozen import FrozenClass

from ._check import InitUnKnowClassError


class GaussPoint(FrozenClass):
    """Store set of gauss points"""

    VERSION = 1

    # save and copy methods are available in all object
    save = save
<<<<<<< HEAD

    # generic copy method
    def copy(self):
        """Return a copy of the class"""
        return type(self)(init_dict=self.as_dict())

=======
    copy = copy
>>>>>>> 60a9e425
    # get_logger method is available in all object
    get_logger = get_logger

    def __init__(self, init_dict=None, init_str=None):
        """Constructor of the class. Can be use in two ways :
        - __init__ (arg1 = 1, arg3 = 5) every parameters have name and default values
            for Matrix, None will initialise the property with an empty Matrix
            for pyleecan type, None will call the default constructor
        - __init__ (init_dict = d) d must be a dictionnary wiht every properties as keys

        ndarray or list can be given for Vector and Matrix
        object or dict can be given for pyleecan Object"""

        if init_dict is not None:  # Initialisation by dict
            assert init_dict == {"__class__": "GaussPoint"}
        if init_str is not None:  # Initialisation by str
            assert type(init_str) is str
        # The class is frozen, for now it's impossible to add new properties
        self.parent = None
        self._freeze()

    def __str__(self):
        """Convert this object in a readeable string (for print)"""

        GaussPoint_str = ""
        if self.parent is None:
            GaussPoint_str += "parent = None " + linesep
        else:
            GaussPoint_str += "parent = " + str(type(self.parent)) + " object" + linesep
        return GaussPoint_str

    def __eq__(self, other):
        """Compare two objects (skip parent)"""

        if type(other) != type(self):
            return False
        return True

    def as_dict(self):
        """Convert this object in a json seriable dict (can be use in __init__)"""

        GaussPoint_dict = dict()
        # The class name is added to the dict fordeserialisation purpose
        GaussPoint_dict["__class__"] = "GaussPoint"
        return GaussPoint_dict

    def _set_None(self):
        """Set all the properties to None (except pyleecan object)"""<|MERGE_RESOLUTION|>--- conflicted
+++ resolved
@@ -24,16 +24,7 @@
 
     # save and copy methods are available in all object
     save = save
-<<<<<<< HEAD
-
-    # generic copy method
-    def copy(self):
-        """Return a copy of the class"""
-        return type(self)(init_dict=self.as_dict())
-
-=======
     copy = copy
->>>>>>> 60a9e425
     # get_logger method is available in all object
     get_logger = get_logger
 
