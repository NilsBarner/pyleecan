--- conflicted
+++ resolved
@@ -1,192 +1,189 @@
-# -*- coding: utf-8 -*-
-# File generated according to Generator/ClassesRef/Machine/Bore.csv
-# WARNING! All changes made in this file will be lost!
-"""Method code available at https://github.com/Eomys/pyleecan/tree/master/pyleecan/Methods/Machine/Bore
-"""
-
-from os import linesep
-from sys import getsizeof
-from logging import getLogger
-from ._check import check_var, raise_
-from ..Functions.get_logger import get_logger
-from ..Functions.save import save
-from ..Functions.load import load_init_dict
-from ..Functions.Load.import_class import import_class
-from copy import deepcopy
-from ._frozen import FrozenClass
-
-# Import all class method
-# Try/catch to remove unnecessary dependencies in unused method
-try:
-    from ..Methods.Machine.Bore.merge_slot import merge_slot
-except ImportError as error:
-    merge_slot = error
-
-try:
-    from ..Methods.Machine.Bore.is_yoke import is_yoke
-except ImportError as error:
-    is_yoke = error
-
-
-from numpy import isnan
-from ._check import InitUnKnowClassError
-
-
-class Bore(FrozenClass):
-    """Abstract class for Bore shape"""
-
-    VERSION = 1
-
-<<<<<<< HEAD
-    # Check ImportError to remove unnecessary dependencies in unused method
-    # cf Methods.Machine.Bore.merge_slot
-    if isinstance(merge_slot, ImportError):
-        merge_slot = property(
-            fget=lambda x: raise_(
-                ImportError("Can't use Bore method merge_slot: " + str(merge_slot))
-            )
-        )
-    else:
-        merge_slot = merge_slot
-    # cf Methods.Machine.Bore.is_yoke
-    if isinstance(is_yoke, ImportError):
-        is_yoke = property(
-            fget=lambda x: raise_(
-                ImportError("Can't use Bore method is_yoke: " + str(is_yoke))
-            )
-        )
-    else:
-        is_yoke = is_yoke
-    # save and copy methods are available in all object
-=======
-    # generic save method is available in all object
->>>>>>> f9bc77db
-    save = save
-    # get_logger method is available in all object
-    get_logger = get_logger
-
-    def __init__(self, type_merge_slot=0, init_dict=None, init_str=None):
-        """Constructor of the class. Can be use in three ways :
-        - __init__ (arg1 = 1, arg3 = 5) every parameters have name and default values
-            for pyleecan type, -1 will call the default constructor
-        - __init__ (init_dict = d) d must be a dictionary with property names as keys
-        - __init__ (init_str = s) s must be a string
-        s is the file path to load
-
-        ndarray or list can be given for Vector and Matrix
-        object or dict can be given for pyleecan Object"""
-
-        if init_str is not None:  # Load from a file
-            init_dict = load_init_dict(init_str)[1]
-        if init_dict is not None:  # Initialisation by dict
-            assert type(init_dict) is dict
-            # Overwrite default value with init_dict content
-            if "type_merge_slot" in list(init_dict.keys()):
-                type_merge_slot = init_dict["type_merge_slot"]
-        # Set the properties (value check and convertion are done in setter)
-        self.parent = None
-        self.type_merge_slot = type_merge_slot
-
-        # The class is frozen, for now it's impossible to add new properties
-        self._freeze()
-
-    def __str__(self):
-        """Convert this object in a readeable string (for print)"""
-
-        Bore_str = ""
-        if self.parent is None:
-            Bore_str += "parent = None " + linesep
-        else:
-            Bore_str += "parent = " + str(type(self.parent)) + " object" + linesep
-        Bore_str += "type_merge_slot = " + str(self.type_merge_slot) + linesep
-        return Bore_str
-
-    def __eq__(self, other):
-        """Compare two objects (skip parent)"""
-
-        if type(other) != type(self):
-            return False
-        if other.type_merge_slot != self.type_merge_slot:
-            return False
-        return True
-
-    def compare(self, other, name="self", ignore_list=None, is_add_value=False):
-        """Compare two objects and return list of differences"""
-
-        if ignore_list is None:
-            ignore_list = list()
-        if type(other) != type(self):
-            return ["type(" + name + ")"]
-        diff_list = list()
-        if other._type_merge_slot != self._type_merge_slot:
-            if is_add_value:
-                val_str = (
-                    " (self="
-                    + str(self._type_merge_slot)
-                    + ", other="
-                    + str(other._type_merge_slot)
-                    + ")"
-                )
-                diff_list.append(name + ".type_merge_slot" + val_str)
-            else:
-                diff_list.append(name + ".type_merge_slot")
-        # Filter ignore differences
-        diff_list = list(filter(lambda x: x not in ignore_list, diff_list))
-        return diff_list
-
-    def __sizeof__(self):
-        """Return the size in memory of the object (including all subobject)"""
-
-        S = 0  # Full size of the object
-        S += getsizeof(self.type_merge_slot)
-        return S
-
-    def as_dict(self, type_handle_ndarray=0, keep_function=False, **kwargs):
-        """
-        Convert this object in a json serializable dict (can be use in __init__).
-        type_handle_ndarray: int
-            How to handle ndarray (0: tolist, 1: copy, 2: nothing)
-        keep_function : bool
-            True to keep the function object, else return str
-        Optional keyword input parameter is for internal use only
-        and may prevent json serializability.
-        """
-
-        Bore_dict = dict()
-        Bore_dict["type_merge_slot"] = self.type_merge_slot
-        # The class name is added to the dict for deserialisation purpose
-        Bore_dict["__class__"] = "Bore"
-        return Bore_dict
-
-    def copy(self):
-        """Creates a deepcopy of the object"""
-
-        # Handle deepcopy of all the properties
-        # Creates new object of the same type with the copied properties
-        obj_copy = type(self)()
-        return obj_copy
-
-    def _set_None(self):
-        """Set all the properties to None (except pyleecan object)"""
-
-        self.type_merge_slot = None
-
-    def _get_type_merge_slot(self):
-        """getter of type_merge_slot"""
-        return self._type_merge_slot
-
-    def _set_type_merge_slot(self, value):
-        """setter of type_merge_slot"""
-        check_var("type_merge_slot", value, "int", Vmin=0, Vmax=2)
-        self._type_merge_slot = value
-
-    type_merge_slot = property(
-        fget=_get_type_merge_slot,
-        fset=_set_type_merge_slot,
-        doc=u"""how to merge slot/notch into the bore radius (0: error if colliding, 1: intersection, 2: translate)
-
-        :Type: int
-        :min: 0
-        :max: 2
-        """,
-    )
+# -*- coding: utf-8 -*-
+# File generated according to Generator/ClassesRef/Machine/Bore.csv
+# WARNING! All changes made in this file will be lost!
+"""Method code available at https://github.com/Eomys/pyleecan/tree/master/pyleecan/Methods/Machine/Bore
+"""
+
+from os import linesep
+from sys import getsizeof
+from logging import getLogger
+from ._check import check_var, raise_
+from ..Functions.get_logger import get_logger
+from ..Functions.save import save
+from ..Functions.load import load_init_dict
+from ..Functions.Load.import_class import import_class
+from copy import deepcopy
+from ._frozen import FrozenClass
+
+# Import all class method
+# Try/catch to remove unnecessary dependencies in unused method
+try:
+    from ..Methods.Machine.Bore.merge_slot import merge_slot
+except ImportError as error:
+    merge_slot = error
+
+try:
+    from ..Methods.Machine.Bore.is_yoke import is_yoke
+except ImportError as error:
+    is_yoke = error
+
+
+from numpy import isnan
+from ._check import InitUnKnowClassError
+
+
+class Bore(FrozenClass):
+    """Abstract class for Bore shape"""
+
+    VERSION = 1
+
+    # Check ImportError to remove unnecessary dependencies in unused method
+    # cf Methods.Machine.Bore.merge_slot
+    if isinstance(merge_slot, ImportError):
+        merge_slot = property(
+            fget=lambda x: raise_(
+                ImportError("Can't use Bore method merge_slot: " + str(merge_slot))
+            )
+        )
+    else:
+        merge_slot = merge_slot
+    # cf Methods.Machine.Bore.is_yoke
+    if isinstance(is_yoke, ImportError):
+        is_yoke = property(
+            fget=lambda x: raise_(
+                ImportError("Can't use Bore method is_yoke: " + str(is_yoke))
+            )
+        )
+    else:
+        is_yoke = is_yoke
+    # generic save method is available in all object
+    save = save
+    # get_logger method is available in all object
+    get_logger = get_logger
+
+    def __init__(self, type_merge_slot=0, init_dict=None, init_str=None):
+        """Constructor of the class. Can be use in three ways :
+        - __init__ (arg1 = 1, arg3 = 5) every parameters have name and default values
+            for pyleecan type, -1 will call the default constructor
+        - __init__ (init_dict = d) d must be a dictionary with property names as keys
+        - __init__ (init_str = s) s must be a string
+        s is the file path to load
+
+        ndarray or list can be given for Vector and Matrix
+        object or dict can be given for pyleecan Object"""
+
+        if init_str is not None:  # Load from a file
+            init_dict = load_init_dict(init_str)[1]
+        if init_dict is not None:  # Initialisation by dict
+            assert type(init_dict) is dict
+            # Overwrite default value with init_dict content
+            if "type_merge_slot" in list(init_dict.keys()):
+                type_merge_slot = init_dict["type_merge_slot"]
+        # Set the properties (value check and convertion are done in setter)
+        self.parent = None
+        self.type_merge_slot = type_merge_slot
+
+        # The class is frozen, for now it's impossible to add new properties
+        self._freeze()
+
+    def __str__(self):
+        """Convert this object in a readeable string (for print)"""
+
+        Bore_str = ""
+        if self.parent is None:
+            Bore_str += "parent = None " + linesep
+        else:
+            Bore_str += "parent = " + str(type(self.parent)) + " object" + linesep
+        Bore_str += "type_merge_slot = " + str(self.type_merge_slot) + linesep
+        return Bore_str
+
+    def __eq__(self, other):
+        """Compare two objects (skip parent)"""
+
+        if type(other) != type(self):
+            return False
+        if other.type_merge_slot != self.type_merge_slot:
+            return False
+        return True
+
+    def compare(self, other, name="self", ignore_list=None, is_add_value=False):
+        """Compare two objects and return list of differences"""
+
+        if ignore_list is None:
+            ignore_list = list()
+        if type(other) != type(self):
+            return ["type(" + name + ")"]
+        diff_list = list()
+        if other._type_merge_slot != self._type_merge_slot:
+            if is_add_value:
+                val_str = (
+                    " (self="
+                    + str(self._type_merge_slot)
+                    + ", other="
+                    + str(other._type_merge_slot)
+                    + ")"
+                )
+                diff_list.append(name + ".type_merge_slot" + val_str)
+            else:
+                diff_list.append(name + ".type_merge_slot")
+        # Filter ignore differences
+        diff_list = list(filter(lambda x: x not in ignore_list, diff_list))
+        return diff_list
+
+    def __sizeof__(self):
+        """Return the size in memory of the object (including all subobject)"""
+
+        S = 0  # Full size of the object
+        S += getsizeof(self.type_merge_slot)
+        return S
+
+    def as_dict(self, type_handle_ndarray=0, keep_function=False, **kwargs):
+        """
+        Convert this object in a json serializable dict (can be use in __init__).
+        type_handle_ndarray: int
+            How to handle ndarray (0: tolist, 1: copy, 2: nothing)
+        keep_function : bool
+            True to keep the function object, else return str
+        Optional keyword input parameter is for internal use only
+        and may prevent json serializability.
+        """
+
+        Bore_dict = dict()
+        Bore_dict["type_merge_slot"] = self.type_merge_slot
+        # The class name is added to the dict for deserialisation purpose
+        Bore_dict["__class__"] = "Bore"
+        return Bore_dict
+
+    def copy(self):
+        """Creates a deepcopy of the object"""
+
+        # Handle deepcopy of all the properties
+        type_merge_slot_val = self.type_merge_slot
+        # Creates new object of the same type with the copied properties
+        obj_copy = type(self)(type_merge_slot=type_merge_slot_val)
+        return obj_copy
+
+    def _set_None(self):
+        """Set all the properties to None (except pyleecan object)"""
+
+        self.type_merge_slot = None
+
+    def _get_type_merge_slot(self):
+        """getter of type_merge_slot"""
+        return self._type_merge_slot
+
+    def _set_type_merge_slot(self, value):
+        """setter of type_merge_slot"""
+        check_var("type_merge_slot", value, "int", Vmin=0, Vmax=2)
+        self._type_merge_slot = value
+
+    type_merge_slot = property(
+        fget=_get_type_merge_slot,
+        fset=_set_type_merge_slot,
+        doc=u"""how to merge slot/notch into the bore radius (0: error if colliding, 1: intersection, 2: translate)
+
+        :Type: int
+        :min: 0
+        :max: 2
+        """,
+    )