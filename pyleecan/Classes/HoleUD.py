# -*- coding: utf-8 -*-
# File generated according to Generator/ClassesRef/Slot/HoleUD.csv
# WARNING! All changes made in this file will be lost!
"""Method code available at https://github.com/Eomys/pyleecan/tree/master/pyleecan/Methods/Slot/HoleUD
"""

from os import linesep
from logging import getLogger
from ._check import check_var, raise_
from ..Functions.get_logger import get_logger
from ..Functions.save import save
from ..Functions.copy import copy
from ..Functions.load import load_init_dict
from ..Functions.Load.import_class import import_class
from .HoleMag import HoleMag

# Import all class method
# Try/catch to remove unnecessary dependencies in unused method
try:
    from ..Methods.Slot.HoleUD.build_geometry import build_geometry
except ImportError as error:
    build_geometry = error

try:
    from ..Methods.Slot.HoleUD.comp_surface_magnet_id import comp_surface_magnet_id
except ImportError as error:
    comp_surface_magnet_id = error

try:
    from ..Methods.Slot.HoleUD.has_magnet import has_magnet
except ImportError as error:
    has_magnet = error

try:
    from ..Methods.Slot.HoleUD.remove_magnet import remove_magnet
except ImportError as error:
    remove_magnet = error


from ._check import InitUnKnowClassError
from .Surface import Surface
from .Magnet import Magnet
from .Material import Material


class HoleUD(HoleMag):
    """User defined hole from list of surface"""

    VERSION = 1
    IS_SYMMETRICAL = 1

    # Check ImportError to remove unnecessary dependencies in unused method
    # cf Methods.Slot.HoleUD.build_geometry
    if isinstance(build_geometry, ImportError):
        build_geometry = property(
            fget=lambda x: raise_(
                ImportError(
                    "Can't use HoleUD method build_geometry: " + str(build_geometry)
                )
            )
        )
    else:
        build_geometry = build_geometry
    # cf Methods.Slot.HoleUD.comp_surface_magnet_id
    if isinstance(comp_surface_magnet_id, ImportError):
        comp_surface_magnet_id = property(
            fget=lambda x: raise_(
                ImportError(
                    "Can't use HoleUD method comp_surface_magnet_id: "
                    + str(comp_surface_magnet_id)
                )
            )
        )
    else:
        comp_surface_magnet_id = comp_surface_magnet_id
    # cf Methods.Slot.HoleUD.has_magnet
    if isinstance(has_magnet, ImportError):
        has_magnet = property(
            fget=lambda x: raise_(
                ImportError("Can't use HoleUD method has_magnet: " + str(has_magnet))
            )
        )
    else:
        has_magnet = has_magnet
    # cf Methods.Slot.HoleUD.remove_magnet
    if isinstance(remove_magnet, ImportError):
        remove_magnet = property(
            fget=lambda x: raise_(
                ImportError(
                    "Can't use HoleUD method remove_magnet: " + str(remove_magnet)
                )
            )
        )
    else:
        remove_magnet = remove_magnet
    # save and copy methods are available in all object
    save = save
    copy = copy
    # get_logger method is available in all object
    get_logger = get_logger

    def __init__(
        self,
<<<<<<< HEAD
        surf_list=-1,
        magnet_dict=-1,
=======
        surf_list=list(),
        magnet_dict=dict(),
>>>>>>> ef07ceab
        Zh=36,
        mat_void=-1,
        init_dict=None,
        init_str=None,
    ):
        """Constructor of the class. Can be use in three ways :
        - __init__ (arg1 = 1, arg3 = 5) every parameters have name and default values
            for pyleecan type, -1 will call the default constructor
        - __init__ (init_dict = d) d must be a dictionnary with property names as keys
        - __init__ (init_str = s) s must be a string
        s is the file path to load

        ndarray or list can be given for Vector and Matrix
        object or dict can be given for pyleecan Object"""

        if init_str is not None:  # Load from a file
            init_dict = load_init_dict(init_str)[1]
        if init_dict is not None:  # Initialisation by dict
            assert type(init_dict) is dict
            # Overwrite default value with init_dict content
            if "surf_list" in list(init_dict.keys()):
                surf_list = init_dict["surf_list"]
            if "magnet_dict" in list(init_dict.keys()):
                magnet_dict = init_dict["magnet_dict"]
            if "Zh" in list(init_dict.keys()):
                Zh = init_dict["Zh"]
            if "mat_void" in list(init_dict.keys()):
                mat_void = init_dict["mat_void"]
<<<<<<< HEAD
        # Set the properties (value check and convertion are done in setter)
        self.surf_list = surf_list
        self.magnet_dict = magnet_dict
=======
        # Initialisation by argument
        # surf_list can be None or a list of Surface object
        self.surf_list = list()
        if type(surf_list) is list:
            for obj in surf_list:
                if obj is None:  # Default value
                    self.surf_list.append(Surface())
                elif isinstance(obj, dict):
                    # Check that the type is correct (including daughter)
                    class_name = obj.get("__class__")
                    if class_name not in [
                        "Surface",
                        "Circle",
                        "PolarArc",
                        "SurfLine",
                        "SurfRing",
                        "Trapeze",
                    ]:
                        raise InitUnKnowClassError(
                            "Unknow class name "
                            + class_name
                            + " in init_dict for surf_list"
                        )
                    # Dynamic import to call the correct constructor
                    module = __import__(
                        "pyleecan.Classes." + class_name, fromlist=[class_name]
                    )
                    class_obj = getattr(module, class_name)
                    self.surf_list.append(class_obj(init_dict=obj))
                else:
                    self.surf_list.append(obj)
        elif surf_list is None:
            self.surf_list = list()
        else:
            self.surf_list = surf_list
        # magnet_dict can be None or a dict of Magnet object
        self.magnet_dict = dict()
        if type(magnet_dict) is dict:
            for key, obj in magnet_dict.items():
                if isinstance(obj, dict):
                    # Check that the type is correct (including daughter)
                    class_name = obj.get("__class__")
                    if class_name not in [
                        "Magnet",
                        "MagnetFlat",
                        "MagnetPolar",
                        "MagnetType10",
                        "MagnetType11",
                        "MagnetType12",
                        "MagnetType13",
                        "MagnetType14",
                    ]:
                        raise InitUnKnowClassError(
                            "Unknow class name "
                            + class_name
                            + " in init_dict for magnet_dict"
                        )
                    # Dynamic import to call the correct constructor
                    module = __import__(
                        "pyleecan.Classes." + class_name, fromlist=[class_name]
                    )
                    class_obj = getattr(module, class_name)
                    self.magnet_dict[key] = class_obj(init_dict=obj)
                else:
                    self.magnet_dict[key] = obj
        elif magnet_dict is None:
            self.magnet_dict = dict()
        else:
            self.magnet_dict = magnet_dict  # Should raise an error
>>>>>>> ef07ceab
        # Call HoleMag init
        super(HoleUD, self).__init__(Zh=Zh, mat_void=mat_void)
        # The class is frozen (in HoleMag init), for now it's impossible to
        # add new properties

    def __str__(self):
        """Convert this object in a readeable string (for print)"""

        HoleUD_str = ""
        # Get the properties inherited from HoleMag
        HoleUD_str += super(HoleUD, self).__str__()
        if len(self.surf_list) == 0:
            HoleUD_str += "surf_list = []" + linesep
        for ii in range(len(self.surf_list)):
            tmp = (
                self.surf_list[ii].__str__().replace(linesep, linesep + "\t") + linesep
            )
            HoleUD_str += "surf_list[" + str(ii) + "] =" + tmp + linesep + linesep
        if len(self.magnet_dict) == 0:
            HoleUD_str += "magnet_dict = dict()" + linesep
        for key, obj in self.magnet_dict.items():
            tmp = (
                self.magnet_dict[key].__str__().replace(linesep, linesep + "\t")
                + linesep
            )
            HoleUD_str += "magnet_dict[" + key + "] =" + tmp + linesep + linesep
        return HoleUD_str

    def __eq__(self, other):
        """Compare two objects (skip parent)"""

        if type(other) != type(self):
            return False

        # Check the properties inherited from HoleMag
        if not super(HoleUD, self).__eq__(other):
            return False
        if other.surf_list != self.surf_list:
            return False
        if other.magnet_dict != self.magnet_dict:
            return False
        return True

    def as_dict(self):
        """Convert this object in a json seriable dict (can be use in __init__)"""

        # Get the properties inherited from HoleMag
        HoleUD_dict = super(HoleUD, self).as_dict()
<<<<<<< HEAD
        if self.surf_list is None:
            HoleUD_dict["surf_list"] = None
        else:
            HoleUD_dict["surf_list"] = list()
            for obj in self.surf_list:
                HoleUD_dict["surf_list"].append(obj.as_dict())
        HoleUD_dict["magnet_dict"] = (
            self.magnet_dict.copy() if self.magnet_dict is not None else None
        )
        # The class name is added to the dict for deserialisation purpose
=======
        HoleUD_dict["surf_list"] = list()
        for obj in self.surf_list:
            HoleUD_dict["surf_list"].append(obj.as_dict())
        HoleUD_dict["magnet_dict"] = dict()
        for key, obj in self.magnet_dict.items():
            HoleUD_dict["magnet_dict"][key] = obj.as_dict()
        # The class name is added to the dict fordeserialisation purpose
>>>>>>> ef07ceab
        # Overwrite the mother class name
        HoleUD_dict["__class__"] = "HoleUD"
        return HoleUD_dict

    def _set_None(self):
        """Set all the properties to None (except pyleecan object)"""

        for obj in self.surf_list:
            obj._set_None()
        for key, obj in self.magnet_dict.items():
            obj._set_None()
        # Set to None the properties inherited from HoleMag
        super(HoleUD, self)._set_None()

    def _get_surf_list(self):
        """getter of surf_list"""
        if self._surf_list is not None:
            for obj in self._surf_list:
                if obj is not None:
                    obj.parent = self
        return self._surf_list

    def _set_surf_list(self, value):
        """setter of surf_list"""
        if type(value) is list:
            for ii, obj in enumerate(value):
                if type(obj) is dict:
                    class_obj = import_class(
                        "pyleecan.Classes", obj.get("__class__"), "surf_list"
                    )
                    value[ii] = class_obj(init_dict=obj)
        if value == -1:
            value = list()
        check_var("surf_list", value, "[Surface]")
        self._surf_list = value

    surf_list = property(
        fget=_get_surf_list,
        fset=_set_surf_list,
        doc=u"""List of surface to draw the Hole. Surfaces must be ordered in trigo order, label must contain HoleMagnet for Magnet and Hole for holes

        :Type: [Surface]
        """,
    )

    def _get_magnet_dict(self):
        """getter of magnet_dict"""
        for key, obj in self._magnet_dict.items():
            if obj is not None:
                obj.parent = self
        return self._magnet_dict

    def _set_magnet_dict(self, value):
        """setter of magnet_dict"""
<<<<<<< HEAD
        if type(value) is int and value == -1:
            value = dict()
        check_var("magnet_dict", value, "dict")
=======
        check_var("magnet_dict", value, "{Magnet}")
>>>>>>> ef07ceab
        self._magnet_dict = value

    magnet_dict = property(
        fget=_get_magnet_dict,
        fset=_set_magnet_dict,
        doc=u"""dictionnary with the magnet for the Hole (None to remove magnet, key should be magnet_X)

        :Type: {Magnet}
        """,
    )<|MERGE_RESOLUTION|>--- conflicted
+++ resolved
@@ -101,13 +101,8 @@
 
     def __init__(
         self,
-<<<<<<< HEAD
         surf_list=-1,
         magnet_dict=-1,
-=======
-        surf_list=list(),
-        magnet_dict=dict(),
->>>>>>> ef07ceab
         Zh=36,
         mat_void=-1,
         init_dict=None,
@@ -136,81 +131,9 @@
                 Zh = init_dict["Zh"]
             if "mat_void" in list(init_dict.keys()):
                 mat_void = init_dict["mat_void"]
-<<<<<<< HEAD
         # Set the properties (value check and convertion are done in setter)
         self.surf_list = surf_list
         self.magnet_dict = magnet_dict
-=======
-        # Initialisation by argument
-        # surf_list can be None or a list of Surface object
-        self.surf_list = list()
-        if type(surf_list) is list:
-            for obj in surf_list:
-                if obj is None:  # Default value
-                    self.surf_list.append(Surface())
-                elif isinstance(obj, dict):
-                    # Check that the type is correct (including daughter)
-                    class_name = obj.get("__class__")
-                    if class_name not in [
-                        "Surface",
-                        "Circle",
-                        "PolarArc",
-                        "SurfLine",
-                        "SurfRing",
-                        "Trapeze",
-                    ]:
-                        raise InitUnKnowClassError(
-                            "Unknow class name "
-                            + class_name
-                            + " in init_dict for surf_list"
-                        )
-                    # Dynamic import to call the correct constructor
-                    module = __import__(
-                        "pyleecan.Classes." + class_name, fromlist=[class_name]
-                    )
-                    class_obj = getattr(module, class_name)
-                    self.surf_list.append(class_obj(init_dict=obj))
-                else:
-                    self.surf_list.append(obj)
-        elif surf_list is None:
-            self.surf_list = list()
-        else:
-            self.surf_list = surf_list
-        # magnet_dict can be None or a dict of Magnet object
-        self.magnet_dict = dict()
-        if type(magnet_dict) is dict:
-            for key, obj in magnet_dict.items():
-                if isinstance(obj, dict):
-                    # Check that the type is correct (including daughter)
-                    class_name = obj.get("__class__")
-                    if class_name not in [
-                        "Magnet",
-                        "MagnetFlat",
-                        "MagnetPolar",
-                        "MagnetType10",
-                        "MagnetType11",
-                        "MagnetType12",
-                        "MagnetType13",
-                        "MagnetType14",
-                    ]:
-                        raise InitUnKnowClassError(
-                            "Unknow class name "
-                            + class_name
-                            + " in init_dict for magnet_dict"
-                        )
-                    # Dynamic import to call the correct constructor
-                    module = __import__(
-                        "pyleecan.Classes." + class_name, fromlist=[class_name]
-                    )
-                    class_obj = getattr(module, class_name)
-                    self.magnet_dict[key] = class_obj(init_dict=obj)
-                else:
-                    self.magnet_dict[key] = obj
-        elif magnet_dict is None:
-            self.magnet_dict = dict()
-        else:
-            self.magnet_dict = magnet_dict  # Should raise an error
->>>>>>> ef07ceab
         # Call HoleMag init
         super(HoleUD, self).__init__(Zh=Zh, mat_void=mat_void)
         # The class is frozen (in HoleMag init), for now it's impossible to
@@ -259,26 +182,19 @@
 
         # Get the properties inherited from HoleMag
         HoleUD_dict = super(HoleUD, self).as_dict()
-<<<<<<< HEAD
         if self.surf_list is None:
             HoleUD_dict["surf_list"] = None
         else:
             HoleUD_dict["surf_list"] = list()
             for obj in self.surf_list:
                 HoleUD_dict["surf_list"].append(obj.as_dict())
-        HoleUD_dict["magnet_dict"] = (
-            self.magnet_dict.copy() if self.magnet_dict is not None else None
-        )
+        if self.magnet_dict is None:
+            HoleUD_dict["magnet_dict"] = None
+        else:
+            HoleUD_dict["magnet_dict"] = dict()
+            for key, obj in self.magnet_dict.items():
+                HoleUD_dict["magnet_dict"][key] = obj.as_dict()
         # The class name is added to the dict for deserialisation purpose
-=======
-        HoleUD_dict["surf_list"] = list()
-        for obj in self.surf_list:
-            HoleUD_dict["surf_list"].append(obj.as_dict())
-        HoleUD_dict["magnet_dict"] = dict()
-        for key, obj in self.magnet_dict.items():
-            HoleUD_dict["magnet_dict"][key] = obj.as_dict()
-        # The class name is added to the dict fordeserialisation purpose
->>>>>>> ef07ceab
         # Overwrite the mother class name
         HoleUD_dict["__class__"] = "HoleUD"
         return HoleUD_dict
@@ -326,20 +242,24 @@
 
     def _get_magnet_dict(self):
         """getter of magnet_dict"""
-        for key, obj in self._magnet_dict.items():
-            if obj is not None:
-                obj.parent = self
+        if self._magnet_dict is not None:
+            for key, obj in self._magnet_dict.items():
+                if obj is not None:
+                    obj.parent = self
         return self._magnet_dict
 
     def _set_magnet_dict(self, value):
         """setter of magnet_dict"""
-<<<<<<< HEAD
+        if type(value) is dict:
+            for key, obj in value.items():
+                if type(obj) is dict:
+                    class_obj = import_class(
+                        "pyleecan.Classes", obj.get("__class__"), "magnet_dict"
+                    )
+                    value[key] = class_obj(init_dict=obj)
         if type(value) is int and value == -1:
             value = dict()
-        check_var("magnet_dict", value, "dict")
-=======
         check_var("magnet_dict", value, "{Magnet}")
->>>>>>> ef07ceab
         self._magnet_dict = value
 
     magnet_dict = property(
