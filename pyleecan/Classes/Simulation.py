--- conflicted
+++ resolved
@@ -45,19 +45,6 @@
         run = run
     # save and copy methods are available in all object
     save = save
-<<<<<<< HEAD
-
-    # generic copy method
-    def copy(self):
-        """Return a copy of the class
-        """
-        return type(self)(init_dict=self.as_dict())
-
-    # get_logger method is available in all object
-    get_logger = get_logger
-
-    def __init__(self, name="", desc="", machine=-1, input=-1, logger_name="Pyleecan.Simulation", var_simu=None, init_dict = None, init_str = None):
-=======
     copy = copy
     # get_logger method is available in all object
     get_logger = get_logger
@@ -74,7 +61,6 @@
         init_dict=None,
         init_str=None,
     ):
->>>>>>> 9efbb6f4
         """Constructor of the class. Can be use in three ways :
         - __init__ (arg1 = 1, arg3 = 5) every parameters have name and default values
             for pyleecan type, -1 will call the default constructor
@@ -85,29 +71,8 @@
         ndarray or list can be given for Vector and Matrix
         object or dict can be given for pyleecan Object"""
 
-<<<<<<< HEAD
-        if machine == -1:
-            machine = Machine()
-        if input == -1:
-            input = Input()
-        if var_simu == -1:
-            var_simu = VarSimu()
-        if init_str is not None :  # Initialisation by str
-            from ..Functions.load import load
-            assert type(init_str) is str
-            # load the object from a file
-            obj = load(init_str)
-            assert type(obj) is type(self)
-            name = obj.name
-            desc = obj.desc
-            machine = obj.machine
-            input = obj.input
-            logger_name = obj.logger_name
-            var_simu = obj.var_simu
-=======
         if init_str is not None:  # Load from a file
             init_dict = load_init_dict(init_str)[1]
->>>>>>> 9efbb6f4
         if init_dict is not None:  # Initialisation by dict
             assert type(init_dict) is dict
             # Overwrite default value with init_dict content
@@ -129,99 +94,11 @@
         self.parent = None
         self.name = name
         self.desc = desc
-<<<<<<< HEAD
-        # machine can be None, a Machine object or a dict
-        if isinstance(machine, dict):
-            # Check that the type is correct (including daughter)
-            class_name = machine.get("__class__")
-            if class_name not in ['Machine', 'MachineAsync', 'MachineDFIM', 'MachineIPMSM', 'MachineSCIM', 'MachineSIPMSM', 'MachineSRM', 'MachineSyRM', 'MachineSync', 'MachineUD', 'MachineWRSM']:
-                raise InitUnKnowClassError(
-                    "Unknow class name "
-                    + class_name
-                    + " in init_dict for machine"
-                )
-            # Dynamic import to call the correct constructor
-            module = __import__("pyleecan.Classes."+class_name, fromlist=[class_name])
-            class_obj = getattr(module,class_name)
-            self.machine = class_obj(init_dict=machine)
-        elif isinstance(machine, str):
-            from ..Functions.load import load
-            machine = load(machine)
-            # Check that the type is correct (including daughter)
-            class_name = machine.__class__.__name__
-            if class_name not in ['Machine', 'MachineAsync', 'MachineDFIM', 'MachineIPMSM', 'MachineSCIM', 'MachineSIPMSM', 'MachineSRM', 'MachineSyRM', 'MachineSync', 'MachineUD', 'MachineWRSM']:
-                raise InitUnKnowClassError(
-                    "Unknow class name "
-                    + class_name
-                    + " in init_dict for machine"
-                )
-            self.machine=machine
-        else:
-            self.machine = machine
-        # input can be None, a Input object or a dict
-        if isinstance(input, dict):
-            # Check that the type is correct (including daughter)
-            class_name = input.get("__class__")
-            if class_name not in ['Input', 'InputCurrent', 'InputElec', 'InputFlux', 'InputForce']:
-                raise InitUnKnowClassError(
-                    "Unknow class name "
-                    + class_name
-                    + " in init_dict for input"
-                )
-            # Dynamic import to call the correct constructor
-            module = __import__("pyleecan.Classes."+class_name, fromlist=[class_name])
-            class_obj = getattr(module,class_name)
-            self.input = class_obj(init_dict=input)
-        elif isinstance(input, str):
-            from ..Functions.load import load
-            input = load(input)
-            # Check that the type is correct (including daughter)
-            class_name = input.__class__.__name__
-            if class_name not in ['Input', 'InputCurrent', 'InputElec', 'InputFlux', 'InputForce']:
-                raise InitUnKnowClassError(
-                    "Unknow class name "
-                    + class_name
-                    + " in init_dict for input"
-                )
-            self.input=input
-        else:
-            self.input = input
-        self.logger_name = logger_name
-        # var_simu can be None, a VarSimu object or a dict
-        if isinstance(var_simu, dict):
-            # Check that the type is correct (including daughter)
-            class_name = var_simu.get("__class__")
-            if class_name not in ['VarSimu', 'VarLoad', 'VarLoadCurrent', 'VarParam']:
-                raise InitUnKnowClassError(
-                    "Unknow class name "
-                    + class_name
-                    + " in init_dict for var_simu"
-                )
-            # Dynamic import to call the correct constructor
-            module = __import__("pyleecan.Classes."+class_name, fromlist=[class_name])
-            class_obj = getattr(module,class_name)
-            self.var_simu = class_obj(init_dict=var_simu)
-        elif isinstance(var_simu, str):
-            from ..Functions.load import load
-            var_simu = load(var_simu)
-            # Check that the type is correct (including daughter)
-            class_name = var_simu.__class__.__name__
-            if class_name not in ['VarSimu', 'VarLoad', 'VarLoadCurrent', 'VarParam']:
-                raise InitUnKnowClassError(
-                    "Unknow class name "
-                    + class_name
-                    + " in init_dict for var_simu"
-                )
-            self.var_simu=var_simu
-        else:
-            self.var_simu = var_simu
-=======
         self.machine = machine
         self.input = input
         self.logger_name = logger_name
         self.var_simu = var_simu
         self.postproc_list = postproc_list
->>>>>>> 9efbb6f4
 
         # The class is frozen, for now it's impossible to add new properties
         self._freeze()
@@ -238,18 +115,18 @@
         Simulation_str += 'desc = "' + str(self.desc) + '"' + linesep
         if self.machine is not None:
             tmp = self.machine.__str__().replace(linesep, linesep + "\t").rstrip("\t")
-            Simulation_str += "machine = "+ tmp
+            Simulation_str += "machine = " + tmp
         else:
             Simulation_str += "machine = None" + linesep + linesep
         if self.input is not None:
             tmp = self.input.__str__().replace(linesep, linesep + "\t").rstrip("\t")
-            Simulation_str += "input = "+ tmp
+            Simulation_str += "input = " + tmp
         else:
             Simulation_str += "input = None" + linesep + linesep
         Simulation_str += 'logger_name = "' + str(self.logger_name) + '"' + linesep
         if self.var_simu is not None:
             tmp = self.var_simu.__str__().replace(linesep, linesep + "\t").rstrip("\t")
-            Simulation_str += "var_simu = "+ tmp
+            Simulation_str += "var_simu = " + tmp
         else:
             Simulation_str += "var_simu = None" + linesep + linesep
         if len(self.postproc_list) == 0:
@@ -286,12 +163,7 @@
         return True
 
     def as_dict(self):
-<<<<<<< HEAD
-        """Convert this objet in a json seriable dict (can be use in __init__)
-        """
-=======
         """Convert this object in a json seriable dict (can be use in __init__)"""
->>>>>>> 9efbb6f4
 
         Simulation_dict = dict()
         Simulation_dict["name"] = self.name
@@ -390,6 +262,7 @@
 
         if self._machine is not None:
             self._machine.parent = self
+
     machine = property(
         fget=_get_machine,
         fset=_set_machine,
@@ -419,6 +292,7 @@
 
         if self._input is not None:
             self._input.parent = self
+
     input = property(
         fget=_get_input,
         fset=_set_input,
@@ -466,6 +340,7 @@
 
         if self._var_simu is not None:
             self._var_simu.parent = self
+
     var_simu = property(
         fget=_get_var_simu,
         fset=_set_var_simu,
