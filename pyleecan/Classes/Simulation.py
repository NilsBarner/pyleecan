--- conflicted
+++ resolved
@@ -1,804 +1,800 @@
-# -*- coding: utf-8 -*-
-# File generated according to Generator/ClassesRef/Simulation/Simulation.csv
-# WARNING! All changes made in this file will be lost!
-"""Method code available at https://github.com/Eomys/pyleecan/tree/master/pyleecan/Methods/Simulation/Simulation
-"""
-
-from os import linesep
-from sys import getsizeof
-from logging import getLogger
-from ._check import check_var, raise_
-from ..Functions.get_logger import get_logger
-from ..Functions.save import save
-from ..Functions.load import load_init_dict
-from ..Functions.Load.import_class import import_class
-from copy import deepcopy
-from ._frozen import FrozenClass
-
-# Import all class method
-# Try/catch to remove unnecessary dependencies in unused method
-try:
-    from ..Methods.Simulation.Simulation.run import run
-except ImportError as error:
-    run = error
-
-try:
-    from ..Methods.Simulation.Simulation.init_logger import init_logger
-except ImportError as error:
-    init_logger = error
-
-try:
-    from ..Methods.Simulation.Simulation.get_var_load import get_var_load
-except ImportError as error:
-    get_var_load = error
-
-try:
-    from ..Methods.Simulation.Simulation.get_OP_matrix import get_OP_matrix
-except ImportError as error:
-    get_OP_matrix = error
-
-
-from numpy import isnan
-from ._check import InitUnKnowClassError
-
-
-class Simulation(FrozenClass):
-    """Abstract class for the simulation"""
-
-    VERSION = 1
-
-    # Check ImportError to remove unnecessary dependencies in unused method
-    # cf Methods.Simulation.Simulation.run
-    if isinstance(run, ImportError):
-        run = property(
-            fget=lambda x: raise_(
-                ImportError("Can't use Simulation method run: " + str(run))
-            )
-        )
-    else:
-        run = run
-    # cf Methods.Simulation.Simulation.init_logger
-    if isinstance(init_logger, ImportError):
-        init_logger = property(
-            fget=lambda x: raise_(
-                ImportError(
-                    "Can't use Simulation method init_logger: " + str(init_logger)
-                )
-            )
-        )
-    else:
-        init_logger = init_logger
-    # cf Methods.Simulation.Simulation.get_var_load
-    if isinstance(get_var_load, ImportError):
-        get_var_load = property(
-            fget=lambda x: raise_(
-                ImportError(
-                    "Can't use Simulation method get_var_load: " + str(get_var_load)
-                )
-            )
-        )
-    else:
-        get_var_load = get_var_load
-<<<<<<< HEAD
-    # cf Methods.Simulation.Simulation.get_OP_matrix
-    if isinstance(get_OP_matrix, ImportError):
-        get_OP_matrix = property(
-            fget=lambda x: raise_(
-                ImportError(
-                    "Can't use Simulation method get_OP_matrix: " + str(get_OP_matrix)
-                )
-            )
-        )
-    else:
-        get_OP_matrix = get_OP_matrix
-    # save and copy methods are available in all object
-=======
-    # generic save method is available in all object
->>>>>>> 354883ab
-    save = save
-    # get_logger method is available in all object
-    get_logger = get_logger
-
-    def __init__(
-        self,
-        name="",
-        desc="",
-        machine=-1,
-        input=-1,
-        logger_name="Pyleecan.Simulation",
-        var_simu=None,
-        postproc_list=-1,
-        index=None,
-        path_result=None,
-        layer=None,
-        layer_log_warn=None,
-        init_dict=None,
-        init_str=None,
-    ):
-        """Constructor of the class. Can be use in three ways :
-        - __init__ (arg1 = 1, arg3 = 5) every parameters have name and default values
-            for pyleecan type, -1 will call the default constructor
-        - __init__ (init_dict = d) d must be a dictionary with property names as keys
-        - __init__ (init_str = s) s must be a string
-        s is the file path to load
-
-        ndarray or list can be given for Vector and Matrix
-        object or dict can be given for pyleecan Object"""
-
-        if init_str is not None:  # Load from a file
-            init_dict = load_init_dict(init_str)[1]
-        if init_dict is not None:  # Initialisation by dict
-            assert type(init_dict) is dict
-            # Overwrite default value with init_dict content
-            if "name" in list(init_dict.keys()):
-                name = init_dict["name"]
-            if "desc" in list(init_dict.keys()):
-                desc = init_dict["desc"]
-            if "machine" in list(init_dict.keys()):
-                machine = init_dict["machine"]
-            if "input" in list(init_dict.keys()):
-                input = init_dict["input"]
-            if "logger_name" in list(init_dict.keys()):
-                logger_name = init_dict["logger_name"]
-            if "var_simu" in list(init_dict.keys()):
-                var_simu = init_dict["var_simu"]
-            if "postproc_list" in list(init_dict.keys()):
-                postproc_list = init_dict["postproc_list"]
-            if "index" in list(init_dict.keys()):
-                index = init_dict["index"]
-            if "path_result" in list(init_dict.keys()):
-                path_result = init_dict["path_result"]
-            if "layer" in list(init_dict.keys()):
-                layer = init_dict["layer"]
-            if "layer_log_warn" in list(init_dict.keys()):
-                layer_log_warn = init_dict["layer_log_warn"]
-        # Set the properties (value check and convertion are done in setter)
-        self.parent = None
-        self.name = name
-        self.desc = desc
-        self.machine = machine
-        self.input = input
-        self.logger_name = logger_name
-        self.var_simu = var_simu
-        self.postproc_list = postproc_list
-        self.index = index
-        self.path_result = path_result
-        self.layer = layer
-        self.layer_log_warn = layer_log_warn
-
-        # The class is frozen, for now it's impossible to add new properties
-        self._freeze()
-
-    def __str__(self):
-        """Convert this object in a readeable string (for print)"""
-
-        Simulation_str = ""
-        if self.parent is None:
-            Simulation_str += "parent = None " + linesep
-        else:
-            Simulation_str += "parent = " + str(type(self.parent)) + " object" + linesep
-        Simulation_str += 'name = "' + str(self.name) + '"' + linesep
-        Simulation_str += 'desc = "' + str(self.desc) + '"' + linesep
-        if self.machine is not None:
-            tmp = self.machine.__str__().replace(linesep, linesep + "\t").rstrip("\t")
-            Simulation_str += "machine = " + tmp
-        else:
-            Simulation_str += "machine = None" + linesep + linesep
-        if self.input is not None:
-            tmp = self.input.__str__().replace(linesep, linesep + "\t").rstrip("\t")
-            Simulation_str += "input = " + tmp
-        else:
-            Simulation_str += "input = None" + linesep + linesep
-        Simulation_str += 'logger_name = "' + str(self.logger_name) + '"' + linesep
-        if self.var_simu is not None:
-            tmp = self.var_simu.__str__().replace(linesep, linesep + "\t").rstrip("\t")
-            Simulation_str += "var_simu = " + tmp
-        else:
-            Simulation_str += "var_simu = None" + linesep + linesep
-        if len(self.postproc_list) == 0:
-            Simulation_str += "postproc_list = []" + linesep
-        for ii in range(len(self.postproc_list)):
-            tmp = (
-                self.postproc_list[ii].__str__().replace(linesep, linesep + "\t")
-                + linesep
-            )
-            Simulation_str += (
-                "postproc_list[" + str(ii) + "] =" + tmp + linesep + linesep
-            )
-        Simulation_str += "index = " + str(self.index) + linesep
-        Simulation_str += 'path_result = "' + str(self.path_result) + '"' + linesep
-        Simulation_str += "layer = " + str(self.layer) + linesep
-        Simulation_str += "layer_log_warn = " + str(self.layer_log_warn) + linesep
-        return Simulation_str
-
-    def __eq__(self, other):
-        """Compare two objects (skip parent)"""
-
-        if type(other) != type(self):
-            return False
-        if other.name != self.name:
-            return False
-        if other.desc != self.desc:
-            return False
-        if other.machine != self.machine:
-            return False
-        if other.input != self.input:
-            return False
-        if other.logger_name != self.logger_name:
-            return False
-        if other.var_simu != self.var_simu:
-            return False
-        if other.postproc_list != self.postproc_list:
-            return False
-        if other.index != self.index:
-            return False
-        if other.path_result != self.path_result:
-            return False
-        if other.layer != self.layer:
-            return False
-        if other.layer_log_warn != self.layer_log_warn:
-            return False
-        return True
-
-    def compare(self, other, name="self", ignore_list=None, is_add_value=False):
-        """Compare two objects and return list of differences"""
-
-        if ignore_list is None:
-            ignore_list = list()
-        if type(other) != type(self):
-            return ["type(" + name + ")"]
-        diff_list = list()
-        if other._name != self._name:
-            if is_add_value:
-                val_str = (
-                    " (self=" + str(self._name) + ", other=" + str(other._name) + ")"
-                )
-                diff_list.append(name + ".name" + val_str)
-            else:
-                diff_list.append(name + ".name")
-        if other._desc != self._desc:
-            if is_add_value:
-                val_str = (
-                    " (self=" + str(self._desc) + ", other=" + str(other._desc) + ")"
-                )
-                diff_list.append(name + ".desc" + val_str)
-            else:
-                diff_list.append(name + ".desc")
-        if (other.machine is None and self.machine is not None) or (
-            other.machine is not None and self.machine is None
-        ):
-            diff_list.append(name + ".machine None mismatch")
-        elif self.machine is not None:
-            diff_list.extend(
-                self.machine.compare(
-                    other.machine,
-                    name=name + ".machine",
-                    ignore_list=ignore_list,
-                    is_add_value=is_add_value,
-                )
-            )
-        if (other.input is None and self.input is not None) or (
-            other.input is not None and self.input is None
-        ):
-            diff_list.append(name + ".input None mismatch")
-        elif self.input is not None:
-            diff_list.extend(
-                self.input.compare(
-                    other.input,
-                    name=name + ".input",
-                    ignore_list=ignore_list,
-                    is_add_value=is_add_value,
-                )
-            )
-        if other._logger_name != self._logger_name:
-            if is_add_value:
-                val_str = (
-                    " (self="
-                    + str(self._logger_name)
-                    + ", other="
-                    + str(other._logger_name)
-                    + ")"
-                )
-                diff_list.append(name + ".logger_name" + val_str)
-            else:
-                diff_list.append(name + ".logger_name")
-        if (other.var_simu is None and self.var_simu is not None) or (
-            other.var_simu is not None and self.var_simu is None
-        ):
-            diff_list.append(name + ".var_simu None mismatch")
-        elif self.var_simu is not None:
-            diff_list.extend(
-                self.var_simu.compare(
-                    other.var_simu,
-                    name=name + ".var_simu",
-                    ignore_list=ignore_list,
-                    is_add_value=is_add_value,
-                )
-            )
-        if (other.postproc_list is None and self.postproc_list is not None) or (
-            other.postproc_list is not None and self.postproc_list is None
-        ):
-            diff_list.append(name + ".postproc_list None mismatch")
-        elif self.postproc_list is None:
-            pass
-        elif len(other.postproc_list) != len(self.postproc_list):
-            diff_list.append("len(" + name + ".postproc_list)")
-        else:
-            for ii in range(len(other.postproc_list)):
-                diff_list.extend(
-                    self.postproc_list[ii].compare(
-                        other.postproc_list[ii],
-                        name=name + ".postproc_list[" + str(ii) + "]",
-                        ignore_list=ignore_list,
-                        is_add_value=is_add_value,
-                    )
-                )
-        if other._index != self._index:
-            if is_add_value:
-                val_str = (
-                    " (self=" + str(self._index) + ", other=" + str(other._index) + ")"
-                )
-                diff_list.append(name + ".index" + val_str)
-            else:
-                diff_list.append(name + ".index")
-        if other._path_result != self._path_result:
-            if is_add_value:
-                val_str = (
-                    " (self="
-                    + str(self._path_result)
-                    + ", other="
-                    + str(other._path_result)
-                    + ")"
-                )
-                diff_list.append(name + ".path_result" + val_str)
-            else:
-                diff_list.append(name + ".path_result")
-        if other._layer != self._layer:
-            if is_add_value:
-                val_str = (
-                    " (self=" + str(self._layer) + ", other=" + str(other._layer) + ")"
-                )
-                diff_list.append(name + ".layer" + val_str)
-            else:
-                diff_list.append(name + ".layer")
-        if other._layer_log_warn != self._layer_log_warn:
-            if is_add_value:
-                val_str = (
-                    " (self="
-                    + str(self._layer_log_warn)
-                    + ", other="
-                    + str(other._layer_log_warn)
-                    + ")"
-                )
-                diff_list.append(name + ".layer_log_warn" + val_str)
-            else:
-                diff_list.append(name + ".layer_log_warn")
-        # Filter ignore differences
-        diff_list = list(filter(lambda x: x not in ignore_list, diff_list))
-        return diff_list
-
-    def __sizeof__(self):
-        """Return the size in memory of the object (including all subobject)"""
-
-        S = 0  # Full size of the object
-        S += getsizeof(self.name)
-        S += getsizeof(self.desc)
-        S += getsizeof(self.machine)
-        S += getsizeof(self.input)
-        S += getsizeof(self.logger_name)
-        S += getsizeof(self.var_simu)
-        if self.postproc_list is not None:
-            for value in self.postproc_list:
-                S += getsizeof(value)
-        S += getsizeof(self.index)
-        S += getsizeof(self.path_result)
-        S += getsizeof(self.layer)
-        S += getsizeof(self.layer_log_warn)
-        return S
-
-    def as_dict(self, type_handle_ndarray=0, keep_function=False, **kwargs):
-        """
-        Convert this object in a json serializable dict (can be use in __init__).
-        type_handle_ndarray: int
-            How to handle ndarray (0: tolist, 1: copy, 2: nothing)
-        keep_function : bool
-            True to keep the function object, else return str
-        Optional keyword input parameter is for internal use only
-        and may prevent json serializability.
-        """
-
-        Simulation_dict = dict()
-        Simulation_dict["name"] = self.name
-        Simulation_dict["desc"] = self.desc
-        if self.machine is None:
-            Simulation_dict["machine"] = None
-        else:
-            Simulation_dict["machine"] = self.machine.as_dict(
-                type_handle_ndarray=type_handle_ndarray,
-                keep_function=keep_function,
-                **kwargs
-            )
-        if self.input is None:
-            Simulation_dict["input"] = None
-        else:
-            Simulation_dict["input"] = self.input.as_dict(
-                type_handle_ndarray=type_handle_ndarray,
-                keep_function=keep_function,
-                **kwargs
-            )
-        Simulation_dict["logger_name"] = self.logger_name
-        if self.var_simu is None:
-            Simulation_dict["var_simu"] = None
-        else:
-            Simulation_dict["var_simu"] = self.var_simu.as_dict(
-                type_handle_ndarray=type_handle_ndarray,
-                keep_function=keep_function,
-                **kwargs
-            )
-        if self.postproc_list is None:
-            Simulation_dict["postproc_list"] = None
-        else:
-            Simulation_dict["postproc_list"] = list()
-            for obj in self.postproc_list:
-                if obj is not None:
-                    Simulation_dict["postproc_list"].append(
-                        obj.as_dict(
-                            type_handle_ndarray=type_handle_ndarray,
-                            keep_function=keep_function,
-                            **kwargs
-                        )
-                    )
-                else:
-                    Simulation_dict["postproc_list"].append(None)
-        Simulation_dict["index"] = self.index
-        Simulation_dict["path_result"] = self.path_result
-        Simulation_dict["layer"] = self.layer
-        Simulation_dict["layer_log_warn"] = self.layer_log_warn
-        # The class name is added to the dict for deserialisation purpose
-        Simulation_dict["__class__"] = "Simulation"
-        return Simulation_dict
-
-    def copy(self):
-        """Creates a deepcopy of the object"""
-
-        # Handle deepcopy of all the properties
-        name_val = self.name
-        desc_val = self.desc
-        if self.machine is None:
-            machine_val = None
-        else:
-            machine_val = self.machine.copy()
-        if self.input is None:
-            input_val = None
-        else:
-            input_val = self.input.copy()
-        logger_name_val = self.logger_name
-        if self.var_simu is None:
-            var_simu_val = None
-        else:
-            var_simu_val = self.var_simu.copy()
-        if self.postproc_list is None:
-            postproc_list_val = None
-        else:
-            postproc_list_val = list()
-            for obj in self.postproc_list:
-                postproc_list_val.append(obj.copy())
-        index_val = self.index
-        path_result_val = self.path_result
-        layer_val = self.layer
-        layer_log_warn_val = self.layer_log_warn
-        # Creates new object of the same type with the copied properties
-        obj_copy = type(self)(
-            name=name_val,
-            desc=desc_val,
-            machine=machine_val,
-            input=input_val,
-            logger_name=logger_name_val,
-            var_simu=var_simu_val,
-            postproc_list=postproc_list_val,
-            index=index_val,
-            path_result=path_result_val,
-            layer=layer_val,
-            layer_log_warn=layer_log_warn_val,
-        )
-        return obj_copy
-
-    def _set_None(self):
-        """Set all the properties to None (except pyleecan object)"""
-
-        self.name = None
-        self.desc = None
-        if self.machine is not None:
-            self.machine._set_None()
-        if self.input is not None:
-            self.input._set_None()
-        self.logger_name = None
-        if self.var_simu is not None:
-            self.var_simu._set_None()
-        self.postproc_list = None
-        self.index = None
-        self.path_result = None
-        self.layer = None
-        self.layer_log_warn = None
-
-    def _get_name(self):
-        """getter of name"""
-        return self._name
-
-    def _set_name(self, value):
-        """setter of name"""
-        check_var("name", value, "str")
-        self._name = value
-
-    name = property(
-        fget=_get_name,
-        fset=_set_name,
-        doc=u"""Name of the simulation
-
-        :Type: str
-        """,
-    )
-
-    def _get_desc(self):
-        """getter of desc"""
-        return self._desc
-
-    def _set_desc(self, value):
-        """setter of desc"""
-        check_var("desc", value, "str")
-        self._desc = value
-
-    desc = property(
-        fget=_get_desc,
-        fset=_set_desc,
-        doc=u"""Simulation description
-
-        :Type: str
-        """,
-    )
-
-    def _get_machine(self):
-        """getter of machine"""
-        return self._machine
-
-    def _set_machine(self, value):
-        """setter of machine"""
-        if isinstance(value, str):  # Load from file
-            try:
-                value = load_init_dict(value)[1]
-            except Exception as e:
-                self.get_logger().error(
-                    "Error while loading " + value + ", setting None instead"
-                )
-                value = None
-        if isinstance(value, dict) and "__class__" in value:
-            class_obj = import_class(
-                "pyleecan.Classes", value.get("__class__"), "machine"
-            )
-            value = class_obj(init_dict=value)
-        elif type(value) is int and value == -1:  # Default constructor
-            Machine = import_class("pyleecan.Classes", "Machine", "machine")
-            value = Machine()
-        check_var("machine", value, "Machine")
-        self._machine = value
-
-        if self._machine is not None:
-            self._machine.parent = self
-
-    machine = property(
-        fget=_get_machine,
-        fset=_set_machine,
-        doc=u"""Machine to simulate
-
-        :Type: Machine
-        """,
-    )
-
-    def _get_input(self):
-        """getter of input"""
-        return self._input
-
-    def _set_input(self, value):
-        """setter of input"""
-        if isinstance(value, str):  # Load from file
-            try:
-                value = load_init_dict(value)[1]
-            except Exception as e:
-                self.get_logger().error(
-                    "Error while loading " + value + ", setting None instead"
-                )
-                value = None
-        if isinstance(value, dict) and "__class__" in value:
-            class_obj = import_class(
-                "pyleecan.Classes", value.get("__class__"), "input"
-            )
-            value = class_obj(init_dict=value)
-        elif type(value) is int and value == -1:  # Default constructor
-            Input = import_class("pyleecan.Classes", "Input", "input")
-            value = Input()
-        check_var("input", value, "Input")
-        self._input = value
-
-        if self._input is not None:
-            self._input.parent = self
-
-    input = property(
-        fget=_get_input,
-        fset=_set_input,
-        doc=u"""Input of the simulation
-
-        :Type: Input
-        """,
-    )
-
-    def _get_logger_name(self):
-        """getter of logger_name"""
-        return self._logger_name
-
-    def _set_logger_name(self, value):
-        """setter of logger_name"""
-        check_var("logger_name", value, "str")
-        self._logger_name = value
-
-    logger_name = property(
-        fget=_get_logger_name,
-        fset=_set_logger_name,
-        doc=u"""Name of the logger to use
-
-        :Type: str
-        """,
-    )
-
-    def _get_var_simu(self):
-        """getter of var_simu"""
-        return self._var_simu
-
-    def _set_var_simu(self, value):
-        """setter of var_simu"""
-        if isinstance(value, str):  # Load from file
-            try:
-                value = load_init_dict(value)[1]
-            except Exception as e:
-                self.get_logger().error(
-                    "Error while loading " + value + ", setting None instead"
-                )
-                value = None
-        if isinstance(value, dict) and "__class__" in value:
-            class_obj = import_class(
-                "pyleecan.Classes", value.get("__class__"), "var_simu"
-            )
-            value = class_obj(init_dict=value)
-        elif type(value) is int and value == -1:  # Default constructor
-            VarSimu = import_class("pyleecan.Classes", "VarSimu", "var_simu")
-            value = VarSimu()
-        check_var("var_simu", value, "VarSimu")
-        self._var_simu = value
-
-        if self._var_simu is not None:
-            self._var_simu.parent = self
-
-    var_simu = property(
-        fget=_get_var_simu,
-        fset=_set_var_simu,
-        doc=u"""Multi-simulation definition
-
-        :Type: VarSimu
-        """,
-    )
-
-    def _get_postproc_list(self):
-        """getter of postproc_list"""
-        if self._postproc_list is not None:
-            for obj in self._postproc_list:
-                if obj is not None:
-                    obj.parent = self
-        return self._postproc_list
-
-    def _set_postproc_list(self, value):
-        """setter of postproc_list"""
-        if type(value) is list:
-            for ii, obj in enumerate(value):
-                if isinstance(obj, str):  # Load from file
-                    try:
-                        obj = load_init_dict(obj)[1]
-                    except Exception as e:
-                        self.get_logger().error(
-                            "Error while loading " + obj + ", setting None instead"
-                        )
-                        obj = None
-                        value[ii] = None
-                if type(obj) is dict:
-                    class_obj = import_class(
-                        "pyleecan.Classes", obj.get("__class__"), "postproc_list"
-                    )
-                    value[ii] = class_obj(init_dict=obj)
-                if value[ii] is not None:
-                    value[ii].parent = self
-        if value == -1:
-            value = list()
-        check_var("postproc_list", value, "[Post]")
-        self._postproc_list = value
-
-    postproc_list = property(
-        fget=_get_postproc_list,
-        fset=_set_postproc_list,
-        doc=u"""List of postprocessings to run on Output after the simulation
-
-        :Type: [Post]
-        """,
-    )
-
-    def _get_index(self):
-        """getter of index"""
-        return self._index
-
-    def _set_index(self, value):
-        """setter of index"""
-        check_var("index", value, "int", Vmin=0)
-        self._index = value
-
-    index = property(
-        fget=_get_index,
-        fset=_set_index,
-        doc=u"""Index of the simulation (if part of a multi-simulation)
-
-        :Type: int
-        :min: 0
-        """,
-    )
-
-    def _get_path_result(self):
-        """getter of path_result"""
-        return self._path_result
-
-    def _set_path_result(self, value):
-        """setter of path_result"""
-        check_var("path_result", value, "str")
-        self._path_result = value
-
-    path_result = property(
-        fget=_get_path_result,
-        fset=_set_path_result,
-        doc=u"""Path to the Result folder to use (None to use default one)
-
-        :Type: str
-        """,
-    )
-
-    def _get_layer(self):
-        """getter of layer"""
-        return self._layer
-
-    def _set_layer(self, value):
-        """setter of layer"""
-        check_var("layer", value, "int", Vmin=0)
-        self._layer = value
-
-    layer = property(
-        fget=_get_layer,
-        fset=_set_layer,
-        doc=u"""Layer of the simulation in a multi-simulation (0 is top simulation)
-
-        :Type: int
-        :min: 0
-        """,
-    )
-
-    def _get_layer_log_warn(self):
-        """getter of layer_log_warn"""
-        return self._layer_log_warn
-
-    def _set_layer_log_warn(self, value):
-        """setter of layer_log_warn"""
-        check_var("layer_log_warn", value, "int", Vmin=0)
-        self._layer_log_warn = value
-
-    layer_log_warn = property(
-        fget=_get_layer_log_warn,
-        fset=_set_layer_log_warn,
-        doc=u"""Enable to set the log console_handler to warning starting from a particular layer. layer_log_warn=2 => layer 0 and 1 info, layer 2 warning
-
-        :Type: int
-        :min: 0
-        """,
-    )
+# -*- coding: utf-8 -*-
+# File generated according to Generator/ClassesRef/Simulation/Simulation.csv
+# WARNING! All changes made in this file will be lost!
+"""Method code available at https://github.com/Eomys/pyleecan/tree/master/pyleecan/Methods/Simulation/Simulation
+"""
+
+from os import linesep
+from sys import getsizeof
+from logging import getLogger
+from ._check import check_var, raise_
+from ..Functions.get_logger import get_logger
+from ..Functions.save import save
+from ..Functions.load import load_init_dict
+from ..Functions.Load.import_class import import_class
+from copy import deepcopy
+from ._frozen import FrozenClass
+
+# Import all class method
+# Try/catch to remove unnecessary dependencies in unused method
+try:
+    from ..Methods.Simulation.Simulation.run import run
+except ImportError as error:
+    run = error
+
+try:
+    from ..Methods.Simulation.Simulation.init_logger import init_logger
+except ImportError as error:
+    init_logger = error
+
+try:
+    from ..Methods.Simulation.Simulation.get_var_load import get_var_load
+except ImportError as error:
+    get_var_load = error
+
+try:
+    from ..Methods.Simulation.Simulation.get_OP_matrix import get_OP_matrix
+except ImportError as error:
+    get_OP_matrix = error
+
+
+from numpy import isnan
+from ._check import InitUnKnowClassError
+
+
+class Simulation(FrozenClass):
+    """Abstract class for the simulation"""
+
+    VERSION = 1
+
+    # Check ImportError to remove unnecessary dependencies in unused method
+    # cf Methods.Simulation.Simulation.run
+    if isinstance(run, ImportError):
+        run = property(
+            fget=lambda x: raise_(
+                ImportError("Can't use Simulation method run: " + str(run))
+            )
+        )
+    else:
+        run = run
+    # cf Methods.Simulation.Simulation.init_logger
+    if isinstance(init_logger, ImportError):
+        init_logger = property(
+            fget=lambda x: raise_(
+                ImportError(
+                    "Can't use Simulation method init_logger: " + str(init_logger)
+                )
+            )
+        )
+    else:
+        init_logger = init_logger
+    # cf Methods.Simulation.Simulation.get_var_load
+    if isinstance(get_var_load, ImportError):
+        get_var_load = property(
+            fget=lambda x: raise_(
+                ImportError(
+                    "Can't use Simulation method get_var_load: " + str(get_var_load)
+                )
+            )
+        )
+    else:
+        get_var_load = get_var_load
+    # cf Methods.Simulation.Simulation.get_OP_matrix
+    if isinstance(get_OP_matrix, ImportError):
+        get_OP_matrix = property(
+            fget=lambda x: raise_(
+                ImportError(
+                    "Can't use Simulation method get_OP_matrix: " + str(get_OP_matrix)
+                )
+            )
+        )
+    else:
+        get_OP_matrix = get_OP_matrix
+    # generic save method is available in all object
+    save = save
+    # get_logger method is available in all object
+    get_logger = get_logger
+
+    def __init__(
+        self,
+        name="",
+        desc="",
+        machine=-1,
+        input=-1,
+        logger_name="Pyleecan.Simulation",
+        var_simu=None,
+        postproc_list=-1,
+        index=None,
+        path_result=None,
+        layer=None,
+        layer_log_warn=None,
+        init_dict=None,
+        init_str=None,
+    ):
+        """Constructor of the class. Can be use in three ways :
+        - __init__ (arg1 = 1, arg3 = 5) every parameters have name and default values
+            for pyleecan type, -1 will call the default constructor
+        - __init__ (init_dict = d) d must be a dictionary with property names as keys
+        - __init__ (init_str = s) s must be a string
+        s is the file path to load
+
+        ndarray or list can be given for Vector and Matrix
+        object or dict can be given for pyleecan Object"""
+
+        if init_str is not None:  # Load from a file
+            init_dict = load_init_dict(init_str)[1]
+        if init_dict is not None:  # Initialisation by dict
+            assert type(init_dict) is dict
+            # Overwrite default value with init_dict content
+            if "name" in list(init_dict.keys()):
+                name = init_dict["name"]
+            if "desc" in list(init_dict.keys()):
+                desc = init_dict["desc"]
+            if "machine" in list(init_dict.keys()):
+                machine = init_dict["machine"]
+            if "input" in list(init_dict.keys()):
+                input = init_dict["input"]
+            if "logger_name" in list(init_dict.keys()):
+                logger_name = init_dict["logger_name"]
+            if "var_simu" in list(init_dict.keys()):
+                var_simu = init_dict["var_simu"]
+            if "postproc_list" in list(init_dict.keys()):
+                postproc_list = init_dict["postproc_list"]
+            if "index" in list(init_dict.keys()):
+                index = init_dict["index"]
+            if "path_result" in list(init_dict.keys()):
+                path_result = init_dict["path_result"]
+            if "layer" in list(init_dict.keys()):
+                layer = init_dict["layer"]
+            if "layer_log_warn" in list(init_dict.keys()):
+                layer_log_warn = init_dict["layer_log_warn"]
+        # Set the properties (value check and convertion are done in setter)
+        self.parent = None
+        self.name = name
+        self.desc = desc
+        self.machine = machine
+        self.input = input
+        self.logger_name = logger_name
+        self.var_simu = var_simu
+        self.postproc_list = postproc_list
+        self.index = index
+        self.path_result = path_result
+        self.layer = layer
+        self.layer_log_warn = layer_log_warn
+
+        # The class is frozen, for now it's impossible to add new properties
+        self._freeze()
+
+    def __str__(self):
+        """Convert this object in a readeable string (for print)"""
+
+        Simulation_str = ""
+        if self.parent is None:
+            Simulation_str += "parent = None " + linesep
+        else:
+            Simulation_str += "parent = " + str(type(self.parent)) + " object" + linesep
+        Simulation_str += 'name = "' + str(self.name) + '"' + linesep
+        Simulation_str += 'desc = "' + str(self.desc) + '"' + linesep
+        if self.machine is not None:
+            tmp = self.machine.__str__().replace(linesep, linesep + "\t").rstrip("\t")
+            Simulation_str += "machine = " + tmp
+        else:
+            Simulation_str += "machine = None" + linesep + linesep
+        if self.input is not None:
+            tmp = self.input.__str__().replace(linesep, linesep + "\t").rstrip("\t")
+            Simulation_str += "input = " + tmp
+        else:
+            Simulation_str += "input = None" + linesep + linesep
+        Simulation_str += 'logger_name = "' + str(self.logger_name) + '"' + linesep
+        if self.var_simu is not None:
+            tmp = self.var_simu.__str__().replace(linesep, linesep + "\t").rstrip("\t")
+            Simulation_str += "var_simu = " + tmp
+        else:
+            Simulation_str += "var_simu = None" + linesep + linesep
+        if len(self.postproc_list) == 0:
+            Simulation_str += "postproc_list = []" + linesep
+        for ii in range(len(self.postproc_list)):
+            tmp = (
+                self.postproc_list[ii].__str__().replace(linesep, linesep + "\t")
+                + linesep
+            )
+            Simulation_str += (
+                "postproc_list[" + str(ii) + "] =" + tmp + linesep + linesep
+            )
+        Simulation_str += "index = " + str(self.index) + linesep
+        Simulation_str += 'path_result = "' + str(self.path_result) + '"' + linesep
+        Simulation_str += "layer = " + str(self.layer) + linesep
+        Simulation_str += "layer_log_warn = " + str(self.layer_log_warn) + linesep
+        return Simulation_str
+
+    def __eq__(self, other):
+        """Compare two objects (skip parent)"""
+
+        if type(other) != type(self):
+            return False
+        if other.name != self.name:
+            return False
+        if other.desc != self.desc:
+            return False
+        if other.machine != self.machine:
+            return False
+        if other.input != self.input:
+            return False
+        if other.logger_name != self.logger_name:
+            return False
+        if other.var_simu != self.var_simu:
+            return False
+        if other.postproc_list != self.postproc_list:
+            return False
+        if other.index != self.index:
+            return False
+        if other.path_result != self.path_result:
+            return False
+        if other.layer != self.layer:
+            return False
+        if other.layer_log_warn != self.layer_log_warn:
+            return False
+        return True
+
+    def compare(self, other, name="self", ignore_list=None, is_add_value=False):
+        """Compare two objects and return list of differences"""
+
+        if ignore_list is None:
+            ignore_list = list()
+        if type(other) != type(self):
+            return ["type(" + name + ")"]
+        diff_list = list()
+        if other._name != self._name:
+            if is_add_value:
+                val_str = (
+                    " (self=" + str(self._name) + ", other=" + str(other._name) + ")"
+                )
+                diff_list.append(name + ".name" + val_str)
+            else:
+                diff_list.append(name + ".name")
+        if other._desc != self._desc:
+            if is_add_value:
+                val_str = (
+                    " (self=" + str(self._desc) + ", other=" + str(other._desc) + ")"
+                )
+                diff_list.append(name + ".desc" + val_str)
+            else:
+                diff_list.append(name + ".desc")
+        if (other.machine is None and self.machine is not None) or (
+            other.machine is not None and self.machine is None
+        ):
+            diff_list.append(name + ".machine None mismatch")
+        elif self.machine is not None:
+            diff_list.extend(
+                self.machine.compare(
+                    other.machine,
+                    name=name + ".machine",
+                    ignore_list=ignore_list,
+                    is_add_value=is_add_value,
+                )
+            )
+        if (other.input is None and self.input is not None) or (
+            other.input is not None and self.input is None
+        ):
+            diff_list.append(name + ".input None mismatch")
+        elif self.input is not None:
+            diff_list.extend(
+                self.input.compare(
+                    other.input,
+                    name=name + ".input",
+                    ignore_list=ignore_list,
+                    is_add_value=is_add_value,
+                )
+            )
+        if other._logger_name != self._logger_name:
+            if is_add_value:
+                val_str = (
+                    " (self="
+                    + str(self._logger_name)
+                    + ", other="
+                    + str(other._logger_name)
+                    + ")"
+                )
+                diff_list.append(name + ".logger_name" + val_str)
+            else:
+                diff_list.append(name + ".logger_name")
+        if (other.var_simu is None and self.var_simu is not None) or (
+            other.var_simu is not None and self.var_simu is None
+        ):
+            diff_list.append(name + ".var_simu None mismatch")
+        elif self.var_simu is not None:
+            diff_list.extend(
+                self.var_simu.compare(
+                    other.var_simu,
+                    name=name + ".var_simu",
+                    ignore_list=ignore_list,
+                    is_add_value=is_add_value,
+                )
+            )
+        if (other.postproc_list is None and self.postproc_list is not None) or (
+            other.postproc_list is not None and self.postproc_list is None
+        ):
+            diff_list.append(name + ".postproc_list None mismatch")
+        elif self.postproc_list is None:
+            pass
+        elif len(other.postproc_list) != len(self.postproc_list):
+            diff_list.append("len(" + name + ".postproc_list)")
+        else:
+            for ii in range(len(other.postproc_list)):
+                diff_list.extend(
+                    self.postproc_list[ii].compare(
+                        other.postproc_list[ii],
+                        name=name + ".postproc_list[" + str(ii) + "]",
+                        ignore_list=ignore_list,
+                        is_add_value=is_add_value,
+                    )
+                )
+        if other._index != self._index:
+            if is_add_value:
+                val_str = (
+                    " (self=" + str(self._index) + ", other=" + str(other._index) + ")"
+                )
+                diff_list.append(name + ".index" + val_str)
+            else:
+                diff_list.append(name + ".index")
+        if other._path_result != self._path_result:
+            if is_add_value:
+                val_str = (
+                    " (self="
+                    + str(self._path_result)
+                    + ", other="
+                    + str(other._path_result)
+                    + ")"
+                )
+                diff_list.append(name + ".path_result" + val_str)
+            else:
+                diff_list.append(name + ".path_result")
+        if other._layer != self._layer:
+            if is_add_value:
+                val_str = (
+                    " (self=" + str(self._layer) + ", other=" + str(other._layer) + ")"
+                )
+                diff_list.append(name + ".layer" + val_str)
+            else:
+                diff_list.append(name + ".layer")
+        if other._layer_log_warn != self._layer_log_warn:
+            if is_add_value:
+                val_str = (
+                    " (self="
+                    + str(self._layer_log_warn)
+                    + ", other="
+                    + str(other._layer_log_warn)
+                    + ")"
+                )
+                diff_list.append(name + ".layer_log_warn" + val_str)
+            else:
+                diff_list.append(name + ".layer_log_warn")
+        # Filter ignore differences
+        diff_list = list(filter(lambda x: x not in ignore_list, diff_list))
+        return diff_list
+
+    def __sizeof__(self):
+        """Return the size in memory of the object (including all subobject)"""
+
+        S = 0  # Full size of the object
+        S += getsizeof(self.name)
+        S += getsizeof(self.desc)
+        S += getsizeof(self.machine)
+        S += getsizeof(self.input)
+        S += getsizeof(self.logger_name)
+        S += getsizeof(self.var_simu)
+        if self.postproc_list is not None:
+            for value in self.postproc_list:
+                S += getsizeof(value)
+        S += getsizeof(self.index)
+        S += getsizeof(self.path_result)
+        S += getsizeof(self.layer)
+        S += getsizeof(self.layer_log_warn)
+        return S
+
+    def as_dict(self, type_handle_ndarray=0, keep_function=False, **kwargs):
+        """
+        Convert this object in a json serializable dict (can be use in __init__).
+        type_handle_ndarray: int
+            How to handle ndarray (0: tolist, 1: copy, 2: nothing)
+        keep_function : bool
+            True to keep the function object, else return str
+        Optional keyword input parameter is for internal use only
+        and may prevent json serializability.
+        """
+
+        Simulation_dict = dict()
+        Simulation_dict["name"] = self.name
+        Simulation_dict["desc"] = self.desc
+        if self.machine is None:
+            Simulation_dict["machine"] = None
+        else:
+            Simulation_dict["machine"] = self.machine.as_dict(
+                type_handle_ndarray=type_handle_ndarray,
+                keep_function=keep_function,
+                **kwargs
+            )
+        if self.input is None:
+            Simulation_dict["input"] = None
+        else:
+            Simulation_dict["input"] = self.input.as_dict(
+                type_handle_ndarray=type_handle_ndarray,
+                keep_function=keep_function,
+                **kwargs
+            )
+        Simulation_dict["logger_name"] = self.logger_name
+        if self.var_simu is None:
+            Simulation_dict["var_simu"] = None
+        else:
+            Simulation_dict["var_simu"] = self.var_simu.as_dict(
+                type_handle_ndarray=type_handle_ndarray,
+                keep_function=keep_function,
+                **kwargs
+            )
+        if self.postproc_list is None:
+            Simulation_dict["postproc_list"] = None
+        else:
+            Simulation_dict["postproc_list"] = list()
+            for obj in self.postproc_list:
+                if obj is not None:
+                    Simulation_dict["postproc_list"].append(
+                        obj.as_dict(
+                            type_handle_ndarray=type_handle_ndarray,
+                            keep_function=keep_function,
+                            **kwargs
+                        )
+                    )
+                else:
+                    Simulation_dict["postproc_list"].append(None)
+        Simulation_dict["index"] = self.index
+        Simulation_dict["path_result"] = self.path_result
+        Simulation_dict["layer"] = self.layer
+        Simulation_dict["layer_log_warn"] = self.layer_log_warn
+        # The class name is added to the dict for deserialisation purpose
+        Simulation_dict["__class__"] = "Simulation"
+        return Simulation_dict
+
+    def copy(self):
+        """Creates a deepcopy of the object"""
+
+        # Handle deepcopy of all the properties
+        name_val = self.name
+        desc_val = self.desc
+        if self.machine is None:
+            machine_val = None
+        else:
+            machine_val = self.machine.copy()
+        if self.input is None:
+            input_val = None
+        else:
+            input_val = self.input.copy()
+        logger_name_val = self.logger_name
+        if self.var_simu is None:
+            var_simu_val = None
+        else:
+            var_simu_val = self.var_simu.copy()
+        if self.postproc_list is None:
+            postproc_list_val = None
+        else:
+            postproc_list_val = list()
+            for obj in self.postproc_list:
+                postproc_list_val.append(obj.copy())
+        index_val = self.index
+        path_result_val = self.path_result
+        layer_val = self.layer
+        layer_log_warn_val = self.layer_log_warn
+        # Creates new object of the same type with the copied properties
+        obj_copy = type(self)(
+            name=name_val,
+            desc=desc_val,
+            machine=machine_val,
+            input=input_val,
+            logger_name=logger_name_val,
+            var_simu=var_simu_val,
+            postproc_list=postproc_list_val,
+            index=index_val,
+            path_result=path_result_val,
+            layer=layer_val,
+            layer_log_warn=layer_log_warn_val,
+        )
+        return obj_copy
+
+    def _set_None(self):
+        """Set all the properties to None (except pyleecan object)"""
+
+        self.name = None
+        self.desc = None
+        if self.machine is not None:
+            self.machine._set_None()
+        if self.input is not None:
+            self.input._set_None()
+        self.logger_name = None
+        if self.var_simu is not None:
+            self.var_simu._set_None()
+        self.postproc_list = None
+        self.index = None
+        self.path_result = None
+        self.layer = None
+        self.layer_log_warn = None
+
+    def _get_name(self):
+        """getter of name"""
+        return self._name
+
+    def _set_name(self, value):
+        """setter of name"""
+        check_var("name", value, "str")
+        self._name = value
+
+    name = property(
+        fget=_get_name,
+        fset=_set_name,
+        doc=u"""Name of the simulation
+
+        :Type: str
+        """,
+    )
+
+    def _get_desc(self):
+        """getter of desc"""
+        return self._desc
+
+    def _set_desc(self, value):
+        """setter of desc"""
+        check_var("desc", value, "str")
+        self._desc = value
+
+    desc = property(
+        fget=_get_desc,
+        fset=_set_desc,
+        doc=u"""Simulation description
+
+        :Type: str
+        """,
+    )
+
+    def _get_machine(self):
+        """getter of machine"""
+        return self._machine
+
+    def _set_machine(self, value):
+        """setter of machine"""
+        if isinstance(value, str):  # Load from file
+            try:
+                value = load_init_dict(value)[1]
+            except Exception as e:
+                self.get_logger().error(
+                    "Error while loading " + value + ", setting None instead"
+                )
+                value = None
+        if isinstance(value, dict) and "__class__" in value:
+            class_obj = import_class(
+                "pyleecan.Classes", value.get("__class__"), "machine"
+            )
+            value = class_obj(init_dict=value)
+        elif type(value) is int and value == -1:  # Default constructor
+            Machine = import_class("pyleecan.Classes", "Machine", "machine")
+            value = Machine()
+        check_var("machine", value, "Machine")
+        self._machine = value
+
+        if self._machine is not None:
+            self._machine.parent = self
+
+    machine = property(
+        fget=_get_machine,
+        fset=_set_machine,
+        doc=u"""Machine to simulate
+
+        :Type: Machine
+        """,
+    )
+
+    def _get_input(self):
+        """getter of input"""
+        return self._input
+
+    def _set_input(self, value):
+        """setter of input"""
+        if isinstance(value, str):  # Load from file
+            try:
+                value = load_init_dict(value)[1]
+            except Exception as e:
+                self.get_logger().error(
+                    "Error while loading " + value + ", setting None instead"
+                )
+                value = None
+        if isinstance(value, dict) and "__class__" in value:
+            class_obj = import_class(
+                "pyleecan.Classes", value.get("__class__"), "input"
+            )
+            value = class_obj(init_dict=value)
+        elif type(value) is int and value == -1:  # Default constructor
+            Input = import_class("pyleecan.Classes", "Input", "input")
+            value = Input()
+        check_var("input", value, "Input")
+        self._input = value
+
+        if self._input is not None:
+            self._input.parent = self
+
+    input = property(
+        fget=_get_input,
+        fset=_set_input,
+        doc=u"""Input of the simulation
+
+        :Type: Input
+        """,
+    )
+
+    def _get_logger_name(self):
+        """getter of logger_name"""
+        return self._logger_name
+
+    def _set_logger_name(self, value):
+        """setter of logger_name"""
+        check_var("logger_name", value, "str")
+        self._logger_name = value
+
+    logger_name = property(
+        fget=_get_logger_name,
+        fset=_set_logger_name,
+        doc=u"""Name of the logger to use
+
+        :Type: str
+        """,
+    )
+
+    def _get_var_simu(self):
+        """getter of var_simu"""
+        return self._var_simu
+
+    def _set_var_simu(self, value):
+        """setter of var_simu"""
+        if isinstance(value, str):  # Load from file
+            try:
+                value = load_init_dict(value)[1]
+            except Exception as e:
+                self.get_logger().error(
+                    "Error while loading " + value + ", setting None instead"
+                )
+                value = None
+        if isinstance(value, dict) and "__class__" in value:
+            class_obj = import_class(
+                "pyleecan.Classes", value.get("__class__"), "var_simu"
+            )
+            value = class_obj(init_dict=value)
+        elif type(value) is int and value == -1:  # Default constructor
+            VarSimu = import_class("pyleecan.Classes", "VarSimu", "var_simu")
+            value = VarSimu()
+        check_var("var_simu", value, "VarSimu")
+        self._var_simu = value
+
+        if self._var_simu is not None:
+            self._var_simu.parent = self
+
+    var_simu = property(
+        fget=_get_var_simu,
+        fset=_set_var_simu,
+        doc=u"""Multi-simulation definition
+
+        :Type: VarSimu
+        """,
+    )
+
+    def _get_postproc_list(self):
+        """getter of postproc_list"""
+        if self._postproc_list is not None:
+            for obj in self._postproc_list:
+                if obj is not None:
+                    obj.parent = self
+        return self._postproc_list
+
+    def _set_postproc_list(self, value):
+        """setter of postproc_list"""
+        if type(value) is list:
+            for ii, obj in enumerate(value):
+                if isinstance(obj, str):  # Load from file
+                    try:
+                        obj = load_init_dict(obj)[1]
+                    except Exception as e:
+                        self.get_logger().error(
+                            "Error while loading " + obj + ", setting None instead"
+                        )
+                        obj = None
+                        value[ii] = None
+                if type(obj) is dict:
+                    class_obj = import_class(
+                        "pyleecan.Classes", obj.get("__class__"), "postproc_list"
+                    )
+                    value[ii] = class_obj(init_dict=obj)
+                if value[ii] is not None:
+                    value[ii].parent = self
+        if value == -1:
+            value = list()
+        check_var("postproc_list", value, "[Post]")
+        self._postproc_list = value
+
+    postproc_list = property(
+        fget=_get_postproc_list,
+        fset=_set_postproc_list,
+        doc=u"""List of postprocessings to run on Output after the simulation
+
+        :Type: [Post]
+        """,
+    )
+
+    def _get_index(self):
+        """getter of index"""
+        return self._index
+
+    def _set_index(self, value):
+        """setter of index"""
+        check_var("index", value, "int", Vmin=0)
+        self._index = value
+
+    index = property(
+        fget=_get_index,
+        fset=_set_index,
+        doc=u"""Index of the simulation (if part of a multi-simulation)
+
+        :Type: int
+        :min: 0
+        """,
+    )
+
+    def _get_path_result(self):
+        """getter of path_result"""
+        return self._path_result
+
+    def _set_path_result(self, value):
+        """setter of path_result"""
+        check_var("path_result", value, "str")
+        self._path_result = value
+
+    path_result = property(
+        fget=_get_path_result,
+        fset=_set_path_result,
+        doc=u"""Path to the Result folder to use (None to use default one)
+
+        :Type: str
+        """,
+    )
+
+    def _get_layer(self):
+        """getter of layer"""
+        return self._layer
+
+    def _set_layer(self, value):
+        """setter of layer"""
+        check_var("layer", value, "int", Vmin=0)
+        self._layer = value
+
+    layer = property(
+        fget=_get_layer,
+        fset=_set_layer,
+        doc=u"""Layer of the simulation in a multi-simulation (0 is top simulation)
+
+        :Type: int
+        :min: 0
+        """,
+    )
+
+    def _get_layer_log_warn(self):
+        """getter of layer_log_warn"""
+        return self._layer_log_warn
+
+    def _set_layer_log_warn(self, value):
+        """setter of layer_log_warn"""
+        check_var("layer_log_warn", value, "int", Vmin=0)
+        self._layer_log_warn = value
+
+    layer_log_warn = property(
+        fget=_get_layer_log_warn,
+        fset=_set_layer_log_warn,
+        doc=u"""Enable to set the log console_handler to warning starting from a particular layer. layer_log_warn=2 => layer 0 and 1 info, layer 2 warning
+
+        :Type: int
+        :min: 0
+        """,
+    )