# -*- coding: utf-8 -*-
# File generated according to Generator/ClassesRef/Machine/CondType22.csv
# WARNING! All changes made in this file will be lost!
"""Method code available at https://github.com/Eomys/pyleecan/tree/master/pyleecan/Methods/Machine/CondType22
"""

from os import linesep
from logging import getLogger
from ._check import check_var, raise_
from ..Functions.get_logger import get_logger
from ..Functions.save import save
from ..Functions.load import load_init_dict
from ..Functions.Load.import_class import import_class
from .Conductor import Conductor

# Import all class method
# Try/catch to remove unnecessary dependencies in unused method
try:
    from ..Methods.Machine.CondType22.comp_surface_active import comp_surface_active
except ImportError as error:
    comp_surface_active = error

try:
    from ..Methods.Machine.CondType22.comp_surface import comp_surface
except ImportError as error:
    comp_surface = error


from ._check import InitUnKnowClassError
from .Material import Material


class CondType22(Conductor):
    """conductor with only surface definition without specifc shape nor isolation"""

    VERSION = 1

    # Check ImportError to remove unnecessary dependencies in unused method
    # cf Methods.Machine.CondType22.comp_surface_active
    if isinstance(comp_surface_active, ImportError):
        comp_surface_active = property(
            fget=lambda x: raise_(
                ImportError(
                    "Can't use CondType22 method comp_surface_active: "
                    + str(comp_surface_active)
                )
            )
        )
    else:
        comp_surface_active = comp_surface_active
    # cf Methods.Machine.CondType22.comp_surface
    if isinstance(comp_surface, ImportError):
        comp_surface = property(
            fget=lambda x: raise_(
                ImportError(
                    "Can't use CondType22 method comp_surface: " + str(comp_surface)
                )
            )
        )
    else:
        comp_surface = comp_surface
    # save method is available in all object
    save = save

    # generic copy method
    def copy(self):
        """Return a copy of the class
        """
        return type(self)(init_dict=self.as_dict())

    # get_logger method is available in all object
    get_logger = get_logger

    def __init__(
        self, Sbar=0.01, cond_mat=-1, ins_mat=-1, init_dict=None, init_str=None
    ):
        """Constructor of the class. Can be use in three ways :
        - __init__ (arg1 = 1, arg3 = 5) every parameters have name and default values
            for pyleecan type, -1 will call the default constructor
        - __init__ (init_dict = d) d must be a dictionnary with property names as keys
        - __init__ (init_str = s) s must be a string
        s is the file path to load

        ndarray or list can be given for Vector and Matrix
        object or dict can be given for pyleecan Object"""

        if init_str is not None:  # Load from a file
            init_dict = load_init_dict(init_str)[1]
        if init_dict is not None:  # Initialisation by dict
            assert type(init_dict) is dict
            # Overwrite default value with init_dict content
            if "Sbar" in list(init_dict.keys()):
                Sbar = init_dict["Sbar"]
            if "cond_mat" in list(init_dict.keys()):
                cond_mat = init_dict["cond_mat"]
            if "ins_mat" in list(init_dict.keys()):
                ins_mat = init_dict["ins_mat"]
        # Set the properties (value check and convertion are done in setter)
        self.Sbar = Sbar
        # Call Conductor init
        super(CondType22, self).__init__(cond_mat=cond_mat, ins_mat=ins_mat)
        # The class is frozen (in Conductor init), for now it's impossible to
        # add new properties

    def __str__(self):
        """Convert this object in a readeable string (for print)"""

        CondType22_str = ""
        # Get the properties inherited from Conductor
        CondType22_str += super(CondType22, self).__str__()
        CondType22_str += "Sbar = " + str(self.Sbar) + linesep
        return CondType22_str

    def __eq__(self, other):
        """Compare two objects (skip parent)"""

        if type(other) != type(self):
            return False

        # Check the properties inherited from Conductor
        if not super(CondType22, self).__eq__(other):
            return False
        if other.Sbar != self.Sbar:
            return False
        return True

    def as_dict(self):
<<<<<<< HEAD
        """Convert this objet in a json seriable dict (can be use in __init__)
        """
=======
        """Convert this object in a json seriable dict (can be use in __init__)"""
>>>>>>> 37554b61

        # Get the properties inherited from Conductor
        CondType22_dict = super(CondType22, self).as_dict()
        CondType22_dict["Sbar"] = self.Sbar
        # The class name is added to the dict fordeserialisation purpose
        # Overwrite the mother class name
        CondType22_dict["__class__"] = "CondType22"
        return CondType22_dict

    def _set_None(self):
        """Set all the properties to None (except pyleecan object)"""

        self.Sbar = None
        # Set to None the properties inherited from Conductor
        super(CondType22, self)._set_None()

    def _get_Sbar(self):
        """getter of Sbar"""
        return self._Sbar

    def _set_Sbar(self, value):
        """setter of Sbar"""
        check_var("Sbar", value, "float", Vmin=0)
        self._Sbar = value

    Sbar = property(
        fget=_get_Sbar,
        fset=_set_Sbar,
        doc=u"""Surface of the Slot

        :Type: float
        :min: 0
        """,
    )<|MERGE_RESOLUTION|>--- conflicted
+++ resolved
@@ -125,12 +125,8 @@
         return True
 
     def as_dict(self):
-<<<<<<< HEAD
-        """Convert this objet in a json seriable dict (can be use in __init__)
+        """Convert this object in a json seriable dict (can be use in __init__)
         """
-=======
-        """Convert this object in a json seriable dict (can be use in __init__)"""
->>>>>>> 37554b61
 
         # Get the properties inherited from Conductor
         CondType22_dict = super(CondType22, self).as_dict()
