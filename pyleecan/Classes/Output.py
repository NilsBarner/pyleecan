--- conflicted
+++ resolved
@@ -72,7 +72,9 @@
     plot_A_time_space = error
 
 try:
-    from ..Methods.Output.Output.plot.Structural.plot_force_space import plot_force_space
+    from ..Methods.Output.Output.plot.Structural.plot_force_space import (
+        plot_force_space,
+    )
 except ImportError as error:
     plot_force_space = error
 
@@ -87,7 +89,9 @@
     get_rot_dir = error
 
 try:
-    from ..Methods.Output.Output.getter.get_angle_offset_initial import get_angle_offset_initial
+    from ..Methods.Output.Output.getter.get_angle_offset_initial import (
+        get_angle_offset_initial,
+    )
 except ImportError as error:
     get_angle_offset_initial = error
 
@@ -301,21 +305,24 @@
         plot_A_fft_time = plot_A_fft_time
     # save and copy methods are available in all object
     save = save
-<<<<<<< HEAD
-
-    # generic copy method
-    def copy(self):
-        """Return a copy of the class
-        """
-        return type(self)(init_dict=self.as_dict())
-
-=======
     copy = copy
->>>>>>> 9efbb6f4
     # get_logger method is available in all object
     get_logger = get_logger
 
-    def __init__(self, simu=-1, path_res="", geo=-1, elec=-1, mag=-1, struct=-1, post=-1, logger_name="Pyleecan.Output", force=-1, init_dict = None, init_str = None):
+    def __init__(
+        self,
+        simu=-1,
+        path_res="",
+        geo=-1,
+        elec=-1,
+        mag=-1,
+        struct=-1,
+        post=-1,
+        logger_name="Pyleecan.Output",
+        force=-1,
+        init_dict=None,
+        init_str=None,
+    ):
         """Constructor of the class. Can be use in three ways :
         - __init__ (arg1 = 1, arg3 = 5) every parameters have name and default values
             for pyleecan type, -1 will call the default constructor
@@ -326,40 +333,8 @@
         ndarray or list can be given for Vector and Matrix
         object or dict can be given for pyleecan Object"""
 
-<<<<<<< HEAD
-        if simu == -1:
-            simu = Simulation()
-        if geo == -1:
-            geo = OutGeo()
-        if elec == -1:
-            elec = OutElec()
-        if mag == -1:
-            mag = OutMag()
-        if struct == -1:
-            struct = OutStruct()
-        if post == -1:
-            post = OutPost()
-        if force == -1:
-            force = OutForce()
-        if init_str is not None :  # Initialisation by str
-            from ..Functions.load import load
-            assert type(init_str) is str
-            # load the object from a file
-            obj = load(init_str)
-            assert type(obj) is type(self)
-            simu = obj.simu
-            path_res = obj.path_res
-            geo = obj.geo
-            elec = obj.elec
-            mag = obj.mag
-            struct = obj.struct
-            post = obj.post
-            logger_name = obj.logger_name
-            force = obj.force
-=======
         if init_str is not None:  # Load from a file
             init_dict = load_init_dict(init_str)[1]
->>>>>>> 9efbb6f4
         if init_dict is not None:  # Initialisation by dict
             assert type(init_dict) is dict
             # Overwrite default value with init_dict content
@@ -383,86 +358,6 @@
                 force = init_dict["force"]
         # Set the properties (value check and convertion are done in setter)
         self.parent = None
-<<<<<<< HEAD
-        # simu can be None, a Simulation object or a dict
-        if isinstance(simu, dict):
-            # Check that the type is correct (including daughter)
-            class_name = simu.get("__class__")
-            if class_name not in ['Simulation', 'Simu1']:
-                raise InitUnKnowClassError(
-                    "Unknow class name "
-                    + class_name
-                    + " in init_dict for simu"
-                )
-            # Dynamic import to call the correct constructor
-            module = __import__("pyleecan.Classes."+class_name, fromlist=[class_name])
-            class_obj = getattr(module,class_name)
-            self.simu = class_obj(init_dict=simu)
-        elif isinstance(simu, str):
-            from ..Functions.load import load
-            simu = load(simu)
-            # Check that the type is correct (including daughter)
-            class_name = simu.__class__.__name__
-            if class_name not in ['Simulation', 'Simu1']:
-                raise InitUnKnowClassError(
-                    "Unknow class name "
-                    + class_name
-                    + " in init_dict for simu"
-                )
-            self.simu=simu
-        else:
-            self.simu = simu
-        self.path_res = path_res
-        # geo can be None, a OutGeo object or a dict
-        if isinstance(geo, dict):
-            self.geo = OutGeo(init_dict=geo)
-        elif isinstance(geo, str):
-            from ..Functions.load import load
-            self.geo = load(geo)
-        else:
-            self.geo = geo
-        # elec can be None, a OutElec object or a dict
-        if isinstance(elec, dict):
-            self.elec = OutElec(init_dict=elec)
-        elif isinstance(elec, str):
-            from ..Functions.load import load
-            self.elec = load(elec)
-        else:
-            self.elec = elec
-        # mag can be None, a OutMag object or a dict
-        if isinstance(mag, dict):
-            self.mag = OutMag(init_dict=mag)
-        elif isinstance(mag, str):
-            from ..Functions.load import load
-            self.mag = load(mag)
-        else:
-            self.mag = mag
-        # struct can be None, a OutStruct object or a dict
-        if isinstance(struct, dict):
-            self.struct = OutStruct(init_dict=struct)
-        elif isinstance(struct, str):
-            from ..Functions.load import load
-            self.struct = load(struct)
-        else:
-            self.struct = struct
-        # post can be None, a OutPost object or a dict
-        if isinstance(post, dict):
-            self.post = OutPost(init_dict=post)
-        elif isinstance(post, str):
-            from ..Functions.load import load
-            self.post = load(post)
-        else:
-            self.post = post
-        self.logger_name = logger_name
-        # force can be None, a OutForce object or a dict
-        if isinstance(force, dict):
-            self.force = OutForce(init_dict=force)
-        elif isinstance(force, str):
-            from ..Functions.load import load
-            self.force = load(force)
-        else:
-            self.force = force
-=======
         self.simu = simu
         self.path_res = path_res
         self.geo = geo
@@ -472,7 +367,6 @@
         self.post = post
         self.logger_name = logger_name
         self.force = force
->>>>>>> 9efbb6f4
 
         # The class is frozen, for now it's impossible to add new properties
         self._freeze()
@@ -487,39 +381,39 @@
             Output_str += "parent = " + str(type(self.parent)) + " object" + linesep
         if self.simu is not None:
             tmp = self.simu.__str__().replace(linesep, linesep + "\t").rstrip("\t")
-            Output_str += "simu = "+ tmp
+            Output_str += "simu = " + tmp
         else:
             Output_str += "simu = None" + linesep + linesep
         Output_str += 'path_res = "' + str(self.path_res) + '"' + linesep
         if self.geo is not None:
             tmp = self.geo.__str__().replace(linesep, linesep + "\t").rstrip("\t")
-            Output_str += "geo = "+ tmp
+            Output_str += "geo = " + tmp
         else:
             Output_str += "geo = None" + linesep + linesep
         if self.elec is not None:
             tmp = self.elec.__str__().replace(linesep, linesep + "\t").rstrip("\t")
-            Output_str += "elec = "+ tmp
+            Output_str += "elec = " + tmp
         else:
             Output_str += "elec = None" + linesep + linesep
         if self.mag is not None:
             tmp = self.mag.__str__().replace(linesep, linesep + "\t").rstrip("\t")
-            Output_str += "mag = "+ tmp
+            Output_str += "mag = " + tmp
         else:
             Output_str += "mag = None" + linesep + linesep
         if self.struct is not None:
             tmp = self.struct.__str__().replace(linesep, linesep + "\t").rstrip("\t")
-            Output_str += "struct = "+ tmp
+            Output_str += "struct = " + tmp
         else:
             Output_str += "struct = None" + linesep + linesep
         if self.post is not None:
             tmp = self.post.__str__().replace(linesep, linesep + "\t").rstrip("\t")
-            Output_str += "post = "+ tmp
+            Output_str += "post = " + tmp
         else:
             Output_str += "post = None" + linesep + linesep
         Output_str += 'logger_name = "' + str(self.logger_name) + '"' + linesep
         if self.force is not None:
             tmp = self.force.__str__().replace(linesep, linesep + "\t").rstrip("\t")
-            Output_str += "force = "+ tmp
+            Output_str += "force = " + tmp
         else:
             Output_str += "force = None" + linesep + linesep
         return Output_str
@@ -550,12 +444,7 @@
         return True
 
     def as_dict(self):
-<<<<<<< HEAD
-        """Convert this objet in a json seriable dict (can be use in __init__)
-        """
-=======
         """Convert this object in a json seriable dict (can be use in __init__)"""
->>>>>>> 9efbb6f4
 
         Output_dict = dict()
         if self.simu is None:
@@ -630,6 +519,7 @@
 
         if self._simu is not None:
             self._simu.parent = self
+
     simu = property(
         fget=_get_simu,
         fset=_set_simu,
@@ -675,6 +565,7 @@
 
         if self._geo is not None:
             self._geo.parent = self
+
     geo = property(
         fget=_get_geo,
         fset=_set_geo,
@@ -702,6 +593,7 @@
 
         if self._elec is not None:
             self._elec.parent = self
+
     elec = property(
         fget=_get_elec,
         fset=_set_elec,
@@ -729,6 +621,7 @@
 
         if self._mag is not None:
             self._mag.parent = self
+
     mag = property(
         fget=_get_mag,
         fset=_set_mag,
@@ -758,6 +651,7 @@
 
         if self._struct is not None:
             self._struct.parent = self
+
     struct = property(
         fget=_get_struct,
         fset=_set_struct,
@@ -785,6 +679,7 @@
 
         if self._post is not None:
             self._post.parent = self
+
     post = property(
         fget=_get_post,
         fset=_set_post,
@@ -832,6 +727,7 @@
 
         if self._force is not None:
             self._force.parent = self
+
     force = property(
         fget=_get_force,
         fset=_set_force,
