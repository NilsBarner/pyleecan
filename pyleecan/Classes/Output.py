# -*- coding: utf-8 -*-
# File generated according to Generator/ClassesRef/Output/Output.csv
# WARNING! All changes made in this file will be lost!
"""Method code available at https://github.com/Eomys/pyleecan/tree/master/pyleecan/Methods/Output/Output
"""

from os import linesep
from logging import getLogger
from ._check import check_var, raise_
from ..Functions.get_logger import get_logger
from ..Functions.save import save
from ..Functions.copy import copy
from ..Functions.load import load_init_dict
from ..Functions.Load.import_class import import_class
from ._frozen import FrozenClass

# Import all class method
# Try/catch to remove unnecessary dependencies in unused method
try:
    from ..Methods.Output.Output.getter.get_angle_rotor import get_angle_rotor
except ImportError as error:
    get_angle_rotor = error

try:
    from ..Methods.Output.Output.getter.get_BH_rotor import get_BH_rotor
except ImportError as error:
    get_BH_rotor = error

try:
    from ..Methods.Output.Output.getter.get_BH_stator import get_BH_stator
except ImportError as error:
    get_BH_stator = error

try:
    from ..Methods.Output.Output.getter.get_path_result import get_path_result
except ImportError as error:
    get_path_result = error

try:
    from ..Methods.Output.Output.plot.Magnetic.plot_B_space import plot_B_space
except ImportError as error:
    plot_B_space = error

try:
    from ..Methods.Output.Output.plot.plot_A_cfft2 import plot_A_cfft2
except ImportError as error:
    plot_A_cfft2 = error

try:
    from ..Methods.Output.Output.plot.plot_A_fft2 import plot_A_fft2
except ImportError as error:
    plot_A_fft2 = error

try:
    from ..Methods.Output.Output.plot.plot_A_space import plot_A_space
except ImportError as error:
    plot_A_space = error

try:
    from ..Methods.Output.Output.plot.plot_A_surf import plot_A_surf
except ImportError as error:
    plot_A_surf = error

try:
    from ..Methods.Output.Output.plot.plot_A_time import plot_A_time
except ImportError as error:
    plot_A_time = error

try:
    from ..Methods.Output.Output.plot.plot_A_time_space import plot_A_time_space
except ImportError as error:
    plot_A_time_space = error

try:
    from ..Methods.Output.Output.plot.Structural.plot_force_space import (
        plot_force_space,
    )
except ImportError as error:
    plot_force_space = error

try:
    from ..Methods.Output.Output.plot.plot_A_quiver_2D import plot_A_quiver_2D
except ImportError as error:
    plot_A_quiver_2D = error

try:
    from ..Methods.Output.Output.getter.get_rot_dir import get_rot_dir
except ImportError as error:
    get_rot_dir = error

try:
    from ..Methods.Output.Output.getter.get_angle_offset_initial import (
        get_angle_offset_initial,
    )
except ImportError as error:
    get_angle_offset_initial = error

try:
    from ..Methods.Output.Output.plot.plot_A_fft_space import plot_A_fft_space
except ImportError as error:
    plot_A_fft_space = error

try:
    from ..Methods.Output.Output.plot.plot_A_fft_time import plot_A_fft_time
except ImportError as error:
    plot_A_fft_time = error


from ._check import InitUnKnowClassError
from .Simulation import Simulation
from .OutGeo import OutGeo
from .OutElec import OutElec
from .OutMag import OutMag
from .OutStruct import OutStruct
from .OutPost import OutPost
from .OutForce import OutForce
from .OutLoss import OutLoss


class Output(FrozenClass):
    """Main Output object: gather all the outputs of all the modules"""

    VERSION = 1

    # Check ImportError to remove unnecessary dependencies in unused method
    # cf Methods.Output.Output.getter.get_angle_rotor
    if isinstance(get_angle_rotor, ImportError):
        get_angle_rotor = property(
            fget=lambda x: raise_(
                ImportError(
                    "Can't use Output method get_angle_rotor: " + str(get_angle_rotor)
                )
            )
        )
    else:
        get_angle_rotor = get_angle_rotor
    # cf Methods.Output.Output.getter.get_BH_rotor
    if isinstance(get_BH_rotor, ImportError):
        get_BH_rotor = property(
            fget=lambda x: raise_(
                ImportError(
                    "Can't use Output method get_BH_rotor: " + str(get_BH_rotor)
                )
            )
        )
    else:
        get_BH_rotor = get_BH_rotor
    # cf Methods.Output.Output.getter.get_BH_stator
    if isinstance(get_BH_stator, ImportError):
        get_BH_stator = property(
            fget=lambda x: raise_(
                ImportError(
                    "Can't use Output method get_BH_stator: " + str(get_BH_stator)
                )
            )
        )
    else:
        get_BH_stator = get_BH_stator
    # cf Methods.Output.Output.getter.get_path_result
    if isinstance(get_path_result, ImportError):
        get_path_result = property(
            fget=lambda x: raise_(
                ImportError(
                    "Can't use Output method get_path_result: " + str(get_path_result)
                )
            )
        )
    else:
        get_path_result = get_path_result
    # cf Methods.Output.Output.plot.Magnetic.plot_B_space
    if isinstance(plot_B_space, ImportError):
        plot_B_space = property(
            fget=lambda x: raise_(
                ImportError(
                    "Can't use Output method plot_B_space: " + str(plot_B_space)
                )
            )
        )
    else:
        plot_B_space = plot_B_space
    # cf Methods.Output.Output.plot.plot_A_cfft2
    if isinstance(plot_A_cfft2, ImportError):
        plot_A_cfft2 = property(
            fget=lambda x: raise_(
                ImportError(
                    "Can't use Output method plot_A_cfft2: " + str(plot_A_cfft2)
                )
            )
        )
    else:
        plot_A_cfft2 = plot_A_cfft2
    # cf Methods.Output.Output.plot.plot_A_fft2
    if isinstance(plot_A_fft2, ImportError):
        plot_A_fft2 = property(
            fget=lambda x: raise_(
                ImportError("Can't use Output method plot_A_fft2: " + str(plot_A_fft2))
            )
        )
    else:
        plot_A_fft2 = plot_A_fft2
    # cf Methods.Output.Output.plot.plot_A_space
    if isinstance(plot_A_space, ImportError):
        plot_A_space = property(
            fget=lambda x: raise_(
                ImportError(
                    "Can't use Output method plot_A_space: " + str(plot_A_space)
                )
            )
        )
    else:
        plot_A_space = plot_A_space
    # cf Methods.Output.Output.plot.plot_A_surf
    if isinstance(plot_A_surf, ImportError):
        plot_A_surf = property(
            fget=lambda x: raise_(
                ImportError("Can't use Output method plot_A_surf: " + str(plot_A_surf))
            )
        )
    else:
        plot_A_surf = plot_A_surf
    # cf Methods.Output.Output.plot.plot_A_time
    if isinstance(plot_A_time, ImportError):
        plot_A_time = property(
            fget=lambda x: raise_(
                ImportError("Can't use Output method plot_A_time: " + str(plot_A_time))
            )
        )
    else:
        plot_A_time = plot_A_time
    # cf Methods.Output.Output.plot.plot_A_time_space
    if isinstance(plot_A_time_space, ImportError):
        plot_A_time_space = property(
            fget=lambda x: raise_(
                ImportError(
                    "Can't use Output method plot_A_time_space: "
                    + str(plot_A_time_space)
                )
            )
        )
    else:
        plot_A_time_space = plot_A_time_space
    # cf Methods.Output.Output.plot.Structural.plot_force_space
    if isinstance(plot_force_space, ImportError):
        plot_force_space = property(
            fget=lambda x: raise_(
                ImportError(
                    "Can't use Output method plot_force_space: " + str(plot_force_space)
                )
            )
        )
    else:
        plot_force_space = plot_force_space
    # cf Methods.Output.Output.plot.plot_A_quiver_2D
    if isinstance(plot_A_quiver_2D, ImportError):
        plot_A_quiver_2D = property(
            fget=lambda x: raise_(
                ImportError(
                    "Can't use Output method plot_A_quiver_2D: " + str(plot_A_quiver_2D)
                )
            )
        )
    else:
        plot_A_quiver_2D = plot_A_quiver_2D
    # cf Methods.Output.Output.getter.get_rot_dir
    if isinstance(get_rot_dir, ImportError):
        get_rot_dir = property(
            fget=lambda x: raise_(
                ImportError("Can't use Output method get_rot_dir: " + str(get_rot_dir))
            )
        )
    else:
        get_rot_dir = get_rot_dir
    # cf Methods.Output.Output.getter.get_angle_offset_initial
    if isinstance(get_angle_offset_initial, ImportError):
        get_angle_offset_initial = property(
            fget=lambda x: raise_(
                ImportError(
                    "Can't use Output method get_angle_offset_initial: "
                    + str(get_angle_offset_initial)
                )
            )
        )
    else:
        get_angle_offset_initial = get_angle_offset_initial
    # cf Methods.Output.Output.plot.plot_A_fft_space
    if isinstance(plot_A_fft_space, ImportError):
        plot_A_fft_space = property(
            fget=lambda x: raise_(
                ImportError(
                    "Can't use Output method plot_A_fft_space: " + str(plot_A_fft_space)
                )
            )
        )
    else:
        plot_A_fft_space = plot_A_fft_space
    # cf Methods.Output.Output.plot.plot_A_fft_time
    if isinstance(plot_A_fft_time, ImportError):
        plot_A_fft_time = property(
            fget=lambda x: raise_(
                ImportError(
                    "Can't use Output method plot_A_fft_time: " + str(plot_A_fft_time)
                )
            )
        )
    else:
        plot_A_fft_time = plot_A_fft_time
    # save and copy methods are available in all object
    save = save
<<<<<<< HEAD

    # generic copy method
    def copy(self):
        """Return a copy of the class"""
        return type(self)(init_dict=self.as_dict())

=======
    copy = copy
>>>>>>> 60a9e425
    # get_logger method is available in all object
    get_logger = get_logger

    def __init__(
        self,
        simu=-1,
        path_res="",
        geo=-1,
        elec=-1,
        mag=-1,
        struct=-1,
        post=-1,
        logger_name="Pyleecan.Output",
        force=-1,
        loss=-1,
        init_dict=None,
        init_str=None,
    ):
        """Constructor of the class. Can be use in three ways :
        - __init__ (arg1 = 1, arg3 = 5) every parameters have name and default values
            for pyleecan type, -1 will call the default constructor
        - __init__ (init_dict = d) d must be a dictionnary with property names as keys
        - __init__ (init_str = s) s must be a string
        s is the file path to load

        ndarray or list can be given for Vector and Matrix
        object or dict can be given for pyleecan Object"""

        if init_str is not None:  # Load from a file
            init_dict = load_init_dict(init_str)[1]
        if init_dict is not None:  # Initialisation by dict
            assert type(init_dict) is dict
            # Overwrite default value with init_dict content
            if "simu" in list(init_dict.keys()):
                simu = init_dict["simu"]
            if "path_res" in list(init_dict.keys()):
                path_res = init_dict["path_res"]
            if "geo" in list(init_dict.keys()):
                geo = init_dict["geo"]
            if "elec" in list(init_dict.keys()):
                elec = init_dict["elec"]
            if "mag" in list(init_dict.keys()):
                mag = init_dict["mag"]
            if "struct" in list(init_dict.keys()):
                struct = init_dict["struct"]
            if "post" in list(init_dict.keys()):
                post = init_dict["post"]
            if "logger_name" in list(init_dict.keys()):
                logger_name = init_dict["logger_name"]
            if "force" in list(init_dict.keys()):
                force = init_dict["force"]
            if "loss" in list(init_dict.keys()):
                loss = init_dict["loss"]
        # Set the properties (value check and convertion are done in setter)
        self.parent = None
        self.simu = simu
        self.path_res = path_res
        self.geo = geo
        self.elec = elec
        self.mag = mag
        self.struct = struct
        self.post = post
        self.logger_name = logger_name
        self.force = force
        self.loss = loss

        # The class is frozen, for now it's impossible to add new properties
        self._freeze()

    def __str__(self):
        """Convert this object in a readeable string (for print)"""

        Output_str = ""
        if self.parent is None:
            Output_str += "parent = None " + linesep
        else:
            Output_str += "parent = " + str(type(self.parent)) + " object" + linesep
        if self.simu is not None:
            tmp = self.simu.__str__().replace(linesep, linesep + "\t").rstrip("\t")
            Output_str += "simu = " + tmp
        else:
            Output_str += "simu = None" + linesep + linesep
        Output_str += 'path_res = "' + str(self.path_res) + '"' + linesep
        if self.geo is not None:
            tmp = self.geo.__str__().replace(linesep, linesep + "\t").rstrip("\t")
            Output_str += "geo = " + tmp
        else:
            Output_str += "geo = None" + linesep + linesep
        if self.elec is not None:
            tmp = self.elec.__str__().replace(linesep, linesep + "\t").rstrip("\t")
            Output_str += "elec = " + tmp
        else:
            Output_str += "elec = None" + linesep + linesep
        if self.mag is not None:
            tmp = self.mag.__str__().replace(linesep, linesep + "\t").rstrip("\t")
            Output_str += "mag = " + tmp
        else:
            Output_str += "mag = None" + linesep + linesep
        if self.struct is not None:
            tmp = self.struct.__str__().replace(linesep, linesep + "\t").rstrip("\t")
            Output_str += "struct = " + tmp
        else:
            Output_str += "struct = None" + linesep + linesep
        if self.post is not None:
            tmp = self.post.__str__().replace(linesep, linesep + "\t").rstrip("\t")
            Output_str += "post = " + tmp
        else:
            Output_str += "post = None" + linesep + linesep
        Output_str += 'logger_name = "' + str(self.logger_name) + '"' + linesep
        if self.force is not None:
            tmp = self.force.__str__().replace(linesep, linesep + "\t").rstrip("\t")
            Output_str += "force = " + tmp
        else:
            Output_str += "force = None" + linesep + linesep
        if self.loss is not None:
            tmp = self.loss.__str__().replace(linesep, linesep + "\t").rstrip("\t")
            Output_str += "loss = " + tmp
        else:
            Output_str += "loss = None" + linesep + linesep
        return Output_str

    def __eq__(self, other):
        """Compare two objects (skip parent)"""

        if type(other) != type(self):
            return False
        if other.simu != self.simu:
            return False
        if other.path_res != self.path_res:
            return False
        if other.geo != self.geo:
            return False
        if other.elec != self.elec:
            return False
        if other.mag != self.mag:
            return False
        if other.struct != self.struct:
            return False
        if other.post != self.post:
            return False
        if other.logger_name != self.logger_name:
            return False
        if other.force != self.force:
            return False
        if other.loss != self.loss:
            return False
        return True

    def as_dict(self):
        """Convert this object in a json seriable dict (can be use in __init__)"""

        Output_dict = dict()
        if self.simu is None:
            Output_dict["simu"] = None
        else:
            Output_dict["simu"] = self.simu.as_dict()
        Output_dict["path_res"] = self.path_res
        if self.geo is None:
            Output_dict["geo"] = None
        else:
            Output_dict["geo"] = self.geo.as_dict()
        if self.elec is None:
            Output_dict["elec"] = None
        else:
            Output_dict["elec"] = self.elec.as_dict()
        if self.mag is None:
            Output_dict["mag"] = None
        else:
            Output_dict["mag"] = self.mag.as_dict()
        if self.struct is None:
            Output_dict["struct"] = None
        else:
            Output_dict["struct"] = self.struct.as_dict()
        if self.post is None:
            Output_dict["post"] = None
        else:
            Output_dict["post"] = self.post.as_dict()
        Output_dict["logger_name"] = self.logger_name
        if self.force is None:
            Output_dict["force"] = None
        else:
            Output_dict["force"] = self.force.as_dict()
        if self.loss is None:
            Output_dict["loss"] = None
        else:
            Output_dict["loss"] = self.loss.as_dict()
        # The class name is added to the dict fordeserialisation purpose
        Output_dict["__class__"] = "Output"
        return Output_dict

    def _set_None(self):
        """Set all the properties to None (except pyleecan object)"""

        if self.simu is not None:
            self.simu._set_None()
        self.path_res = None
        if self.geo is not None:
            self.geo._set_None()
        if self.elec is not None:
            self.elec._set_None()
        if self.mag is not None:
            self.mag._set_None()
        if self.struct is not None:
            self.struct._set_None()
        if self.post is not None:
            self.post._set_None()
        self.logger_name = None
        if self.force is not None:
            self.force._set_None()
        if self.loss is not None:
            self.loss._set_None()

    def _get_simu(self):
        """getter of simu"""
        return self._simu

    def _set_simu(self, value):
        """setter of simu"""
        if isinstance(value, str):  # Load from file
            value = load_init_dict(value)[1]
        if isinstance(value, dict) and "__class__" in value:
            class_obj = import_class("pyleecan.Classes", value.get("__class__"), "simu")
            value = class_obj(init_dict=value)
        elif type(value) is int and value == -1:  # Default constructor
            value = Simulation()
        check_var("simu", value, "Simulation")
        self._simu = value

        if self._simu is not None:
            self._simu.parent = self

    simu = property(
        fget=_get_simu,
        fset=_set_simu,
        doc=u"""Simulation object that generated the Output

        :Type: Simulation
        """,
    )

    def _get_path_res(self):
        """getter of path_res"""
        return self._path_res

    def _set_path_res(self, value):
        """setter of path_res"""
        check_var("path_res", value, "str")
        self._path_res = value

    path_res = property(
        fget=_get_path_res,
        fset=_set_path_res,
        doc=u"""Path to the folder to same the results

        :Type: str
        """,
    )

    def _get_geo(self):
        """getter of geo"""
        return self._geo

    def _set_geo(self, value):
        """setter of geo"""
        if isinstance(value, str):  # Load from file
            value = load_init_dict(value)[1]
        if isinstance(value, dict) and "__class__" in value:
            class_obj = import_class("pyleecan.Classes", value.get("__class__"), "geo")
            value = class_obj(init_dict=value)
        elif type(value) is int and value == -1:  # Default constructor
            value = OutGeo()
        check_var("geo", value, "OutGeo")
        self._geo = value

        if self._geo is not None:
            self._geo.parent = self

    geo = property(
        fget=_get_geo,
        fset=_set_geo,
        doc=u"""Geometry output

        :Type: OutGeo
        """,
    )

    def _get_elec(self):
        """getter of elec"""
        return self._elec

    def _set_elec(self, value):
        """setter of elec"""
        if isinstance(value, str):  # Load from file
            value = load_init_dict(value)[1]
        if isinstance(value, dict) and "__class__" in value:
            class_obj = import_class("pyleecan.Classes", value.get("__class__"), "elec")
            value = class_obj(init_dict=value)
        elif type(value) is int and value == -1:  # Default constructor
            value = OutElec()
        check_var("elec", value, "OutElec")
        self._elec = value

        if self._elec is not None:
            self._elec.parent = self

    elec = property(
        fget=_get_elec,
        fset=_set_elec,
        doc=u"""Electrical module output

        :Type: OutElec
        """,
    )

    def _get_mag(self):
        """getter of mag"""
        return self._mag

    def _set_mag(self, value):
        """setter of mag"""
        if isinstance(value, str):  # Load from file
            value = load_init_dict(value)[1]
        if isinstance(value, dict) and "__class__" in value:
            class_obj = import_class("pyleecan.Classes", value.get("__class__"), "mag")
            value = class_obj(init_dict=value)
        elif type(value) is int and value == -1:  # Default constructor
            value = OutMag()
        check_var("mag", value, "OutMag")
        self._mag = value

        if self._mag is not None:
            self._mag.parent = self

    mag = property(
        fget=_get_mag,
        fset=_set_mag,
        doc=u"""Magnetic module output

        :Type: OutMag
        """,
    )

    def _get_struct(self):
        """getter of struct"""
        return self._struct

    def _set_struct(self, value):
        """setter of struct"""
        if isinstance(value, str):  # Load from file
            value = load_init_dict(value)[1]
        if isinstance(value, dict) and "__class__" in value:
            class_obj = import_class(
                "pyleecan.Classes", value.get("__class__"), "struct"
            )
            value = class_obj(init_dict=value)
        elif type(value) is int and value == -1:  # Default constructor
            value = OutStruct()
        check_var("struct", value, "OutStruct")
        self._struct = value

        if self._struct is not None:
            self._struct.parent = self

    struct = property(
        fget=_get_struct,
        fset=_set_struct,
        doc=u"""Structural module output

        :Type: OutStruct
        """,
    )

    def _get_post(self):
        """getter of post"""
        return self._post

    def _set_post(self, value):
        """setter of post"""
        if isinstance(value, str):  # Load from file
            value = load_init_dict(value)[1]
        if isinstance(value, dict) and "__class__" in value:
            class_obj = import_class("pyleecan.Classes", value.get("__class__"), "post")
            value = class_obj(init_dict=value)
        elif type(value) is int and value == -1:  # Default constructor
            value = OutPost()
        check_var("post", value, "OutPost")
        self._post = value

        if self._post is not None:
            self._post.parent = self

    post = property(
        fget=_get_post,
        fset=_set_post,
        doc=u"""Post-Processing settings

        :Type: OutPost
        """,
    )

    def _get_logger_name(self):
        """getter of logger_name"""
        return self._logger_name

    def _set_logger_name(self, value):
        """setter of logger_name"""
        check_var("logger_name", value, "str")
        self._logger_name = value

    logger_name = property(
        fget=_get_logger_name,
        fset=_set_logger_name,
        doc=u"""Name of the logger to use

        :Type: str
        """,
    )

    def _get_force(self):
        """getter of force"""
        return self._force

    def _set_force(self, value):
        """setter of force"""
        if isinstance(value, str):  # Load from file
            value = load_init_dict(value)[1]
        if isinstance(value, dict) and "__class__" in value:
            class_obj = import_class(
                "pyleecan.Classes", value.get("__class__"), "force"
            )
            value = class_obj(init_dict=value)
        elif type(value) is int and value == -1:  # Default constructor
            value = OutForce()
        check_var("force", value, "OutForce")
        self._force = value

        if self._force is not None:
            self._force.parent = self

    force = property(
        fget=_get_force,
        fset=_set_force,
        doc=u"""Force module output

        :Type: OutForce
        """,
    )

    def _get_loss(self):
        """getter of loss"""
        return self._loss

    def _set_loss(self, value):
        """setter of loss"""
        if isinstance(value, str):  # Load from file
            value = load_init_dict(value)[1]
        if isinstance(value, dict) and "__class__" in value:
            class_obj = import_class("pyleecan.Classes", value.get("__class__"), "loss")
            value = class_obj(init_dict=value)
        elif value is -1:  # Default constructor
            value = OutLoss()
        check_var("loss", value, "OutLoss")
        self._loss = value

        if self._loss is not None:
            self._loss.parent = self

    loss = property(
        fget=_get_loss,
        fset=_set_loss,
        doc=u"""Loss module output

        :Type: OutLoss
        """,
    )<|MERGE_RESOLUTION|>--- conflicted
+++ resolved
@@ -306,16 +306,7 @@
         plot_A_fft_time = plot_A_fft_time
     # save and copy methods are available in all object
     save = save
-<<<<<<< HEAD
-
-    # generic copy method
-    def copy(self):
-        """Return a copy of the class"""
-        return type(self)(init_dict=self.as_dict())
-
-=======
     copy = copy
->>>>>>> 60a9e425
     # get_logger method is available in all object
     get_logger = get_logger
 
@@ -775,7 +766,7 @@
         if isinstance(value, dict) and "__class__" in value:
             class_obj = import_class("pyleecan.Classes", value.get("__class__"), "loss")
             value = class_obj(init_dict=value)
-        elif value is -1:  # Default constructor
+        elif type(value) is int and value == -1:  # Default constructor
             value = OutLoss()
         check_var("loss", value, "OutLoss")
         self._loss = value
