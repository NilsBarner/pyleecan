# -*- coding: utf-8 -*-
# File generated according to Generator/ClassesRef/Output/OutStruct.csv
# WARNING! All changes made in this file will be lost!
"""Method code available at https://github.com/Eomys/pyleecan/tree/master/pyleecan/Methods/Output/OutStruct
"""

from os import linesep
from logging import getLogger
from ._check import set_array, check_var, raise_
from ..Functions.get_logger import get_logger
from ..Functions.save import save
from ..Functions.copy import copy
from ..Functions.load import load_init_dict
from ..Functions.Load.import_class import import_class
from ._frozen import FrozenClass

from numpy import array, array_equal
<<<<<<< HEAD
from cloudpickle import dumps, loads
from ._check import CheckTypeError
try :
    from SciDataTool.Classes.DataND import DataND
except ImportError :
    DataND = ImportError
=======
>>>>>>> 9efbb6f4
from ._check import InitUnKnowClassError


class OutStruct(FrozenClass):
    """Gather the structural module outputs"""

    VERSION = 1

    # save and copy methods are available in all object
    save = save
<<<<<<< HEAD

    # generic copy method
    def copy(self):
        """Return a copy of the class
        """
        return type(self)(init_dict=self.as_dict())

=======
    copy = copy
>>>>>>> 9efbb6f4
    # get_logger method is available in all object
    get_logger = get_logger

    def __init__(self, time=None, angle=None, Nt_tot=None, Na_tot=None, logger_name="Pyleecan.OutStruct", Yr=None, Vr=None, Ar=None, init_dict = None, init_str = None):
        """Constructor of the class. Can be use in three ways :
        - __init__ (arg1 = 1, arg3 = 5) every parameters have name and default values
            for pyleecan type, -1 will call the default constructor
        - __init__ (init_dict = d) d must be a dictionnary with property names as keys
        - __init__ (init_str = s) s must be a string
        s is the file path to load

        ndarray or list can be given for Vector and Matrix
        object or dict can be given for pyleecan Object"""

<<<<<<< HEAD
        if init_str is not None :  # Initialisation by str
            from ..Functions.load import load
            assert type(init_str) is str
            # load the object from a file
            obj = load(init_str)
            assert type(obj) is type(self)
            time = obj.time
            angle = obj.angle
            Nt_tot = obj.Nt_tot
            Na_tot = obj.Na_tot
            logger_name = obj.logger_name
            Yr = obj.Yr
            Vr = obj.Vr
            Ar = obj.Ar
=======
        if init_str is not None:  # Load from a file
            init_dict = load_init_dict(init_str)[1]
>>>>>>> 9efbb6f4
        if init_dict is not None:  # Initialisation by dict
            assert type(init_dict) is dict
            # Overwrite default value with init_dict content
            if "time" in list(init_dict.keys()):
                time = init_dict["time"]
            if "angle" in list(init_dict.keys()):
                angle = init_dict["angle"]
            if "Nt_tot" in list(init_dict.keys()):
                Nt_tot = init_dict["Nt_tot"]
            if "Na_tot" in list(init_dict.keys()):
                Na_tot = init_dict["Na_tot"]
            if "logger_name" in list(init_dict.keys()):
                logger_name = init_dict["logger_name"]
            if "Yr" in list(init_dict.keys()):
                Yr = init_dict["Yr"]
            if "Vr" in list(init_dict.keys()):
                Vr = init_dict["Vr"]
            if "Ar" in list(init_dict.keys()):
                Ar = init_dict["Ar"]
        # Set the properties (value check and convertion are done in setter)
        self.parent = None
        self.time = time
        self.angle = angle
        self.Nt_tot = Nt_tot
        self.Na_tot = Na_tot
        self.logger_name = logger_name
<<<<<<< HEAD
        # Check if the type DataND has been imported with success
        if isinstance(DataND, ImportError):
            raise ImportError('Unknown type DataND please install SciDataTool')
=======
>>>>>>> 9efbb6f4
        self.Yr = Yr
        self.Vr = Vr
        self.Ar = Ar

        # The class is frozen, for now it's impossible to add new properties
        self._freeze()

    def __str__(self):
        """Convert this object in a readeable string (for print)"""

        OutStruct_str = ""
        if self.parent is None:
            OutStruct_str += "parent = None " + linesep
        else:
            OutStruct_str += "parent = " + str(type(self.parent)) + " object" + linesep
        OutStruct_str += "time = " + linesep + str(self.time).replace(linesep, linesep + "\t") + linesep + linesep
        OutStruct_str += "angle = " + linesep + str(self.angle).replace(linesep, linesep + "\t") + linesep + linesep
        OutStruct_str += "Nt_tot = " + str(self.Nt_tot) + linesep
        OutStruct_str += "Na_tot = " + str(self.Na_tot) + linesep
        OutStruct_str += 'logger_name = "' + str(self.logger_name) + '"' + linesep
        OutStruct_str += "Yr = "+ str(self.Yr) + linesep + linesep
        OutStruct_str += "Vr = "+ str(self.Vr) + linesep + linesep
        OutStruct_str += "Ar = "+ str(self.Ar) + linesep + linesep
        return OutStruct_str

    def __eq__(self, other):
        """Compare two objects (skip parent)"""

        if type(other) != type(self):
            return False
        if not array_equal(other.time, self.time):
            return False
        if not array_equal(other.angle, self.angle):
            return False
        if other.Nt_tot != self.Nt_tot:
            return False
        if other.Na_tot != self.Na_tot:
            return False
        if other.logger_name != self.logger_name:
            return False
        if other.Yr != self.Yr:
            return False
        if other.Vr != self.Vr:
            return False
        if other.Ar != self.Ar:
            return False
        return True

    def as_dict(self):
<<<<<<< HEAD
        """Convert this objet in a json seriable dict (can be use in __init__)
        """
=======
        """Convert this object in a json seriable dict (can be use in __init__)"""
>>>>>>> 9efbb6f4

        OutStruct_dict = dict()
        if self.time is None:
            OutStruct_dict["time"] = None
        else:
            OutStruct_dict["time"] = self.time.tolist()
        if self.angle is None:
            OutStruct_dict["angle"] = None
        else:
            OutStruct_dict["angle"] = self.angle.tolist()
        OutStruct_dict["Nt_tot"] = self.Nt_tot
        OutStruct_dict["Na_tot"] = self.Na_tot
        OutStruct_dict["logger_name"] = self.logger_name
        if self.Yr is None:
            OutStruct_dict["Yr"] = None
<<<<<<< HEAD
        else: # Store serialized data (using cloudpickle) and str to read it in json save files
            OutStruct_dict['Yr'] ={"__class__" : str(type(self._Yr)),"__repr__":str(self._Yr.__repr__()),"serialized":dumps(self._Yr).decode('ISO-8859-2')}
        if self.Vr is None:
            OutStruct_dict["Vr"] = None
        else: # Store serialized data (using cloudpickle) and str to read it in json save files
            OutStruct_dict['Vr'] ={"__class__" : str(type(self._Vr)),"__repr__":str(self._Vr.__repr__()),"serialized":dumps(self._Vr).decode('ISO-8859-2')}
        if self.Ar is None:
            OutStruct_dict["Ar"] = None
        else: # Store serialized data (using cloudpickle) and str to read it in json save files
            OutStruct_dict['Ar'] ={"__class__" : str(type(self._Ar)),"__repr__":str(self._Ar.__repr__()),"serialized":dumps(self._Ar).decode('ISO-8859-2')}
=======
        else:
            OutStruct_dict["Yr"] = self.Yr.as_dict()
        if self.Vr is None:
            OutStruct_dict["Vr"] = None
        else:
            OutStruct_dict["Vr"] = self.Vr.as_dict()
        if self.Ar is None:
            OutStruct_dict["Ar"] = None
        else:
            OutStruct_dict["Ar"] = self.Ar.as_dict()
>>>>>>> 9efbb6f4
        # The class name is added to the dict fordeserialisation purpose
        OutStruct_dict["__class__"] = "OutStruct"
        return OutStruct_dict

    def _set_None(self):
        """Set all the properties to None (except pyleecan object)"""

        self.time = None
        self.angle = None
        self.Nt_tot = None
        self.Na_tot = None
        self.logger_name = None
        self.Yr = None
        self.Vr = None
        self.Ar = None

    def _get_time(self):
        """getter of time"""
        return self._time

    def _set_time(self, value):
        """setter of time"""
        if type(value) is int and value == -1:
            value = array([])
        elif type(value) is list:
            try:
                value = array(value)
            except:
                pass
        check_var("time", value, "ndarray")
        self._time = value

    time = property(
        fget=_get_time,
        fset=_set_time,
        doc=u"""Structural time vector (no symmetry)

        :Type: ndarray
        """,
    )

    def _get_angle(self):
        """getter of angle"""
        return self._angle

    def _set_angle(self, value):
        """setter of angle"""
        if type(value) is int and value == -1:
            value = array([])
        elif type(value) is list:
            try:
                value = array(value)
            except:
                pass
        check_var("angle", value, "ndarray")
        self._angle = value

    angle = property(
        fget=_get_angle,
        fset=_set_angle,
        doc=u"""Structural position vector (no symmetry)

        :Type: ndarray
        """,
    )

    def _get_Nt_tot(self):
        """getter of Nt_tot"""
        return self._Nt_tot

    def _set_Nt_tot(self, value):
        """setter of Nt_tot"""
        check_var("Nt_tot", value, "int")
        self._Nt_tot = value

    Nt_tot = property(
        fget=_get_Nt_tot,
        fset=_set_Nt_tot,
        doc=u"""Length of the time vector

        :Type: int
        """,
    )

    def _get_Na_tot(self):
        """getter of Na_tot"""
        return self._Na_tot

    def _set_Na_tot(self, value):
        """setter of Na_tot"""
        check_var("Na_tot", value, "int")
        self._Na_tot = value

    Na_tot = property(
        fget=_get_Na_tot,
        fset=_set_Na_tot,
        doc=u"""Length of the angle vector

        :Type: int
        """,
    )

    def _get_logger_name(self):
        """getter of logger_name"""
        return self._logger_name

    def _set_logger_name(self, value):
        """setter of logger_name"""
        check_var("logger_name", value, "str")
        self._logger_name = value

    logger_name = property(
        fget=_get_logger_name,
        fset=_set_logger_name,
        doc=u"""Name of the logger to use

        :Type: str
        """,
    )

    def _get_Yr(self):
        """getter of Yr"""
        return self._Yr

    def _set_Yr(self, value):
        """setter of Yr"""
<<<<<<< HEAD
        try: # Check the type 
            check_var("Yr", value, "dict")
        except CheckTypeError:
            check_var("Yr", value, "SciDataTool.Classes.DataND.DataND")
            # property can be set from a list to handle loads
        if type(value) == dict: # Load type from saved dict {"type":type(value),"str": str(value),"serialized": serialized(value)]
            self._Yr = loads(value["serialized"].encode('ISO-8859-2'))
        else: 
            self._Yr= value 
=======
        if isinstance(value, str):  # Load from file
            value = load_init_dict(value)[1]
        if isinstance(value, dict) and "__class__" in value:
            class_obj = import_class(
                "SciDataTool.Classes", value.get("__class__"), "Yr"
            )
            value = class_obj(init_dict=value)
        elif type(value) is int and value == -1:  # Default constructor
            value = DataND()
        check_var("Yr", value, "DataND")
        self._Yr = value

>>>>>>> 9efbb6f4
    Yr = property(
        fget=_get_Yr,
        fset=_set_Yr,
        doc=u"""Displacement output

        :Type: SciDataTool.Classes.DataND.DataND
        """,
    )

    def _get_Vr(self):
        """getter of Vr"""
        return self._Vr

    def _set_Vr(self, value):
        """setter of Vr"""
<<<<<<< HEAD
        try: # Check the type 
            check_var("Vr", value, "dict")
        except CheckTypeError:
            check_var("Vr", value, "SciDataTool.Classes.DataND.DataND")
            # property can be set from a list to handle loads
        if type(value) == dict: # Load type from saved dict {"type":type(value),"str": str(value),"serialized": serialized(value)]
            self._Vr = loads(value["serialized"].encode('ISO-8859-2'))
        else: 
            self._Vr= value 
=======
        if isinstance(value, str):  # Load from file
            value = load_init_dict(value)[1]
        if isinstance(value, dict) and "__class__" in value:
            class_obj = import_class(
                "SciDataTool.Classes", value.get("__class__"), "Vr"
            )
            value = class_obj(init_dict=value)
        elif type(value) is int and value == -1:  # Default constructor
            value = DataND()
        check_var("Vr", value, "DataND")
        self._Vr = value

>>>>>>> 9efbb6f4
    Vr = property(
        fget=_get_Vr,
        fset=_set_Vr,
        doc=u"""Velocity output

        :Type: SciDataTool.Classes.DataND.DataND
        """,
    )

    def _get_Ar(self):
        """getter of Ar"""
        return self._Ar

    def _set_Ar(self, value):
        """setter of Ar"""
<<<<<<< HEAD
        try: # Check the type 
            check_var("Ar", value, "dict")
        except CheckTypeError:
            check_var("Ar", value, "SciDataTool.Classes.DataND.DataND")
            # property can be set from a list to handle loads
        if type(value) == dict: # Load type from saved dict {"type":type(value),"str": str(value),"serialized": serialized(value)]
            self._Ar = loads(value["serialized"].encode('ISO-8859-2'))
        else: 
            self._Ar= value 
=======
        if isinstance(value, str):  # Load from file
            value = load_init_dict(value)[1]
        if isinstance(value, dict) and "__class__" in value:
            class_obj = import_class(
                "SciDataTool.Classes", value.get("__class__"), "Ar"
            )
            value = class_obj(init_dict=value)
        elif type(value) is int and value == -1:  # Default constructor
            value = DataND()
        check_var("Ar", value, "DataND")
        self._Ar = value

>>>>>>> 9efbb6f4
    Ar = property(
        fget=_get_Ar,
        fset=_set_Ar,
        doc=u"""Acceleration output

        :Type: SciDataTool.Classes.DataND.DataND
        """,
    )<|MERGE_RESOLUTION|>--- conflicted
+++ resolved
@@ -15,15 +15,6 @@
 from ._frozen import FrozenClass
 
 from numpy import array, array_equal
-<<<<<<< HEAD
-from cloudpickle import dumps, loads
-from ._check import CheckTypeError
-try :
-    from SciDataTool.Classes.DataND import DataND
-except ImportError :
-    DataND = ImportError
-=======
->>>>>>> 9efbb6f4
 from ._check import InitUnKnowClassError
 
 
@@ -34,21 +25,23 @@
 
     # save and copy methods are available in all object
     save = save
-<<<<<<< HEAD
-
-    # generic copy method
-    def copy(self):
-        """Return a copy of the class
-        """
-        return type(self)(init_dict=self.as_dict())
-
-=======
     copy = copy
->>>>>>> 9efbb6f4
     # get_logger method is available in all object
     get_logger = get_logger
 
-    def __init__(self, time=None, angle=None, Nt_tot=None, Na_tot=None, logger_name="Pyleecan.OutStruct", Yr=None, Vr=None, Ar=None, init_dict = None, init_str = None):
+    def __init__(
+        self,
+        time=None,
+        angle=None,
+        Nt_tot=None,
+        Na_tot=None,
+        logger_name="Pyleecan.OutStruct",
+        Yr=None,
+        Vr=None,
+        Ar=None,
+        init_dict=None,
+        init_str=None,
+    ):
         """Constructor of the class. Can be use in three ways :
         - __init__ (arg1 = 1, arg3 = 5) every parameters have name and default values
             for pyleecan type, -1 will call the default constructor
@@ -59,25 +52,8 @@
         ndarray or list can be given for Vector and Matrix
         object or dict can be given for pyleecan Object"""
 
-<<<<<<< HEAD
-        if init_str is not None :  # Initialisation by str
-            from ..Functions.load import load
-            assert type(init_str) is str
-            # load the object from a file
-            obj = load(init_str)
-            assert type(obj) is type(self)
-            time = obj.time
-            angle = obj.angle
-            Nt_tot = obj.Nt_tot
-            Na_tot = obj.Na_tot
-            logger_name = obj.logger_name
-            Yr = obj.Yr
-            Vr = obj.Vr
-            Ar = obj.Ar
-=======
         if init_str is not None:  # Load from a file
             init_dict = load_init_dict(init_str)[1]
->>>>>>> 9efbb6f4
         if init_dict is not None:  # Initialisation by dict
             assert type(init_dict) is dict
             # Overwrite default value with init_dict content
@@ -104,12 +80,6 @@
         self.Nt_tot = Nt_tot
         self.Na_tot = Na_tot
         self.logger_name = logger_name
-<<<<<<< HEAD
-        # Check if the type DataND has been imported with success
-        if isinstance(DataND, ImportError):
-            raise ImportError('Unknown type DataND please install SciDataTool')
-=======
->>>>>>> 9efbb6f4
         self.Yr = Yr
         self.Vr = Vr
         self.Ar = Ar
@@ -125,14 +95,26 @@
             OutStruct_str += "parent = None " + linesep
         else:
             OutStruct_str += "parent = " + str(type(self.parent)) + " object" + linesep
-        OutStruct_str += "time = " + linesep + str(self.time).replace(linesep, linesep + "\t") + linesep + linesep
-        OutStruct_str += "angle = " + linesep + str(self.angle).replace(linesep, linesep + "\t") + linesep + linesep
+        OutStruct_str += (
+            "time = "
+            + linesep
+            + str(self.time).replace(linesep, linesep + "\t")
+            + linesep
+            + linesep
+        )
+        OutStruct_str += (
+            "angle = "
+            + linesep
+            + str(self.angle).replace(linesep, linesep + "\t")
+            + linesep
+            + linesep
+        )
         OutStruct_str += "Nt_tot = " + str(self.Nt_tot) + linesep
         OutStruct_str += "Na_tot = " + str(self.Na_tot) + linesep
         OutStruct_str += 'logger_name = "' + str(self.logger_name) + '"' + linesep
-        OutStruct_str += "Yr = "+ str(self.Yr) + linesep + linesep
-        OutStruct_str += "Vr = "+ str(self.Vr) + linesep + linesep
-        OutStruct_str += "Ar = "+ str(self.Ar) + linesep + linesep
+        OutStruct_str += "Yr = " + str(self.Yr) + linesep + linesep
+        OutStruct_str += "Vr = " + str(self.Vr) + linesep + linesep
+        OutStruct_str += "Ar = " + str(self.Ar) + linesep + linesep
         return OutStruct_str
 
     def __eq__(self, other):
@@ -159,12 +141,7 @@
         return True
 
     def as_dict(self):
-<<<<<<< HEAD
-        """Convert this objet in a json seriable dict (can be use in __init__)
-        """
-=======
         """Convert this object in a json seriable dict (can be use in __init__)"""
->>>>>>> 9efbb6f4
 
         OutStruct_dict = dict()
         if self.time is None:
@@ -180,18 +157,6 @@
         OutStruct_dict["logger_name"] = self.logger_name
         if self.Yr is None:
             OutStruct_dict["Yr"] = None
-<<<<<<< HEAD
-        else: # Store serialized data (using cloudpickle) and str to read it in json save files
-            OutStruct_dict['Yr'] ={"__class__" : str(type(self._Yr)),"__repr__":str(self._Yr.__repr__()),"serialized":dumps(self._Yr).decode('ISO-8859-2')}
-        if self.Vr is None:
-            OutStruct_dict["Vr"] = None
-        else: # Store serialized data (using cloudpickle) and str to read it in json save files
-            OutStruct_dict['Vr'] ={"__class__" : str(type(self._Vr)),"__repr__":str(self._Vr.__repr__()),"serialized":dumps(self._Vr).decode('ISO-8859-2')}
-        if self.Ar is None:
-            OutStruct_dict["Ar"] = None
-        else: # Store serialized data (using cloudpickle) and str to read it in json save files
-            OutStruct_dict['Ar'] ={"__class__" : str(type(self._Ar)),"__repr__":str(self._Ar.__repr__()),"serialized":dumps(self._Ar).decode('ISO-8859-2')}
-=======
         else:
             OutStruct_dict["Yr"] = self.Yr.as_dict()
         if self.Vr is None:
@@ -202,7 +167,6 @@
             OutStruct_dict["Ar"] = None
         else:
             OutStruct_dict["Ar"] = self.Ar.as_dict()
->>>>>>> 9efbb6f4
         # The class name is added to the dict fordeserialisation purpose
         OutStruct_dict["__class__"] = "OutStruct"
         return OutStruct_dict
@@ -329,17 +293,6 @@
 
     def _set_Yr(self, value):
         """setter of Yr"""
-<<<<<<< HEAD
-        try: # Check the type 
-            check_var("Yr", value, "dict")
-        except CheckTypeError:
-            check_var("Yr", value, "SciDataTool.Classes.DataND.DataND")
-            # property can be set from a list to handle loads
-        if type(value) == dict: # Load type from saved dict {"type":type(value),"str": str(value),"serialized": serialized(value)]
-            self._Yr = loads(value["serialized"].encode('ISO-8859-2'))
-        else: 
-            self._Yr= value 
-=======
         if isinstance(value, str):  # Load from file
             value = load_init_dict(value)[1]
         if isinstance(value, dict) and "__class__" in value:
@@ -352,7 +305,6 @@
         check_var("Yr", value, "DataND")
         self._Yr = value
 
->>>>>>> 9efbb6f4
     Yr = property(
         fget=_get_Yr,
         fset=_set_Yr,
@@ -368,17 +320,6 @@
 
     def _set_Vr(self, value):
         """setter of Vr"""
-<<<<<<< HEAD
-        try: # Check the type 
-            check_var("Vr", value, "dict")
-        except CheckTypeError:
-            check_var("Vr", value, "SciDataTool.Classes.DataND.DataND")
-            # property can be set from a list to handle loads
-        if type(value) == dict: # Load type from saved dict {"type":type(value),"str": str(value),"serialized": serialized(value)]
-            self._Vr = loads(value["serialized"].encode('ISO-8859-2'))
-        else: 
-            self._Vr= value 
-=======
         if isinstance(value, str):  # Load from file
             value = load_init_dict(value)[1]
         if isinstance(value, dict) and "__class__" in value:
@@ -391,7 +332,6 @@
         check_var("Vr", value, "DataND")
         self._Vr = value
 
->>>>>>> 9efbb6f4
     Vr = property(
         fget=_get_Vr,
         fset=_set_Vr,
@@ -407,17 +347,6 @@
 
     def _set_Ar(self, value):
         """setter of Ar"""
-<<<<<<< HEAD
-        try: # Check the type 
-            check_var("Ar", value, "dict")
-        except CheckTypeError:
-            check_var("Ar", value, "SciDataTool.Classes.DataND.DataND")
-            # property can be set from a list to handle loads
-        if type(value) == dict: # Load type from saved dict {"type":type(value),"str": str(value),"serialized": serialized(value)]
-            self._Ar = loads(value["serialized"].encode('ISO-8859-2'))
-        else: 
-            self._Ar= value 
-=======
         if isinstance(value, str):  # Load from file
             value = load_init_dict(value)[1]
         if isinstance(value, dict) and "__class__" in value:
@@ -430,7 +359,6 @@
         check_var("Ar", value, "DataND")
         self._Ar = value
 
->>>>>>> 9efbb6f4
     Ar = property(
         fget=_get_Ar,
         fset=_set_Ar,
