--- conflicted
+++ resolved
@@ -24,21 +24,11 @@
 
     # save and copy methods are available in all object
     save = save
-<<<<<<< HEAD
-
-    # generic copy method
-    def copy(self):
-        """Return a copy of the class
-        """
-        return type(self)(init_dict=self.as_dict())
-
-=======
     copy = copy
->>>>>>> 9efbb6f4
     # get_logger method is available in all object
     get_logger = get_logger
 
-    def __init__(self, init_dict = None, init_str = None):
+    def __init__(self, init_dict=None, init_str=None):
         """Constructor of the class. Can be use in two ways :
         - __init__ (arg1 = 1, arg3 = 5) every parameters have name and default values
             for Matrix, None will initialise the property with an empty Matrix
@@ -49,7 +39,7 @@
         object or dict can be given for pyleecan Object"""
 
         if init_dict is not None:  # Initialisation by dict
-            assert init_dict == {'__class__' : 'EEC'}
+            assert init_dict == {"__class__": "EEC"}
         if init_str is not None:  # Initialisation by str
             assert type(init_str) is str
         # The class is frozen, for now it's impossible to add new properties
@@ -74,12 +64,7 @@
         return True
 
     def as_dict(self):
-<<<<<<< HEAD
-        """Convert this objet in a json seriable dict (can be use in __init__)
-        """
-=======
         """Convert this object in a json seriable dict (can be use in __init__)"""
->>>>>>> 9efbb6f4
 
         EEC_dict = dict()
         # The class name is added to the dict fordeserialisation purpose
@@ -87,4 +72,4 @@
         return EEC_dict
 
     def _set_None(self):
-        """Set all the properties to None (except pyleecan object)"""
+        """Set all the properties to None (except pyleecan object)"""