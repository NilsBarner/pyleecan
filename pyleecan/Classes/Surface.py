# -*- coding: utf-8 -*-
# File generated according to Generator/ClassesRef/Geometry/Surface.csv
# WARNING! All changes made in this file will be lost!
"""Method code available at https://github.com/Eomys/pyleecan/tree/master/pyleecan/Methods/Geometry/Surface
"""

from os import linesep
from sys import getsizeof
from logging import getLogger
from ._check import check_var, raise_
from ..Functions.get_logger import get_logger
from ..Functions.save import save
from ..Functions.copy import copy
from ..Functions.load import load_init_dict
from ..Functions.Load.import_class import import_class
from ._frozen import FrozenClass

# Import all class method
# Try/catch to remove unnecessary dependencies in unused method
try:
    from ..Methods.Geometry.Surface.comp_mesh_dict import comp_mesh_dict
except ImportError as error:
    comp_mesh_dict = error

try:
    from ..Methods.Geometry.Surface.draw_FEMM import draw_FEMM
except ImportError as error:
    draw_FEMM = error

try:
    from ..Methods.Geometry.Surface.plot import plot
except ImportError as error:
    plot = error

try:
    from ..Methods.Geometry.Surface.split_line import split_line
except ImportError as error:
    split_line = error


from ._check import InitUnKnowClassError


class Surface(FrozenClass):
    """SurfLine define by list of lines that delimit it, label and point reference."""

    VERSION = 1

    # Check ImportError to remove unnecessary dependencies in unused method
    # cf Methods.Geometry.Surface.comp_mesh_dict
    if isinstance(comp_mesh_dict, ImportError):
        comp_mesh_dict = property(
            fget=lambda x: raise_(
                ImportError(
                    "Can't use Surface method comp_mesh_dict: " + str(comp_mesh_dict)
                )
            )
        )
    else:
        comp_mesh_dict = comp_mesh_dict
    # cf Methods.Geometry.Surface.draw_FEMM
    if isinstance(draw_FEMM, ImportError):
        draw_FEMM = property(
            fget=lambda x: raise_(
                ImportError("Can't use Surface method draw_FEMM: " + str(draw_FEMM))
            )
        )
    else:
        draw_FEMM = draw_FEMM
    # cf Methods.Geometry.Surface.plot
    if isinstance(plot, ImportError):
        plot = property(
            fget=lambda x: raise_(
                ImportError("Can't use Surface method plot: " + str(plot))
            )
        )
    else:
        plot = plot
    # cf Methods.Geometry.Surface.split_line
    if isinstance(split_line, ImportError):
        split_line = property(
            fget=lambda x: raise_(
                ImportError("Can't use Surface method split_line: " + str(split_line))
            )
        )
    else:
        split_line = split_line
    # save and copy methods are available in all object
    save = save
<<<<<<< HEAD

    # generic copy method
    def copy(self):
        """Return a copy of the class"""
        return type(self)(init_dict=self.as_dict())

=======
    copy = copy
>>>>>>> d5b84017
    # get_logger method is available in all object
    get_logger = get_logger

    def __init__(self, point_ref=0, label="", init_dict=None, init_str=None):
        """Constructor of the class. Can be use in three ways :
        - __init__ (arg1 = 1, arg3 = 5) every parameters have name and default values
            for pyleecan type, -1 will call the default constructor
        - __init__ (init_dict = d) d must be a dictionnary with property names as keys
        - __init__ (init_str = s) s must be a string
        s is the file path to load

        ndarray or list can be given for Vector and Matrix
        object or dict can be given for pyleecan Object"""

        if init_str is not None:  # Load from a file
            init_dict = load_init_dict(init_str)[1]
        if init_dict is not None:  # Initialisation by dict
            assert type(init_dict) is dict
            # Overwrite default value with init_dict content
            if "point_ref" in list(init_dict.keys()):
                point_ref = init_dict["point_ref"]
            if "label" in list(init_dict.keys()):
                label = init_dict["label"]
        # Set the properties (value check and convertion are done in setter)
        self.parent = None
        self.point_ref = point_ref
        self.label = label

        # The class is frozen, for now it's impossible to add new properties
        self._freeze()

    def __str__(self):
        """Convert this object in a readeable string (for print)"""

        Surface_str = ""
        if self.parent is None:
            Surface_str += "parent = None " + linesep
        else:
            Surface_str += "parent = " + str(type(self.parent)) + " object" + linesep
        Surface_str += "point_ref = " + str(self.point_ref) + linesep
        Surface_str += 'label = "' + str(self.label) + '"' + linesep
        return Surface_str

    def __eq__(self, other):
        """Compare two objects (skip parent)"""

        if type(other) != type(self):
            return False
        if other.point_ref != self.point_ref:
            return False
        if other.label != self.label:
            return False
        return True

<<<<<<< HEAD
    def as_dict(self):
        """Convert this objet in a json seriable dict (can be use in __init__)"""
=======
    def compare(self, other, name="self"):
        """Compare two objects and return list of differences"""

        if type(other) != type(self):
            return ["type(" + name + ")"]
        diff_list = list()
        if other._point_ref != self._point_ref:
            diff_list.append(name + ".point_ref")
        if other._label != self._label:
            diff_list.append(name + ".label")
        return diff_list

    def __sizeof__(self):
        """Return the size in memory of the object (including all subobject)"""

        S = 0  # Full size of the object
        S += getsizeof(self.point_ref)
        S += getsizeof(self.label)
        return S

    def as_dict(self, **kwargs):
        """
        Convert this object in a json serializable dict (can be use in __init__).
        Optional keyword input parameter is for internal use only
        and may prevent json serializability.
        """
>>>>>>> d5b84017

        Surface_dict = dict()
        if self.point_ref is None:
            Surface_dict["point_ref"] = None
        elif isinstance(self.point_ref, float):
            Surface_dict["point_ref"] = self.point_ref
        else:
            Surface_dict["point_ref"] = str(self.point_ref)
        Surface_dict["label"] = self.label
        # The class name is added to the dict for deserialisation purpose
        Surface_dict["__class__"] = "Surface"
        return Surface_dict

    def _set_None(self):
        """Set all the properties to None (except pyleecan object)"""

        self.point_ref = None
        self.label = None

    def _get_point_ref(self):
        """getter of point_ref"""
        return self._point_ref

    def _set_point_ref(self, value):
        """setter of point_ref"""
        if isinstance(value, str):
            value = complex(value)
        check_var("point_ref", value, "complex")
        self._point_ref = value

    point_ref = property(
        fget=_get_point_ref,
        fset=_set_point_ref,
        doc=u"""Center of symmetry

        :Type: complex
        """,
    )

    def _get_label(self):
        """getter of label"""
        return self._label

    def _set_label(self, value):
        """setter of label"""
        check_var("label", value, "str")
        self._label = value

    label = property(
        fget=_get_label,
        fset=_set_label,
        doc=u"""Label of the surface

        :Type: str
        """,
    )<|MERGE_RESOLUTION|>--- conflicted
+++ resolved
@@ -87,16 +87,7 @@
         split_line = split_line
     # save and copy methods are available in all object
     save = save
-<<<<<<< HEAD
-
-    # generic copy method
-    def copy(self):
-        """Return a copy of the class"""
-        return type(self)(init_dict=self.as_dict())
-
-=======
     copy = copy
->>>>>>> d5b84017
     # get_logger method is available in all object
     get_logger = get_logger
 
@@ -151,10 +142,6 @@
             return False
         return True
 
-<<<<<<< HEAD
-    def as_dict(self):
-        """Convert this objet in a json seriable dict (can be use in __init__)"""
-=======
     def compare(self, other, name="self"):
         """Compare two objects and return list of differences"""
 
@@ -181,7 +168,6 @@
         Optional keyword input parameter is for internal use only
         and may prevent json serializability.
         """
->>>>>>> d5b84017
 
         Surface_dict = dict()
         if self.point_ref is None:
