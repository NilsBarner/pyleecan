--- conflicted
+++ resolved
@@ -501,12 +501,8 @@
         return True
 
     def as_dict(self):
-<<<<<<< HEAD
-        """Convert this objet in a json seriable dict (can be use in __init__)
+        """Convert this object in a json seriable dict (can be use in __init__)
         """
-=======
-        """Convert this object in a json seriable dict (can be use in __init__)"""
->>>>>>> 37554b61
 
         # Get the properties inherited from Output
         XOutput_dict = super(XOutput, self).as_dict()
