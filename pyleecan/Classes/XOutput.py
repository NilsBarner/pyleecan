# -*- coding: utf-8 -*-
# File generated according to Generator/ClassesRef/Output/XOutput.csv
# WARNING! All changes made in this file will be lost!
"""Method code available at https://github.com/Eomys/pyleecan/tree/master/pyleecan/Methods/Output/XOutput
"""

from os import linesep
from logging import getLogger
from ._check import check_var, raise_
from ..Functions.get_logger import get_logger
from ..Functions.save import save
from ..Functions.load import load_init_dict
from ..Functions.Load.import_class import import_class
from .Output import Output

# Import all class method
# Try/catch to remove unnecessary dependencies in unused method
try:
    from ..Methods.Output.XOutput.__delitem__ import __delitem__
except ImportError as error:
    __delitem__ = error

try:
    from ..Methods.Output.XOutput.__getitem__ import __getitem__
except ImportError as error:
    __getitem__ = error

try:
    from ..Methods.Output.XOutput.__iter__ import __iter__
except ImportError as error:
    __iter__ = error

try:
    from ..Methods.Output.XOutput.__len__ import __len__
except ImportError as error:
    __len__ = error

try:
    from ..Methods.Output.XOutput.__missing__ import __missing__
except ImportError as error:
    __missing__ = error

try:
    from ..Methods.Output.XOutput.__next__ import __next__
except ImportError as error:
    __next__ = error

try:
    from ..Methods.Output.XOutput.__reversed__ import __reversed__
except ImportError as error:
    __reversed__ = error

try:
    from ..Methods.Output.XOutput.__setitem__ import __setitem__
except ImportError as error:
    __setitem__ = error

try:
    from ..Methods.Output.XOutput.count import count
except ImportError as error:
    count = error

try:
    from ..Methods.Output.XOutput.insert import insert
except ImportError as error:
    insert = error

try:
    from ..Methods.Output.XOutput.pop import pop
except ImportError as error:
    pop = error

try:
    from ..Methods.Output.XOutput.remove import remove
except ImportError as error:
    remove = error

try:
    from ..Methods.Output.XOutput.append import append
except ImportError as error:
    append = error

try:
    from ..Methods.Output.XOutput.get_simu import get_simu
except ImportError as error:
    get_simu = error

try:
    from ..Methods.Output.XOutput.keys import keys
except ImportError as error:
    keys = error

try:
    from ..Methods.Output.XOutput.items import items
except ImportError as error:
    items = error

try:
    from ..Methods.Output.XOutput.get_param_simu import get_param_simu
except ImportError as error:
    get_param_simu = error

try:
    from ..Methods.Output.XOutput.get_paramexplorer import get_paramexplorer
except ImportError as error:
    get_paramexplorer = error

try:
    from ..Methods.Output.XOutput.plot_multi import plot_multi
except ImportError as error:
    plot_multi = error

try:
    from ..Methods.Output.XOutput.plot_pareto import plot_pareto
except ImportError as error:
    plot_pareto = error

try:
    from ..Methods.Output.XOutput.plot_generation import plot_generation
except ImportError as error:
    plot_generation = error

try:
    from ..Methods.Output.XOutput.get_pareto_index import get_pareto_index
except ImportError as error:
    get_pareto_index = error


from ._check import InitUnKnowClassError
from .ParamExplorer import ParamExplorer
from .Output import Output
from .DataKeeper import DataKeeper
from .Simulation import Simulation
from .OutGeo import OutGeo
from .OutElec import OutElec
from .OutMag import OutMag
from .OutStruct import OutStruct
from .OutPost import OutPost
from .OutForce import OutForce
from .OutLoss import OutLoss


class XOutput(Output):
    """XOutput object: gather all the outputs of all the modules for multiple simulations"""

    VERSION = 1

    # Check ImportError to remove unnecessary dependencies in unused method
    # cf Methods.Output.XOutput.__delitem__
    if isinstance(__delitem__, ImportError):
        __delitem__ = property(
            fget=lambda x: raise_(
                ImportError("Can't use XOutput method __delitem__: " + str(__delitem__))
            )
        )
    else:
        __delitem__ = __delitem__
    # cf Methods.Output.XOutput.__getitem__
    if isinstance(__getitem__, ImportError):
        __getitem__ = property(
            fget=lambda x: raise_(
                ImportError("Can't use XOutput method __getitem__: " + str(__getitem__))
            )
        )
    else:
        __getitem__ = __getitem__
    # cf Methods.Output.XOutput.__iter__
    if isinstance(__iter__, ImportError):
        __iter__ = property(
            fget=lambda x: raise_(
                ImportError("Can't use XOutput method __iter__: " + str(__iter__))
            )
        )
    else:
        __iter__ = __iter__
    # cf Methods.Output.XOutput.__len__
    if isinstance(__len__, ImportError):
        __len__ = property(
            fget=lambda x: raise_(
                ImportError("Can't use XOutput method __len__: " + str(__len__))
            )
        )
    else:
        __len__ = __len__
    # cf Methods.Output.XOutput.__missing__
    if isinstance(__missing__, ImportError):
        __missing__ = property(
            fget=lambda x: raise_(
                ImportError("Can't use XOutput method __missing__: " + str(__missing__))
            )
        )
    else:
        __missing__ = __missing__
    # cf Methods.Output.XOutput.__next__
    if isinstance(__next__, ImportError):
        __next__ = property(
            fget=lambda x: raise_(
                ImportError("Can't use XOutput method __next__: " + str(__next__))
            )
        )
    else:
        __next__ = __next__
    # cf Methods.Output.XOutput.__reversed__
    if isinstance(__reversed__, ImportError):
        __reversed__ = property(
            fget=lambda x: raise_(
                ImportError(
                    "Can't use XOutput method __reversed__: " + str(__reversed__)
                )
            )
        )
    else:
        __reversed__ = __reversed__
    # cf Methods.Output.XOutput.__setitem__
    if isinstance(__setitem__, ImportError):
        __setitem__ = property(
            fget=lambda x: raise_(
                ImportError("Can't use XOutput method __setitem__: " + str(__setitem__))
            )
        )
    else:
        __setitem__ = __setitem__
    # cf Methods.Output.XOutput.count
    if isinstance(count, ImportError):
        count = property(
            fget=lambda x: raise_(
                ImportError("Can't use XOutput method count: " + str(count))
            )
        )
    else:
        count = count
    # cf Methods.Output.XOutput.insert
    if isinstance(insert, ImportError):
        insert = property(
            fget=lambda x: raise_(
                ImportError("Can't use XOutput method insert: " + str(insert))
            )
        )
    else:
        insert = insert
    # cf Methods.Output.XOutput.pop
    if isinstance(pop, ImportError):
        pop = property(
            fget=lambda x: raise_(
                ImportError("Can't use XOutput method pop: " + str(pop))
            )
        )
    else:
        pop = pop
    # cf Methods.Output.XOutput.remove
    if isinstance(remove, ImportError):
        remove = property(
            fget=lambda x: raise_(
                ImportError("Can't use XOutput method remove: " + str(remove))
            )
        )
    else:
        remove = remove
    # cf Methods.Output.XOutput.append
    if isinstance(append, ImportError):
        append = property(
            fget=lambda x: raise_(
                ImportError("Can't use XOutput method append: " + str(append))
            )
        )
    else:
        append = append
    # cf Methods.Output.XOutput.get_simu
    if isinstance(get_simu, ImportError):
        get_simu = property(
            fget=lambda x: raise_(
                ImportError("Can't use XOutput method get_simu: " + str(get_simu))
            )
        )
    else:
        get_simu = get_simu
    # cf Methods.Output.XOutput.keys
    if isinstance(keys, ImportError):
        keys = property(
            fget=lambda x: raise_(
                ImportError("Can't use XOutput method keys: " + str(keys))
            )
        )
    else:
        keys = keys
    # cf Methods.Output.XOutput.items
    if isinstance(items, ImportError):
        items = property(
            fget=lambda x: raise_(
                ImportError("Can't use XOutput method items: " + str(items))
            )
        )
    else:
        items = items
    # cf Methods.Output.XOutput.get_param_simu
    if isinstance(get_param_simu, ImportError):
        get_param_simu = property(
            fget=lambda x: raise_(
                ImportError(
                    "Can't use XOutput method get_param_simu: " + str(get_param_simu)
                )
            )
        )
    else:
        get_param_simu = get_param_simu
    # cf Methods.Output.XOutput.get_paramexplorer
    if isinstance(get_paramexplorer, ImportError):
        get_paramexplorer = property(
            fget=lambda x: raise_(
                ImportError(
                    "Can't use XOutput method get_paramexplorer: "
                    + str(get_paramexplorer)
                )
            )
        )
    else:
        get_paramexplorer = get_paramexplorer
    # cf Methods.Output.XOutput.plot_multi
    if isinstance(plot_multi, ImportError):
        plot_multi = property(
            fget=lambda x: raise_(
                ImportError("Can't use XOutput method plot_multi: " + str(plot_multi))
            )
        )
    else:
        plot_multi = plot_multi
    # cf Methods.Output.XOutput.plot_pareto
    if isinstance(plot_pareto, ImportError):
        plot_pareto = property(
            fget=lambda x: raise_(
                ImportError("Can't use XOutput method plot_pareto: " + str(plot_pareto))
            )
        )
    else:
        plot_pareto = plot_pareto
    # cf Methods.Output.XOutput.plot_generation
    if isinstance(plot_generation, ImportError):
        plot_generation = property(
            fget=lambda x: raise_(
                ImportError(
                    "Can't use XOutput method plot_generation: " + str(plot_generation)
                )
            )
        )
    else:
        plot_generation = plot_generation
    # cf Methods.Output.XOutput.get_pareto_index
    if isinstance(get_pareto_index, ImportError):
        get_pareto_index = property(
            fget=lambda x: raise_(
                ImportError(
                    "Can't use XOutput method get_pareto_index: "
                    + str(get_pareto_index)
                )
            )
        )
    else:
        get_pareto_index = get_pareto_index
    # save method is available in all object
    save = save

    # generic copy method
    def copy(self):
        """Return a copy of the class
        """
        return type(self)(init_dict=self.as_dict())

    # get_logger method is available in all object
    get_logger = get_logger

    def __init__(
        self,
        paramexplorer_list=-1,
        output_list=-1,
        xoutput_dict=-1,
        nb_simu=0,
        simu=-1,
        path_res="",
        geo=-1,
        elec=-1,
        mag=-1,
        struct=-1,
        post=-1,
        logger_name="Pyleecan.Output",
        force=-1,
        loss=-1,
        init_dict=None,
        init_str=None,
    ):
        """Constructor of the class. Can be use in three ways :
        - __init__ (arg1 = 1, arg3 = 5) every parameters have name and default values
            for pyleecan type, -1 will call the default constructor
        - __init__ (init_dict = d) d must be a dictionnary with property names as keys
        - __init__ (init_str = s) s must be a string
        s is the file path to load

        ndarray or list can be given for Vector and Matrix
        object or dict can be given for pyleecan Object"""

<<<<<<< HEAD
        if simu == -1:
            simu = Simulation()
        if geo == -1:
            geo = OutGeo()
        if elec == -1:
            elec = OutElec()
        if mag == -1:
            mag = OutMag()
        if struct == -1:
            struct = OutStruct()
        if post == -1:
            post = OutPost()
        if force == -1:
            force = OutForce()
        if loss == -1:
            loss = OutLoss()
        if init_str is not None:  # Initialisation by str
            from ..Functions.load import load

            assert type(init_str) is str
            # load the object from a file
            obj = load(init_str)
            assert type(obj) is type(self)
            paramexplorer_list = obj.paramexplorer_list
            output_list = obj.output_list
            xoutput_dict = obj.xoutput_dict
            nb_simu = obj.nb_simu
            simu = obj.simu
            path_res = obj.path_res
            geo = obj.geo
            elec = obj.elec
            mag = obj.mag
            struct = obj.struct
            post = obj.post
            logger_name = obj.logger_name
            force = obj.force
            loss = obj.loss
=======
        if init_str is not None:  # Load from a file
            init_dict = load_init_dict(init_str)[1]
>>>>>>> 9f15c670
        if init_dict is not None:  # Initialisation by dict
            assert type(init_dict) is dict
            # Overwrite default value with init_dict content
            if "paramexplorer_list" in list(init_dict.keys()):
                paramexplorer_list = init_dict["paramexplorer_list"]
            if "output_list" in list(init_dict.keys()):
                output_list = init_dict["output_list"]
            if "xoutput_dict" in list(init_dict.keys()):
                xoutput_dict = init_dict["xoutput_dict"]
            if "nb_simu" in list(init_dict.keys()):
                nb_simu = init_dict["nb_simu"]
            if "simu" in list(init_dict.keys()):
                simu = init_dict["simu"]
            if "path_res" in list(init_dict.keys()):
                path_res = init_dict["path_res"]
            if "geo" in list(init_dict.keys()):
                geo = init_dict["geo"]
            if "elec" in list(init_dict.keys()):
                elec = init_dict["elec"]
            if "mag" in list(init_dict.keys()):
                mag = init_dict["mag"]
            if "struct" in list(init_dict.keys()):
                struct = init_dict["struct"]
            if "post" in list(init_dict.keys()):
                post = init_dict["post"]
            if "logger_name" in list(init_dict.keys()):
                logger_name = init_dict["logger_name"]
            if "force" in list(init_dict.keys()):
                force = init_dict["force"]
<<<<<<< HEAD
            if "loss" in list(init_dict.keys()):
                loss = init_dict["loss"]
        # Initialisation by argument
        if paramexplorer_list == -1:
            paramexplorer_list = []
=======
        # Set the properties (value check and convertion are done in setter)
>>>>>>> 9f15c670
        self.paramexplorer_list = paramexplorer_list
        self.output_list = output_list
        self.xoutput_dict = xoutput_dict
        self.nb_simu = nb_simu
        # Call Output init
        super(XOutput, self).__init__(
            simu=simu,
            path_res=path_res,
            geo=geo,
            elec=elec,
            mag=mag,
            struct=struct,
            post=post,
            logger_name=logger_name,
            force=force,
            loss=loss,
        )
        # The class is frozen (in Output init), for now it's impossible to
        # add new properties

    def __str__(self):
        """Convert this object in a readeable string (for print)"""

        XOutput_str = ""
        # Get the properties inherited from Output
        XOutput_str += super(XOutput, self).__str__()
        if len(self.paramexplorer_list) == 0:
            XOutput_str += "paramexplorer_list = []" + linesep
        for ii in range(len(self.paramexplorer_list)):
            tmp = (
                self.paramexplorer_list[ii].__str__().replace(linesep, linesep + "\t")
                + linesep
            )
            XOutput_str += (
                "paramexplorer_list[" + str(ii) + "] =" + tmp + linesep + linesep
            )
        if len(self.output_list) == 0:
            XOutput_str += "output_list = []" + linesep
        for ii in range(len(self.output_list)):
            tmp = (
                self.output_list[ii].__str__().replace(linesep, linesep + "\t")
                + linesep
            )
            XOutput_str += "output_list[" + str(ii) + "] =" + tmp + linesep + linesep
        if len(self.xoutput_dict) == 0:
            XOutput_str += "xoutput_dict = dict()" + linesep
        for key, obj in self.xoutput_dict.items():
            tmp = (
                self.xoutput_dict[key].__str__().replace(linesep, linesep + "\t")
                + linesep
            )
            XOutput_str += "xoutput_dict[" + key + "] =" + tmp + linesep + linesep
        XOutput_str += "nb_simu = " + str(self.nb_simu) + linesep
        return XOutput_str

    def __eq__(self, other):
        """Compare two objects (skip parent)"""

        if type(other) != type(self):
            return False

        # Check the properties inherited from Output
        if not super(XOutput, self).__eq__(other):
            return False
        if other.paramexplorer_list != self.paramexplorer_list:
            return False
        if other.output_list != self.output_list:
            return False
        if other.xoutput_dict != self.xoutput_dict:
            return False
        if other.nb_simu != self.nb_simu:
            return False
        return True

    def as_dict(self):
        """Convert this object in a json seriable dict (can be use in __init__)
        """

        # Get the properties inherited from Output
        XOutput_dict = super(XOutput, self).as_dict()
        if self.paramexplorer_list is None:
            XOutput_dict["paramexplorer_list"] = None
        else:
            XOutput_dict["paramexplorer_list"] = list()
            for obj in self.paramexplorer_list:
                XOutput_dict["paramexplorer_list"].append(obj.as_dict())
        if self.output_list is None:
            XOutput_dict["output_list"] = None
        else:
            XOutput_dict["output_list"] = list()
            for obj in self.output_list:
                XOutput_dict["output_list"].append(obj.as_dict())
        if self.xoutput_dict is None:
            XOutput_dict["xoutput_dict"] = None
        else:
            XOutput_dict["xoutput_dict"] = dict()
            for key, obj in self.xoutput_dict.items():
                XOutput_dict["xoutput_dict"][key] = obj.as_dict()
        XOutput_dict["nb_simu"] = self.nb_simu
        # The class name is added to the dict fordeserialisation purpose
        # Overwrite the mother class name
        XOutput_dict["__class__"] = "XOutput"
        return XOutput_dict

    def _set_None(self):
        """Set all the properties to None (except pyleecan object)"""

        for obj in self.paramexplorer_list:
            obj._set_None()
        for obj in self.output_list:
            obj._set_None()
        for key, obj in self.xoutput_dict.items():
            obj._set_None()
        self.nb_simu = None
        # Set to None the properties inherited from Output
        super(XOutput, self)._set_None()

    def _get_paramexplorer_list(self):
        """getter of paramexplorer_list"""
        if self._paramexplorer_list is not None:
            for obj in self._paramexplorer_list:
                if obj is not None:
                    obj.parent = self
        return self._paramexplorer_list

    def _set_paramexplorer_list(self, value):
        """setter of paramexplorer_list"""
        if type(value) is list:
            for ii, obj in enumerate(value):
                if type(obj) is dict:
                    class_obj = import_class(
                        "pyleecan.Classes", obj.get("__class__"), "paramexplorer_list"
                    )
                    value[ii] = class_obj(init_dict=obj)
        if value is -1:
            value = list()
        check_var("paramexplorer_list", value, "[ParamExplorer]")
        self._paramexplorer_list = value

    paramexplorer_list = property(
        fget=_get_paramexplorer_list,
        fset=_set_paramexplorer_list,
        doc=u"""List containing ParamExplorer

        :Type: [ParamExplorer]
        """,
    )

    def _get_output_list(self):
        """getter of output_list"""
        if self._output_list is not None:
            for obj in self._output_list:
                if obj is not None:
                    obj.parent = self
        return self._output_list

    def _set_output_list(self, value):
        """setter of output_list"""
        if type(value) is list:
            for ii, obj in enumerate(value):
                if type(obj) is dict:
                    class_obj = import_class(
                        "pyleecan.Classes", obj.get("__class__"), "output_list"
                    )
                    value[ii] = class_obj(init_dict=obj)
        if value is -1:
            value = list()
        check_var("output_list", value, "[Output]")
        self._output_list = value

    output_list = property(
        fget=_get_output_list,
        fset=_set_output_list,
        doc=u"""List containing Output for each simulation

        :Type: [Output]
        """,
    )

    def _get_xoutput_dict(self):
        """getter of xoutput_dict"""
        if self._xoutput_dict is not None:
            for key, obj in self._xoutput_dict.items():
                if obj is not None:
                    obj.parent = self
        return self._xoutput_dict

    def _set_xoutput_dict(self, value):
        """setter of xoutput_dict"""
        if type(value) is dict:
            for key, obj in value.items():
                if type(obj) is dict:
                    class_obj = import_class(
                        "pyleecan.Classes", obj.get("__class__"), "xoutput_dict"
                    )
                    value[key] = class_obj(init_dict=obj)
        if value is -1:
            value = dict()
        check_var("xoutput_dict", value, "{DataKeeper}")
        self._xoutput_dict = value

    xoutput_dict = property(
        fget=_get_xoutput_dict,
        fset=_set_xoutput_dict,
        doc=u"""Dictionnary containing VarParam DataKeeper results in ndarray

        :Type: {DataKeeper}
        """,
    )

    def _get_nb_simu(self):
        """getter of nb_simu"""
        return self._nb_simu

    def _set_nb_simu(self, value):
        """setter of nb_simu"""
        check_var("nb_simu", value, "int", Vmin=0)
        self._nb_simu = value

    nb_simu = property(
        fget=_get_nb_simu,
        fset=_set_nb_simu,
        doc=u"""Number of simulations excluding reference simulation

        :Type: int
        :min: 0
        """,
    )<|MERGE_RESOLUTION|>--- conflicted
+++ resolved
@@ -361,8 +361,7 @@
 
     # generic copy method
     def copy(self):
-        """Return a copy of the class
-        """
+        """Return a copy of the class"""
         return type(self)(init_dict=self.as_dict())
 
     # get_logger method is available in all object
@@ -397,48 +396,8 @@
         ndarray or list can be given for Vector and Matrix
         object or dict can be given for pyleecan Object"""
 
-<<<<<<< HEAD
-        if simu == -1:
-            simu = Simulation()
-        if geo == -1:
-            geo = OutGeo()
-        if elec == -1:
-            elec = OutElec()
-        if mag == -1:
-            mag = OutMag()
-        if struct == -1:
-            struct = OutStruct()
-        if post == -1:
-            post = OutPost()
-        if force == -1:
-            force = OutForce()
-        if loss == -1:
-            loss = OutLoss()
-        if init_str is not None:  # Initialisation by str
-            from ..Functions.load import load
-
-            assert type(init_str) is str
-            # load the object from a file
-            obj = load(init_str)
-            assert type(obj) is type(self)
-            paramexplorer_list = obj.paramexplorer_list
-            output_list = obj.output_list
-            xoutput_dict = obj.xoutput_dict
-            nb_simu = obj.nb_simu
-            simu = obj.simu
-            path_res = obj.path_res
-            geo = obj.geo
-            elec = obj.elec
-            mag = obj.mag
-            struct = obj.struct
-            post = obj.post
-            logger_name = obj.logger_name
-            force = obj.force
-            loss = obj.loss
-=======
         if init_str is not None:  # Load from a file
             init_dict = load_init_dict(init_str)[1]
->>>>>>> 9f15c670
         if init_dict is not None:  # Initialisation by dict
             assert type(init_dict) is dict
             # Overwrite default value with init_dict content
@@ -468,15 +427,9 @@
                 logger_name = init_dict["logger_name"]
             if "force" in list(init_dict.keys()):
                 force = init_dict["force"]
-<<<<<<< HEAD
             if "loss" in list(init_dict.keys()):
                 loss = init_dict["loss"]
-        # Initialisation by argument
-        if paramexplorer_list == -1:
-            paramexplorer_list = []
-=======
         # Set the properties (value check and convertion are done in setter)
->>>>>>> 9f15c670
         self.paramexplorer_list = paramexplorer_list
         self.output_list = output_list
         self.xoutput_dict = xoutput_dict
@@ -552,8 +505,7 @@
         return True
 
     def as_dict(self):
-        """Convert this object in a json seriable dict (can be use in __init__)
-        """
+        """Convert this object in a json seriable dict (can be use in __init__)"""
 
         # Get the properties inherited from Output
         XOutput_dict = super(XOutput, self).as_dict()
