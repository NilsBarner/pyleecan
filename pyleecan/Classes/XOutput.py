# -*- coding: utf-8 -*-
# File generated according to Generator/ClassesRef/Output/XOutput.csv
# WARNING! All changes made in this file will be lost!
"""Method code available at https://github.com/Eomys/pyleecan/tree/master/pyleecan/Methods/Output/XOutput
"""

from os import linesep
from logging import getLogger
from ._check import check_var, raise_
from ..Functions.get_logger import get_logger
from ..Functions.save import save
from ..Functions.copy import copy
from ..Functions.load import load_init_dict
from ..Functions.Load.import_class import import_class
from .Output import Output

# Import all class method
# Try/catch to remove unnecessary dependencies in unused method
try:
    from ..Methods.Output.XOutput.__delitem__ import __delitem__
except ImportError as error:
    __delitem__ = error

try:
    from ..Methods.Output.XOutput.__getitem__ import __getitem__
except ImportError as error:
    __getitem__ = error

try:
    from ..Methods.Output.XOutput.__iter__ import __iter__
except ImportError as error:
    __iter__ = error

try:
    from ..Methods.Output.XOutput.__len__ import __len__
except ImportError as error:
    __len__ = error

try:
    from ..Methods.Output.XOutput.__missing__ import __missing__
except ImportError as error:
    __missing__ = error

try:
    from ..Methods.Output.XOutput.__next__ import __next__
except ImportError as error:
    __next__ = error

try:
    from ..Methods.Output.XOutput.__reversed__ import __reversed__
except ImportError as error:
    __reversed__ = error

try:
    from ..Methods.Output.XOutput.__setitem__ import __setitem__
except ImportError as error:
    __setitem__ = error

try:
    from ..Methods.Output.XOutput.count import count
except ImportError as error:
    count = error

try:
    from ..Methods.Output.XOutput.insert import insert
except ImportError as error:
    insert = error

try:
    from ..Methods.Output.XOutput.pop import pop
except ImportError as error:
    pop = error

try:
    from ..Methods.Output.XOutput.remove import remove
except ImportError as error:
    remove = error

try:
    from ..Methods.Output.XOutput.append import append
except ImportError as error:
    append = error

try:
    from ..Methods.Output.XOutput.get_simu import get_simu
except ImportError as error:
    get_simu = error

try:
    from ..Methods.Output.XOutput.keys import keys
except ImportError as error:
    keys = error

try:
    from ..Methods.Output.XOutput.items import items
except ImportError as error:
    items = error

try:
    from ..Methods.Output.XOutput.get_param_simu import get_param_simu
except ImportError as error:
    get_param_simu = error

try:
    from ..Methods.Output.XOutput.get_paramexplorer import get_paramexplorer
except ImportError as error:
    get_paramexplorer = error

try:
    from ..Methods.Output.XOutput.plot_multi import plot_multi
except ImportError as error:
    plot_multi = error

try:
    from ..Methods.Output.XOutput.plot_pareto import plot_pareto
except ImportError as error:
    plot_pareto = error

try:
    from ..Methods.Output.XOutput.plot_generation import plot_generation
except ImportError as error:
    plot_generation = error

try:
    from ..Methods.Output.XOutput.get_pareto_index import get_pareto_index
except ImportError as error:
    get_pareto_index = error


from ._check import InitUnKnowClassError
from .ParamExplorer import ParamExplorer
from .Output import Output
from .DataKeeper import DataKeeper
from .Simulation import Simulation
from .OutGeo import OutGeo
from .OutElec import OutElec
from .OutMag import OutMag
from .OutStruct import OutStruct
from .OutPost import OutPost
from .OutForce import OutForce


class XOutput(Output):
    """XOutput object: gather all the outputs of all the modules for multiple simulations"""

    VERSION = 1

    # Check ImportError to remove unnecessary dependencies in unused method
    # cf Methods.Output.XOutput.__delitem__
    if isinstance(__delitem__, ImportError):
        __delitem__ = property(
            fget=lambda x: raise_(
                ImportError("Can't use XOutput method __delitem__: " + str(__delitem__))
            )
        )
    else:
        __delitem__ = __delitem__
    # cf Methods.Output.XOutput.__getitem__
    if isinstance(__getitem__, ImportError):
        __getitem__ = property(
            fget=lambda x: raise_(
                ImportError("Can't use XOutput method __getitem__: " + str(__getitem__))
            )
        )
    else:
        __getitem__ = __getitem__
    # cf Methods.Output.XOutput.__iter__
    if isinstance(__iter__, ImportError):
        __iter__ = property(
            fget=lambda x: raise_(
                ImportError("Can't use XOutput method __iter__: " + str(__iter__))
            )
        )
    else:
        __iter__ = __iter__
    # cf Methods.Output.XOutput.__len__
    if isinstance(__len__, ImportError):
        __len__ = property(
            fget=lambda x: raise_(
                ImportError("Can't use XOutput method __len__: " + str(__len__))
            )
        )
    else:
        __len__ = __len__
    # cf Methods.Output.XOutput.__missing__
    if isinstance(__missing__, ImportError):
        __missing__ = property(
            fget=lambda x: raise_(
                ImportError("Can't use XOutput method __missing__: " + str(__missing__))
            )
        )
    else:
        __missing__ = __missing__
    # cf Methods.Output.XOutput.__next__
    if isinstance(__next__, ImportError):
        __next__ = property(
            fget=lambda x: raise_(
                ImportError("Can't use XOutput method __next__: " + str(__next__))
            )
        )
    else:
        __next__ = __next__
    # cf Methods.Output.XOutput.__reversed__
    if isinstance(__reversed__, ImportError):
        __reversed__ = property(
            fget=lambda x: raise_(
                ImportError(
                    "Can't use XOutput method __reversed__: " + str(__reversed__)
                )
            )
        )
    else:
        __reversed__ = __reversed__
    # cf Methods.Output.XOutput.__setitem__
    if isinstance(__setitem__, ImportError):
        __setitem__ = property(
            fget=lambda x: raise_(
                ImportError("Can't use XOutput method __setitem__: " + str(__setitem__))
            )
        )
    else:
        __setitem__ = __setitem__
    # cf Methods.Output.XOutput.count
    if isinstance(count, ImportError):
        count = property(
            fget=lambda x: raise_(
                ImportError("Can't use XOutput method count: " + str(count))
            )
        )
    else:
        count = count
    # cf Methods.Output.XOutput.insert
    if isinstance(insert, ImportError):
        insert = property(
            fget=lambda x: raise_(
                ImportError("Can't use XOutput method insert: " + str(insert))
            )
        )
    else:
        insert = insert
    # cf Methods.Output.XOutput.pop
    if isinstance(pop, ImportError):
        pop = property(
            fget=lambda x: raise_(
                ImportError("Can't use XOutput method pop: " + str(pop))
            )
        )
    else:
        pop = pop
    # cf Methods.Output.XOutput.remove
    if isinstance(remove, ImportError):
        remove = property(
            fget=lambda x: raise_(
                ImportError("Can't use XOutput method remove: " + str(remove))
            )
        )
    else:
        remove = remove
    # cf Methods.Output.XOutput.append
    if isinstance(append, ImportError):
        append = property(
            fget=lambda x: raise_(
                ImportError("Can't use XOutput method append: " + str(append))
            )
        )
    else:
        append = append
    # cf Methods.Output.XOutput.get_simu
    if isinstance(get_simu, ImportError):
        get_simu = property(
            fget=lambda x: raise_(
                ImportError("Can't use XOutput method get_simu: " + str(get_simu))
            )
        )
    else:
        get_simu = get_simu
    # cf Methods.Output.XOutput.keys
    if isinstance(keys, ImportError):
        keys = property(
            fget=lambda x: raise_(
                ImportError("Can't use XOutput method keys: " + str(keys))
            )
        )
    else:
        keys = keys
    # cf Methods.Output.XOutput.items
    if isinstance(items, ImportError):
        items = property(
            fget=lambda x: raise_(
                ImportError("Can't use XOutput method items: " + str(items))
            )
        )
    else:
        items = items
    # cf Methods.Output.XOutput.get_param_simu
    if isinstance(get_param_simu, ImportError):
        get_param_simu = property(
            fget=lambda x: raise_(
                ImportError(
                    "Can't use XOutput method get_param_simu: " + str(get_param_simu)
                )
            )
        )
    else:
        get_param_simu = get_param_simu
    # cf Methods.Output.XOutput.get_paramexplorer
    if isinstance(get_paramexplorer, ImportError):
        get_paramexplorer = property(
            fget=lambda x: raise_(
                ImportError(
                    "Can't use XOutput method get_paramexplorer: "
                    + str(get_paramexplorer)
                )
            )
        )
    else:
        get_paramexplorer = get_paramexplorer
    # cf Methods.Output.XOutput.plot_multi
    if isinstance(plot_multi, ImportError):
        plot_multi = property(
            fget=lambda x: raise_(
                ImportError("Can't use XOutput method plot_multi: " + str(plot_multi))
            )
        )
    else:
        plot_multi = plot_multi
    # cf Methods.Output.XOutput.plot_pareto
    if isinstance(plot_pareto, ImportError):
        plot_pareto = property(
            fget=lambda x: raise_(
                ImportError("Can't use XOutput method plot_pareto: " + str(plot_pareto))
            )
        )
    else:
        plot_pareto = plot_pareto
    # cf Methods.Output.XOutput.plot_generation
    if isinstance(plot_generation, ImportError):
        plot_generation = property(
            fget=lambda x: raise_(
                ImportError(
                    "Can't use XOutput method plot_generation: " + str(plot_generation)
                )
            )
        )
    else:
        plot_generation = plot_generation
    # cf Methods.Output.XOutput.get_pareto_index
    if isinstance(get_pareto_index, ImportError):
        get_pareto_index = property(
            fget=lambda x: raise_(
                ImportError(
                    "Can't use XOutput method get_pareto_index: " + str(get_pareto_index)
                )
            )
        )
    else:
        get_pareto_index = get_pareto_index
    # save and copy methods are available in all object
    save = save
<<<<<<< HEAD

    # generic copy method
    def copy(self):
        """Return a copy of the class
        """
        return type(self)(init_dict=self.as_dict())

    # get_logger method is available in all object
    get_logger = get_logger

    def __init__(self, paramexplorer_list=[], output_list=[], xoutput_dict={}, nb_simu=0, simu=-1, path_res="", geo=-1, elec=-1, mag=-1, struct=-1, post=-1, logger_name="Pyleecan.Output", force=-1, init_dict = None, init_str = None):
=======
    copy = copy
    # get_logger method is available in all object
    get_logger = get_logger

    def __init__(
        self,
        paramexplorer_list=-1,
        output_list=-1,
        xoutput_dict=-1,
        nb_simu=0,
        simu=-1,
        path_res="",
        geo=-1,
        elec=-1,
        mag=-1,
        struct=-1,
        post=-1,
        logger_name="Pyleecan.Output",
        force=-1,
        init_dict=None,
        init_str=None,
    ):
>>>>>>> 9efbb6f4
        """Constructor of the class. Can be use in three ways :
        - __init__ (arg1 = 1, arg3 = 5) every parameters have name and default values
            for pyleecan type, -1 will call the default constructor
        - __init__ (init_dict = d) d must be a dictionnary with property names as keys
        - __init__ (init_str = s) s must be a string
        s is the file path to load

        ndarray or list can be given for Vector and Matrix
        object or dict can be given for pyleecan Object"""

<<<<<<< HEAD
        if simu == -1:
            simu = Simulation()
        if geo == -1:
            geo = OutGeo()
        if elec == -1:
            elec = OutElec()
        if mag == -1:
            mag = OutMag()
        if struct == -1:
            struct = OutStruct()
        if post == -1:
            post = OutPost()
        if force == -1:
            force = OutForce()
        if init_str is not None :  # Initialisation by str
            from ..Functions.load import load
            assert type(init_str) is str
            # load the object from a file
            obj = load(init_str)
            assert type(obj) is type(self)
            paramexplorer_list = obj.paramexplorer_list
            output_list = obj.output_list
            xoutput_dict = obj.xoutput_dict
            nb_simu = obj.nb_simu
            simu = obj.simu
            path_res = obj.path_res
            geo = obj.geo
            elec = obj.elec
            mag = obj.mag
            struct = obj.struct
            post = obj.post
            logger_name = obj.logger_name
            force = obj.force
=======
        if init_str is not None:  # Load from a file
            init_dict = load_init_dict(init_str)[1]
>>>>>>> 9efbb6f4
        if init_dict is not None:  # Initialisation by dict
            assert type(init_dict) is dict
            # Overwrite default value with init_dict content
            if "paramexplorer_list" in list(init_dict.keys()):
                paramexplorer_list = init_dict["paramexplorer_list"]
            if "output_list" in list(init_dict.keys()):
                output_list = init_dict["output_list"]
            if "xoutput_dict" in list(init_dict.keys()):
                xoutput_dict = init_dict["xoutput_dict"]
            if "nb_simu" in list(init_dict.keys()):
                nb_simu = init_dict["nb_simu"]
            if "simu" in list(init_dict.keys()):
                simu = init_dict["simu"]
            if "path_res" in list(init_dict.keys()):
                path_res = init_dict["path_res"]
            if "geo" in list(init_dict.keys()):
                geo = init_dict["geo"]
            if "elec" in list(init_dict.keys()):
                elec = init_dict["elec"]
            if "mag" in list(init_dict.keys()):
                mag = init_dict["mag"]
            if "struct" in list(init_dict.keys()):
                struct = init_dict["struct"]
            if "post" in list(init_dict.keys()):
                post = init_dict["post"]
            if "logger_name" in list(init_dict.keys()):
                logger_name = init_dict["logger_name"]
            if "force" in list(init_dict.keys()):
                force = init_dict["force"]
        # Set the properties (value check and convertion are done in setter)
        self.paramexplorer_list = paramexplorer_list
        self.output_list = output_list
        self.xoutput_dict = xoutput_dict
        self.nb_simu = nb_simu
        # Call Output init
        super(XOutput, self).__init__(simu=simu, path_res=path_res, geo=geo, elec=elec, mag=mag, struct=struct, post=post, logger_name=logger_name, force=force)
        # The class is frozen (in Output init), for now it's impossible to
        # add new properties

    def __str__(self):
        """Convert this object in a readeable string (for print)"""

        XOutput_str = ""
        # Get the properties inherited from Output
        XOutput_str += super(XOutput, self).__str__()
<<<<<<< HEAD
        XOutput_str += "paramexplorer_list = " + linesep + str(self.paramexplorer_list).replace(linesep, linesep + "\t") + linesep
        XOutput_str += "output_list = " + linesep + str(self.output_list).replace(linesep, linesep + "\t") + linesep
        XOutput_str += "xoutput_dict = " + str(self.xoutput_dict) + linesep
=======
        if len(self.paramexplorer_list) == 0:
            XOutput_str += "paramexplorer_list = []" + linesep
        for ii in range(len(self.paramexplorer_list)):
            tmp = (
                self.paramexplorer_list[ii].__str__().replace(linesep, linesep + "\t")
                + linesep
            )
            XOutput_str += (
                "paramexplorer_list[" + str(ii) + "] =" + tmp + linesep + linesep
            )
        if len(self.output_list) == 0:
            XOutput_str += "output_list = []" + linesep
        for ii in range(len(self.output_list)):
            tmp = (
                self.output_list[ii].__str__().replace(linesep, linesep + "\t")
                + linesep
            )
            XOutput_str += "output_list[" + str(ii) + "] =" + tmp + linesep + linesep
        if len(self.xoutput_dict) == 0:
            XOutput_str += "xoutput_dict = dict()" + linesep
        for key, obj in self.xoutput_dict.items():
            tmp = (
                self.xoutput_dict[key].__str__().replace(linesep, linesep + "\t")
                + linesep
            )
            XOutput_str += "xoutput_dict[" + key + "] =" + tmp + linesep + linesep
>>>>>>> 9efbb6f4
        XOutput_str += "nb_simu = " + str(self.nb_simu) + linesep
        return XOutput_str

    def __eq__(self, other):
        """Compare two objects (skip parent)"""

        if type(other) != type(self):
            return False

        # Check the properties inherited from Output
        if not super(XOutput, self).__eq__(other):
            return False
        if other.paramexplorer_list != self.paramexplorer_list:
            return False
        if other.output_list != self.output_list:
            return False
        if other.xoutput_dict != self.xoutput_dict:
            return False
        if other.nb_simu != self.nb_simu:
            return False
        return True

    def as_dict(self):
<<<<<<< HEAD
        """Convert this objet in a json seriable dict (can be use in __init__)
        """
=======
        """Convert this object in a json seriable dict (can be use in __init__)"""
>>>>>>> 9efbb6f4

        # Get the properties inherited from Output
        XOutput_dict = super(XOutput, self).as_dict()
        if self.paramexplorer_list is None:
            XOutput_dict["paramexplorer_list"] = None
        else:
            XOutput_dict["paramexplorer_list"] = list()
            for obj in self.paramexplorer_list:
                XOutput_dict["paramexplorer_list"].append(obj.as_dict())
        if self.output_list is None:
            XOutput_dict["output_list"] = None
        else:
            XOutput_dict["output_list"] = list()
            for obj in self.output_list:
                XOutput_dict["output_list"].append(obj.as_dict())
        if self.xoutput_dict is None:
            XOutput_dict["xoutput_dict"] = None
        else:
            XOutput_dict["xoutput_dict"] = dict()
            for key, obj in self.xoutput_dict.items():
                XOutput_dict["xoutput_dict"][key] = obj.as_dict()
        XOutput_dict["nb_simu"] = self.nb_simu
        # The class name is added to the dict fordeserialisation purpose
        # Overwrite the mother class name
        XOutput_dict["__class__"] = "XOutput"
        return XOutput_dict

    def _set_None(self):
        """Set all the properties to None (except pyleecan object)"""

        for obj in self.paramexplorer_list:
            obj._set_None()
        for obj in self.output_list:
            obj._set_None()
        for key, obj in self.xoutput_dict.items():
            obj._set_None()
        self.nb_simu = None
        # Set to None the properties inherited from Output
        super(XOutput, self)._set_None()

    def _get_paramexplorer_list(self):
        """getter of paramexplorer_list"""
        if self._paramexplorer_list is not None:
            for obj in self._paramexplorer_list:
                if obj is not None:
                    obj.parent = self
        return self._paramexplorer_list

    def _set_paramexplorer_list(self, value):
        """setter of paramexplorer_list"""
        if type(value) is list:
            for ii, obj in enumerate(value):
                if type(obj) is dict:
                    class_obj = import_class(
                        "pyleecan.Classes", obj.get("__class__"), "paramexplorer_list"
                    )
                    value[ii] = class_obj(init_dict=obj)
        if value == -1:
            value = list()
        check_var("paramexplorer_list", value, "[ParamExplorer]")
        self._paramexplorer_list = value

    paramexplorer_list = property(
        fget=_get_paramexplorer_list,
        fset=_set_paramexplorer_list,
        doc=u"""List containing ParamExplorer

        :Type: [ParamExplorer]
        """,
    )

    def _get_output_list(self):
        """getter of output_list"""
        if self._output_list is not None:
            for obj in self._output_list:
                if obj is not None:
                    obj.parent = self
        return self._output_list

    def _set_output_list(self, value):
        """setter of output_list"""
        if type(value) is list:
            for ii, obj in enumerate(value):
                if type(obj) is dict:
                    class_obj = import_class(
                        "pyleecan.Classes", obj.get("__class__"), "output_list"
                    )
                    value[ii] = class_obj(init_dict=obj)
        if value == -1:
            value = list()
        check_var("output_list", value, "[Output]")
        self._output_list = value

    output_list = property(
        fget=_get_output_list,
        fset=_set_output_list,
        doc=u"""List containing Output for each simulation

        :Type: [Output]
        """,
    )

    def _get_xoutput_dict(self):
        """getter of xoutput_dict"""
        if self._xoutput_dict is not None:
            for key, obj in self._xoutput_dict.items():
                if obj is not None:
                    obj.parent = self
        return self._xoutput_dict

    def _set_xoutput_dict(self, value):
        """setter of xoutput_dict"""
        if type(value) is dict:
            for key, obj in value.items():
                if type(obj) is dict:
                    class_obj = import_class(
                        "pyleecan.Classes", obj.get("__class__"), "xoutput_dict"
                    )
                    value[key] = class_obj(init_dict=obj)
        if type(value) is int and value == -1:
            value = dict()
        check_var("xoutput_dict", value, "{DataKeeper}")
        self._xoutput_dict = value

    xoutput_dict = property(
        fget=_get_xoutput_dict,
        fset=_set_xoutput_dict,
        doc=u"""Dictionnary containing VarParam DataKeeper results in ndarray

        :Type: {DataKeeper}
        """,
    )

    def _get_nb_simu(self):
        """getter of nb_simu"""
        return self._nb_simu

    def _set_nb_simu(self, value):
        """setter of nb_simu"""
        check_var("nb_simu", value, "int", Vmin=0)
        self._nb_simu = value

    nb_simu = property(
        fget=_get_nb_simu,
        fset=_set_nb_simu,
        doc=u"""Number of simulations excluding reference simulation

        :Type: int
        :min: 0
        """,
    )<|MERGE_RESOLUTION|>--- conflicted
+++ resolved
@@ -349,7 +349,8 @@
         get_pareto_index = property(
             fget=lambda x: raise_(
                 ImportError(
-                    "Can't use XOutput method get_pareto_index: " + str(get_pareto_index)
+                    "Can't use XOutput method get_pareto_index: "
+                    + str(get_pareto_index)
                 )
             )
         )
@@ -357,19 +358,6 @@
         get_pareto_index = get_pareto_index
     # save and copy methods are available in all object
     save = save
-<<<<<<< HEAD
-
-    # generic copy method
-    def copy(self):
-        """Return a copy of the class
-        """
-        return type(self)(init_dict=self.as_dict())
-
-    # get_logger method is available in all object
-    get_logger = get_logger
-
-    def __init__(self, paramexplorer_list=[], output_list=[], xoutput_dict={}, nb_simu=0, simu=-1, path_res="", geo=-1, elec=-1, mag=-1, struct=-1, post=-1, logger_name="Pyleecan.Output", force=-1, init_dict = None, init_str = None):
-=======
     copy = copy
     # get_logger method is available in all object
     get_logger = get_logger
@@ -392,7 +380,6 @@
         init_dict=None,
         init_str=None,
     ):
->>>>>>> 9efbb6f4
         """Constructor of the class. Can be use in three ways :
         - __init__ (arg1 = 1, arg3 = 5) every parameters have name and default values
             for pyleecan type, -1 will call the default constructor
@@ -403,44 +390,8 @@
         ndarray or list can be given for Vector and Matrix
         object or dict can be given for pyleecan Object"""
 
-<<<<<<< HEAD
-        if simu == -1:
-            simu = Simulation()
-        if geo == -1:
-            geo = OutGeo()
-        if elec == -1:
-            elec = OutElec()
-        if mag == -1:
-            mag = OutMag()
-        if struct == -1:
-            struct = OutStruct()
-        if post == -1:
-            post = OutPost()
-        if force == -1:
-            force = OutForce()
-        if init_str is not None :  # Initialisation by str
-            from ..Functions.load import load
-            assert type(init_str) is str
-            # load the object from a file
-            obj = load(init_str)
-            assert type(obj) is type(self)
-            paramexplorer_list = obj.paramexplorer_list
-            output_list = obj.output_list
-            xoutput_dict = obj.xoutput_dict
-            nb_simu = obj.nb_simu
-            simu = obj.simu
-            path_res = obj.path_res
-            geo = obj.geo
-            elec = obj.elec
-            mag = obj.mag
-            struct = obj.struct
-            post = obj.post
-            logger_name = obj.logger_name
-            force = obj.force
-=======
         if init_str is not None:  # Load from a file
             init_dict = load_init_dict(init_str)[1]
->>>>>>> 9efbb6f4
         if init_dict is not None:  # Initialisation by dict
             assert type(init_dict) is dict
             # Overwrite default value with init_dict content
@@ -476,7 +427,17 @@
         self.xoutput_dict = xoutput_dict
         self.nb_simu = nb_simu
         # Call Output init
-        super(XOutput, self).__init__(simu=simu, path_res=path_res, geo=geo, elec=elec, mag=mag, struct=struct, post=post, logger_name=logger_name, force=force)
+        super(XOutput, self).__init__(
+            simu=simu,
+            path_res=path_res,
+            geo=geo,
+            elec=elec,
+            mag=mag,
+            struct=struct,
+            post=post,
+            logger_name=logger_name,
+            force=force,
+        )
         # The class is frozen (in Output init), for now it's impossible to
         # add new properties
 
@@ -486,11 +447,6 @@
         XOutput_str = ""
         # Get the properties inherited from Output
         XOutput_str += super(XOutput, self).__str__()
-<<<<<<< HEAD
-        XOutput_str += "paramexplorer_list = " + linesep + str(self.paramexplorer_list).replace(linesep, linesep + "\t") + linesep
-        XOutput_str += "output_list = " + linesep + str(self.output_list).replace(linesep, linesep + "\t") + linesep
-        XOutput_str += "xoutput_dict = " + str(self.xoutput_dict) + linesep
-=======
         if len(self.paramexplorer_list) == 0:
             XOutput_str += "paramexplorer_list = []" + linesep
         for ii in range(len(self.paramexplorer_list)):
@@ -517,7 +473,6 @@
                 + linesep
             )
             XOutput_str += "xoutput_dict[" + key + "] =" + tmp + linesep + linesep
->>>>>>> 9efbb6f4
         XOutput_str += "nb_simu = " + str(self.nb_simu) + linesep
         return XOutput_str
 
@@ -541,12 +496,7 @@
         return True
 
     def as_dict(self):
-<<<<<<< HEAD
-        """Convert this objet in a json seriable dict (can be use in __init__)
-        """
-=======
         """Convert this object in a json seriable dict (can be use in __init__)"""
->>>>>>> 9efbb6f4
 
         # Get the properties inherited from Output
         XOutput_dict = super(XOutput, self).as_dict()
