# -*- coding: utf-8 -*-
# File generated according to Generator/ClassesRef/Slot/HoleM58.csv
# WARNING! All changes made in this file will be lost!
"""Method code available at https://github.com/Eomys/pyleecan/tree/master/pyleecan/Methods/Slot/HoleM58
"""

from os import linesep
from logging import getLogger
from ._check import check_var, raise_
from ..Functions.get_logger import get_logger
from ..Functions.save import save
from ..Functions.copy import copy
from ..Functions.load import load_init_dict
from ..Functions.Load.import_class import import_class
from .HoleMag import HoleMag

# Import all class method
# Try/catch to remove unnecessary dependencies in unused method
try:
    from ..Methods.Slot.HoleM58.build_geometry import build_geometry
except ImportError as error:
    build_geometry = error

try:
    from ..Methods.Slot.HoleM58.check import check
except ImportError as error:
    check = error

try:
    from ..Methods.Slot.HoleM58.comp_radius import comp_radius
except ImportError as error:
    comp_radius = error

try:
    from ..Methods.Slot.HoleM58.remove_magnet import remove_magnet
except ImportError as error:
    remove_magnet = error

try:
    from ..Methods.Slot.HoleM58.has_magnet import has_magnet
except ImportError as error:
    has_magnet = error

try:
    from ..Methods.Slot.HoleM58.comp_surface_magnet_id import comp_surface_magnet_id
except ImportError as error:
    comp_surface_magnet_id = error


from ._check import InitUnKnowClassError
from .Magnet import Magnet
from .Material import Material


class HoleM58(HoleMag):
    """One magnet with circular notches"""

    VERSION = 1
    IS_SYMMETRICAL = 1

    # Check ImportError to remove unnecessary dependencies in unused method
    # cf Methods.Slot.HoleM58.build_geometry
    if isinstance(build_geometry, ImportError):
        build_geometry = property(
            fget=lambda x: raise_(
                ImportError(
                    "Can't use HoleM58 method build_geometry: " + str(build_geometry)
                )
            )
        )
    else:
        build_geometry = build_geometry
    # cf Methods.Slot.HoleM58.check
    if isinstance(check, ImportError):
        check = property(
            fget=lambda x: raise_(
                ImportError("Can't use HoleM58 method check: " + str(check))
            )
        )
    else:
        check = check
    # cf Methods.Slot.HoleM58.comp_radius
    if isinstance(comp_radius, ImportError):
        comp_radius = property(
            fget=lambda x: raise_(
                ImportError("Can't use HoleM58 method comp_radius: " + str(comp_radius))
            )
        )
    else:
        comp_radius = comp_radius
    # cf Methods.Slot.HoleM58.remove_magnet
    if isinstance(remove_magnet, ImportError):
        remove_magnet = property(
            fget=lambda x: raise_(
                ImportError(
                    "Can't use HoleM58 method remove_magnet: " + str(remove_magnet)
                )
            )
        )
    else:
        remove_magnet = remove_magnet
    # cf Methods.Slot.HoleM58.has_magnet
    if isinstance(has_magnet, ImportError):
        has_magnet = property(
            fget=lambda x: raise_(
                ImportError("Can't use HoleM58 method has_magnet: " + str(has_magnet))
            )
        )
    else:
        has_magnet = has_magnet
    # cf Methods.Slot.HoleM58.comp_surface_magnet_id
    if isinstance(comp_surface_magnet_id, ImportError):
        comp_surface_magnet_id = property(
            fget=lambda x: raise_(
                ImportError(
                    "Can't use HoleM58 method comp_surface_magnet_id: "
                    + str(comp_surface_magnet_id)
                )
            )
        )
    else:
        comp_surface_magnet_id = comp_surface_magnet_id
    # save and copy methods are available in all object
    save = save
<<<<<<< HEAD

    # generic copy method
    def copy(self):
        """Return a copy of the class
        """
        return type(self)(init_dict=self.as_dict())

=======
    copy = copy
>>>>>>> 9efbb6f4
    # get_logger method is available in all object
    get_logger = get_logger

    def __init__(self, H0=0.003, W0=0.003, H1=0, W1=0.013, H2=0.02, W2=0.01, W3=0.01, R0=0.01, magnet_0=-1, Zh=36, mat_void=-1, init_dict = None, init_str = None):
        """Constructor of the class. Can be use in three ways :
        - __init__ (arg1 = 1, arg3 = 5) every parameters have name and default values
            for pyleecan type, -1 will call the default constructor
        - __init__ (init_dict = d) d must be a dictionnary with property names as keys
        - __init__ (init_str = s) s must be a string
        s is the file path to load

        ndarray or list can be given for Vector and Matrix
        object or dict can be given for pyleecan Object"""

<<<<<<< HEAD
        if magnet_0 == -1:
            magnet_0 = Magnet()
        if mat_void == -1:
            mat_void = Material()
        if init_str is not None :  # Initialisation by str
            from ..Functions.load import load
            assert type(init_str) is str
            # load the object from a file
            obj = load(init_str)
            assert type(obj) is type(self)
            H0 = obj.H0
            W0 = obj.W0
            H1 = obj.H1
            W1 = obj.W1
            H2 = obj.H2
            W2 = obj.W2
            W3 = obj.W3
            R0 = obj.R0
            magnet_0 = obj.magnet_0
            Zh = obj.Zh
            mat_void = obj.mat_void
=======
        if init_str is not None:  # Load from a file
            init_dict = load_init_dict(init_str)[1]
>>>>>>> 9efbb6f4
        if init_dict is not None:  # Initialisation by dict
            assert type(init_dict) is dict
            # Overwrite default value with init_dict content
            if "H0" in list(init_dict.keys()):
                H0 = init_dict["H0"]
            if "W0" in list(init_dict.keys()):
                W0 = init_dict["W0"]
            if "H1" in list(init_dict.keys()):
                H1 = init_dict["H1"]
            if "W1" in list(init_dict.keys()):
                W1 = init_dict["W1"]
            if "H2" in list(init_dict.keys()):
                H2 = init_dict["H2"]
            if "W2" in list(init_dict.keys()):
                W2 = init_dict["W2"]
            if "W3" in list(init_dict.keys()):
                W3 = init_dict["W3"]
            if "R0" in list(init_dict.keys()):
                R0 = init_dict["R0"]
            if "magnet_0" in list(init_dict.keys()):
                magnet_0 = init_dict["magnet_0"]
            if "Zh" in list(init_dict.keys()):
                Zh = init_dict["Zh"]
            if "mat_void" in list(init_dict.keys()):
                mat_void = init_dict["mat_void"]
        # Set the properties (value check and convertion are done in setter)
        self.H0 = H0
        self.W0 = W0
        self.H1 = H1
        self.W1 = W1
        self.H2 = H2
        self.W2 = W2
        self.W3 = W3
        self.R0 = R0
<<<<<<< HEAD
        # magnet_0 can be None, a Magnet object or a dict
        if isinstance(magnet_0, dict):
            # Check that the type is correct (including daughter)
            class_name = magnet_0.get("__class__")
            if class_name not in ['Magnet', 'MagnetFlat', 'MagnetPolar', 'MagnetType10', 'MagnetType11', 'MagnetType12', 'MagnetType13', 'MagnetType14']:
                raise InitUnKnowClassError(
                    "Unknow class name "
                    + class_name
                    + " in init_dict for magnet_0"
                )
            # Dynamic import to call the correct constructor
            module = __import__("pyleecan.Classes."+class_name, fromlist=[class_name])
            class_obj = getattr(module,class_name)
            self.magnet_0 = class_obj(init_dict=magnet_0)
        elif isinstance(magnet_0, str):
            from ..Functions.load import load
            magnet_0 = load(magnet_0)
            # Check that the type is correct (including daughter)
            class_name = magnet_0.__class__.__name__
            if class_name not in ['Magnet', 'MagnetFlat', 'MagnetPolar', 'MagnetType10', 'MagnetType11', 'MagnetType12', 'MagnetType13', 'MagnetType14']:
                raise InitUnKnowClassError(
                    "Unknow class name "
                    + class_name
                    + " in init_dict for magnet_0"
                )
            self.magnet_0=magnet_0
        else:
            self.magnet_0 = magnet_0
=======
        self.magnet_0 = magnet_0
>>>>>>> 9efbb6f4
        # Call HoleMag init
        super(HoleM58, self).__init__(Zh=Zh, mat_void=mat_void)
        # The class is frozen (in HoleMag init), for now it's impossible to
        # add new properties

    def __str__(self):
        """Convert this object in a readeable string (for print)"""

        HoleM58_str = ""
        # Get the properties inherited from HoleMag
        HoleM58_str += super(HoleM58, self).__str__()
        HoleM58_str += "H0 = " + str(self.H0) + linesep
        HoleM58_str += "W0 = " + str(self.W0) + linesep
        HoleM58_str += "H1 = " + str(self.H1) + linesep
        HoleM58_str += "W1 = " + str(self.W1) + linesep
        HoleM58_str += "H2 = " + str(self.H2) + linesep
        HoleM58_str += "W2 = " + str(self.W2) + linesep
        HoleM58_str += "W3 = " + str(self.W3) + linesep
        HoleM58_str += "R0 = " + str(self.R0) + linesep
        if self.magnet_0 is not None:
            tmp = self.magnet_0.__str__().replace(linesep, linesep + "\t").rstrip("\t")
            HoleM58_str += "magnet_0 = "+ tmp
        else:
            HoleM58_str += "magnet_0 = None" + linesep + linesep
        return HoleM58_str

    def __eq__(self, other):
        """Compare two objects (skip parent)"""

        if type(other) != type(self):
            return False

        # Check the properties inherited from HoleMag
        if not super(HoleM58, self).__eq__(other):
            return False
        if other.H0 != self.H0:
            return False
        if other.W0 != self.W0:
            return False
        if other.H1 != self.H1:
            return False
        if other.W1 != self.W1:
            return False
        if other.H2 != self.H2:
            return False
        if other.W2 != self.W2:
            return False
        if other.W3 != self.W3:
            return False
        if other.R0 != self.R0:
            return False
        if other.magnet_0 != self.magnet_0:
            return False
        return True

    def as_dict(self):
<<<<<<< HEAD
        """Convert this objet in a json seriable dict (can be use in __init__)
        """
=======
        """Convert this object in a json seriable dict (can be use in __init__)"""
>>>>>>> 9efbb6f4

        # Get the properties inherited from HoleMag
        HoleM58_dict = super(HoleM58, self).as_dict()
        HoleM58_dict["H0"] = self.H0
        HoleM58_dict["W0"] = self.W0
        HoleM58_dict["H1"] = self.H1
        HoleM58_dict["W1"] = self.W1
        HoleM58_dict["H2"] = self.H2
        HoleM58_dict["W2"] = self.W2
        HoleM58_dict["W3"] = self.W3
        HoleM58_dict["R0"] = self.R0
        if self.magnet_0 is None:
            HoleM58_dict["magnet_0"] = None
        else:
            HoleM58_dict["magnet_0"] = self.magnet_0.as_dict()
        # The class name is added to the dict fordeserialisation purpose
        # Overwrite the mother class name
        HoleM58_dict["__class__"] = "HoleM58"
        return HoleM58_dict

    def _set_None(self):
        """Set all the properties to None (except pyleecan object)"""

        self.H0 = None
        self.W0 = None
        self.H1 = None
        self.W1 = None
        self.H2 = None
        self.W2 = None
        self.W3 = None
        self.R0 = None
        if self.magnet_0 is not None:
            self.magnet_0._set_None()
        # Set to None the properties inherited from HoleMag
        super(HoleM58, self)._set_None()

    def _get_H0(self):
        """getter of H0"""
        return self._H0

    def _set_H0(self, value):
        """setter of H0"""
        check_var("H0", value, "float", Vmin=0)
        self._H0 = value

    H0 = property(
        fget=_get_H0,
        fset=_set_H0,
        doc=u"""Slot depth

        :Type: float
        :min: 0
        """,
    )

    def _get_W0(self):
        """getter of W0"""
        return self._W0

    def _set_W0(self, value):
        """setter of W0"""
        check_var("W0", value, "float", Vmin=0)
        self._W0 = value

    W0 = property(
        fget=_get_W0,
        fset=_set_W0,
        doc=u"""Slot width

        :Type: float
        :min: 0
        """,
    )

    def _get_H1(self):
        """getter of H1"""
        return self._H1

    def _set_H1(self, value):
        """setter of H1"""
        check_var("H1", value, "float", Vmin=0)
        self._H1 = value

    H1 = property(
        fget=_get_H1,
        fset=_set_H1,
        doc=u"""Distance from the lamination Bore

        :Type: float
        :min: 0
        """,
    )

    def _get_W1(self):
        """getter of W1"""
        return self._W1

    def _set_W1(self, value):
        """setter of W1"""
        check_var("W1", value, "float", Vmin=0)
        self._W1 = value

    W1 = property(
        fget=_get_W1,
        fset=_set_W1,
        doc=u"""Magnet width

        :Type: float
        :min: 0
        """,
    )

    def _get_H2(self):
        """getter of H2"""
        return self._H2

    def _set_H2(self, value):
        """setter of H2"""
        check_var("H2", value, "float", Vmin=0)
        self._H2 = value

    H2 = property(
        fget=_get_H2,
        fset=_set_H2,
        doc=u"""Magnet Height

        :Type: float
        :min: 0
        """,
    )

    def _get_W2(self):
        """getter of W2"""
        return self._W2

    def _set_W2(self, value):
        """setter of W2"""
        check_var("W2", value, "float", Vmin=0)
        self._W2 = value

    W2 = property(
        fget=_get_W2,
        fset=_set_W2,
        doc=u"""Distance Magnet to side of the notch

        :Type: float
        :min: 0
        """,
    )

    def _get_W3(self):
        """getter of W3"""
        return self._W3

    def _set_W3(self, value):
        """setter of W3"""
        check_var("W3", value, "float", Vmin=0)
        self._W3 = value

    W3 = property(
        fget=_get_W3,
        fset=_set_W3,
        doc=u"""Tooth angular opening width

        :Type: float
        :min: 0
        """,
    )

    def _get_R0(self):
        """getter of R0"""
        return self._R0

    def _set_R0(self, value):
        """setter of R0"""
        check_var("R0", value, "float", Vmin=0)
        self._R0 = value

    R0 = property(
        fget=_get_R0,
        fset=_set_R0,
        doc=u"""Notch radius

        :Type: float
        :min: 0
        """,
    )

    def _get_magnet_0(self):
        """getter of magnet_0"""
        return self._magnet_0

    def _set_magnet_0(self, value):
        """setter of magnet_0"""
        if isinstance(value, str):  # Load from file
            value = load_init_dict(value)[1]
        if isinstance(value, dict) and "__class__" in value:
            class_obj = import_class(
                "pyleecan.Classes", value.get("__class__"), "magnet_0"
            )
            value = class_obj(init_dict=value)
        elif type(value) is int and value == -1:  # Default constructor
            value = Magnet()
        check_var("magnet_0", value, "Magnet")
        self._magnet_0 = value

        if self._magnet_0 is not None:
            self._magnet_0.parent = self
    magnet_0 = property(
        fget=_get_magnet_0,
        fset=_set_magnet_0,
        doc=u"""Magnet

        :Type: Magnet
        """,
    )<|MERGE_RESOLUTION|>--- conflicted
+++ resolved
@@ -122,21 +122,26 @@
         comp_surface_magnet_id = comp_surface_magnet_id
     # save and copy methods are available in all object
     save = save
-<<<<<<< HEAD
-
-    # generic copy method
-    def copy(self):
-        """Return a copy of the class
-        """
-        return type(self)(init_dict=self.as_dict())
-
-=======
     copy = copy
->>>>>>> 9efbb6f4
     # get_logger method is available in all object
     get_logger = get_logger
 
-    def __init__(self, H0=0.003, W0=0.003, H1=0, W1=0.013, H2=0.02, W2=0.01, W3=0.01, R0=0.01, magnet_0=-1, Zh=36, mat_void=-1, init_dict = None, init_str = None):
+    def __init__(
+        self,
+        H0=0.003,
+        W0=0.003,
+        H1=0,
+        W1=0.013,
+        H2=0.02,
+        W2=0.01,
+        W3=0.01,
+        R0=0.01,
+        magnet_0=-1,
+        Zh=36,
+        mat_void=-1,
+        init_dict=None,
+        init_str=None,
+    ):
         """Constructor of the class. Can be use in three ways :
         - __init__ (arg1 = 1, arg3 = 5) every parameters have name and default values
             for pyleecan type, -1 will call the default constructor
@@ -147,32 +152,8 @@
         ndarray or list can be given for Vector and Matrix
         object or dict can be given for pyleecan Object"""
 
-<<<<<<< HEAD
-        if magnet_0 == -1:
-            magnet_0 = Magnet()
-        if mat_void == -1:
-            mat_void = Material()
-        if init_str is not None :  # Initialisation by str
-            from ..Functions.load import load
-            assert type(init_str) is str
-            # load the object from a file
-            obj = load(init_str)
-            assert type(obj) is type(self)
-            H0 = obj.H0
-            W0 = obj.W0
-            H1 = obj.H1
-            W1 = obj.W1
-            H2 = obj.H2
-            W2 = obj.W2
-            W3 = obj.W3
-            R0 = obj.R0
-            magnet_0 = obj.magnet_0
-            Zh = obj.Zh
-            mat_void = obj.mat_void
-=======
         if init_str is not None:  # Load from a file
             init_dict = load_init_dict(init_str)[1]
->>>>>>> 9efbb6f4
         if init_dict is not None:  # Initialisation by dict
             assert type(init_dict) is dict
             # Overwrite default value with init_dict content
@@ -207,38 +188,7 @@
         self.W2 = W2
         self.W3 = W3
         self.R0 = R0
-<<<<<<< HEAD
-        # magnet_0 can be None, a Magnet object or a dict
-        if isinstance(magnet_0, dict):
-            # Check that the type is correct (including daughter)
-            class_name = magnet_0.get("__class__")
-            if class_name not in ['Magnet', 'MagnetFlat', 'MagnetPolar', 'MagnetType10', 'MagnetType11', 'MagnetType12', 'MagnetType13', 'MagnetType14']:
-                raise InitUnKnowClassError(
-                    "Unknow class name "
-                    + class_name
-                    + " in init_dict for magnet_0"
-                )
-            # Dynamic import to call the correct constructor
-            module = __import__("pyleecan.Classes."+class_name, fromlist=[class_name])
-            class_obj = getattr(module,class_name)
-            self.magnet_0 = class_obj(init_dict=magnet_0)
-        elif isinstance(magnet_0, str):
-            from ..Functions.load import load
-            magnet_0 = load(magnet_0)
-            # Check that the type is correct (including daughter)
-            class_name = magnet_0.__class__.__name__
-            if class_name not in ['Magnet', 'MagnetFlat', 'MagnetPolar', 'MagnetType10', 'MagnetType11', 'MagnetType12', 'MagnetType13', 'MagnetType14']:
-                raise InitUnKnowClassError(
-                    "Unknow class name "
-                    + class_name
-                    + " in init_dict for magnet_0"
-                )
-            self.magnet_0=magnet_0
-        else:
-            self.magnet_0 = magnet_0
-=======
         self.magnet_0 = magnet_0
->>>>>>> 9efbb6f4
         # Call HoleMag init
         super(HoleM58, self).__init__(Zh=Zh, mat_void=mat_void)
         # The class is frozen (in HoleMag init), for now it's impossible to
@@ -260,7 +210,7 @@
         HoleM58_str += "R0 = " + str(self.R0) + linesep
         if self.magnet_0 is not None:
             tmp = self.magnet_0.__str__().replace(linesep, linesep + "\t").rstrip("\t")
-            HoleM58_str += "magnet_0 = "+ tmp
+            HoleM58_str += "magnet_0 = " + tmp
         else:
             HoleM58_str += "magnet_0 = None" + linesep + linesep
         return HoleM58_str
@@ -295,12 +245,7 @@
         return True
 
     def as_dict(self):
-<<<<<<< HEAD
-        """Convert this objet in a json seriable dict (can be use in __init__)
-        """
-=======
         """Convert this object in a json seriable dict (can be use in __init__)"""
->>>>>>> 9efbb6f4
 
         # Get the properties inherited from HoleMag
         HoleM58_dict = super(HoleM58, self).as_dict()
@@ -509,6 +454,7 @@
 
         if self._magnet_0 is not None:
             self._magnet_0.parent = self
+
     magnet_0 = property(
         fget=_get_magnet_0,
         fset=_set_magnet_0,
