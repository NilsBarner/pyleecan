# -*- coding: utf-8 -*-
# File generated according to Generator/ClassesRef/Simulation/OP.csv
# WARNING! All changes made in this file will be lost!
"""Method code available at https://github.com/Eomys/pyleecan/tree/master/pyleecan/Methods/Simulation/OP
"""

from os import linesep
from sys import getsizeof
from logging import getLogger
from ._check import check_var, raise_
from ..Functions.get_logger import get_logger
from ..Functions.save import save
from ..Functions.load import load_init_dict
from ..Functions.Load.import_class import import_class
from copy import deepcopy
from ._frozen import FrozenClass

# Import all class method
# Try/catch to remove unnecessary dependencies in unused method
try:
    from ..Methods.Simulation.OP.get_machine_from_parent import get_machine_from_parent
except ImportError as error:
    get_machine_from_parent = error

try:
    from ..Methods.Simulation.OP.get_OP_matrix import get_OP_matrix
except ImportError as error:
    get_OP_matrix = error


from numpy import isnan
from ._check import InitUnKnowClassError


class OP(FrozenClass):
    """Define the Operating Point of the simulation"""

    VERSION = 1

    # Check ImportError to remove unnecessary dependencies in unused method
    # cf Methods.Simulation.OP.get_machine_from_parent
    if isinstance(get_machine_from_parent, ImportError):
        get_machine_from_parent = property(
            fget=lambda x: raise_(
                ImportError(
                    "Can't use OP method get_machine_from_parent: "
                    + str(get_machine_from_parent)
                )
            )
        )
    else:
        get_machine_from_parent = get_machine_from_parent
<<<<<<< HEAD
    # cf Methods.Simulation.OP.get_OP_matrix
    if isinstance(get_OP_matrix, ImportError):
        get_OP_matrix = property(
            fget=lambda x: raise_(
                ImportError("Can't use OP method get_OP_matrix: " + str(get_OP_matrix))
            )
        )
    else:
        get_OP_matrix = get_OP_matrix
    # save and copy methods are available in all object
=======
    # generic save method is available in all object
>>>>>>> 354883ab
    save = save
    # get_logger method is available in all object
    get_logger = get_logger

    def __init__(
        self,
        N0=None,
        felec=None,
        Tem_av_ref=None,
        Pem_av_ref=None,
        Pem_av_in=None,
        efficiency=None,
        init_dict=None,
        init_str=None,
    ):
        """Constructor of the class. Can be use in three ways :
        - __init__ (arg1 = 1, arg3 = 5) every parameters have name and default values
            for pyleecan type, -1 will call the default constructor
        - __init__ (init_dict = d) d must be a dictionary with property names as keys
        - __init__ (init_str = s) s must be a string
        s is the file path to load

        ndarray or list can be given for Vector and Matrix
        object or dict can be given for pyleecan Object"""

        if init_str is not None:  # Load from a file
            init_dict = load_init_dict(init_str)[1]
        if init_dict is not None:  # Initialisation by dict
            assert type(init_dict) is dict
            # Overwrite default value with init_dict content
            if "N0" in list(init_dict.keys()):
                N0 = init_dict["N0"]
            if "felec" in list(init_dict.keys()):
                felec = init_dict["felec"]
            if "Tem_av_ref" in list(init_dict.keys()):
                Tem_av_ref = init_dict["Tem_av_ref"]
            if "Pem_av_ref" in list(init_dict.keys()):
                Pem_av_ref = init_dict["Pem_av_ref"]
            if "Pem_av_in" in list(init_dict.keys()):
                Pem_av_in = init_dict["Pem_av_in"]
            if "efficiency" in list(init_dict.keys()):
                efficiency = init_dict["efficiency"]
        # Set the properties (value check and convertion are done in setter)
        self.parent = None
        self.N0 = N0
        self.felec = felec
        self.Tem_av_ref = Tem_av_ref
        self.Pem_av_ref = Pem_av_ref
        self.Pem_av_in = Pem_av_in
        self.efficiency = efficiency

        # The class is frozen, for now it's impossible to add new properties
        self._freeze()

    def __str__(self):
        """Convert this object in a readeable string (for print)"""

        OP_str = ""
        if self.parent is None:
            OP_str += "parent = None " + linesep
        else:
            OP_str += "parent = " + str(type(self.parent)) + " object" + linesep
        OP_str += "N0 = " + str(self.N0) + linesep
        OP_str += "felec = " + str(self.felec) + linesep
        OP_str += "Tem_av_ref = " + str(self.Tem_av_ref) + linesep
        OP_str += "Pem_av_ref = " + str(self.Pem_av_ref) + linesep
        OP_str += "Pem_av_in = " + str(self.Pem_av_in) + linesep
        OP_str += "efficiency = " + str(self.efficiency) + linesep
        return OP_str

    def __eq__(self, other):
        """Compare two objects (skip parent)"""

        if type(other) != type(self):
            return False
        if other.N0 != self.N0:
            return False
        if other.felec != self.felec:
            return False
        if other.Tem_av_ref != self.Tem_av_ref:
            return False
        if other.Pem_av_ref != self.Pem_av_ref:
            return False
        if other.Pem_av_in != self.Pem_av_in:
            return False
        if other.efficiency != self.efficiency:
            return False
        return True

    def compare(self, other, name="self", ignore_list=None, is_add_value=False):
        """Compare two objects and return list of differences"""

        if ignore_list is None:
            ignore_list = list()
        if type(other) != type(self):
            return ["type(" + name + ")"]
        diff_list = list()
        if (
            other._N0 is not None
            and self._N0 is not None
            and isnan(other._N0)
            and isnan(self._N0)
        ):
            pass
        elif other._N0 != self._N0:
            if is_add_value:
                val_str = " (self=" + str(self._N0) + ", other=" + str(other._N0) + ")"
                diff_list.append(name + ".N0" + val_str)
            else:
                diff_list.append(name + ".N0")
        if (
            other._felec is not None
            and self._felec is not None
            and isnan(other._felec)
            and isnan(self._felec)
        ):
            pass
        elif other._felec != self._felec:
            if is_add_value:
                val_str = (
                    " (self=" + str(self._felec) + ", other=" + str(other._felec) + ")"
                )
                diff_list.append(name + ".felec" + val_str)
            else:
                diff_list.append(name + ".felec")
        if (
            other._Tem_av_ref is not None
            and self._Tem_av_ref is not None
            and isnan(other._Tem_av_ref)
            and isnan(self._Tem_av_ref)
        ):
            pass
        elif other._Tem_av_ref != self._Tem_av_ref:
            if is_add_value:
                val_str = (
                    " (self="
                    + str(self._Tem_av_ref)
                    + ", other="
                    + str(other._Tem_av_ref)
                    + ")"
                )
                diff_list.append(name + ".Tem_av_ref" + val_str)
            else:
                diff_list.append(name + ".Tem_av_ref")
        if (
            other._Pem_av_ref is not None
            and self._Pem_av_ref is not None
            and isnan(other._Pem_av_ref)
            and isnan(self._Pem_av_ref)
        ):
            pass
        elif other._Pem_av_ref != self._Pem_av_ref:
            if is_add_value:
                val_str = (
                    " (self="
                    + str(self._Pem_av_ref)
                    + ", other="
                    + str(other._Pem_av_ref)
                    + ")"
                )
                diff_list.append(name + ".Pem_av_ref" + val_str)
            else:
                diff_list.append(name + ".Pem_av_ref")
        if (
            other._Pem_av_in is not None
            and self._Pem_av_in is not None
            and isnan(other._Pem_av_in)
            and isnan(self._Pem_av_in)
        ):
            pass
        elif other._Pem_av_in != self._Pem_av_in:
            if is_add_value:
                val_str = (
                    " (self="
                    + str(self._Pem_av_in)
                    + ", other="
                    + str(other._Pem_av_in)
                    + ")"
                )
                diff_list.append(name + ".Pem_av_in" + val_str)
            else:
                diff_list.append(name + ".Pem_av_in")
        if (
            other._efficiency is not None
            and self._efficiency is not None
            and isnan(other._efficiency)
            and isnan(self._efficiency)
        ):
            pass
        elif other._efficiency != self._efficiency:
            if is_add_value:
                val_str = (
                    " (self="
                    + str(self._efficiency)
                    + ", other="
                    + str(other._efficiency)
                    + ")"
                )
                diff_list.append(name + ".efficiency" + val_str)
            else:
                diff_list.append(name + ".efficiency")
        # Filter ignore differences
        diff_list = list(filter(lambda x: x not in ignore_list, diff_list))
        return diff_list

    def __sizeof__(self):
        """Return the size in memory of the object (including all subobject)"""

        S = 0  # Full size of the object
        S += getsizeof(self.N0)
        S += getsizeof(self.felec)
        S += getsizeof(self.Tem_av_ref)
        S += getsizeof(self.Pem_av_ref)
        S += getsizeof(self.Pem_av_in)
        S += getsizeof(self.efficiency)
        return S

    def as_dict(self, type_handle_ndarray=0, keep_function=False, **kwargs):
        """
        Convert this object in a json serializable dict (can be use in __init__).
        type_handle_ndarray: int
            How to handle ndarray (0: tolist, 1: copy, 2: nothing)
        keep_function : bool
            True to keep the function object, else return str
        Optional keyword input parameter is for internal use only
        and may prevent json serializability.
        """

        OP_dict = dict()
        OP_dict["N0"] = self.N0
        OP_dict["felec"] = self.felec
        OP_dict["Tem_av_ref"] = self.Tem_av_ref
        OP_dict["Pem_av_ref"] = self.Pem_av_ref
        OP_dict["Pem_av_in"] = self.Pem_av_in
        OP_dict["efficiency"] = self.efficiency
        # The class name is added to the dict for deserialisation purpose
        OP_dict["__class__"] = "OP"
        return OP_dict

    def copy(self):
        """Creates a deepcopy of the object"""

        # Handle deepcopy of all the properties
        N0_val = self.N0
        felec_val = self.felec
        Tem_av_ref_val = self.Tem_av_ref
        Pem_av_ref_val = self.Pem_av_ref
        Pem_av_in_val = self.Pem_av_in
        efficiency_val = self.efficiency
        # Creates new object of the same type with the copied properties
        obj_copy = type(self)(
            N0=N0_val,
            felec=felec_val,
            Tem_av_ref=Tem_av_ref_val,
            Pem_av_ref=Pem_av_ref_val,
            Pem_av_in=Pem_av_in_val,
            efficiency=efficiency_val,
        )
        return obj_copy

    def _set_None(self):
        """Set all the properties to None (except pyleecan object)"""

        self.N0 = None
        self.felec = None
        self.Tem_av_ref = None
        self.Pem_av_ref = None
        self.Pem_av_in = None
        self.efficiency = None

    def _get_N0(self):
        """getter of N0"""
        return self._N0

    def _set_N0(self, value):
        """setter of N0"""
        check_var("N0", value, "float")
        self._N0 = value

    N0 = property(
        fget=_get_N0,
        fset=_set_N0,
        doc=u"""Rotor speed

        :Type: float
        """,
    )

    def _get_felec(self):
        """getter of felec"""
        return self._felec

    def _set_felec(self, value):
        """setter of felec"""
        check_var("felec", value, "float")
        self._felec = value

    felec = property(
        fget=_get_felec,
        fset=_set_felec,
        doc=u"""Electrical Frequency

        :Type: float
        """,
    )

    def _get_Tem_av_ref(self):
        """getter of Tem_av_ref"""
        return self._Tem_av_ref

    def _set_Tem_av_ref(self, value):
        """setter of Tem_av_ref"""
        check_var("Tem_av_ref", value, "float")
        self._Tem_av_ref = value

    Tem_av_ref = property(
        fget=_get_Tem_av_ref,
        fset=_set_Tem_av_ref,
        doc=u"""Output average electromagnetic torque

        :Type: float
        """,
    )

    def _get_Pem_av_ref(self):
        """getter of Pem_av_ref"""
        return self._Pem_av_ref

    def _set_Pem_av_ref(self, value):
        """setter of Pem_av_ref"""
        check_var("Pem_av_ref", value, "float")
        self._Pem_av_ref = value

    Pem_av_ref = property(
        fget=_get_Pem_av_ref,
        fset=_set_Pem_av_ref,
        doc=u"""Output average Electromagnetic Power

        :Type: float
        """,
    )

    def _get_Pem_av_in(self):
        """getter of Pem_av_in"""
        return self._Pem_av_in

    def _set_Pem_av_in(self, value):
        """setter of Pem_av_in"""
        check_var("Pem_av_in", value, "float")
        self._Pem_av_in = value

    Pem_av_in = property(
        fget=_get_Pem_av_in,
        fset=_set_Pem_av_in,
        doc=u"""Input average power (e.g. for generator mode)

        :Type: float
        """,
    )

    def _get_efficiency(self):
        """getter of efficiency"""
        return self._efficiency

    def _set_efficiency(self, value):
        """setter of efficiency"""
        check_var("efficiency", value, "float")
        self._efficiency = value

    efficiency = property(
        fget=_get_efficiency,
        fset=_set_efficiency,
        doc=u"""Efficiency

        :Type: float
        """,
    )
<|MERGE_RESOLUTION|>--- conflicted
+++ resolved
@@ -1,443 +1,439 @@
-# -*- coding: utf-8 -*-
-# File generated according to Generator/ClassesRef/Simulation/OP.csv
-# WARNING! All changes made in this file will be lost!
-"""Method code available at https://github.com/Eomys/pyleecan/tree/master/pyleecan/Methods/Simulation/OP
-"""
-
-from os import linesep
-from sys import getsizeof
-from logging import getLogger
-from ._check import check_var, raise_
-from ..Functions.get_logger import get_logger
-from ..Functions.save import save
-from ..Functions.load import load_init_dict
-from ..Functions.Load.import_class import import_class
-from copy import deepcopy
-from ._frozen import FrozenClass
-
-# Import all class method
-# Try/catch to remove unnecessary dependencies in unused method
-try:
-    from ..Methods.Simulation.OP.get_machine_from_parent import get_machine_from_parent
-except ImportError as error:
-    get_machine_from_parent = error
-
-try:
-    from ..Methods.Simulation.OP.get_OP_matrix import get_OP_matrix
-except ImportError as error:
-    get_OP_matrix = error
-
-
-from numpy import isnan
-from ._check import InitUnKnowClassError
-
-
-class OP(FrozenClass):
-    """Define the Operating Point of the simulation"""
-
-    VERSION = 1
-
-    # Check ImportError to remove unnecessary dependencies in unused method
-    # cf Methods.Simulation.OP.get_machine_from_parent
-    if isinstance(get_machine_from_parent, ImportError):
-        get_machine_from_parent = property(
-            fget=lambda x: raise_(
-                ImportError(
-                    "Can't use OP method get_machine_from_parent: "
-                    + str(get_machine_from_parent)
-                )
-            )
-        )
-    else:
-        get_machine_from_parent = get_machine_from_parent
-<<<<<<< HEAD
-    # cf Methods.Simulation.OP.get_OP_matrix
-    if isinstance(get_OP_matrix, ImportError):
-        get_OP_matrix = property(
-            fget=lambda x: raise_(
-                ImportError("Can't use OP method get_OP_matrix: " + str(get_OP_matrix))
-            )
-        )
-    else:
-        get_OP_matrix = get_OP_matrix
-    # save and copy methods are available in all object
-=======
-    # generic save method is available in all object
->>>>>>> 354883ab
-    save = save
-    # get_logger method is available in all object
-    get_logger = get_logger
-
-    def __init__(
-        self,
-        N0=None,
-        felec=None,
-        Tem_av_ref=None,
-        Pem_av_ref=None,
-        Pem_av_in=None,
-        efficiency=None,
-        init_dict=None,
-        init_str=None,
-    ):
-        """Constructor of the class. Can be use in three ways :
-        - __init__ (arg1 = 1, arg3 = 5) every parameters have name and default values
-            for pyleecan type, -1 will call the default constructor
-        - __init__ (init_dict = d) d must be a dictionary with property names as keys
-        - __init__ (init_str = s) s must be a string
-        s is the file path to load
-
-        ndarray or list can be given for Vector and Matrix
-        object or dict can be given for pyleecan Object"""
-
-        if init_str is not None:  # Load from a file
-            init_dict = load_init_dict(init_str)[1]
-        if init_dict is not None:  # Initialisation by dict
-            assert type(init_dict) is dict
-            # Overwrite default value with init_dict content
-            if "N0" in list(init_dict.keys()):
-                N0 = init_dict["N0"]
-            if "felec" in list(init_dict.keys()):
-                felec = init_dict["felec"]
-            if "Tem_av_ref" in list(init_dict.keys()):
-                Tem_av_ref = init_dict["Tem_av_ref"]
-            if "Pem_av_ref" in list(init_dict.keys()):
-                Pem_av_ref = init_dict["Pem_av_ref"]
-            if "Pem_av_in" in list(init_dict.keys()):
-                Pem_av_in = init_dict["Pem_av_in"]
-            if "efficiency" in list(init_dict.keys()):
-                efficiency = init_dict["efficiency"]
-        # Set the properties (value check and convertion are done in setter)
-        self.parent = None
-        self.N0 = N0
-        self.felec = felec
-        self.Tem_av_ref = Tem_av_ref
-        self.Pem_av_ref = Pem_av_ref
-        self.Pem_av_in = Pem_av_in
-        self.efficiency = efficiency
-
-        # The class is frozen, for now it's impossible to add new properties
-        self._freeze()
-
-    def __str__(self):
-        """Convert this object in a readeable string (for print)"""
-
-        OP_str = ""
-        if self.parent is None:
-            OP_str += "parent = None " + linesep
-        else:
-            OP_str += "parent = " + str(type(self.parent)) + " object" + linesep
-        OP_str += "N0 = " + str(self.N0) + linesep
-        OP_str += "felec = " + str(self.felec) + linesep
-        OP_str += "Tem_av_ref = " + str(self.Tem_av_ref) + linesep
-        OP_str += "Pem_av_ref = " + str(self.Pem_av_ref) + linesep
-        OP_str += "Pem_av_in = " + str(self.Pem_av_in) + linesep
-        OP_str += "efficiency = " + str(self.efficiency) + linesep
-        return OP_str
-
-    def __eq__(self, other):
-        """Compare two objects (skip parent)"""
-
-        if type(other) != type(self):
-            return False
-        if other.N0 != self.N0:
-            return False
-        if other.felec != self.felec:
-            return False
-        if other.Tem_av_ref != self.Tem_av_ref:
-            return False
-        if other.Pem_av_ref != self.Pem_av_ref:
-            return False
-        if other.Pem_av_in != self.Pem_av_in:
-            return False
-        if other.efficiency != self.efficiency:
-            return False
-        return True
-
-    def compare(self, other, name="self", ignore_list=None, is_add_value=False):
-        """Compare two objects and return list of differences"""
-
-        if ignore_list is None:
-            ignore_list = list()
-        if type(other) != type(self):
-            return ["type(" + name + ")"]
-        diff_list = list()
-        if (
-            other._N0 is not None
-            and self._N0 is not None
-            and isnan(other._N0)
-            and isnan(self._N0)
-        ):
-            pass
-        elif other._N0 != self._N0:
-            if is_add_value:
-                val_str = " (self=" + str(self._N0) + ", other=" + str(other._N0) + ")"
-                diff_list.append(name + ".N0" + val_str)
-            else:
-                diff_list.append(name + ".N0")
-        if (
-            other._felec is not None
-            and self._felec is not None
-            and isnan(other._felec)
-            and isnan(self._felec)
-        ):
-            pass
-        elif other._felec != self._felec:
-            if is_add_value:
-                val_str = (
-                    " (self=" + str(self._felec) + ", other=" + str(other._felec) + ")"
-                )
-                diff_list.append(name + ".felec" + val_str)
-            else:
-                diff_list.append(name + ".felec")
-        if (
-            other._Tem_av_ref is not None
-            and self._Tem_av_ref is not None
-            and isnan(other._Tem_av_ref)
-            and isnan(self._Tem_av_ref)
-        ):
-            pass
-        elif other._Tem_av_ref != self._Tem_av_ref:
-            if is_add_value:
-                val_str = (
-                    " (self="
-                    + str(self._Tem_av_ref)
-                    + ", other="
-                    + str(other._Tem_av_ref)
-                    + ")"
-                )
-                diff_list.append(name + ".Tem_av_ref" + val_str)
-            else:
-                diff_list.append(name + ".Tem_av_ref")
-        if (
-            other._Pem_av_ref is not None
-            and self._Pem_av_ref is not None
-            and isnan(other._Pem_av_ref)
-            and isnan(self._Pem_av_ref)
-        ):
-            pass
-        elif other._Pem_av_ref != self._Pem_av_ref:
-            if is_add_value:
-                val_str = (
-                    " (self="
-                    + str(self._Pem_av_ref)
-                    + ", other="
-                    + str(other._Pem_av_ref)
-                    + ")"
-                )
-                diff_list.append(name + ".Pem_av_ref" + val_str)
-            else:
-                diff_list.append(name + ".Pem_av_ref")
-        if (
-            other._Pem_av_in is not None
-            and self._Pem_av_in is not None
-            and isnan(other._Pem_av_in)
-            and isnan(self._Pem_av_in)
-        ):
-            pass
-        elif other._Pem_av_in != self._Pem_av_in:
-            if is_add_value:
-                val_str = (
-                    " (self="
-                    + str(self._Pem_av_in)
-                    + ", other="
-                    + str(other._Pem_av_in)
-                    + ")"
-                )
-                diff_list.append(name + ".Pem_av_in" + val_str)
-            else:
-                diff_list.append(name + ".Pem_av_in")
-        if (
-            other._efficiency is not None
-            and self._efficiency is not None
-            and isnan(other._efficiency)
-            and isnan(self._efficiency)
-        ):
-            pass
-        elif other._efficiency != self._efficiency:
-            if is_add_value:
-                val_str = (
-                    " (self="
-                    + str(self._efficiency)
-                    + ", other="
-                    + str(other._efficiency)
-                    + ")"
-                )
-                diff_list.append(name + ".efficiency" + val_str)
-            else:
-                diff_list.append(name + ".efficiency")
-        # Filter ignore differences
-        diff_list = list(filter(lambda x: x not in ignore_list, diff_list))
-        return diff_list
-
-    def __sizeof__(self):
-        """Return the size in memory of the object (including all subobject)"""
-
-        S = 0  # Full size of the object
-        S += getsizeof(self.N0)
-        S += getsizeof(self.felec)
-        S += getsizeof(self.Tem_av_ref)
-        S += getsizeof(self.Pem_av_ref)
-        S += getsizeof(self.Pem_av_in)
-        S += getsizeof(self.efficiency)
-        return S
-
-    def as_dict(self, type_handle_ndarray=0, keep_function=False, **kwargs):
-        """
-        Convert this object in a json serializable dict (can be use in __init__).
-        type_handle_ndarray: int
-            How to handle ndarray (0: tolist, 1: copy, 2: nothing)
-        keep_function : bool
-            True to keep the function object, else return str
-        Optional keyword input parameter is for internal use only
-        and may prevent json serializability.
-        """
-
-        OP_dict = dict()
-        OP_dict["N0"] = self.N0
-        OP_dict["felec"] = self.felec
-        OP_dict["Tem_av_ref"] = self.Tem_av_ref
-        OP_dict["Pem_av_ref"] = self.Pem_av_ref
-        OP_dict["Pem_av_in"] = self.Pem_av_in
-        OP_dict["efficiency"] = self.efficiency
-        # The class name is added to the dict for deserialisation purpose
-        OP_dict["__class__"] = "OP"
-        return OP_dict
-
-    def copy(self):
-        """Creates a deepcopy of the object"""
-
-        # Handle deepcopy of all the properties
-        N0_val = self.N0
-        felec_val = self.felec
-        Tem_av_ref_val = self.Tem_av_ref
-        Pem_av_ref_val = self.Pem_av_ref
-        Pem_av_in_val = self.Pem_av_in
-        efficiency_val = self.efficiency
-        # Creates new object of the same type with the copied properties
-        obj_copy = type(self)(
-            N0=N0_val,
-            felec=felec_val,
-            Tem_av_ref=Tem_av_ref_val,
-            Pem_av_ref=Pem_av_ref_val,
-            Pem_av_in=Pem_av_in_val,
-            efficiency=efficiency_val,
-        )
-        return obj_copy
-
-    def _set_None(self):
-        """Set all the properties to None (except pyleecan object)"""
-
-        self.N0 = None
-        self.felec = None
-        self.Tem_av_ref = None
-        self.Pem_av_ref = None
-        self.Pem_av_in = None
-        self.efficiency = None
-
-    def _get_N0(self):
-        """getter of N0"""
-        return self._N0
-
-    def _set_N0(self, value):
-        """setter of N0"""
-        check_var("N0", value, "float")
-        self._N0 = value
-
-    N0 = property(
-        fget=_get_N0,
-        fset=_set_N0,
-        doc=u"""Rotor speed
-
-        :Type: float
-        """,
-    )
-
-    def _get_felec(self):
-        """getter of felec"""
-        return self._felec
-
-    def _set_felec(self, value):
-        """setter of felec"""
-        check_var("felec", value, "float")
-        self._felec = value
-
-    felec = property(
-        fget=_get_felec,
-        fset=_set_felec,
-        doc=u"""Electrical Frequency
-
-        :Type: float
-        """,
-    )
-
-    def _get_Tem_av_ref(self):
-        """getter of Tem_av_ref"""
-        return self._Tem_av_ref
-
-    def _set_Tem_av_ref(self, value):
-        """setter of Tem_av_ref"""
-        check_var("Tem_av_ref", value, "float")
-        self._Tem_av_ref = value
-
-    Tem_av_ref = property(
-        fget=_get_Tem_av_ref,
-        fset=_set_Tem_av_ref,
-        doc=u"""Output average electromagnetic torque
-
-        :Type: float
-        """,
-    )
-
-    def _get_Pem_av_ref(self):
-        """getter of Pem_av_ref"""
-        return self._Pem_av_ref
-
-    def _set_Pem_av_ref(self, value):
-        """setter of Pem_av_ref"""
-        check_var("Pem_av_ref", value, "float")
-        self._Pem_av_ref = value
-
-    Pem_av_ref = property(
-        fget=_get_Pem_av_ref,
-        fset=_set_Pem_av_ref,
-        doc=u"""Output average Electromagnetic Power
-
-        :Type: float
-        """,
-    )
-
-    def _get_Pem_av_in(self):
-        """getter of Pem_av_in"""
-        return self._Pem_av_in
-
-    def _set_Pem_av_in(self, value):
-        """setter of Pem_av_in"""
-        check_var("Pem_av_in", value, "float")
-        self._Pem_av_in = value
-
-    Pem_av_in = property(
-        fget=_get_Pem_av_in,
-        fset=_set_Pem_av_in,
-        doc=u"""Input average power (e.g. for generator mode)
-
-        :Type: float
-        """,
-    )
-
-    def _get_efficiency(self):
-        """getter of efficiency"""
-        return self._efficiency
-
-    def _set_efficiency(self, value):
-        """setter of efficiency"""
-        check_var("efficiency", value, "float")
-        self._efficiency = value
-
-    efficiency = property(
-        fget=_get_efficiency,
-        fset=_set_efficiency,
-        doc=u"""Efficiency
-
-        :Type: float
-        """,
-    )
+# -*- coding: utf-8 -*-
+# File generated according to Generator/ClassesRef/Simulation/OP.csv
+# WARNING! All changes made in this file will be lost!
+"""Method code available at https://github.com/Eomys/pyleecan/tree/master/pyleecan/Methods/Simulation/OP
+"""
+
+from os import linesep
+from sys import getsizeof
+from logging import getLogger
+from ._check import check_var, raise_
+from ..Functions.get_logger import get_logger
+from ..Functions.save import save
+from ..Functions.load import load_init_dict
+from ..Functions.Load.import_class import import_class
+from copy import deepcopy
+from ._frozen import FrozenClass
+
+# Import all class method
+# Try/catch to remove unnecessary dependencies in unused method
+try:
+    from ..Methods.Simulation.OP.get_machine_from_parent import get_machine_from_parent
+except ImportError as error:
+    get_machine_from_parent = error
+
+try:
+    from ..Methods.Simulation.OP.get_OP_matrix import get_OP_matrix
+except ImportError as error:
+    get_OP_matrix = error
+
+
+from numpy import isnan
+from ._check import InitUnKnowClassError
+
+
+class OP(FrozenClass):
+    """Define the Operating Point of the simulation"""
+
+    VERSION = 1
+
+    # Check ImportError to remove unnecessary dependencies in unused method
+    # cf Methods.Simulation.OP.get_machine_from_parent
+    if isinstance(get_machine_from_parent, ImportError):
+        get_machine_from_parent = property(
+            fget=lambda x: raise_(
+                ImportError(
+                    "Can't use OP method get_machine_from_parent: "
+                    + str(get_machine_from_parent)
+                )
+            )
+        )
+    else:
+        get_machine_from_parent = get_machine_from_parent
+    # cf Methods.Simulation.OP.get_OP_matrix
+    if isinstance(get_OP_matrix, ImportError):
+        get_OP_matrix = property(
+            fget=lambda x: raise_(
+                ImportError("Can't use OP method get_OP_matrix: " + str(get_OP_matrix))
+            )
+        )
+    else:
+        get_OP_matrix = get_OP_matrix
+    # generic save method is available in all object
+    save = save
+    # get_logger method is available in all object
+    get_logger = get_logger
+
+    def __init__(
+        self,
+        N0=None,
+        felec=None,
+        Tem_av_ref=None,
+        Pem_av_ref=None,
+        Pem_av_in=None,
+        efficiency=None,
+        init_dict=None,
+        init_str=None,
+    ):
+        """Constructor of the class. Can be use in three ways :
+        - __init__ (arg1 = 1, arg3 = 5) every parameters have name and default values
+            for pyleecan type, -1 will call the default constructor
+        - __init__ (init_dict = d) d must be a dictionary with property names as keys
+        - __init__ (init_str = s) s must be a string
+        s is the file path to load
+
+        ndarray or list can be given for Vector and Matrix
+        object or dict can be given for pyleecan Object"""
+
+        if init_str is not None:  # Load from a file
+            init_dict = load_init_dict(init_str)[1]
+        if init_dict is not None:  # Initialisation by dict
+            assert type(init_dict) is dict
+            # Overwrite default value with init_dict content
+            if "N0" in list(init_dict.keys()):
+                N0 = init_dict["N0"]
+            if "felec" in list(init_dict.keys()):
+                felec = init_dict["felec"]
+            if "Tem_av_ref" in list(init_dict.keys()):
+                Tem_av_ref = init_dict["Tem_av_ref"]
+            if "Pem_av_ref" in list(init_dict.keys()):
+                Pem_av_ref = init_dict["Pem_av_ref"]
+            if "Pem_av_in" in list(init_dict.keys()):
+                Pem_av_in = init_dict["Pem_av_in"]
+            if "efficiency" in list(init_dict.keys()):
+                efficiency = init_dict["efficiency"]
+        # Set the properties (value check and convertion are done in setter)
+        self.parent = None
+        self.N0 = N0
+        self.felec = felec
+        self.Tem_av_ref = Tem_av_ref
+        self.Pem_av_ref = Pem_av_ref
+        self.Pem_av_in = Pem_av_in
+        self.efficiency = efficiency
+
+        # The class is frozen, for now it's impossible to add new properties
+        self._freeze()
+
+    def __str__(self):
+        """Convert this object in a readeable string (for print)"""
+
+        OP_str = ""
+        if self.parent is None:
+            OP_str += "parent = None " + linesep
+        else:
+            OP_str += "parent = " + str(type(self.parent)) + " object" + linesep
+        OP_str += "N0 = " + str(self.N0) + linesep
+        OP_str += "felec = " + str(self.felec) + linesep
+        OP_str += "Tem_av_ref = " + str(self.Tem_av_ref) + linesep
+        OP_str += "Pem_av_ref = " + str(self.Pem_av_ref) + linesep
+        OP_str += "Pem_av_in = " + str(self.Pem_av_in) + linesep
+        OP_str += "efficiency = " + str(self.efficiency) + linesep
+        return OP_str
+
+    def __eq__(self, other):
+        """Compare two objects (skip parent)"""
+
+        if type(other) != type(self):
+            return False
+        if other.N0 != self.N0:
+            return False
+        if other.felec != self.felec:
+            return False
+        if other.Tem_av_ref != self.Tem_av_ref:
+            return False
+        if other.Pem_av_ref != self.Pem_av_ref:
+            return False
+        if other.Pem_av_in != self.Pem_av_in:
+            return False
+        if other.efficiency != self.efficiency:
+            return False
+        return True
+
+    def compare(self, other, name="self", ignore_list=None, is_add_value=False):
+        """Compare two objects and return list of differences"""
+
+        if ignore_list is None:
+            ignore_list = list()
+        if type(other) != type(self):
+            return ["type(" + name + ")"]
+        diff_list = list()
+        if (
+            other._N0 is not None
+            and self._N0 is not None
+            and isnan(other._N0)
+            and isnan(self._N0)
+        ):
+            pass
+        elif other._N0 != self._N0:
+            if is_add_value:
+                val_str = " (self=" + str(self._N0) + ", other=" + str(other._N0) + ")"
+                diff_list.append(name + ".N0" + val_str)
+            else:
+                diff_list.append(name + ".N0")
+        if (
+            other._felec is not None
+            and self._felec is not None
+            and isnan(other._felec)
+            and isnan(self._felec)
+        ):
+            pass
+        elif other._felec != self._felec:
+            if is_add_value:
+                val_str = (
+                    " (self=" + str(self._felec) + ", other=" + str(other._felec) + ")"
+                )
+                diff_list.append(name + ".felec" + val_str)
+            else:
+                diff_list.append(name + ".felec")
+        if (
+            other._Tem_av_ref is not None
+            and self._Tem_av_ref is not None
+            and isnan(other._Tem_av_ref)
+            and isnan(self._Tem_av_ref)
+        ):
+            pass
+        elif other._Tem_av_ref != self._Tem_av_ref:
+            if is_add_value:
+                val_str = (
+                    " (self="
+                    + str(self._Tem_av_ref)
+                    + ", other="
+                    + str(other._Tem_av_ref)
+                    + ")"
+                )
+                diff_list.append(name + ".Tem_av_ref" + val_str)
+            else:
+                diff_list.append(name + ".Tem_av_ref")
+        if (
+            other._Pem_av_ref is not None
+            and self._Pem_av_ref is not None
+            and isnan(other._Pem_av_ref)
+            and isnan(self._Pem_av_ref)
+        ):
+            pass
+        elif other._Pem_av_ref != self._Pem_av_ref:
+            if is_add_value:
+                val_str = (
+                    " (self="
+                    + str(self._Pem_av_ref)
+                    + ", other="
+                    + str(other._Pem_av_ref)
+                    + ")"
+                )
+                diff_list.append(name + ".Pem_av_ref" + val_str)
+            else:
+                diff_list.append(name + ".Pem_av_ref")
+        if (
+            other._Pem_av_in is not None
+            and self._Pem_av_in is not None
+            and isnan(other._Pem_av_in)
+            and isnan(self._Pem_av_in)
+        ):
+            pass
+        elif other._Pem_av_in != self._Pem_av_in:
+            if is_add_value:
+                val_str = (
+                    " (self="
+                    + str(self._Pem_av_in)
+                    + ", other="
+                    + str(other._Pem_av_in)
+                    + ")"
+                )
+                diff_list.append(name + ".Pem_av_in" + val_str)
+            else:
+                diff_list.append(name + ".Pem_av_in")
+        if (
+            other._efficiency is not None
+            and self._efficiency is not None
+            and isnan(other._efficiency)
+            and isnan(self._efficiency)
+        ):
+            pass
+        elif other._efficiency != self._efficiency:
+            if is_add_value:
+                val_str = (
+                    " (self="
+                    + str(self._efficiency)
+                    + ", other="
+                    + str(other._efficiency)
+                    + ")"
+                )
+                diff_list.append(name + ".efficiency" + val_str)
+            else:
+                diff_list.append(name + ".efficiency")
+        # Filter ignore differences
+        diff_list = list(filter(lambda x: x not in ignore_list, diff_list))
+        return diff_list
+
+    def __sizeof__(self):
+        """Return the size in memory of the object (including all subobject)"""
+
+        S = 0  # Full size of the object
+        S += getsizeof(self.N0)
+        S += getsizeof(self.felec)
+        S += getsizeof(self.Tem_av_ref)
+        S += getsizeof(self.Pem_av_ref)
+        S += getsizeof(self.Pem_av_in)
+        S += getsizeof(self.efficiency)
+        return S
+
+    def as_dict(self, type_handle_ndarray=0, keep_function=False, **kwargs):
+        """
+        Convert this object in a json serializable dict (can be use in __init__).
+        type_handle_ndarray: int
+            How to handle ndarray (0: tolist, 1: copy, 2: nothing)
+        keep_function : bool
+            True to keep the function object, else return str
+        Optional keyword input parameter is for internal use only
+        and may prevent json serializability.
+        """
+
+        OP_dict = dict()
+        OP_dict["N0"] = self.N0
+        OP_dict["felec"] = self.felec
+        OP_dict["Tem_av_ref"] = self.Tem_av_ref
+        OP_dict["Pem_av_ref"] = self.Pem_av_ref
+        OP_dict["Pem_av_in"] = self.Pem_av_in
+        OP_dict["efficiency"] = self.efficiency
+        # The class name is added to the dict for deserialisation purpose
+        OP_dict["__class__"] = "OP"
+        return OP_dict
+
+    def copy(self):
+        """Creates a deepcopy of the object"""
+
+        # Handle deepcopy of all the properties
+        N0_val = self.N0
+        felec_val = self.felec
+        Tem_av_ref_val = self.Tem_av_ref
+        Pem_av_ref_val = self.Pem_av_ref
+        Pem_av_in_val = self.Pem_av_in
+        efficiency_val = self.efficiency
+        # Creates new object of the same type with the copied properties
+        obj_copy = type(self)(
+            N0=N0_val,
+            felec=felec_val,
+            Tem_av_ref=Tem_av_ref_val,
+            Pem_av_ref=Pem_av_ref_val,
+            Pem_av_in=Pem_av_in_val,
+            efficiency=efficiency_val,
+        )
+        return obj_copy
+
+    def _set_None(self):
+        """Set all the properties to None (except pyleecan object)"""
+
+        self.N0 = None
+        self.felec = None
+        self.Tem_av_ref = None
+        self.Pem_av_ref = None
+        self.Pem_av_in = None
+        self.efficiency = None
+
+    def _get_N0(self):
+        """getter of N0"""
+        return self._N0
+
+    def _set_N0(self, value):
+        """setter of N0"""
+        check_var("N0", value, "float")
+        self._N0 = value
+
+    N0 = property(
+        fget=_get_N0,
+        fset=_set_N0,
+        doc=u"""Rotor speed
+
+        :Type: float
+        """,
+    )
+
+    def _get_felec(self):
+        """getter of felec"""
+        return self._felec
+
+    def _set_felec(self, value):
+        """setter of felec"""
+        check_var("felec", value, "float")
+        self._felec = value
+
+    felec = property(
+        fget=_get_felec,
+        fset=_set_felec,
+        doc=u"""Electrical Frequency
+
+        :Type: float
+        """,
+    )
+
+    def _get_Tem_av_ref(self):
+        """getter of Tem_av_ref"""
+        return self._Tem_av_ref
+
+    def _set_Tem_av_ref(self, value):
+        """setter of Tem_av_ref"""
+        check_var("Tem_av_ref", value, "float")
+        self._Tem_av_ref = value
+
+    Tem_av_ref = property(
+        fget=_get_Tem_av_ref,
+        fset=_set_Tem_av_ref,
+        doc=u"""Output average electromagnetic torque
+
+        :Type: float
+        """,
+    )
+
+    def _get_Pem_av_ref(self):
+        """getter of Pem_av_ref"""
+        return self._Pem_av_ref
+
+    def _set_Pem_av_ref(self, value):
+        """setter of Pem_av_ref"""
+        check_var("Pem_av_ref", value, "float")
+        self._Pem_av_ref = value
+
+    Pem_av_ref = property(
+        fget=_get_Pem_av_ref,
+        fset=_set_Pem_av_ref,
+        doc=u"""Output average Electromagnetic Power
+
+        :Type: float
+        """,
+    )
+
+    def _get_Pem_av_in(self):
+        """getter of Pem_av_in"""
+        return self._Pem_av_in
+
+    def _set_Pem_av_in(self, value):
+        """setter of Pem_av_in"""
+        check_var("Pem_av_in", value, "float")
+        self._Pem_av_in = value
+
+    Pem_av_in = property(
+        fget=_get_Pem_av_in,
+        fset=_set_Pem_av_in,
+        doc=u"""Input average power (e.g. for generator mode)
+
+        :Type: float
+        """,
+    )
+
+    def _get_efficiency(self):
+        """getter of efficiency"""
+        return self._efficiency
+
+    def _set_efficiency(self, value):
+        """setter of efficiency"""
+        check_var("efficiency", value, "float")
+        self._efficiency = value
+
+    efficiency = property(
+        fget=_get_efficiency,
+        fset=_set_efficiency,
+        doc=u"""Efficiency
+
+        :Type: float
+        """,
+    )