# -*- coding: utf-8 -*-
# File generated according to Generator/ClassesRef/Simulation/LossModelWinding.csv
# WARNING! All changes made in this file will be lost!
"""Method code available at https://github.com/Eomys/pyleecan/tree/master/pyleecan/Methods/Simulation/LossModelWinding
"""

from os import linesep
from sys import getsizeof
from logging import getLogger
from ._check import check_var, raise_
from ..Functions.get_logger import get_logger
from ..Functions.save import save
from ..Functions.copy import copy
from ..Functions.load import load_init_dict
from ..Functions.Load.import_class import import_class
from .LossModel import LossModel

# Import all class method
# Try/catch to remove unnecessary dependencies in unused method
try:
    from ..Methods.Simulation.LossModelWinding.comp_loss import comp_loss
except ImportError as error:
    comp_loss = error

try:
    from ..Methods.Simulation.LossModelWinding.comp_coeff import comp_coeff
except ImportError as error:
    comp_coeff = error


from numpy import isnan
from ._check import InitUnKnowClassError


class LossModelWinding(LossModel):
    """Winding loss model"""

    VERSION = 1

    # Check ImportError to remove unnecessary dependencies in unused method
    # cf Methods.Simulation.LossModelWinding.comp_loss
    if isinstance(comp_loss, ImportError):
        comp_loss = property(
            fget=lambda x: raise_(
                ImportError(
                    "Can't use LossModelWinding method comp_loss: " + str(comp_loss)
                )
            )
        )
    else:
        comp_loss = comp_loss
    # cf Methods.Simulation.LossModelWinding.comp_coeff
    if isinstance(comp_coeff, ImportError):
        comp_coeff = property(
            fget=lambda x: raise_(
                ImportError(
                    "Can't use LossModelWinding method comp_coeff: " + str(comp_coeff)
                )
            )
        )
    else:
        comp_coeff = comp_coeff
    # save and copy methods are available in all object
    save = save
    copy = copy
    # get_logger method is available in all object
    get_logger = get_logger

    def __init__(
        self,
        temperature=20,
        type_skin_effect=1,
        name="",
        group="",
        is_show_fig=False,
        coeff_dict=None,
        init_dict=None,
        init_str=None,
    ):
        """Constructor of the class. Can be use in three ways :
        - __init__ (arg1 = 1, arg3 = 5) every parameters have name and default values
            for pyleecan type, -1 will call the default constructor
        - __init__ (init_dict = d) d must be a dictionary with property names as keys
        - __init__ (init_str = s) s must be a string
        s is the file path to load

        ndarray or list can be given for Vector and Matrix
        object or dict can be given for pyleecan Object"""

        if init_str is not None:  # Load from a file
            init_dict = load_init_dict(init_str)[1]
        if init_dict is not None:  # Initialisation by dict
            assert type(init_dict) is dict
            # Overwrite default value with init_dict content
            if "temperature" in list(init_dict.keys()):
                temperature = init_dict["temperature"]
            if "type_skin_effect" in list(init_dict.keys()):
                type_skin_effect = init_dict["type_skin_effect"]
            if "name" in list(init_dict.keys()):
                name = init_dict["name"]
            if "group" in list(init_dict.keys()):
                group = init_dict["group"]
            if "is_show_fig" in list(init_dict.keys()):
                is_show_fig = init_dict["is_show_fig"]
            if "coeff_dict" in list(init_dict.keys()):
                coeff_dict = init_dict["coeff_dict"]
        # Set the properties (value check and convertion are done in setter)
        self.temperature = temperature
        self.type_skin_effect = type_skin_effect
        # Call LossModel init
        super(LossModelWinding, self).__init__(
            name=name, group=group, is_show_fig=is_show_fig, coeff_dict=coeff_dict
        )
        # The class is frozen (in LossModel init), for now it's impossible to
        # add new properties

    def __str__(self):
        """Convert this object in a readeable string (for print)"""

        LossModelWinding_str = ""
        # Get the properties inherited from LossModel
        LossModelWinding_str += super(LossModelWinding, self).__str__()
        LossModelWinding_str += "temperature = " + str(self.temperature) + linesep
        LossModelWinding_str += (
            "type_skin_effect = " + str(self.type_skin_effect) + linesep
        )
        return LossModelWinding_str

    def __eq__(self, other):
        """Compare two objects (skip parent)"""

        if type(other) != type(self):
            return False

        # Check the properties inherited from LossModel
        if not super(LossModelWinding, self).__eq__(other):
            return False
        if other.temperature != self.temperature:
            return False
        if other.type_skin_effect != self.type_skin_effect:
            return False
        return True

    def compare(self, other, name="self", ignore_list=None, is_add_value=False):
        """Compare two objects and return list of differences"""

        if ignore_list is None:
            ignore_list = list()
        if type(other) != type(self):
            return ["type(" + name + ")"]
        diff_list = list()

        # Check the properties inherited from LossModel
<<<<<<< HEAD
        diff_list.extend(super(LossModelWinding, self).compare(other, name=name))
        if other._temperature != self._temperature:
            diff_list.append(name + ".temperature")
        if other._type_skin_effect != self._type_skin_effect:
            diff_list.append(name + ".type_skin_effect")
=======
        diff_list.extend(
            super(LossModelWinding, self).compare(
                other, name=name, ignore_list=ignore_list, is_add_value=is_add_value
            )
        )
        if (
            other._temperature is not None
            and self._temperature is not None
            and isnan(other._temperature)
            and isnan(self._temperature)
        ):
            pass
        elif other._temperature != self._temperature:
            if is_add_value:
                val_str = (
                    " (self="
                    + str(self._temperature)
                    + ", other="
                    + str(other._temperature)
                    + ")"
                )
                diff_list.append(name + ".temperature" + val_str)
            else:
                diff_list.append(name + ".temperature")
>>>>>>> 4c3e9075
        # Filter ignore differences
        diff_list = list(filter(lambda x: x not in ignore_list, diff_list))
        return diff_list

    def __sizeof__(self):
        """Return the size in memory of the object (including all subobject)"""

        S = 0  # Full size of the object

        # Get size of the properties inherited from LossModel
        S += super(LossModelWinding, self).__sizeof__()
        S += getsizeof(self.temperature)
        S += getsizeof(self.type_skin_effect)
        return S

    def as_dict(self, type_handle_ndarray=0, keep_function=False, **kwargs):
        """
        Convert this object in a json serializable dict (can be use in __init__).
        type_handle_ndarray: int
            How to handle ndarray (0: tolist, 1: copy, 2: nothing)
        keep_function : bool
            True to keep the function object, else return str
        Optional keyword input parameter is for internal use only
        and may prevent json serializability.
        """

        # Get the properties inherited from LossModel
        LossModelWinding_dict = super(LossModelWinding, self).as_dict(
            type_handle_ndarray=type_handle_ndarray,
            keep_function=keep_function,
            **kwargs
        )
        LossModelWinding_dict["temperature"] = self.temperature
        LossModelWinding_dict["type_skin_effect"] = self.type_skin_effect
        # The class name is added to the dict for deserialisation purpose
        # Overwrite the mother class name
        LossModelWinding_dict["__class__"] = "LossModelWinding"
        return LossModelWinding_dict

    def _set_None(self):
        """Set all the properties to None (except pyleecan object)"""

        self.temperature = None
        self.type_skin_effect = None
        # Set to None the properties inherited from LossModel
        super(LossModelWinding, self)._set_None()

    def _get_temperature(self):
        """getter of temperature"""
        return self._temperature

    def _set_temperature(self, value):
        """setter of temperature"""
        check_var("temperature", value, "float")
        self._temperature = value

    temperature = property(
        fget=_get_temperature,
        fset=_set_temperature,
        doc=u"""Winding temperature [°C]

        :Type: float
        """,
    )

    def _get_type_skin_effect(self):
        """getter of type_skin_effect"""
        return self._type_skin_effect

    def _set_type_skin_effect(self, value):
        """setter of type_skin_effect"""
        check_var("type_skin_effect", value, "int")
        self._type_skin_effect = value

    type_skin_effect = property(
        fget=_get_type_skin_effect,
        fset=_set_type_skin_effect,
        doc=u"""0 to ignore skin effect, 1 to consider it

        :Type: int
        """,
    )
<|MERGE_RESOLUTION|>--- conflicted
+++ resolved
@@ -1,267 +1,271 @@
-# -*- coding: utf-8 -*-
-# File generated according to Generator/ClassesRef/Simulation/LossModelWinding.csv
-# WARNING! All changes made in this file will be lost!
-"""Method code available at https://github.com/Eomys/pyleecan/tree/master/pyleecan/Methods/Simulation/LossModelWinding
-"""
-
-from os import linesep
-from sys import getsizeof
-from logging import getLogger
-from ._check import check_var, raise_
-from ..Functions.get_logger import get_logger
-from ..Functions.save import save
-from ..Functions.copy import copy
-from ..Functions.load import load_init_dict
-from ..Functions.Load.import_class import import_class
-from .LossModel import LossModel
-
-# Import all class method
-# Try/catch to remove unnecessary dependencies in unused method
-try:
-    from ..Methods.Simulation.LossModelWinding.comp_loss import comp_loss
-except ImportError as error:
-    comp_loss = error
-
-try:
-    from ..Methods.Simulation.LossModelWinding.comp_coeff import comp_coeff
-except ImportError as error:
-    comp_coeff = error
-
-
-from numpy import isnan
-from ._check import InitUnKnowClassError
-
-
-class LossModelWinding(LossModel):
-    """Winding loss model"""
-
-    VERSION = 1
-
-    # Check ImportError to remove unnecessary dependencies in unused method
-    # cf Methods.Simulation.LossModelWinding.comp_loss
-    if isinstance(comp_loss, ImportError):
-        comp_loss = property(
-            fget=lambda x: raise_(
-                ImportError(
-                    "Can't use LossModelWinding method comp_loss: " + str(comp_loss)
-                )
-            )
-        )
-    else:
-        comp_loss = comp_loss
-    # cf Methods.Simulation.LossModelWinding.comp_coeff
-    if isinstance(comp_coeff, ImportError):
-        comp_coeff = property(
-            fget=lambda x: raise_(
-                ImportError(
-                    "Can't use LossModelWinding method comp_coeff: " + str(comp_coeff)
-                )
-            )
-        )
-    else:
-        comp_coeff = comp_coeff
-    # save and copy methods are available in all object
-    save = save
-    copy = copy
-    # get_logger method is available in all object
-    get_logger = get_logger
-
-    def __init__(
-        self,
-        temperature=20,
-        type_skin_effect=1,
-        name="",
-        group="",
-        is_show_fig=False,
-        coeff_dict=None,
-        init_dict=None,
-        init_str=None,
-    ):
-        """Constructor of the class. Can be use in three ways :
-        - __init__ (arg1 = 1, arg3 = 5) every parameters have name and default values
-            for pyleecan type, -1 will call the default constructor
-        - __init__ (init_dict = d) d must be a dictionary with property names as keys
-        - __init__ (init_str = s) s must be a string
-        s is the file path to load
-
-        ndarray or list can be given for Vector and Matrix
-        object or dict can be given for pyleecan Object"""
-
-        if init_str is not None:  # Load from a file
-            init_dict = load_init_dict(init_str)[1]
-        if init_dict is not None:  # Initialisation by dict
-            assert type(init_dict) is dict
-            # Overwrite default value with init_dict content
-            if "temperature" in list(init_dict.keys()):
-                temperature = init_dict["temperature"]
-            if "type_skin_effect" in list(init_dict.keys()):
-                type_skin_effect = init_dict["type_skin_effect"]
-            if "name" in list(init_dict.keys()):
-                name = init_dict["name"]
-            if "group" in list(init_dict.keys()):
-                group = init_dict["group"]
-            if "is_show_fig" in list(init_dict.keys()):
-                is_show_fig = init_dict["is_show_fig"]
-            if "coeff_dict" in list(init_dict.keys()):
-                coeff_dict = init_dict["coeff_dict"]
-        # Set the properties (value check and convertion are done in setter)
-        self.temperature = temperature
-        self.type_skin_effect = type_skin_effect
-        # Call LossModel init
-        super(LossModelWinding, self).__init__(
-            name=name, group=group, is_show_fig=is_show_fig, coeff_dict=coeff_dict
-        )
-        # The class is frozen (in LossModel init), for now it's impossible to
-        # add new properties
-
-    def __str__(self):
-        """Convert this object in a readeable string (for print)"""
-
-        LossModelWinding_str = ""
-        # Get the properties inherited from LossModel
-        LossModelWinding_str += super(LossModelWinding, self).__str__()
-        LossModelWinding_str += "temperature = " + str(self.temperature) + linesep
-        LossModelWinding_str += (
-            "type_skin_effect = " + str(self.type_skin_effect) + linesep
-        )
-        return LossModelWinding_str
-
-    def __eq__(self, other):
-        """Compare two objects (skip parent)"""
-
-        if type(other) != type(self):
-            return False
-
-        # Check the properties inherited from LossModel
-        if not super(LossModelWinding, self).__eq__(other):
-            return False
-        if other.temperature != self.temperature:
-            return False
-        if other.type_skin_effect != self.type_skin_effect:
-            return False
-        return True
-
-    def compare(self, other, name="self", ignore_list=None, is_add_value=False):
-        """Compare two objects and return list of differences"""
-
-        if ignore_list is None:
-            ignore_list = list()
-        if type(other) != type(self):
-            return ["type(" + name + ")"]
-        diff_list = list()
-
-        # Check the properties inherited from LossModel
-<<<<<<< HEAD
-        diff_list.extend(super(LossModelWinding, self).compare(other, name=name))
-        if other._temperature != self._temperature:
-            diff_list.append(name + ".temperature")
-        if other._type_skin_effect != self._type_skin_effect:
-            diff_list.append(name + ".type_skin_effect")
-=======
-        diff_list.extend(
-            super(LossModelWinding, self).compare(
-                other, name=name, ignore_list=ignore_list, is_add_value=is_add_value
-            )
-        )
-        if (
-            other._temperature is not None
-            and self._temperature is not None
-            and isnan(other._temperature)
-            and isnan(self._temperature)
-        ):
-            pass
-        elif other._temperature != self._temperature:
-            if is_add_value:
-                val_str = (
-                    " (self="
-                    + str(self._temperature)
-                    + ", other="
-                    + str(other._temperature)
-                    + ")"
-                )
-                diff_list.append(name + ".temperature" + val_str)
-            else:
-                diff_list.append(name + ".temperature")
->>>>>>> 4c3e9075
-        # Filter ignore differences
-        diff_list = list(filter(lambda x: x not in ignore_list, diff_list))
-        return diff_list
-
-    def __sizeof__(self):
-        """Return the size in memory of the object (including all subobject)"""
-
-        S = 0  # Full size of the object
-
-        # Get size of the properties inherited from LossModel
-        S += super(LossModelWinding, self).__sizeof__()
-        S += getsizeof(self.temperature)
-        S += getsizeof(self.type_skin_effect)
-        return S
-
-    def as_dict(self, type_handle_ndarray=0, keep_function=False, **kwargs):
-        """
-        Convert this object in a json serializable dict (can be use in __init__).
-        type_handle_ndarray: int
-            How to handle ndarray (0: tolist, 1: copy, 2: nothing)
-        keep_function : bool
-            True to keep the function object, else return str
-        Optional keyword input parameter is for internal use only
-        and may prevent json serializability.
-        """
-
-        # Get the properties inherited from LossModel
-        LossModelWinding_dict = super(LossModelWinding, self).as_dict(
-            type_handle_ndarray=type_handle_ndarray,
-            keep_function=keep_function,
-            **kwargs
-        )
-        LossModelWinding_dict["temperature"] = self.temperature
-        LossModelWinding_dict["type_skin_effect"] = self.type_skin_effect
-        # The class name is added to the dict for deserialisation purpose
-        # Overwrite the mother class name
-        LossModelWinding_dict["__class__"] = "LossModelWinding"
-        return LossModelWinding_dict
-
-    def _set_None(self):
-        """Set all the properties to None (except pyleecan object)"""
-
-        self.temperature = None
-        self.type_skin_effect = None
-        # Set to None the properties inherited from LossModel
-        super(LossModelWinding, self)._set_None()
-
-    def _get_temperature(self):
-        """getter of temperature"""
-        return self._temperature
-
-    def _set_temperature(self, value):
-        """setter of temperature"""
-        check_var("temperature", value, "float")
-        self._temperature = value
-
-    temperature = property(
-        fget=_get_temperature,
-        fset=_set_temperature,
-        doc=u"""Winding temperature [°C]
-
-        :Type: float
-        """,
-    )
-
-    def _get_type_skin_effect(self):
-        """getter of type_skin_effect"""
-        return self._type_skin_effect
-
-    def _set_type_skin_effect(self, value):
-        """setter of type_skin_effect"""
-        check_var("type_skin_effect", value, "int")
-        self._type_skin_effect = value
-
-    type_skin_effect = property(
-        fget=_get_type_skin_effect,
-        fset=_set_type_skin_effect,
-        doc=u"""0 to ignore skin effect, 1 to consider it
-
-        :Type: int
-        """,
-    )
+# -*- coding: utf-8 -*-
+# File generated according to Generator/ClassesRef/Simulation/LossModelWinding.csv
+# WARNING! All changes made in this file will be lost!
+"""Method code available at https://github.com/Eomys/pyleecan/tree/master/pyleecan/Methods/Simulation/LossModelWinding
+"""
+
+from os import linesep
+from sys import getsizeof
+from logging import getLogger
+from ._check import check_var, raise_
+from ..Functions.get_logger import get_logger
+from ..Functions.save import save
+from ..Functions.copy import copy
+from ..Functions.load import load_init_dict
+from ..Functions.Load.import_class import import_class
+from .LossModel import LossModel
+
+# Import all class method
+# Try/catch to remove unnecessary dependencies in unused method
+try:
+    from ..Methods.Simulation.LossModelWinding.comp_loss import comp_loss
+except ImportError as error:
+    comp_loss = error
+
+try:
+    from ..Methods.Simulation.LossModelWinding.comp_coeff import comp_coeff
+except ImportError as error:
+    comp_coeff = error
+
+
+from numpy import isnan
+from ._check import InitUnKnowClassError
+
+
+class LossModelWinding(LossModel):
+    """Winding loss model"""
+
+    VERSION = 1
+
+    # Check ImportError to remove unnecessary dependencies in unused method
+    # cf Methods.Simulation.LossModelWinding.comp_loss
+    if isinstance(comp_loss, ImportError):
+        comp_loss = property(
+            fget=lambda x: raise_(
+                ImportError(
+                    "Can't use LossModelWinding method comp_loss: " + str(comp_loss)
+                )
+            )
+        )
+    else:
+        comp_loss = comp_loss
+    # cf Methods.Simulation.LossModelWinding.comp_coeff
+    if isinstance(comp_coeff, ImportError):
+        comp_coeff = property(
+            fget=lambda x: raise_(
+                ImportError(
+                    "Can't use LossModelWinding method comp_coeff: " + str(comp_coeff)
+                )
+            )
+        )
+    else:
+        comp_coeff = comp_coeff
+    # save and copy methods are available in all object
+    save = save
+    copy = copy
+    # get_logger method is available in all object
+    get_logger = get_logger
+
+    def __init__(
+        self,
+        temperature=20,
+        type_skin_effect=1,
+        name="",
+        group="",
+        is_show_fig=False,
+        coeff_dict=None,
+        init_dict=None,
+        init_str=None,
+    ):
+        """Constructor of the class. Can be use in three ways :
+        - __init__ (arg1 = 1, arg3 = 5) every parameters have name and default values
+            for pyleecan type, -1 will call the default constructor
+        - __init__ (init_dict = d) d must be a dictionary with property names as keys
+        - __init__ (init_str = s) s must be a string
+        s is the file path to load
+
+        ndarray or list can be given for Vector and Matrix
+        object or dict can be given for pyleecan Object"""
+
+        if init_str is not None:  # Load from a file
+            init_dict = load_init_dict(init_str)[1]
+        if init_dict is not None:  # Initialisation by dict
+            assert type(init_dict) is dict
+            # Overwrite default value with init_dict content
+            if "temperature" in list(init_dict.keys()):
+                temperature = init_dict["temperature"]
+            if "type_skin_effect" in list(init_dict.keys()):
+                type_skin_effect = init_dict["type_skin_effect"]
+            if "name" in list(init_dict.keys()):
+                name = init_dict["name"]
+            if "group" in list(init_dict.keys()):
+                group = init_dict["group"]
+            if "is_show_fig" in list(init_dict.keys()):
+                is_show_fig = init_dict["is_show_fig"]
+            if "coeff_dict" in list(init_dict.keys()):
+                coeff_dict = init_dict["coeff_dict"]
+        # Set the properties (value check and convertion are done in setter)
+        self.temperature = temperature
+        self.type_skin_effect = type_skin_effect
+        # Call LossModel init
+        super(LossModelWinding, self).__init__(
+            name=name, group=group, is_show_fig=is_show_fig, coeff_dict=coeff_dict
+        )
+        # The class is frozen (in LossModel init), for now it's impossible to
+        # add new properties
+
+    def __str__(self):
+        """Convert this object in a readeable string (for print)"""
+
+        LossModelWinding_str = ""
+        # Get the properties inherited from LossModel
+        LossModelWinding_str += super(LossModelWinding, self).__str__()
+        LossModelWinding_str += "temperature = " + str(self.temperature) + linesep
+        LossModelWinding_str += (
+            "type_skin_effect = " + str(self.type_skin_effect) + linesep
+        )
+        return LossModelWinding_str
+
+    def __eq__(self, other):
+        """Compare two objects (skip parent)"""
+
+        if type(other) != type(self):
+            return False
+
+        # Check the properties inherited from LossModel
+        if not super(LossModelWinding, self).__eq__(other):
+            return False
+        if other.temperature != self.temperature:
+            return False
+        if other.type_skin_effect != self.type_skin_effect:
+            return False
+        return True
+
+    def compare(self, other, name="self", ignore_list=None, is_add_value=False):
+        """Compare two objects and return list of differences"""
+
+        if ignore_list is None:
+            ignore_list = list()
+        if type(other) != type(self):
+            return ["type(" + name + ")"]
+        diff_list = list()
+
+        # Check the properties inherited from LossModel
+        diff_list.extend(
+            super(LossModelWinding, self).compare(
+                other, name=name, ignore_list=ignore_list, is_add_value=is_add_value
+            )
+        )
+        if (
+            other._temperature is not None
+            and self._temperature is not None
+            and isnan(other._temperature)
+            and isnan(self._temperature)
+        ):
+            pass
+        elif other._temperature != self._temperature:
+            if is_add_value:
+                val_str = (
+                    " (self="
+                    + str(self._temperature)
+                    + ", other="
+                    + str(other._temperature)
+                    + ")"
+                )
+                diff_list.append(name + ".temperature" + val_str)
+            else:
+                diff_list.append(name + ".temperature")
+        if other._type_skin_effect != self._type_skin_effect:
+            if is_add_value:
+                val_str = (
+                    " (self="
+                    + str(self._type_skin_effect)
+                    + ", other="
+                    + str(other._type_skin_effect)
+                    + ")"
+                )
+                diff_list.append(name + ".type_skin_effect" + val_str)
+            else:
+                diff_list.append(name + ".type_skin_effect")
+        # Filter ignore differences
+        diff_list = list(filter(lambda x: x not in ignore_list, diff_list))
+        return diff_list
+
+    def __sizeof__(self):
+        """Return the size in memory of the object (including all subobject)"""
+
+        S = 0  # Full size of the object
+
+        # Get size of the properties inherited from LossModel
+        S += super(LossModelWinding, self).__sizeof__()
+        S += getsizeof(self.temperature)
+        S += getsizeof(self.type_skin_effect)
+        return S
+
+    def as_dict(self, type_handle_ndarray=0, keep_function=False, **kwargs):
+        """
+        Convert this object in a json serializable dict (can be use in __init__).
+        type_handle_ndarray: int
+            How to handle ndarray (0: tolist, 1: copy, 2: nothing)
+        keep_function : bool
+            True to keep the function object, else return str
+        Optional keyword input parameter is for internal use only
+        and may prevent json serializability.
+        """
+
+        # Get the properties inherited from LossModel
+        LossModelWinding_dict = super(LossModelWinding, self).as_dict(
+            type_handle_ndarray=type_handle_ndarray,
+            keep_function=keep_function,
+            **kwargs
+        )
+        LossModelWinding_dict["temperature"] = self.temperature
+        LossModelWinding_dict["type_skin_effect"] = self.type_skin_effect
+        # The class name is added to the dict for deserialisation purpose
+        # Overwrite the mother class name
+        LossModelWinding_dict["__class__"] = "LossModelWinding"
+        return LossModelWinding_dict
+
+    def _set_None(self):
+        """Set all the properties to None (except pyleecan object)"""
+
+        self.temperature = None
+        self.type_skin_effect = None
+        # Set to None the properties inherited from LossModel
+        super(LossModelWinding, self)._set_None()
+
+    def _get_temperature(self):
+        """getter of temperature"""
+        return self._temperature
+
+    def _set_temperature(self, value):
+        """setter of temperature"""
+        check_var("temperature", value, "float")
+        self._temperature = value
+
+    temperature = property(
+        fget=_get_temperature,
+        fset=_set_temperature,
+        doc=u"""Winding temperature [°C]
+
+        :Type: float
+        """,
+    )
+
+    def _get_type_skin_effect(self):
+        """getter of type_skin_effect"""
+        return self._type_skin_effect
+
+    def _set_type_skin_effect(self, value):
+        """setter of type_skin_effect"""
+        check_var("type_skin_effect", value, "int")
+        self._type_skin_effect = value
+
+    type_skin_effect = property(
+        fget=_get_type_skin_effect,
+        fset=_set_type_skin_effect,
+        doc=u"""0 to ignore skin effect, 1 to consider it
+
+        :Type: int
+        """,
+    )