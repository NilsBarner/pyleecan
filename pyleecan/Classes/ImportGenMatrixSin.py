--- conflicted
+++ resolved
@@ -62,25 +62,11 @@
         init_vector = init_vector
     # save and copy methods are available in all object
     save = save
-<<<<<<< HEAD
-
-    # generic copy method
-    def copy(self):
-        """Return a copy of the class
-        """
-        return type(self)(init_dict=self.as_dict())
-
-    # get_logger method is available in all object
-    get_logger = get_logger
-
-    def __init__(self, sin_list=list(), is_transpose=False, init_dict = None, init_str = None):
-=======
     copy = copy
     # get_logger method is available in all object
     get_logger = get_logger
 
     def __init__(self, sin_list=-1, is_transpose=False, init_dict=None, init_str=None):
->>>>>>> 9efbb6f4
         """Constructor of the class. Can be use in three ways :
         - __init__ (arg1 = 1, arg3 = 5) every parameters have name and default values
             for pyleecan type, -1 will call the default constructor
@@ -91,19 +77,8 @@
         ndarray or list can be given for Vector and Matrix
         object or dict can be given for pyleecan Object"""
 
-<<<<<<< HEAD
-        if init_str is not None :  # Initialisation by str
-            from ..Functions.load import load
-            assert type(init_str) is str
-            # load the object from a file
-            obj = load(init_str)
-            assert type(obj) is type(self)
-            sin_list = obj.sin_list
-            is_transpose = obj.is_transpose
-=======
         if init_str is not None:  # Load from a file
             init_dict = load_init_dict(init_str)[1]
->>>>>>> 9efbb6f4
         if init_dict is not None:  # Initialisation by dict
             assert type(init_dict) is dict
             # Overwrite default value with init_dict content
@@ -111,30 +86,8 @@
                 sin_list = init_dict["sin_list"]
             if "is_transpose" in list(init_dict.keys()):
                 is_transpose = init_dict["is_transpose"]
-<<<<<<< HEAD
-        # Initialisation by argument
-        # sin_list can be None or a list of ImportGenVectSin object or a list of dict
-        if type(sin_list) is list:
-            # Check if the list is only composed of ImportGenVectSin
-            if len(sin_list) > 0 and all(isinstance(obj, ImportGenVectSin) for obj in sin_list):
-                # set the list to keep pointer reference
-                self.sin_list = sin_list
-            else:
-                self.sin_list = list()
-                for obj in sin_list:
-                    if not isinstance(obj, dict):  # Default value
-                        self.sin_list.append(obj)
-                    elif isinstance(obj, dict):
-                        self.sin_list.append(ImportGenVectSin(init_dict=obj))
-    
-        elif sin_list is None:
-            self.sin_list = list()
-        else:
-            self.sin_list = sin_list
-=======
         # Set the properties (value check and convertion are done in setter)
         self.sin_list = sin_list
->>>>>>> 9efbb6f4
         # Call ImportMatrix init
         super(ImportGenMatrixSin, self).__init__(is_transpose=is_transpose)
         # The class is frozen (in ImportMatrix init), for now it's impossible to
@@ -150,7 +103,9 @@
             ImportGenMatrixSin_str += "sin_list = []" + linesep
         for ii in range(len(self.sin_list)):
             tmp = self.sin_list[ii].__str__().replace(linesep, linesep + "\t") + linesep
-            ImportGenMatrixSin_str += "sin_list["+str(ii)+"] ="+ tmp + linesep + linesep
+            ImportGenMatrixSin_str += (
+                "sin_list[" + str(ii) + "] =" + tmp + linesep + linesep
+            )
         return ImportGenMatrixSin_str
 
     def __eq__(self, other):
@@ -167,12 +122,7 @@
         return True
 
     def as_dict(self):
-<<<<<<< HEAD
-        """Convert this objet in a json seriable dict (can be use in __init__)
-        """
-=======
         """Convert this object in a json seriable dict (can be use in __init__)"""
->>>>>>> 9efbb6f4
 
         # Get the properties inherited from ImportMatrix
         ImportGenMatrixSin_dict = super(ImportGenMatrixSin, self).as_dict()
