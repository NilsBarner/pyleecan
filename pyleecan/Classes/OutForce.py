--- conflicted
+++ resolved
@@ -15,15 +15,6 @@
 from ._frozen import FrozenClass
 
 from numpy import array, array_equal
-<<<<<<< HEAD
-from cloudpickle import dumps, loads
-from ._check import CheckTypeError
-try :
-    from SciDataTool.Classes.VectorField import VectorField
-except ImportError :
-    VectorField = ImportError
-=======
->>>>>>> 9efbb6f4
 from ._check import InitUnKnowClassError
 
 
@@ -34,21 +25,21 @@
 
     # save and copy methods are available in all object
     save = save
-<<<<<<< HEAD
-
-    # generic copy method
-    def copy(self):
-        """Return a copy of the class
-        """
-        return type(self)(init_dict=self.as_dict())
-
-=======
     copy = copy
->>>>>>> 9efbb6f4
     # get_logger method is available in all object
     get_logger = get_logger
 
-    def __init__(self, time=None, angle=None, Nt_tot=None, Na_tot=None, P=None, logger_name="Pyleecan.OutStruct", init_dict = None, init_str = None):
+    def __init__(
+        self,
+        time=None,
+        angle=None,
+        Nt_tot=None,
+        Na_tot=None,
+        P=None,
+        logger_name="Pyleecan.OutStruct",
+        init_dict=None,
+        init_str=None,
+    ):
         """Constructor of the class. Can be use in three ways :
         - __init__ (arg1 = 1, arg3 = 5) every parameters have name and default values
             for pyleecan type, -1 will call the default constructor
@@ -59,23 +50,8 @@
         ndarray or list can be given for Vector and Matrix
         object or dict can be given for pyleecan Object"""
 
-<<<<<<< HEAD
-        if init_str is not None :  # Initialisation by str
-            from ..Functions.load import load
-            assert type(init_str) is str
-            # load the object from a file
-            obj = load(init_str)
-            assert type(obj) is type(self)
-            time = obj.time
-            angle = obj.angle
-            Nt_tot = obj.Nt_tot
-            Na_tot = obj.Na_tot
-            P = obj.P
-            logger_name = obj.logger_name
-=======
         if init_str is not None:  # Load from a file
             init_dict = load_init_dict(init_str)[1]
->>>>>>> 9efbb6f4
         if init_dict is not None:  # Initialisation by dict
             assert type(init_dict) is dict
             # Overwrite default value with init_dict content
@@ -97,12 +73,6 @@
         self.angle = angle
         self.Nt_tot = Nt_tot
         self.Na_tot = Na_tot
-<<<<<<< HEAD
-        # Check if the type VectorField has been imported with success
-        if isinstance(VectorField, ImportError):
-            raise ImportError('Unknown type VectorField please install SciDataTool')
-=======
->>>>>>> 9efbb6f4
         self.P = P
         self.logger_name = logger_name
 
@@ -117,11 +87,23 @@
             OutForce_str += "parent = None " + linesep
         else:
             OutForce_str += "parent = " + str(type(self.parent)) + " object" + linesep
-        OutForce_str += "time = " + linesep + str(self.time).replace(linesep, linesep + "\t") + linesep + linesep
-        OutForce_str += "angle = " + linesep + str(self.angle).replace(linesep, linesep + "\t") + linesep + linesep
+        OutForce_str += (
+            "time = "
+            + linesep
+            + str(self.time).replace(linesep, linesep + "\t")
+            + linesep
+            + linesep
+        )
+        OutForce_str += (
+            "angle = "
+            + linesep
+            + str(self.angle).replace(linesep, linesep + "\t")
+            + linesep
+            + linesep
+        )
         OutForce_str += "Nt_tot = " + str(self.Nt_tot) + linesep
         OutForce_str += "Na_tot = " + str(self.Na_tot) + linesep
-        OutForce_str += "P = "+ str(self.P) + linesep + linesep
+        OutForce_str += "P = " + str(self.P) + linesep + linesep
         OutForce_str += 'logger_name = "' + str(self.logger_name) + '"' + linesep
         return OutForce_str
 
@@ -145,12 +127,7 @@
         return True
 
     def as_dict(self):
-<<<<<<< HEAD
-        """Convert this objet in a json seriable dict (can be use in __init__)
-        """
-=======
         """Convert this object in a json seriable dict (can be use in __init__)"""
->>>>>>> 9efbb6f4
 
         OutForce_dict = dict()
         if self.time is None:
@@ -165,13 +142,8 @@
         OutForce_dict["Na_tot"] = self.Na_tot
         if self.P is None:
             OutForce_dict["P"] = None
-<<<<<<< HEAD
-        else: # Store serialized data (using cloudpickle) and str to read it in json save files
-            OutForce_dict['P'] ={"__class__" : str(type(self._P)),"__repr__":str(self._P.__repr__()),"serialized":dumps(self._P).decode('ISO-8859-2')}
-=======
         else:
             OutForce_dict["P"] = self.P.as_dict()
->>>>>>> 9efbb6f4
         OutForce_dict["logger_name"] = self.logger_name
         # The class name is added to the dict fordeserialisation purpose
         OutForce_dict["__class__"] = "OutForce"
@@ -279,17 +251,6 @@
 
     def _set_P(self, value):
         """setter of P"""
-<<<<<<< HEAD
-        try: # Check the type 
-            check_var("P", value, "dict")
-        except CheckTypeError:
-            check_var("P", value, "SciDataTool.Classes.VectorField.VectorField")
-            # property can be set from a list to handle loads
-        if type(value) == dict: # Load type from saved dict {"type":type(value),"str": str(value),"serialized": serialized(value)]
-            self._P = loads(value["serialized"].encode('ISO-8859-2'))
-        else: 
-            self._P= value 
-=======
         if isinstance(value, str):  # Load from file
             value = load_init_dict(value)[1]
         if isinstance(value, dict) and "__class__" in value:
@@ -300,7 +261,6 @@
         check_var("P", value, "VectorField")
         self._P = value
 
->>>>>>> 9efbb6f4
     P = property(
         fget=_get_P,
         fset=_set_P,
