--- conflicted
+++ resolved
@@ -294,12 +294,8 @@
         return True
 
     def as_dict(self):
-<<<<<<< HEAD
-        """Convert this objet in a json seriable dict (can be use in __init__)
+        """Convert this object in a json seriable dict (can be use in __init__)
         """
-=======
-        """Convert this object in a json seriable dict (can be use in __init__)"""
->>>>>>> 37554b61
 
         # Get the properties inherited from SlotWind
         SlotW61_dict = super(SlotW61, self).as_dict()
