# -*- coding: utf-8 -*-
# File generated according to Generator/ClassesRef/Optimization/OptiGenAlg.csv
# WARNING! All changes made in this file will be lost!
"""Method code available at https://github.com/Eomys/pyleecan/tree/master/pyleecan/Methods/Optimization/OptiGenAlg
"""

from os import linesep
from logging import getLogger
from ._check import check_var, raise_
from ..Functions.get_logger import get_logger
from ..Functions.save import save
from ..Functions.copy import copy
from ..Functions.load import load_init_dict
from ..Functions.Load.import_class import import_class
from .OptiSolver import OptiSolver

from inspect import getsource
from cloudpickle import dumps, loads
from ._check import CheckTypeError
from ._check import InitUnKnowClassError
from .OptiProblem import OptiProblem
from .XOutput import XOutput


class OptiGenAlg(OptiSolver):
    """Genetic algorithm class"""

    VERSION = 1

    # save and copy methods are available in all object
    save = save
<<<<<<< HEAD

    # generic copy method
    def copy(self):
        """Return a copy of the class
        """
        return type(self)(init_dict=self.as_dict())

=======
    copy = copy
>>>>>>> 9efbb6f4
    # get_logger method is available in all object
    get_logger = get_logger

    def __init__(self, selector=None, crossover=None, mutator=None, p_cross=0.9, p_mutate=0.1, size_pop=40, nb_gen=100, problem=-1, xoutput=-1, logger_name="Pyleecan.OptiSolver", is_keep_all_output=False, init_dict = None, init_str = None):
        """Constructor of the class. Can be use in three ways :
        - __init__ (arg1 = 1, arg3 = 5) every parameters have name and default values
            for pyleecan type, -1 will call the default constructor
        - __init__ (init_dict = d) d must be a dictionnary with property names as keys
        - __init__ (init_str = s) s must be a string
        s is the file path to load

        ndarray or list can be given for Vector and Matrix
        object or dict can be given for pyleecan Object"""

<<<<<<< HEAD
        if problem == -1:
            problem = OptiProblem()
        if xoutput == -1:
            xoutput = XOutput()
        if init_str is not None :  # Initialisation by str
            from ..Functions.load import load
            assert type(init_str) is str
            # load the object from a file
            obj = load(init_str)
            assert type(obj) is type(self)
            selector = obj.selector
            crossover = obj.crossover
            mutator = obj.mutator
            p_cross = obj.p_cross
            p_mutate = obj.p_mutate
            size_pop = obj.size_pop
            nb_gen = obj.nb_gen
            problem = obj.problem
            xoutput = obj.xoutput
            logger_name = obj.logger_name
            is_keep_all_output = obj.is_keep_all_output
=======
        if init_str is not None:  # Load from a file
            init_dict = load_init_dict(init_str)[1]
>>>>>>> 9efbb6f4
        if init_dict is not None:  # Initialisation by dict
            assert type(init_dict) is dict
            # Overwrite default value with init_dict content
            if "selector" in list(init_dict.keys()):
                selector = init_dict["selector"]
            if "crossover" in list(init_dict.keys()):
                crossover = init_dict["crossover"]
            if "mutator" in list(init_dict.keys()):
                mutator = init_dict["mutator"]
            if "p_cross" in list(init_dict.keys()):
                p_cross = init_dict["p_cross"]
            if "p_mutate" in list(init_dict.keys()):
                p_mutate = init_dict["p_mutate"]
            if "size_pop" in list(init_dict.keys()):
                size_pop = init_dict["size_pop"]
            if "nb_gen" in list(init_dict.keys()):
                nb_gen = init_dict["nb_gen"]
            if "problem" in list(init_dict.keys()):
                problem = init_dict["problem"]
            if "xoutput" in list(init_dict.keys()):
                xoutput = init_dict["xoutput"]
            if "logger_name" in list(init_dict.keys()):
                logger_name = init_dict["logger_name"]
            if "is_keep_all_output" in list(init_dict.keys()):
                is_keep_all_output = init_dict["is_keep_all_output"]
        # Set the properties (value check and convertion are done in setter)
        self.selector = selector
        self.crossover = crossover
        self.mutator = mutator
        self.p_cross = p_cross
        self.p_mutate = p_mutate
        self.size_pop = size_pop
        self.nb_gen = nb_gen
        # Call OptiSolver init
        super(OptiGenAlg, self).__init__(problem=problem, xoutput=xoutput, logger_name=logger_name, is_keep_all_output=is_keep_all_output)
        # The class is frozen (in OptiSolver init), for now it's impossible to
        # add new properties

    def __str__(self):
        """Convert this object in a readeable string (for print)"""

        OptiGenAlg_str = ""
        # Get the properties inherited from OptiSolver
        OptiGenAlg_str += super(OptiGenAlg, self).__str__()
        if self._selector[1] is None:
            OptiGenAlg_str += "selector = " + str(self._selector[1])
        else:
            OptiGenAlg_str += "selector = " + linesep + str(self._selector[1]) + linesep + linesep
        if self._crossover[1] is None:
            OptiGenAlg_str += "crossover = " + str(self._crossover[1])
        else:
            OptiGenAlg_str += "crossover = " + linesep + str(self._crossover[1]) + linesep + linesep
        if self._mutator[1] is None:
            OptiGenAlg_str += "mutator = " + str(self._mutator[1])
        else:
            OptiGenAlg_str += "mutator = " + linesep + str(self._mutator[1]) + linesep + linesep
        OptiGenAlg_str += "p_cross = " + str(self.p_cross) + linesep
        OptiGenAlg_str += "p_mutate = " + str(self.p_mutate) + linesep
        OptiGenAlg_str += "size_pop = " + str(self.size_pop) + linesep
        OptiGenAlg_str += "nb_gen = " + str(self.nb_gen) + linesep
        return OptiGenAlg_str

    def __eq__(self, other):
        """Compare two objects (skip parent)"""

        if type(other) != type(self):
            return False

        # Check the properties inherited from OptiSolver
        if not super(OptiGenAlg, self).__eq__(other):
            return False
        if other.selector != self.selector:
            return False
        if other.crossover != self.crossover:
            return False
        if other.mutator != self.mutator:
            return False
        if other.p_cross != self.p_cross:
            return False
        if other.p_mutate != self.p_mutate:
            return False
        if other.size_pop != self.size_pop:
            return False
        if other.nb_gen != self.nb_gen:
            return False
        return True

    def as_dict(self):
<<<<<<< HEAD
        """Convert this objet in a json seriable dict (can be use in __init__)
        """
=======
        """Convert this object in a json seriable dict (can be use in __init__)"""
>>>>>>> 9efbb6f4

        # Get the properties inherited from OptiSolver
        OptiGenAlg_dict = super(OptiGenAlg, self).as_dict()
        if self.selector is None:
            OptiGenAlg_dict["selector"] = None
        else:
            OptiGenAlg_dict["selector"] = [dumps(self._selector[0]).decode('ISO-8859-2'), self._selector[1]]
        if self.crossover is None:
            OptiGenAlg_dict["crossover"] = None
        else:
            OptiGenAlg_dict["crossover"] = [dumps(self._crossover[0]).decode('ISO-8859-2'), self._crossover[1]]
        if self.mutator is None:
            OptiGenAlg_dict["mutator"] = None
        else:
            OptiGenAlg_dict["mutator"] = [dumps(self._mutator[0]).decode('ISO-8859-2'), self._mutator[1]]
        OptiGenAlg_dict["p_cross"] = self.p_cross
        OptiGenAlg_dict["p_mutate"] = self.p_mutate
        OptiGenAlg_dict["size_pop"] = self.size_pop
        OptiGenAlg_dict["nb_gen"] = self.nb_gen
        # The class name is added to the dict fordeserialisation purpose
        # Overwrite the mother class name
        OptiGenAlg_dict["__class__"] = "OptiGenAlg"
        return OptiGenAlg_dict

    def _set_None(self):
        """Set all the properties to None (except pyleecan object)"""

        self.selector = None
        self.crossover = None
        self.mutator = None
        self.p_cross = None
        self.p_mutate = None
        self.size_pop = None
        self.nb_gen = None
        # Set to None the properties inherited from OptiSolver
        super(OptiGenAlg, self)._set_None()

    def _get_selector(self):
        """getter of selector"""
        return self._selector[0]

    def _set_selector(self, value):
        """setter of selector"""
        if isinstance(value, str):  # Load from file
            value = load_init_dict(value)[1]
        if isinstance(value, dict) and "__class__" in value:
            class_obj = import_class(
                "pyleecan.Classes", value.get("__class__"), "selector"
            )
            value = class_obj(init_dict=value)
        elif type(value) is int and value == -1:  # Default constructor
            value = function()
        try:
            check_var("selector", value, "list")
        except CheckTypeError:
            check_var("selector", value, "function")
        if isinstance(value,list): # Load function from saved dict
            self._selector = [loads(value[0].encode('ISO-8859-2')),value[1]]
        elif value is None:
            self._selector = [None,None]
        elif callable(value):
            self._selector = [value,getsource(value)]
        else:
            raise TypeError('Expected function or list from a saved file, got: '+str(type(value))) 
    selector = property(
        fget=_get_selector,
        fset=_set_selector,
        doc=u"""Selector of the genetic algorithm

        :Type: function
        """,
    )

    def _get_crossover(self):
        """getter of crossover"""
        return self._crossover[0]

    def _set_crossover(self, value):
        """setter of crossover"""
        if isinstance(value, str):  # Load from file
            value = load_init_dict(value)[1]
        if isinstance(value, dict) and "__class__" in value:
            class_obj = import_class(
                "pyleecan.Classes", value.get("__class__"), "crossover"
            )
            value = class_obj(init_dict=value)
        elif type(value) is int and value == -1:  # Default constructor
            value = function()
        try:
            check_var("crossover", value, "list")
        except CheckTypeError:
            check_var("crossover", value, "function")
        if isinstance(value,list): # Load function from saved dict
            self._crossover = [loads(value[0].encode('ISO-8859-2')),value[1]]
        elif value is None:
            self._crossover = [None,None]
        elif callable(value):
            self._crossover = [value,getsource(value)]
        else:
            raise TypeError('Expected function or list from a saved file, got: '+str(type(value))) 
    crossover = property(
        fget=_get_crossover,
        fset=_set_crossover,
        doc=u"""Crossover of the genetic algorithm

        :Type: function
        """,
    )

    def _get_mutator(self):
        """getter of mutator"""
        return self._mutator[0]

    def _set_mutator(self, value):
        """setter of mutator"""
        if isinstance(value, str):  # Load from file
            value = load_init_dict(value)[1]
        if isinstance(value, dict) and "__class__" in value:
            class_obj = import_class(
                "pyleecan.Classes", value.get("__class__"), "mutator"
            )
            value = class_obj(init_dict=value)
        elif type(value) is int and value == -1:  # Default constructor
            value = function()
        try:
            check_var("mutator", value, "list")
        except CheckTypeError:
            check_var("mutator", value, "function")
        if isinstance(value,list): # Load function from saved dict
            self._mutator = [loads(value[0].encode('ISO-8859-2')),value[1]]
        elif value is None:
            self._mutator = [None,None]
        elif callable(value):
            self._mutator = [value,getsource(value)]
        else:
            raise TypeError('Expected function or list from a saved file, got: '+str(type(value))) 
    mutator = property(
        fget=_get_mutator,
        fset=_set_mutator,
        doc=u"""Mutator of the genetic algorithm

        :Type: function
        """,
    )

    def _get_p_cross(self):
        """getter of p_cross"""
        return self._p_cross

    def _set_p_cross(self, value):
        """setter of p_cross"""
        check_var("p_cross", value, "float", Vmin=0, Vmax=1)
        self._p_cross = value

    p_cross = property(
        fget=_get_p_cross,
        fset=_set_p_cross,
        doc=u"""Probability of crossover

        :Type: float
        :min: 0
        :max: 1
        """,
    )

    def _get_p_mutate(self):
        """getter of p_mutate"""
        return self._p_mutate

    def _set_p_mutate(self, value):
        """setter of p_mutate"""
        check_var("p_mutate", value, "float", Vmin=0, Vmax=1)
        self._p_mutate = value

    p_mutate = property(
        fget=_get_p_mutate,
        fset=_set_p_mutate,
        doc=u"""Probability of mutation 

        :Type: float
        :min: 0
        :max: 1
        """,
    )

    def _get_size_pop(self):
        """getter of size_pop"""
        return self._size_pop

    def _set_size_pop(self, value):
        """setter of size_pop"""
        check_var("size_pop", value, "int", Vmin=1)
        self._size_pop = value

    size_pop = property(
        fget=_get_size_pop,
        fset=_set_size_pop,
        doc=u"""Size of the population

        :Type: int
        :min: 1
        """,
    )

    def _get_nb_gen(self):
        """getter of nb_gen"""
        return self._nb_gen

    def _set_nb_gen(self, value):
        """setter of nb_gen"""
        check_var("nb_gen", value, "int", Vmin=1)
        self._nb_gen = value

    nb_gen = property(
        fget=_get_nb_gen,
        fset=_set_nb_gen,
        doc=u"""Number of generations

        :Type: int
        :min: 1
        """,
    )<|MERGE_RESOLUTION|>--- conflicted
+++ resolved
@@ -29,21 +29,26 @@
 
     # save and copy methods are available in all object
     save = save
-<<<<<<< HEAD
-
-    # generic copy method
-    def copy(self):
-        """Return a copy of the class
-        """
-        return type(self)(init_dict=self.as_dict())
-
-=======
     copy = copy
->>>>>>> 9efbb6f4
     # get_logger method is available in all object
     get_logger = get_logger
 
-    def __init__(self, selector=None, crossover=None, mutator=None, p_cross=0.9, p_mutate=0.1, size_pop=40, nb_gen=100, problem=-1, xoutput=-1, logger_name="Pyleecan.OptiSolver", is_keep_all_output=False, init_dict = None, init_str = None):
+    def __init__(
+        self,
+        selector=None,
+        crossover=None,
+        mutator=None,
+        p_cross=0.9,
+        p_mutate=0.1,
+        size_pop=40,
+        nb_gen=100,
+        problem=-1,
+        xoutput=-1,
+        logger_name="Pyleecan.OptiSolver",
+        is_keep_all_output=False,
+        init_dict=None,
+        init_str=None,
+    ):
         """Constructor of the class. Can be use in three ways :
         - __init__ (arg1 = 1, arg3 = 5) every parameters have name and default values
             for pyleecan type, -1 will call the default constructor
@@ -54,32 +59,8 @@
         ndarray or list can be given for Vector and Matrix
         object or dict can be given for pyleecan Object"""
 
-<<<<<<< HEAD
-        if problem == -1:
-            problem = OptiProblem()
-        if xoutput == -1:
-            xoutput = XOutput()
-        if init_str is not None :  # Initialisation by str
-            from ..Functions.load import load
-            assert type(init_str) is str
-            # load the object from a file
-            obj = load(init_str)
-            assert type(obj) is type(self)
-            selector = obj.selector
-            crossover = obj.crossover
-            mutator = obj.mutator
-            p_cross = obj.p_cross
-            p_mutate = obj.p_mutate
-            size_pop = obj.size_pop
-            nb_gen = obj.nb_gen
-            problem = obj.problem
-            xoutput = obj.xoutput
-            logger_name = obj.logger_name
-            is_keep_all_output = obj.is_keep_all_output
-=======
         if init_str is not None:  # Load from a file
             init_dict = load_init_dict(init_str)[1]
->>>>>>> 9efbb6f4
         if init_dict is not None:  # Initialisation by dict
             assert type(init_dict) is dict
             # Overwrite default value with init_dict content
@@ -114,7 +95,12 @@
         self.size_pop = size_pop
         self.nb_gen = nb_gen
         # Call OptiSolver init
-        super(OptiGenAlg, self).__init__(problem=problem, xoutput=xoutput, logger_name=logger_name, is_keep_all_output=is_keep_all_output)
+        super(OptiGenAlg, self).__init__(
+            problem=problem,
+            xoutput=xoutput,
+            logger_name=logger_name,
+            is_keep_all_output=is_keep_all_output,
+        )
         # The class is frozen (in OptiSolver init), for now it's impossible to
         # add new properties
 
@@ -127,15 +113,21 @@
         if self._selector[1] is None:
             OptiGenAlg_str += "selector = " + str(self._selector[1])
         else:
-            OptiGenAlg_str += "selector = " + linesep + str(self._selector[1]) + linesep + linesep
+            OptiGenAlg_str += (
+                "selector = " + linesep + str(self._selector[1]) + linesep + linesep
+            )
         if self._crossover[1] is None:
             OptiGenAlg_str += "crossover = " + str(self._crossover[1])
         else:
-            OptiGenAlg_str += "crossover = " + linesep + str(self._crossover[1]) + linesep + linesep
+            OptiGenAlg_str += (
+                "crossover = " + linesep + str(self._crossover[1]) + linesep + linesep
+            )
         if self._mutator[1] is None:
             OptiGenAlg_str += "mutator = " + str(self._mutator[1])
         else:
-            OptiGenAlg_str += "mutator = " + linesep + str(self._mutator[1]) + linesep + linesep
+            OptiGenAlg_str += (
+                "mutator = " + linesep + str(self._mutator[1]) + linesep + linesep
+            )
         OptiGenAlg_str += "p_cross = " + str(self.p_cross) + linesep
         OptiGenAlg_str += "p_mutate = " + str(self.p_mutate) + linesep
         OptiGenAlg_str += "size_pop = " + str(self.size_pop) + linesep
@@ -168,27 +160,31 @@
         return True
 
     def as_dict(self):
-<<<<<<< HEAD
-        """Convert this objet in a json seriable dict (can be use in __init__)
-        """
-=======
         """Convert this object in a json seriable dict (can be use in __init__)"""
->>>>>>> 9efbb6f4
 
         # Get the properties inherited from OptiSolver
         OptiGenAlg_dict = super(OptiGenAlg, self).as_dict()
         if self.selector is None:
             OptiGenAlg_dict["selector"] = None
         else:
-            OptiGenAlg_dict["selector"] = [dumps(self._selector[0]).decode('ISO-8859-2'), self._selector[1]]
+            OptiGenAlg_dict["selector"] = [
+                dumps(self._selector[0]).decode("ISO-8859-2"),
+                self._selector[1],
+            ]
         if self.crossover is None:
             OptiGenAlg_dict["crossover"] = None
         else:
-            OptiGenAlg_dict["crossover"] = [dumps(self._crossover[0]).decode('ISO-8859-2'), self._crossover[1]]
+            OptiGenAlg_dict["crossover"] = [
+                dumps(self._crossover[0]).decode("ISO-8859-2"),
+                self._crossover[1],
+            ]
         if self.mutator is None:
             OptiGenAlg_dict["mutator"] = None
         else:
-            OptiGenAlg_dict["mutator"] = [dumps(self._mutator[0]).decode('ISO-8859-2'), self._mutator[1]]
+            OptiGenAlg_dict["mutator"] = [
+                dumps(self._mutator[0]).decode("ISO-8859-2"),
+                self._mutator[1],
+            ]
         OptiGenAlg_dict["p_cross"] = self.p_cross
         OptiGenAlg_dict["p_mutate"] = self.p_mutate
         OptiGenAlg_dict["size_pop"] = self.size_pop
@@ -230,14 +226,17 @@
             check_var("selector", value, "list")
         except CheckTypeError:
             check_var("selector", value, "function")
-        if isinstance(value,list): # Load function from saved dict
-            self._selector = [loads(value[0].encode('ISO-8859-2')),value[1]]
+        if isinstance(value, list):  # Load function from saved dict
+            self._selector = [loads(value[0].encode("ISO-8859-2")), value[1]]
         elif value is None:
-            self._selector = [None,None]
+            self._selector = [None, None]
         elif callable(value):
-            self._selector = [value,getsource(value)]
-        else:
-            raise TypeError('Expected function or list from a saved file, got: '+str(type(value))) 
+            self._selector = [value, getsource(value)]
+        else:
+            raise TypeError(
+                "Expected function or list from a saved file, got: " + str(type(value))
+            )
+
     selector = property(
         fget=_get_selector,
         fset=_set_selector,
@@ -266,14 +265,17 @@
             check_var("crossover", value, "list")
         except CheckTypeError:
             check_var("crossover", value, "function")
-        if isinstance(value,list): # Load function from saved dict
-            self._crossover = [loads(value[0].encode('ISO-8859-2')),value[1]]
+        if isinstance(value, list):  # Load function from saved dict
+            self._crossover = [loads(value[0].encode("ISO-8859-2")), value[1]]
         elif value is None:
-            self._crossover = [None,None]
+            self._crossover = [None, None]
         elif callable(value):
-            self._crossover = [value,getsource(value)]
-        else:
-            raise TypeError('Expected function or list from a saved file, got: '+str(type(value))) 
+            self._crossover = [value, getsource(value)]
+        else:
+            raise TypeError(
+                "Expected function or list from a saved file, got: " + str(type(value))
+            )
+
     crossover = property(
         fget=_get_crossover,
         fset=_set_crossover,
@@ -302,14 +304,17 @@
             check_var("mutator", value, "list")
         except CheckTypeError:
             check_var("mutator", value, "function")
-        if isinstance(value,list): # Load function from saved dict
-            self._mutator = [loads(value[0].encode('ISO-8859-2')),value[1]]
+        if isinstance(value, list):  # Load function from saved dict
+            self._mutator = [loads(value[0].encode("ISO-8859-2")), value[1]]
         elif value is None:
-            self._mutator = [None,None]
+            self._mutator = [None, None]
         elif callable(value):
-            self._mutator = [value,getsource(value)]
-        else:
-            raise TypeError('Expected function or list from a saved file, got: '+str(type(value))) 
+            self._mutator = [value, getsource(value)]
+        else:
+            raise TypeError(
+                "Expected function or list from a saved file, got: " + str(type(value))
+            )
+
     mutator = property(
         fget=_get_mutator,
         fset=_set_mutator,
