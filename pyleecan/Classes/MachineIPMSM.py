# -*- coding: utf-8 -*-
# File generated according to Generator/ClassesRef/Machine/MachineIPMSM.csv
# WARNING! All changes made in this file will be lost!
"""Method code available at https://github.com/Eomys/pyleecan/tree/master/pyleecan/Methods/Machine/MachineIPMSM
"""

from os import linesep
from logging import getLogger
from ._check import check_var, raise_
from ..Functions.get_logger import get_logger
from ..Functions.save import save
from ..Functions.copy import copy
from ..Functions.load import load_init_dict
from ..Functions.Load.import_class import import_class
from .MachineSync import MachineSync

# Import all class method
# Try/catch to remove unnecessary dependencies in unused method
try:
    from ..Methods.Machine.MachineIPMSM.check import check
except ImportError as error:
    check = error

try:
    from ..Methods.Machine.MachineIPMSM.get_machine_type import get_machine_type
except ImportError as error:
    get_machine_type = error

try:
    from ..Methods.Machine.MachineIPMSM.get_lam_list import get_lam_list
except ImportError as error:
    get_lam_list = error


from ._check import InitUnKnowClassError
from .LamHole import LamHole
from .LamSlotWind import LamSlotWind
from .Frame import Frame
from .Shaft import Shaft


class MachineIPMSM(MachineSync):
    """Interior Permanent Magnet Synchronous Machine"""

    VERSION = 1

    # Check ImportError to remove unnecessary dependencies in unused method
    # cf Methods.Machine.MachineIPMSM.check
    if isinstance(check, ImportError):
        check = property(
            fget=lambda x: raise_(
                ImportError("Can't use MachineIPMSM method check: " + str(check))
            )
        )
    else:
        check = check
    # cf Methods.Machine.MachineIPMSM.get_machine_type
    if isinstance(get_machine_type, ImportError):
        get_machine_type = property(
            fget=lambda x: raise_(
                ImportError(
                    "Can't use MachineIPMSM method get_machine_type: "
                    + str(get_machine_type)
                )
            )
        )
    else:
        get_machine_type = get_machine_type
    # cf Methods.Machine.MachineIPMSM.get_lam_list
    if isinstance(get_lam_list, ImportError):
        get_lam_list = property(
            fget=lambda x: raise_(
                ImportError(
                    "Can't use MachineIPMSM method get_lam_list: " + str(get_lam_list)
                )
            )
        )
    else:
        get_lam_list = get_lam_list
    # save and copy methods are available in all object
    save = save
<<<<<<< HEAD

    # generic copy method
    def copy(self):
        """Return a copy of the class
        """
        return type(self)(init_dict=self.as_dict())

=======
    copy = copy
>>>>>>> 9efbb6f4
    # get_logger method is available in all object
    get_logger = get_logger

    def __init__(self, rotor=-1, stator=-1, frame=-1, shaft=-1, name="default_machine", desc="", type_machine=1, logger_name="Pyleecan.Machine", init_dict = None, init_str = None):
        """Constructor of the class. Can be use in three ways :
        - __init__ (arg1 = 1, arg3 = 5) every parameters have name and default values
            for pyleecan type, -1 will call the default constructor
        - __init__ (init_dict = d) d must be a dictionnary with property names as keys
        - __init__ (init_str = s) s must be a string
        s is the file path to load

        ndarray or list can be given for Vector and Matrix
        object or dict can be given for pyleecan Object"""

<<<<<<< HEAD
        if rotor == -1:
            rotor = LamHole()
        if stator == -1:
            stator = LamSlotWind()
        if frame == -1:
            frame = Frame()
        if shaft == -1:
            shaft = Shaft()
        if init_str is not None :  # Initialisation by str
            from ..Functions.load import load
            assert type(init_str) is str
            # load the object from a file
            obj = load(init_str)
            assert type(obj) is type(self)
            rotor = obj.rotor
            stator = obj.stator
            frame = obj.frame
            shaft = obj.shaft
            name = obj.name
            desc = obj.desc
            type_machine = obj.type_machine
            logger_name = obj.logger_name
=======
        if init_str is not None:  # Load from a file
            init_dict = load_init_dict(init_str)[1]
>>>>>>> 9efbb6f4
        if init_dict is not None:  # Initialisation by dict
            assert type(init_dict) is dict
            # Overwrite default value with init_dict content
            if "rotor" in list(init_dict.keys()):
                rotor = init_dict["rotor"]
            if "stator" in list(init_dict.keys()):
                stator = init_dict["stator"]
            if "frame" in list(init_dict.keys()):
                frame = init_dict["frame"]
            if "shaft" in list(init_dict.keys()):
                shaft = init_dict["shaft"]
            if "name" in list(init_dict.keys()):
                name = init_dict["name"]
            if "desc" in list(init_dict.keys()):
                desc = init_dict["desc"]
            if "type_machine" in list(init_dict.keys()):
                type_machine = init_dict["type_machine"]
            if "logger_name" in list(init_dict.keys()):
                logger_name = init_dict["logger_name"]
<<<<<<< HEAD
        # Initialisation by argument
        # rotor can be None, a LamHole object or a dict
        if isinstance(rotor, dict):
            self.rotor = LamHole(init_dict=rotor)
        elif isinstance(rotor, str):
            from ..Functions.load import load
            self.rotor = load(rotor)
        else:
            self.rotor = rotor
        # stator can be None, a LamSlotWind object or a dict
        if isinstance(stator, dict):
            # Check that the type is correct (including daughter)
            class_name = stator.get("__class__")
            if class_name not in ['LamSlotWind', 'LamSquirrelCage']:
                raise InitUnKnowClassError(
                    "Unknow class name "
                    + class_name
                    + " in init_dict for stator"
                )
            # Dynamic import to call the correct constructor
            module = __import__("pyleecan.Classes."+class_name, fromlist=[class_name])
            class_obj = getattr(module,class_name)
            self.stator = class_obj(init_dict=stator)
        elif isinstance(stator, str):
            from ..Functions.load import load
            stator = load(stator)
            # Check that the type is correct (including daughter)
            class_name = stator.__class__.__name__
            if class_name not in ['LamSlotWind', 'LamSquirrelCage']:
                raise InitUnKnowClassError(
                    "Unknow class name "
                    + class_name
                    + " in init_dict for stator"
                )
            self.stator=stator
        else:
            self.stator = stator
=======
        # Set the properties (value check and convertion are done in setter)
        self.rotor = rotor
        self.stator = stator
>>>>>>> 9efbb6f4
        # Call MachineSync init
        super(MachineIPMSM, self).__init__(frame=frame, shaft=shaft, name=name, desc=desc, type_machine=type_machine, logger_name=logger_name)
        # The class is frozen (in MachineSync init), for now it's impossible to
        # add new properties

    def __str__(self):
        """Convert this object in a readeable string (for print)"""

        MachineIPMSM_str = ""
        # Get the properties inherited from MachineSync
        MachineIPMSM_str += super(MachineIPMSM, self).__str__()
        if self.rotor is not None:
            tmp = self.rotor.__str__().replace(linesep, linesep + "\t").rstrip("\t")
            MachineIPMSM_str += "rotor = "+ tmp
        else:
            MachineIPMSM_str += "rotor = None" + linesep + linesep
        if self.stator is not None:
            tmp = self.stator.__str__().replace(linesep, linesep + "\t").rstrip("\t")
            MachineIPMSM_str += "stator = "+ tmp
        else:
            MachineIPMSM_str += "stator = None" + linesep + linesep
        return MachineIPMSM_str

    def __eq__(self, other):
        """Compare two objects (skip parent)"""

        if type(other) != type(self):
            return False

        # Check the properties inherited from MachineSync
        if not super(MachineIPMSM, self).__eq__(other):
            return False
        if other.rotor != self.rotor:
            return False
        if other.stator != self.stator:
            return False
        return True

    def as_dict(self):
<<<<<<< HEAD
        """Convert this objet in a json seriable dict (can be use in __init__)
        """
=======
        """Convert this object in a json seriable dict (can be use in __init__)"""
>>>>>>> 9efbb6f4

        # Get the properties inherited from MachineSync
        MachineIPMSM_dict = super(MachineIPMSM, self).as_dict()
        if self.rotor is None:
            MachineIPMSM_dict["rotor"] = None
        else:
            MachineIPMSM_dict["rotor"] = self.rotor.as_dict()
        if self.stator is None:
            MachineIPMSM_dict["stator"] = None
        else:
            MachineIPMSM_dict["stator"] = self.stator.as_dict()
        # The class name is added to the dict fordeserialisation purpose
        # Overwrite the mother class name
        MachineIPMSM_dict["__class__"] = "MachineIPMSM"
        return MachineIPMSM_dict

    def _set_None(self):
        """Set all the properties to None (except pyleecan object)"""

        if self.rotor is not None:
            self.rotor._set_None()
        if self.stator is not None:
            self.stator._set_None()
        # Set to None the properties inherited from MachineSync
        super(MachineIPMSM, self)._set_None()

    def _get_rotor(self):
        """getter of rotor"""
        return self._rotor

    def _set_rotor(self, value):
        """setter of rotor"""
        if isinstance(value, str):  # Load from file
            value = load_init_dict(value)[1]
        if isinstance(value, dict) and "__class__" in value:
            class_obj = import_class(
                "pyleecan.Classes", value.get("__class__"), "rotor"
            )
            value = class_obj(init_dict=value)
        elif type(value) is int and value == -1:  # Default constructor
            value = LamHole()
        check_var("rotor", value, "LamHole")
        self._rotor = value

        if self._rotor is not None:
            self._rotor.parent = self
    rotor = property(
        fget=_get_rotor,
        fset=_set_rotor,
        doc=u"""Machine's Rotor

        :Type: LamHole
        """,
    )

    def _get_stator(self):
        """getter of stator"""
        return self._stator

    def _set_stator(self, value):
        """setter of stator"""
        if isinstance(value, str):  # Load from file
            value = load_init_dict(value)[1]
        if isinstance(value, dict) and "__class__" in value:
            class_obj = import_class(
                "pyleecan.Classes", value.get("__class__"), "stator"
            )
            value = class_obj(init_dict=value)
        elif type(value) is int and value == -1:  # Default constructor
            value = LamSlotWind()
        check_var("stator", value, "LamSlotWind")
        self._stator = value

        if self._stator is not None:
            self._stator.parent = self
    stator = property(
        fget=_get_stator,
        fset=_set_stator,
        doc=u"""Machine's Stator

        :Type: LamSlotWind
        """,
    )<|MERGE_RESOLUTION|>--- conflicted
+++ resolved
@@ -79,21 +79,23 @@
         get_lam_list = get_lam_list
     # save and copy methods are available in all object
     save = save
-<<<<<<< HEAD
-
-    # generic copy method
-    def copy(self):
-        """Return a copy of the class
-        """
-        return type(self)(init_dict=self.as_dict())
-
-=======
     copy = copy
->>>>>>> 9efbb6f4
     # get_logger method is available in all object
     get_logger = get_logger
 
-    def __init__(self, rotor=-1, stator=-1, frame=-1, shaft=-1, name="default_machine", desc="", type_machine=1, logger_name="Pyleecan.Machine", init_dict = None, init_str = None):
+    def __init__(
+        self,
+        rotor=-1,
+        stator=-1,
+        frame=-1,
+        shaft=-1,
+        name="default_machine",
+        desc="",
+        type_machine=1,
+        logger_name="Pyleecan.Machine",
+        init_dict=None,
+        init_str=None,
+    ):
         """Constructor of the class. Can be use in three ways :
         - __init__ (arg1 = 1, arg3 = 5) every parameters have name and default values
             for pyleecan type, -1 will call the default constructor
@@ -104,33 +106,8 @@
         ndarray or list can be given for Vector and Matrix
         object or dict can be given for pyleecan Object"""
 
-<<<<<<< HEAD
-        if rotor == -1:
-            rotor = LamHole()
-        if stator == -1:
-            stator = LamSlotWind()
-        if frame == -1:
-            frame = Frame()
-        if shaft == -1:
-            shaft = Shaft()
-        if init_str is not None :  # Initialisation by str
-            from ..Functions.load import load
-            assert type(init_str) is str
-            # load the object from a file
-            obj = load(init_str)
-            assert type(obj) is type(self)
-            rotor = obj.rotor
-            stator = obj.stator
-            frame = obj.frame
-            shaft = obj.shaft
-            name = obj.name
-            desc = obj.desc
-            type_machine = obj.type_machine
-            logger_name = obj.logger_name
-=======
         if init_str is not None:  # Load from a file
             init_dict = load_init_dict(init_str)[1]
->>>>>>> 9efbb6f4
         if init_dict is not None:  # Initialisation by dict
             assert type(init_dict) is dict
             # Overwrite default value with init_dict content
@@ -150,51 +127,18 @@
                 type_machine = init_dict["type_machine"]
             if "logger_name" in list(init_dict.keys()):
                 logger_name = init_dict["logger_name"]
-<<<<<<< HEAD
-        # Initialisation by argument
-        # rotor can be None, a LamHole object or a dict
-        if isinstance(rotor, dict):
-            self.rotor = LamHole(init_dict=rotor)
-        elif isinstance(rotor, str):
-            from ..Functions.load import load
-            self.rotor = load(rotor)
-        else:
-            self.rotor = rotor
-        # stator can be None, a LamSlotWind object or a dict
-        if isinstance(stator, dict):
-            # Check that the type is correct (including daughter)
-            class_name = stator.get("__class__")
-            if class_name not in ['LamSlotWind', 'LamSquirrelCage']:
-                raise InitUnKnowClassError(
-                    "Unknow class name "
-                    + class_name
-                    + " in init_dict for stator"
-                )
-            # Dynamic import to call the correct constructor
-            module = __import__("pyleecan.Classes."+class_name, fromlist=[class_name])
-            class_obj = getattr(module,class_name)
-            self.stator = class_obj(init_dict=stator)
-        elif isinstance(stator, str):
-            from ..Functions.load import load
-            stator = load(stator)
-            # Check that the type is correct (including daughter)
-            class_name = stator.__class__.__name__
-            if class_name not in ['LamSlotWind', 'LamSquirrelCage']:
-                raise InitUnKnowClassError(
-                    "Unknow class name "
-                    + class_name
-                    + " in init_dict for stator"
-                )
-            self.stator=stator
-        else:
-            self.stator = stator
-=======
         # Set the properties (value check and convertion are done in setter)
         self.rotor = rotor
         self.stator = stator
->>>>>>> 9efbb6f4
         # Call MachineSync init
-        super(MachineIPMSM, self).__init__(frame=frame, shaft=shaft, name=name, desc=desc, type_machine=type_machine, logger_name=logger_name)
+        super(MachineIPMSM, self).__init__(
+            frame=frame,
+            shaft=shaft,
+            name=name,
+            desc=desc,
+            type_machine=type_machine,
+            logger_name=logger_name,
+        )
         # The class is frozen (in MachineSync init), for now it's impossible to
         # add new properties
 
@@ -206,12 +150,12 @@
         MachineIPMSM_str += super(MachineIPMSM, self).__str__()
         if self.rotor is not None:
             tmp = self.rotor.__str__().replace(linesep, linesep + "\t").rstrip("\t")
-            MachineIPMSM_str += "rotor = "+ tmp
+            MachineIPMSM_str += "rotor = " + tmp
         else:
             MachineIPMSM_str += "rotor = None" + linesep + linesep
         if self.stator is not None:
             tmp = self.stator.__str__().replace(linesep, linesep + "\t").rstrip("\t")
-            MachineIPMSM_str += "stator = "+ tmp
+            MachineIPMSM_str += "stator = " + tmp
         else:
             MachineIPMSM_str += "stator = None" + linesep + linesep
         return MachineIPMSM_str
@@ -232,12 +176,7 @@
         return True
 
     def as_dict(self):
-<<<<<<< HEAD
-        """Convert this objet in a json seriable dict (can be use in __init__)
-        """
-=======
         """Convert this object in a json seriable dict (can be use in __init__)"""
->>>>>>> 9efbb6f4
 
         # Get the properties inherited from MachineSync
         MachineIPMSM_dict = super(MachineIPMSM, self).as_dict()
@@ -284,6 +223,7 @@
 
         if self._rotor is not None:
             self._rotor.parent = self
+
     rotor = property(
         fget=_get_rotor,
         fset=_set_rotor,
@@ -313,6 +253,7 @@
 
         if self._stator is not None:
             self._stator.parent = self
+
     stator = property(
         fget=_get_stator,
         fset=_set_stator,
