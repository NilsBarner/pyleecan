--- conflicted
+++ resolved
@@ -28,21 +28,24 @@
 
     # save and copy methods are available in all object
     save = save
-<<<<<<< HEAD
-
-    # generic copy method
-    def copy(self):
-        """Return a copy of the class
-        """
-        return type(self)(init_dict=self.as_dict())
-
-=======
     copy = copy
->>>>>>> 9efbb6f4
     # get_logger method is available in all object
     get_logger = get_logger
 
-    def __init__(self, name="Material", is_isotropic=False, elec=-1, mag=-1, struct=-1, HT=-1, eco=-1, desc="Material description", path="", init_dict = None, init_str = None):
+    def __init__(
+        self,
+        name="Material",
+        is_isotropic=False,
+        elec=-1,
+        mag=-1,
+        struct=-1,
+        HT=-1,
+        eco=-1,
+        desc="Material description",
+        path="",
+        init_dict=None,
+        init_str=None,
+    ):
         """Constructor of the class. Can be use in three ways :
         - __init__ (arg1 = 1, arg3 = 5) every parameters have name and default values
             for pyleecan type, -1 will call the default constructor
@@ -53,36 +56,8 @@
         ndarray or list can be given for Vector and Matrix
         object or dict can be given for pyleecan Object"""
 
-<<<<<<< HEAD
-        if elec == -1:
-            elec = MatElectrical()
-        if mag == -1:
-            mag = MatMagnetics()
-        if struct == -1:
-            struct = MatStructural()
-        if HT == -1:
-            HT = MatHT()
-        if eco == -1:
-            eco = MatEconomical()
-        if init_str is not None :  # Initialisation by str
-            from ..Functions.load import load
-            assert type(init_str) is str
-            # load the object from a file
-            obj = load(init_str)
-            assert type(obj) is type(self)
-            name = obj.name
-            is_isotropic = obj.is_isotropic
-            elec = obj.elec
-            mag = obj.mag
-            struct = obj.struct
-            HT = obj.HT
-            eco = obj.eco
-            desc = obj.desc
-            path = obj.path
-=======
         if init_str is not None:  # Load from a file
             init_dict = load_init_dict(init_str)[1]
->>>>>>> 9efbb6f4
         if init_dict is not None:  # Initialisation by dict
             assert type(init_dict) is dict
             # Overwrite default value with init_dict content
@@ -108,54 +83,11 @@
         self.parent = None
         self.name = name
         self.is_isotropic = is_isotropic
-<<<<<<< HEAD
-        # elec can be None, a MatElectrical object or a dict
-        if isinstance(elec, dict):
-            self.elec = MatElectrical(init_dict=elec)
-        elif isinstance(elec, str):
-            from ..Functions.load import load
-            self.elec = load(elec)
-        else:
-            self.elec = elec
-        # mag can be None, a MatMagnetics object or a dict
-        if isinstance(mag, dict):
-            self.mag = MatMagnetics(init_dict=mag)
-        elif isinstance(mag, str):
-            from ..Functions.load import load
-            self.mag = load(mag)
-        else:
-            self.mag = mag
-        # struct can be None, a MatStructural object or a dict
-        if isinstance(struct, dict):
-            self.struct = MatStructural(init_dict=struct)
-        elif isinstance(struct, str):
-            from ..Functions.load import load
-            self.struct = load(struct)
-        else:
-            self.struct = struct
-        # HT can be None, a MatHT object or a dict
-        if isinstance(HT, dict):
-            self.HT = MatHT(init_dict=HT)
-        elif isinstance(HT, str):
-            from ..Functions.load import load
-            self.HT = load(HT)
-        else:
-            self.HT = HT
-        # eco can be None, a MatEconomical object or a dict
-        if isinstance(eco, dict):
-            self.eco = MatEconomical(init_dict=eco)
-        elif isinstance(eco, str):
-            from ..Functions.load import load
-            self.eco = load(eco)
-        else:
-            self.eco = eco
-=======
         self.elec = elec
         self.mag = mag
         self.struct = struct
         self.HT = HT
         self.eco = eco
->>>>>>> 9efbb6f4
         self.desc = desc
         self.path = path
 
@@ -174,27 +106,27 @@
         Material_str += "is_isotropic = " + str(self.is_isotropic) + linesep
         if self.elec is not None:
             tmp = self.elec.__str__().replace(linesep, linesep + "\t").rstrip("\t")
-            Material_str += "elec = "+ tmp
+            Material_str += "elec = " + tmp
         else:
             Material_str += "elec = None" + linesep + linesep
         if self.mag is not None:
             tmp = self.mag.__str__().replace(linesep, linesep + "\t").rstrip("\t")
-            Material_str += "mag = "+ tmp
+            Material_str += "mag = " + tmp
         else:
             Material_str += "mag = None" + linesep + linesep
         if self.struct is not None:
             tmp = self.struct.__str__().replace(linesep, linesep + "\t").rstrip("\t")
-            Material_str += "struct = "+ tmp
+            Material_str += "struct = " + tmp
         else:
             Material_str += "struct = None" + linesep + linesep
         if self.HT is not None:
             tmp = self.HT.__str__().replace(linesep, linesep + "\t").rstrip("\t")
-            Material_str += "HT = "+ tmp
+            Material_str += "HT = " + tmp
         else:
             Material_str += "HT = None" + linesep + linesep
         if self.eco is not None:
             tmp = self.eco.__str__().replace(linesep, linesep + "\t").rstrip("\t")
-            Material_str += "eco = "+ tmp
+            Material_str += "eco = " + tmp
         else:
             Material_str += "eco = None" + linesep + linesep
         Material_str += 'desc = "' + str(self.desc) + '"' + linesep
@@ -227,12 +159,7 @@
         return True
 
     def as_dict(self):
-<<<<<<< HEAD
-        """Convert this objet in a json seriable dict (can be use in __init__)
-        """
-=======
         """Convert this object in a json seriable dict (can be use in __init__)"""
->>>>>>> 9efbb6f4
 
         Material_dict = dict()
         Material_dict["name"] = self.name
@@ -335,6 +262,7 @@
 
         if self._elec is not None:
             self._elec.parent = self
+
     elec = property(
         fget=_get_elec,
         fset=_set_elec,
@@ -362,6 +290,7 @@
 
         if self._mag is not None:
             self._mag.parent = self
+
     mag = property(
         fget=_get_mag,
         fset=_set_mag,
@@ -391,6 +320,7 @@
 
         if self._struct is not None:
             self._struct.parent = self
+
     struct = property(
         fget=_get_struct,
         fset=_set_struct,
@@ -418,6 +348,7 @@
 
         if self._HT is not None:
             self._HT.parent = self
+
     HT = property(
         fget=_get_HT,
         fset=_set_HT,
@@ -445,6 +376,7 @@
 
         if self._eco is not None:
             self._eco.parent = self
+
     eco = property(
         fget=_get_eco,
         fset=_set_eco,
