# -*- coding: utf-8 -*-
# File generated according to Generator/ClassesRef/Mesh/SolutionData.csv
# WARNING! All changes made in this file will be lost!
"""Method code available at https://github.com/Eomys/pyleecan/tree/master/pyleecan/Methods/Mesh/SolutionData
"""

from os import linesep
from logging import getLogger
from ._check import check_var, raise_
from ..Functions.get_logger import get_logger
from ..Functions.save import save
from ..Functions.copy import copy
from ..Functions.load import load_init_dict
from ..Functions.Load.import_class import import_class
from .Solution import Solution

# Import all class method
# Try/catch to remove unnecessary dependencies in unused method
try:
    from ..Methods.Mesh.SolutionData.get_field import get_field
except ImportError as error:
    get_field = error

try:
    from ..Methods.Mesh.SolutionData.get_axis import get_axis
except ImportError as error:
    get_axis = error


<<<<<<< HEAD
from cloudpickle import dumps, loads
from ._check import CheckTypeError
try :
    from SciDataTool.Classes.DataND import DataND
except ImportError :
    DataND = ImportError
=======
>>>>>>> 9efbb6f4
from ._check import InitUnKnowClassError


class SolutionData(Solution):
    """Define a Solution with SciDataTool objects."""

    VERSION = 1

    # Check ImportError to remove unnecessary dependencies in unused method
    # cf Methods.Mesh.SolutionData.get_field
    if isinstance(get_field, ImportError):
        get_field = property(
            fget=lambda x: raise_(
                ImportError(
                    "Can't use SolutionData method get_field: " + str(get_field)
                )
            )
        )
    else:
        get_field = get_field
    # cf Methods.Mesh.SolutionData.get_axis
    if isinstance(get_axis, ImportError):
        get_axis = property(
            fget=lambda x: raise_(
                ImportError("Can't use SolutionData method get_axis: " + str(get_axis))
            )
        )
    else:
        get_axis = get_axis
    # save and copy methods are available in all object
    save = save
<<<<<<< HEAD

    # generic copy method
    def copy(self):
        """Return a copy of the class
        """
        return type(self)(init_dict=self.as_dict())

=======
    copy = copy
>>>>>>> 9efbb6f4
    # get_logger method is available in all object
    get_logger = get_logger

    def __init__(self, field=None, type_cell="triangle", label=None, dimension=2, init_dict = None, init_str = None):
        """Constructor of the class. Can be use in three ways :
        - __init__ (arg1 = 1, arg3 = 5) every parameters have name and default values
            for pyleecan type, -1 will call the default constructor
        - __init__ (init_dict = d) d must be a dictionnary with property names as keys
        - __init__ (init_str = s) s must be a string
        s is the file path to load

        ndarray or list can be given for Vector and Matrix
        object or dict can be given for pyleecan Object"""

<<<<<<< HEAD
        if init_str is not None :  # Initialisation by str
            from ..Functions.load import load
            assert type(init_str) is str
            # load the object from a file
            obj = load(init_str)
            assert type(obj) is type(self)
            field = obj.field
            type_cell = obj.type_cell
            label = obj.label
            dimension = obj.dimension
=======
        if init_str is not None:  # Load from a file
            init_dict = load_init_dict(init_str)[1]
>>>>>>> 9efbb6f4
        if init_dict is not None:  # Initialisation by dict
            assert type(init_dict) is dict
            # Overwrite default value with init_dict content
            if "field" in list(init_dict.keys()):
                field = init_dict["field"]
            if "type_cell" in list(init_dict.keys()):
                type_cell = init_dict["type_cell"]
            if "label" in list(init_dict.keys()):
                label = init_dict["label"]
            if "dimension" in list(init_dict.keys()):
                dimension = init_dict["dimension"]
<<<<<<< HEAD
        # Initialisation by argument
        # Check if the type DataND has been imported with success
        if isinstance(DataND, ImportError):
            raise ImportError('Unknown type DataND please install SciDataTool')
=======
        # Set the properties (value check and convertion are done in setter)
>>>>>>> 9efbb6f4
        self.field = field
        # Call Solution init
        super(SolutionData, self).__init__(type_cell=type_cell, label=label, dimension=dimension)
        # The class is frozen (in Solution init), for now it's impossible to
        # add new properties

    def __str__(self):
        """Convert this object in a readeable string (for print)"""

        SolutionData_str = ""
        # Get the properties inherited from Solution
        SolutionData_str += super(SolutionData, self).__str__()
        SolutionData_str += "field = "+ str(self.field) + linesep + linesep
        return SolutionData_str

    def __eq__(self, other):
        """Compare two objects (skip parent)"""

        if type(other) != type(self):
            return False

        # Check the properties inherited from Solution
        if not super(SolutionData, self).__eq__(other):
            return False
        if other.field != self.field:
            return False
        return True

    def as_dict(self):
<<<<<<< HEAD
        """Convert this objet in a json seriable dict (can be use in __init__)
        """
=======
        """Convert this object in a json seriable dict (can be use in __init__)"""
>>>>>>> 9efbb6f4

        # Get the properties inherited from Solution
        SolutionData_dict = super(SolutionData, self).as_dict()
        if self.field is None:
            SolutionData_dict["field"] = None
<<<<<<< HEAD
        else: # Store serialized data (using cloudpickle) and str to read it in json save files
            SolutionData_dict['field'] ={"__class__" : str(type(self._field)),"__repr__":str(self._field.__repr__()),"serialized":dumps(self._field).decode('ISO-8859-2')}
=======
        else:
            SolutionData_dict["field"] = self.field.as_dict()
>>>>>>> 9efbb6f4
        # The class name is added to the dict fordeserialisation purpose
        # Overwrite the mother class name
        SolutionData_dict["__class__"] = "SolutionData"
        return SolutionData_dict

    def _set_None(self):
        """Set all the properties to None (except pyleecan object)"""

        self.field = None
        # Set to None the properties inherited from Solution
        super(SolutionData, self)._set_None()

    def _get_field(self):
        """getter of field"""
        return self._field

    def _set_field(self, value):
        """setter of field"""
<<<<<<< HEAD
        try: # Check the type 
            check_var("field", value, "dict")
        except CheckTypeError:
            check_var("field", value, "SciDataTool.Classes.DataND.DataND")
            # property can be set from a list to handle loads
        if type(value) == dict: # Load type from saved dict {"type":type(value),"str": str(value),"serialized": serialized(value)]
            self._field = loads(value["serialized"].encode('ISO-8859-2'))
        else: 
            self._field= value 
=======
        if isinstance(value, str):  # Load from file
            value = load_init_dict(value)[1]
        if isinstance(value, dict) and "__class__" in value:
            class_obj = import_class(
                "SciDataTool.Classes", value.get("__class__"), "field"
            )
            value = class_obj(init_dict=value)
        elif type(value) is int and value == -1:  # Default constructor
            value = DataND()
        check_var("field", value, "DataND")
        self._field = value

>>>>>>> 9efbb6f4
    field = property(
        fget=_get_field,
        fset=_set_field,
        doc=u"""Data object containing the numerical values of a solution. One of the axis must be "Indices", a list of indices. If the solution is a vector, one of the axis must be "Direction", values ['x','y'] for example.

        :Type: SciDataTool.Classes.DataND.DataND
        """,
    )<|MERGE_RESOLUTION|>--- conflicted
+++ resolved
@@ -27,15 +27,6 @@
     get_axis = error
 
 
-<<<<<<< HEAD
-from cloudpickle import dumps, loads
-from ._check import CheckTypeError
-try :
-    from SciDataTool.Classes.DataND import DataND
-except ImportError :
-    DataND = ImportError
-=======
->>>>>>> 9efbb6f4
 from ._check import InitUnKnowClassError
 
 
@@ -67,21 +58,19 @@
         get_axis = get_axis
     # save and copy methods are available in all object
     save = save
-<<<<<<< HEAD
-
-    # generic copy method
-    def copy(self):
-        """Return a copy of the class
-        """
-        return type(self)(init_dict=self.as_dict())
-
-=======
     copy = copy
->>>>>>> 9efbb6f4
     # get_logger method is available in all object
     get_logger = get_logger
 
-    def __init__(self, field=None, type_cell="triangle", label=None, dimension=2, init_dict = None, init_str = None):
+    def __init__(
+        self,
+        field=None,
+        type_cell="triangle",
+        label=None,
+        dimension=2,
+        init_dict=None,
+        init_str=None,
+    ):
         """Constructor of the class. Can be use in three ways :
         - __init__ (arg1 = 1, arg3 = 5) every parameters have name and default values
             for pyleecan type, -1 will call the default constructor
@@ -92,21 +81,8 @@
         ndarray or list can be given for Vector and Matrix
         object or dict can be given for pyleecan Object"""
 
-<<<<<<< HEAD
-        if init_str is not None :  # Initialisation by str
-            from ..Functions.load import load
-            assert type(init_str) is str
-            # load the object from a file
-            obj = load(init_str)
-            assert type(obj) is type(self)
-            field = obj.field
-            type_cell = obj.type_cell
-            label = obj.label
-            dimension = obj.dimension
-=======
         if init_str is not None:  # Load from a file
             init_dict = load_init_dict(init_str)[1]
->>>>>>> 9efbb6f4
         if init_dict is not None:  # Initialisation by dict
             assert type(init_dict) is dict
             # Overwrite default value with init_dict content
@@ -118,17 +94,12 @@
                 label = init_dict["label"]
             if "dimension" in list(init_dict.keys()):
                 dimension = init_dict["dimension"]
-<<<<<<< HEAD
-        # Initialisation by argument
-        # Check if the type DataND has been imported with success
-        if isinstance(DataND, ImportError):
-            raise ImportError('Unknown type DataND please install SciDataTool')
-=======
         # Set the properties (value check and convertion are done in setter)
->>>>>>> 9efbb6f4
         self.field = field
         # Call Solution init
-        super(SolutionData, self).__init__(type_cell=type_cell, label=label, dimension=dimension)
+        super(SolutionData, self).__init__(
+            type_cell=type_cell, label=label, dimension=dimension
+        )
         # The class is frozen (in Solution init), for now it's impossible to
         # add new properties
 
@@ -138,7 +109,7 @@
         SolutionData_str = ""
         # Get the properties inherited from Solution
         SolutionData_str += super(SolutionData, self).__str__()
-        SolutionData_str += "field = "+ str(self.field) + linesep + linesep
+        SolutionData_str += "field = " + str(self.field) + linesep + linesep
         return SolutionData_str
 
     def __eq__(self, other):
@@ -155,24 +126,14 @@
         return True
 
     def as_dict(self):
-<<<<<<< HEAD
-        """Convert this objet in a json seriable dict (can be use in __init__)
-        """
-=======
         """Convert this object in a json seriable dict (can be use in __init__)"""
->>>>>>> 9efbb6f4
 
         # Get the properties inherited from Solution
         SolutionData_dict = super(SolutionData, self).as_dict()
         if self.field is None:
             SolutionData_dict["field"] = None
-<<<<<<< HEAD
-        else: # Store serialized data (using cloudpickle) and str to read it in json save files
-            SolutionData_dict['field'] ={"__class__" : str(type(self._field)),"__repr__":str(self._field.__repr__()),"serialized":dumps(self._field).decode('ISO-8859-2')}
-=======
         else:
             SolutionData_dict["field"] = self.field.as_dict()
->>>>>>> 9efbb6f4
         # The class name is added to the dict fordeserialisation purpose
         # Overwrite the mother class name
         SolutionData_dict["__class__"] = "SolutionData"
@@ -191,17 +152,6 @@
 
     def _set_field(self, value):
         """setter of field"""
-<<<<<<< HEAD
-        try: # Check the type 
-            check_var("field", value, "dict")
-        except CheckTypeError:
-            check_var("field", value, "SciDataTool.Classes.DataND.DataND")
-            # property can be set from a list to handle loads
-        if type(value) == dict: # Load type from saved dict {"type":type(value),"str": str(value),"serialized": serialized(value)]
-            self._field = loads(value["serialized"].encode('ISO-8859-2'))
-        else: 
-            self._field= value 
-=======
         if isinstance(value, str):  # Load from file
             value = load_init_dict(value)[1]
         if isinstance(value, dict) and "__class__" in value:
@@ -214,7 +164,6 @@
         check_var("field", value, "DataND")
         self._field = value
 
->>>>>>> 9efbb6f4
     field = property(
         fget=_get_field,
         fset=_set_field,
