# -*- coding: utf-8 -*-
# File generated according to Generator/ClassesRef/Geometry/SurfLine.csv
# WARNING! All changes made in this file will be lost!
"""Method code available at https://github.com/Eomys/pyleecan/tree/master/pyleecan/Methods/Geometry/SurfLine
"""

from os import linesep
from logging import getLogger
from ._check import check_var, raise_
from ..Functions.get_logger import get_logger
from ..Functions.save import save
from .Surface import Surface

# Import all class method
# Try/catch to remove unnecessary dependencies in unused method
try:
    from ..Methods.Geometry.SurfLine.get_lines import get_lines
except ImportError as error:
    get_lines = error

try:
    from ..Methods.Geometry.SurfLine.rotate import rotate
except ImportError as error:
    rotate = error

try:
    from ..Methods.Geometry.SurfLine.translate import translate
except ImportError as error:
    translate = error

try:
    from ..Methods.Geometry.SurfLine.check import check
except ImportError as error:
    check = error

try:
    from ..Methods.Geometry.SurfLine.comp_length import comp_length
except ImportError as error:
    comp_length = error

try:
    from ..Methods.Geometry.SurfLine.get_patches import get_patches
except ImportError as error:
    get_patches = error

try:
    from ..Methods.Geometry.SurfLine.discretize import discretize
except ImportError as error:
    discretize = error

try:
    from ..Methods.Geometry.SurfLine.comp_surface import comp_surface
except ImportError as error:
    comp_surface = error

try:
    from ..Methods.Geometry.SurfLine.plot_lines import plot_lines
except ImportError as error:
    plot_lines = error

try:
    from ..Methods.Geometry.SurfLine.comp_point_ref import comp_point_ref
except ImportError as error:
    comp_point_ref = error


from ._check import InitUnKnowClassError
from .Line import Line


class SurfLine(Surface):
    """SurfLine defined by list of lines that delimit it, label and point reference."""

    VERSION = 1

    # Check ImportError to remove unnecessary dependencies in unused method
    # cf Methods.Geometry.SurfLine.get_lines
    if isinstance(get_lines, ImportError):
        get_lines = property(
            fget=lambda x: raise_(
                ImportError("Can't use SurfLine method get_lines: " + str(get_lines))
            )
        )
    else:
        get_lines = get_lines
    # cf Methods.Geometry.SurfLine.rotate
    if isinstance(rotate, ImportError):
        rotate = property(
            fget=lambda x: raise_(
                ImportError("Can't use SurfLine method rotate: " + str(rotate))
            )
        )
    else:
        rotate = rotate
    # cf Methods.Geometry.SurfLine.translate
    if isinstance(translate, ImportError):
        translate = property(
            fget=lambda x: raise_(
                ImportError("Can't use SurfLine method translate: " + str(translate))
            )
        )
    else:
        translate = translate
    # cf Methods.Geometry.SurfLine.check
    if isinstance(check, ImportError):
        check = property(
            fget=lambda x: raise_(
                ImportError("Can't use SurfLine method check: " + str(check))
            )
        )
    else:
        check = check
    # cf Methods.Geometry.SurfLine.comp_length
    if isinstance(comp_length, ImportError):
        comp_length = property(
            fget=lambda x: raise_(
                ImportError(
                    "Can't use SurfLine method comp_length: " + str(comp_length)
                )
            )
        )
    else:
        comp_length = comp_length
    # cf Methods.Geometry.SurfLine.get_patches
    if isinstance(get_patches, ImportError):
        get_patches = property(
            fget=lambda x: raise_(
                ImportError(
                    "Can't use SurfLine method get_patches: " + str(get_patches)
                )
            )
        )
    else:
        get_patches = get_patches
    # cf Methods.Geometry.SurfLine.discretize
    if isinstance(discretize, ImportError):
        discretize = property(
            fget=lambda x: raise_(
                ImportError("Can't use SurfLine method discretize: " + str(discretize))
            )
        )
    else:
        discretize = discretize
    # cf Methods.Geometry.SurfLine.comp_surface
    if isinstance(comp_surface, ImportError):
        comp_surface = property(
            fget=lambda x: raise_(
                ImportError(
                    "Can't use SurfLine method comp_surface: " + str(comp_surface)
                )
            )
        )
    else:
        comp_surface = comp_surface
    # cf Methods.Geometry.SurfLine.plot_lines
    if isinstance(plot_lines, ImportError):
        plot_lines = property(
            fget=lambda x: raise_(
                ImportError("Can't use SurfLine method plot_lines: " + str(plot_lines))
            )
        )
    else:
        plot_lines = plot_lines
    # cf Methods.Geometry.SurfLine.comp_point_ref
    if isinstance(comp_point_ref, ImportError):
        comp_point_ref = property(
            fget=lambda x: raise_(
                ImportError(
                    "Can't use SurfLine method comp_point_ref: " + str(comp_point_ref)
                )
            )
        )
    else:
        comp_point_ref = comp_point_ref
    # save method is available in all object
    save = save

    # generic copy method
    def copy(self):
        """Return a copy of the class
        """
        return type(self)(init_dict=self.as_dict())

    # get_logger method is available in all object
    get_logger = get_logger

    def __init__(self, line_list=list(), point_ref=0, label="", init_dict = None, init_str = None):
        """Constructor of the class. Can be use in three ways :
        - __init__ (arg1 = 1, arg3 = 5) every parameters have name and default values
            for Matrix, None will initialise the property with an empty Matrix
            for pyleecan type, None will call the default constructor
        - __init__ (init_dict = d) d must be a dictionnary with every properties as keys
        - __init__ (init_str = s) s must be a string
        s is the file path to load

        ndarray or list can be given for Vector and Matrix
        object or dict can be given for pyleecan Object"""

        if init_str is not None :  # Initialisation by str
            from ..Functions.load import load
            assert type(init_str) is str
            # load the object from a file
            obj = load(init_str)
            assert type(obj) is type(self)
            line_list = obj.line_list
            point_ref = obj.point_ref
            label = obj.label
        if init_dict is not None:  # Initialisation by dict
            assert type(init_dict) is dict
            # Overwrite default value with init_dict content
            if "line_list" in list(init_dict.keys()):
                line_list = init_dict["line_list"]
            if "point_ref" in list(init_dict.keys()):
                point_ref = init_dict["point_ref"]
            if "label" in list(init_dict.keys()):
                label = init_dict["label"]
        # Initialisation by argument
        # line_list can be None or a list of Line object or a list of dict
        if type(line_list) is list:
<<<<<<< HEAD
            # Check if the list is only composed of Line
            if len(line_list) > 0 and all(isinstance(obj, Line) for obj in line_list):
                # set the list to keep pointer reference
                self.line_list = line_list
            else:
                self.line_list = list()
                for obj in line_list:
                    if not isinstance(obj, dict):  # Default value
                        self.line_list.append(obj)
                    elif isinstance(obj, dict):
                        # Check that the type is correct (including daughter)
                        class_name = obj.get("__class__")
                        if class_name not in [
                            "Line",
                            "Arc",
                            "Arc1",
                            "Arc2",
                            "Arc3",
                            "Segment",
                        ]:
                            raise InitUnKnowClassError(
                                "Unknow class name "
                                + class_name
                                + " in init_dict for line_list"
                            )
                        # Dynamic import to call the correct constructor
                        module = __import__(
                            "pyleecan.Classes." + class_name, fromlist=[class_name]
=======
            for obj in line_list:
                if obj is None:  # Default value
                    self.line_list.append(Line())
                elif isinstance(obj, dict):
                    # Check that the type is correct (including daughter)
                    class_name = obj.get("__class__")
                    if class_name not in ['Line', 'Arc', 'Arc1', 'Arc2', 'Arc3', 'Segment']:
                        raise InitUnKnowClassError(
                            "Unknow class name "
                            + class_name
                            + " in init_dict for line_list"
>>>>>>> 3ae7f2d8
                        )
                        class_obj = getattr(module, class_name)
                        self.line_list.append(class_obj(init_dict=obj))

        elif line_list is None:
            self.line_list = list()
        else:
            self.line_list = line_list
        # Call Surface init
        super(SurfLine, self).__init__(point_ref=point_ref, label=label)
        # The class is frozen (in Surface init), for now it's impossible to
        # add new properties

    def __str__(self):
        """Convert this objet in a readeable string (for print)"""

        SurfLine_str = ""
        # Get the properties inherited from Surface
        SurfLine_str += super(SurfLine, self).__str__()
        if len(self.line_list) == 0:
            SurfLine_str += "line_list = []" + linesep
        for ii in range(len(self.line_list)):
            tmp = self.line_list[ii].__str__().replace(linesep, linesep + "\t") + linesep
            SurfLine_str += "line_list["+str(ii)+"] ="+ tmp + linesep + linesep
        return SurfLine_str

    def __eq__(self, other):
        """Compare two objects (skip parent)"""

        if type(other) != type(self):
            return False

        # Check the properties inherited from Surface
        if not super(SurfLine, self).__eq__(other):
            return False
        if other.line_list != self.line_list:
            return False
        return True

    def as_dict(self):
        """Convert this objet in a json seriable dict (can be use in __init__)
        """

        # Get the properties inherited from Surface
        SurfLine_dict = super(SurfLine, self).as_dict()
        SurfLine_dict["line_list"] = list()
        for obj in self.line_list:
            SurfLine_dict["line_list"].append(obj.as_dict())
        # The class name is added to the dict fordeserialisation purpose
        # Overwrite the mother class name
        SurfLine_dict["__class__"] = "SurfLine"
        return SurfLine_dict

    def _set_None(self):
        """Set all the properties to None (except pyleecan object)"""

        for obj in self.line_list:
            obj._set_None()
        # Set to None the properties inherited from Surface
        super(SurfLine, self)._set_None()

    def _get_line_list(self):
        """getter of line_list"""
        for obj in self._line_list:
            if obj is not None:
                obj.parent = self
        return self._line_list

    def _set_line_list(self, value):
        """setter of line_list"""
        check_var("line_list", value, "[Line]")
        self._line_list = value

        for obj in self._line_list:
            if obj is not None:
                obj.parent = self

    line_list = property(
        fget=_get_line_list,
        fset=_set_line_list,
        doc=u"""List of Lines 

        :Type: [Line]
        """,
    )<|MERGE_RESOLUTION|>--- conflicted
+++ resolved
@@ -215,38 +215,9 @@
             if "label" in list(init_dict.keys()):
                 label = init_dict["label"]
         # Initialisation by argument
-        # line_list can be None or a list of Line object or a list of dict
+        # line_list can be None or a list of Line object
+        self.line_list = list()
         if type(line_list) is list:
-<<<<<<< HEAD
-            # Check if the list is only composed of Line
-            if len(line_list) > 0 and all(isinstance(obj, Line) for obj in line_list):
-                # set the list to keep pointer reference
-                self.line_list = line_list
-            else:
-                self.line_list = list()
-                for obj in line_list:
-                    if not isinstance(obj, dict):  # Default value
-                        self.line_list.append(obj)
-                    elif isinstance(obj, dict):
-                        # Check that the type is correct (including daughter)
-                        class_name = obj.get("__class__")
-                        if class_name not in [
-                            "Line",
-                            "Arc",
-                            "Arc1",
-                            "Arc2",
-                            "Arc3",
-                            "Segment",
-                        ]:
-                            raise InitUnKnowClassError(
-                                "Unknow class name "
-                                + class_name
-                                + " in init_dict for line_list"
-                            )
-                        # Dynamic import to call the correct constructor
-                        module = __import__(
-                            "pyleecan.Classes." + class_name, fromlist=[class_name]
-=======
             for obj in line_list:
                 if obj is None:  # Default value
                     self.line_list.append(Line())
@@ -258,11 +229,15 @@
                             "Unknow class name "
                             + class_name
                             + " in init_dict for line_list"
->>>>>>> 3ae7f2d8
                         )
-                        class_obj = getattr(module, class_name)
-                        self.line_list.append(class_obj(init_dict=obj))
-
+                    # Dynamic import to call the correct constructor
+                    module = __import__(
+                        "pyleecan.Classes." + class_name, fromlist=[class_name]
+                    )
+                    class_obj = getattr(module, class_name)
+                    self.line_list.append(class_obj(init_dict=obj))
+                else:
+                    self.line_list.append(obj)
         elif line_list is None:
             self.line_list = list()
         else:
