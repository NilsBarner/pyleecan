# -*- coding: utf-8 -*-
# File generated according to Generator/ClassesRef/Geometry/SurfLine.csv
# WARNING! All changes made in this file will be lost!
"""Method code available at https://github.com/Eomys/pyleecan/tree/master/pyleecan/Methods/Geometry/SurfLine
"""

from os import linesep
from logging import getLogger
from ._check import check_var, raise_
from ..Functions.get_logger import get_logger
from ..Functions.save import save
from ..Functions.copy import copy
from ..Functions.load import load_init_dict
from ..Functions.Load.import_class import import_class
from .Surface import Surface

# Import all class method
# Try/catch to remove unnecessary dependencies in unused method
try:
    from ..Methods.Geometry.SurfLine.get_lines import get_lines
except ImportError as error:
    get_lines = error

try:
    from ..Methods.Geometry.SurfLine.rotate import rotate
except ImportError as error:
    rotate = error

try:
    from ..Methods.Geometry.SurfLine.translate import translate
except ImportError as error:
    translate = error

try:
    from ..Methods.Geometry.SurfLine.check import check
except ImportError as error:
    check = error

try:
    from ..Methods.Geometry.SurfLine.comp_length import comp_length
except ImportError as error:
    comp_length = error

try:
    from ..Methods.Geometry.SurfLine.get_patches import get_patches
except ImportError as error:
    get_patches = error

try:
    from ..Methods.Geometry.SurfLine.discretize import discretize
except ImportError as error:
    discretize = error

try:
    from ..Methods.Geometry.SurfLine.comp_surface import comp_surface
except ImportError as error:
    comp_surface = error

try:
    from ..Methods.Geometry.SurfLine.plot_lines import plot_lines
except ImportError as error:
    plot_lines = error

try:
    from ..Methods.Geometry.SurfLine.comp_point_ref import comp_point_ref
except ImportError as error:
    comp_point_ref = error


from ._check import InitUnKnowClassError
from .Line import Line


class SurfLine(Surface):
    """SurfLine defined by list of lines that delimit it, label and point reference."""

    VERSION = 1

    # Check ImportError to remove unnecessary dependencies in unused method
    # cf Methods.Geometry.SurfLine.get_lines
    if isinstance(get_lines, ImportError):
        get_lines = property(
            fget=lambda x: raise_(
                ImportError("Can't use SurfLine method get_lines: " + str(get_lines))
            )
        )
    else:
        get_lines = get_lines
    # cf Methods.Geometry.SurfLine.rotate
    if isinstance(rotate, ImportError):
        rotate = property(
            fget=lambda x: raise_(
                ImportError("Can't use SurfLine method rotate: " + str(rotate))
            )
        )
    else:
        rotate = rotate
    # cf Methods.Geometry.SurfLine.translate
    if isinstance(translate, ImportError):
        translate = property(
            fget=lambda x: raise_(
                ImportError("Can't use SurfLine method translate: " + str(translate))
            )
        )
    else:
        translate = translate
    # cf Methods.Geometry.SurfLine.check
    if isinstance(check, ImportError):
        check = property(
            fget=lambda x: raise_(
                ImportError("Can't use SurfLine method check: " + str(check))
            )
        )
    else:
        check = check
    # cf Methods.Geometry.SurfLine.comp_length
    if isinstance(comp_length, ImportError):
        comp_length = property(
            fget=lambda x: raise_(
                ImportError(
                    "Can't use SurfLine method comp_length: " + str(comp_length)
                )
            )
        )
    else:
        comp_length = comp_length
    # cf Methods.Geometry.SurfLine.get_patches
    if isinstance(get_patches, ImportError):
        get_patches = property(
            fget=lambda x: raise_(
                ImportError(
                    "Can't use SurfLine method get_patches: " + str(get_patches)
                )
            )
        )
    else:
        get_patches = get_patches
    # cf Methods.Geometry.SurfLine.discretize
    if isinstance(discretize, ImportError):
        discretize = property(
            fget=lambda x: raise_(
                ImportError("Can't use SurfLine method discretize: " + str(discretize))
            )
        )
    else:
        discretize = discretize
    # cf Methods.Geometry.SurfLine.comp_surface
    if isinstance(comp_surface, ImportError):
        comp_surface = property(
            fget=lambda x: raise_(
                ImportError(
                    "Can't use SurfLine method comp_surface: " + str(comp_surface)
                )
            )
        )
    else:
        comp_surface = comp_surface
    # cf Methods.Geometry.SurfLine.plot_lines
    if isinstance(plot_lines, ImportError):
        plot_lines = property(
            fget=lambda x: raise_(
                ImportError("Can't use SurfLine method plot_lines: " + str(plot_lines))
            )
        )
    else:
        plot_lines = plot_lines
    # cf Methods.Geometry.SurfLine.comp_point_ref
    if isinstance(comp_point_ref, ImportError):
        comp_point_ref = property(
            fget=lambda x: raise_(
                ImportError(
                    "Can't use SurfLine method comp_point_ref: " + str(comp_point_ref)
                )
            )
        )
    else:
        comp_point_ref = comp_point_ref
    # save and copy methods are available in all object
    save = save
<<<<<<< HEAD

    # generic copy method
    def copy(self):
        """Return a copy of the class
        """
        return type(self)(init_dict=self.as_dict())

    # get_logger method is available in all object
    get_logger = get_logger

    def __init__(self, line_list=list(), point_ref=0, label="", init_dict = None, init_str = None):
=======
    copy = copy
    # get_logger method is available in all object
    get_logger = get_logger

    def __init__(
        self, line_list=-1, point_ref=0, label="", init_dict=None, init_str=None
    ):
>>>>>>> 9efbb6f4
        """Constructor of the class. Can be use in three ways :
        - __init__ (arg1 = 1, arg3 = 5) every parameters have name and default values
            for pyleecan type, -1 will call the default constructor
        - __init__ (init_dict = d) d must be a dictionnary with property names as keys
        - __init__ (init_str = s) s must be a string
        s is the file path to load

        ndarray or list can be given for Vector and Matrix
        object or dict can be given for pyleecan Object"""

<<<<<<< HEAD
        if init_str is not None :  # Initialisation by str
            from ..Functions.load import load
            assert type(init_str) is str
            # load the object from a file
            obj = load(init_str)
            assert type(obj) is type(self)
            line_list = obj.line_list
            point_ref = obj.point_ref
            label = obj.label
=======
        if init_str is not None:  # Load from a file
            init_dict = load_init_dict(init_str)[1]
>>>>>>> 9efbb6f4
        if init_dict is not None:  # Initialisation by dict
            assert type(init_dict) is dict
            # Overwrite default value with init_dict content
            if "line_list" in list(init_dict.keys()):
                line_list = init_dict["line_list"]
            if "point_ref" in list(init_dict.keys()):
                point_ref = init_dict["point_ref"]
            if "label" in list(init_dict.keys()):
                label = init_dict["label"]
<<<<<<< HEAD
        # Initialisation by argument
        # line_list can be None or a list of Line object or a list of dict
        if type(line_list) is list:
            # Check if the list is only composed of Line
            if len(line_list) > 0 and all(isinstance(obj, Line) for obj in line_list):
                # set the list to keep pointer reference
                self.line_list = line_list
            else:
                self.line_list = list()
                for obj in line_list:
                    if not isinstance(obj, dict):  # Default value
                        self.line_list.append(obj)
                    elif isinstance(obj, dict):
                        # Check that the type is correct (including daughter)
                        class_name = obj.get("__class__")
                        if class_name not in ['Line', 'Arc', 'Arc1', 'Arc2', 'Arc3', 'Segment']:
                            raise InitUnKnowClassError(
                                "Unknow class name "
                                + class_name
                                + " in init_dict for line_list"
                            )
                        # Dynamic import to call the correct constructor
                        module = __import__(
                            "pyleecan.Classes." + class_name, fromlist=[class_name]
                        )
                        class_obj = getattr(module, class_name)
                        self.line_list.append(class_obj(init_dict=obj))
    
        elif line_list is None:
            self.line_list = list()
        else:
            self.line_list = line_list
=======
        # Set the properties (value check and convertion are done in setter)
        self.line_list = line_list
>>>>>>> 9efbb6f4
        # Call Surface init
        super(SurfLine, self).__init__(point_ref=point_ref, label=label)
        # The class is frozen (in Surface init), for now it's impossible to
        # add new properties

    def __str__(self):
        """Convert this object in a readeable string (for print)"""

        SurfLine_str = ""
        # Get the properties inherited from Surface
        SurfLine_str += super(SurfLine, self).__str__()
        if len(self.line_list) == 0:
            SurfLine_str += "line_list = []" + linesep
        for ii in range(len(self.line_list)):
            tmp = self.line_list[ii].__str__().replace(linesep, linesep + "\t") + linesep
            SurfLine_str += "line_list["+str(ii)+"] ="+ tmp + linesep + linesep
        return SurfLine_str

    def __eq__(self, other):
        """Compare two objects (skip parent)"""

        if type(other) != type(self):
            return False

        # Check the properties inherited from Surface
        if not super(SurfLine, self).__eq__(other):
            return False
        if other.line_list != self.line_list:
            return False
        return True

    def as_dict(self):
<<<<<<< HEAD
        """Convert this objet in a json seriable dict (can be use in __init__)
        """
=======
        """Convert this object in a json seriable dict (can be use in __init__)"""
>>>>>>> 9efbb6f4

        # Get the properties inherited from Surface
        SurfLine_dict = super(SurfLine, self).as_dict()
        if self.line_list is None:
            SurfLine_dict["line_list"] = None
        else:
            SurfLine_dict["line_list"] = list()
            for obj in self.line_list:
                SurfLine_dict["line_list"].append(obj.as_dict())
        # The class name is added to the dict fordeserialisation purpose
        # Overwrite the mother class name
        SurfLine_dict["__class__"] = "SurfLine"
        return SurfLine_dict

    def _set_None(self):
        """Set all the properties to None (except pyleecan object)"""

        for obj in self.line_list:
            obj._set_None()
        # Set to None the properties inherited from Surface
        super(SurfLine, self)._set_None()

    def _get_line_list(self):
        """getter of line_list"""
        if self._line_list is not None:
            for obj in self._line_list:
                if obj is not None:
                    obj.parent = self
        return self._line_list

    def _set_line_list(self, value):
        """setter of line_list"""
        if type(value) is list:
            for ii, obj in enumerate(value):
                if type(obj) is dict:
                    class_obj = import_class(
                        "pyleecan.Classes", obj.get("__class__"), "line_list"
                    )
                    value[ii] = class_obj(init_dict=obj)
        if value == -1:
            value = list()
        check_var("line_list", value, "[Line]")
        self._line_list = value

    line_list = property(
        fget=_get_line_list,
        fset=_set_line_list,
        doc=u"""List of Lines 

        :Type: [Line]
        """,
    )<|MERGE_RESOLUTION|>--- conflicted
+++ resolved
@@ -177,19 +177,6 @@
         comp_point_ref = comp_point_ref
     # save and copy methods are available in all object
     save = save
-<<<<<<< HEAD
-
-    # generic copy method
-    def copy(self):
-        """Return a copy of the class
-        """
-        return type(self)(init_dict=self.as_dict())
-
-    # get_logger method is available in all object
-    get_logger = get_logger
-
-    def __init__(self, line_list=list(), point_ref=0, label="", init_dict = None, init_str = None):
-=======
     copy = copy
     # get_logger method is available in all object
     get_logger = get_logger
@@ -197,7 +184,6 @@
     def __init__(
         self, line_list=-1, point_ref=0, label="", init_dict=None, init_str=None
     ):
->>>>>>> 9efbb6f4
         """Constructor of the class. Can be use in three ways :
         - __init__ (arg1 = 1, arg3 = 5) every parameters have name and default values
             for pyleecan type, -1 will call the default constructor
@@ -208,20 +194,8 @@
         ndarray or list can be given for Vector and Matrix
         object or dict can be given for pyleecan Object"""
 
-<<<<<<< HEAD
-        if init_str is not None :  # Initialisation by str
-            from ..Functions.load import load
-            assert type(init_str) is str
-            # load the object from a file
-            obj = load(init_str)
-            assert type(obj) is type(self)
-            line_list = obj.line_list
-            point_ref = obj.point_ref
-            label = obj.label
-=======
         if init_str is not None:  # Load from a file
             init_dict = load_init_dict(init_str)[1]
->>>>>>> 9efbb6f4
         if init_dict is not None:  # Initialisation by dict
             assert type(init_dict) is dict
             # Overwrite default value with init_dict content
@@ -231,43 +205,8 @@
                 point_ref = init_dict["point_ref"]
             if "label" in list(init_dict.keys()):
                 label = init_dict["label"]
-<<<<<<< HEAD
-        # Initialisation by argument
-        # line_list can be None or a list of Line object or a list of dict
-        if type(line_list) is list:
-            # Check if the list is only composed of Line
-            if len(line_list) > 0 and all(isinstance(obj, Line) for obj in line_list):
-                # set the list to keep pointer reference
-                self.line_list = line_list
-            else:
-                self.line_list = list()
-                for obj in line_list:
-                    if not isinstance(obj, dict):  # Default value
-                        self.line_list.append(obj)
-                    elif isinstance(obj, dict):
-                        # Check that the type is correct (including daughter)
-                        class_name = obj.get("__class__")
-                        if class_name not in ['Line', 'Arc', 'Arc1', 'Arc2', 'Arc3', 'Segment']:
-                            raise InitUnKnowClassError(
-                                "Unknow class name "
-                                + class_name
-                                + " in init_dict for line_list"
-                            )
-                        # Dynamic import to call the correct constructor
-                        module = __import__(
-                            "pyleecan.Classes." + class_name, fromlist=[class_name]
-                        )
-                        class_obj = getattr(module, class_name)
-                        self.line_list.append(class_obj(init_dict=obj))
-    
-        elif line_list is None:
-            self.line_list = list()
-        else:
-            self.line_list = line_list
-=======
         # Set the properties (value check and convertion are done in setter)
         self.line_list = line_list
->>>>>>> 9efbb6f4
         # Call Surface init
         super(SurfLine, self).__init__(point_ref=point_ref, label=label)
         # The class is frozen (in Surface init), for now it's impossible to
@@ -282,8 +221,10 @@
         if len(self.line_list) == 0:
             SurfLine_str += "line_list = []" + linesep
         for ii in range(len(self.line_list)):
-            tmp = self.line_list[ii].__str__().replace(linesep, linesep + "\t") + linesep
-            SurfLine_str += "line_list["+str(ii)+"] ="+ tmp + linesep + linesep
+            tmp = (
+                self.line_list[ii].__str__().replace(linesep, linesep + "\t") + linesep
+            )
+            SurfLine_str += "line_list[" + str(ii) + "] =" + tmp + linesep + linesep
         return SurfLine_str
 
     def __eq__(self, other):
@@ -300,12 +241,7 @@
         return True
 
     def as_dict(self):
-<<<<<<< HEAD
-        """Convert this objet in a json seriable dict (can be use in __init__)
-        """
-=======
         """Convert this object in a json seriable dict (can be use in __init__)"""
->>>>>>> 9efbb6f4
 
         # Get the properties inherited from Surface
         SurfLine_dict = super(SurfLine, self).as_dict()
