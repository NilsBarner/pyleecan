--- conflicted
+++ resolved
@@ -415,8 +415,10 @@
     BH_curve = property(
         fget=_get_BH_curve,
         fset=_set_BH_curve,
-<<<<<<< HEAD
-        doc=u"""nonlinear B(H) curve (two columns matrix, H and B(H))""",
+        doc=u"""nonlinear B(H) curve (two columns matrix, H and B(H))
+
+        :Type: ImportMatrix
+        """,
     )
 
     def _get_LossData(self):
@@ -437,10 +439,4 @@
         fget=_get_LossData,
         fset=_set_LossData,
         doc=u"""specific loss data value triplets, i.e. B, f, P""",
-=======
-        doc=u"""nonlinear B(H) curve (two columns matrix, H and B(H))
-
-        :Type: ImportMatrix
-        """,
->>>>>>> 1270f659
     )