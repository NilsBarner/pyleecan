# -*- coding: utf-8 -*-
# File generated according to Generator/ClassesRef/Material/MatMagnetics.csv
# WARNING! All changes made in this file will be lost!
"""Method code available at https://github.com/Eomys/pyleecan/tree/master/pyleecan/Methods/Material/MatMagnetics
"""

from os import linesep
from logging import getLogger
from ._check import check_var, raise_
from ..Functions.get_logger import get_logger
from ..Functions.save import save
from ..Functions.load import load_init_dict
from ..Functions.Load.import_class import import_class
from ._frozen import FrozenClass

# Import all class method
# Try/catch to remove unnecessary dependencies in unused method
try:
    from ..Methods.Material.MatMagnetics.get_BH import get_BH
except ImportError as error:
    get_BH = error

try:
    from ..Methods.Material.MatMagnetics.plot_BH import plot_BH
except ImportError as error:
    plot_BH = error


from ..Classes.ImportMatrixVal import ImportMatrixVal
from numpy import ndarray
from numpy import array, array_equal
from ._check import InitUnKnowClassError
from .ImportMatrix import ImportMatrix


class MatMagnetics(FrozenClass):
    """magnetic material properties"""

    VERSION = 1

    # Check ImportError to remove unnecessary dependencies in unused method
    # cf Methods.Material.MatMagnetics.get_BH
    if isinstance(get_BH, ImportError):
        get_BH = property(
            fget=lambda x: raise_(
                ImportError("Can't use MatMagnetics method get_BH: " + str(get_BH))
            )
        )
    else:
        get_BH = get_BH
    # cf Methods.Material.MatMagnetics.plot_BH
    if isinstance(plot_BH, ImportError):
        plot_BH = property(
            fget=lambda x: raise_(
                ImportError("Can't use MatMagnetics method plot_BH: " + str(plot_BH))
            )
        )
    else:
        plot_BH = plot_BH
    # save method is available in all object
    save = save

    # generic copy method
    def copy(self):
        """Return a copy of the class
        """
        return type(self)(init_dict=self.as_dict())

    # get_logger method is available in all object
    get_logger = get_logger

    def __init__(
        self,
        mur_lin=1,
        Hc=0,
        Brm20=0,
        alpha_Br=0,
        Wlam=0,
        BH_curve=-1,
        LossData=-1,
        init_dict=None,
        init_str=None,
    ):
        """Constructor of the class. Can be use in three ways :
        - __init__ (arg1 = 1, arg3 = 5) every parameters have name and default values
            for pyleecan type, -1 will call the default constructor
        - __init__ (init_dict = d) d must be a dictionnary with property names as keys
        - __init__ (init_str = s) s must be a string
        s is the file path to load

        ndarray or list can be given for Vector and Matrix
        object or dict can be given for pyleecan Object"""

<<<<<<< HEAD
        if BH_curve == -1:
            BH_curve = ImportMatrix()
        if LossData == -1:
            LossData = ImportMatrix()
        if init_str is not None:  # Initialisation by str
            from ..Functions.load import load

            assert type(init_str) is str
            # load the object from a file
            obj = load(init_str)
            assert type(obj) is type(self)
            mur_lin = obj.mur_lin
            Hc = obj.Hc
            Brm20 = obj.Brm20
            alpha_Br = obj.alpha_Br
            Wlam = obj.Wlam
            BH_curve = obj.BH_curve
            LossData = obj.LossData
=======
        if init_str is not None:  # Load from a file
            init_dict = load_init_dict(init_str)[1]
>>>>>>> 9f15c670
        if init_dict is not None:  # Initialisation by dict
            assert type(init_dict) is dict
            # Overwrite default value with init_dict content
            if "mur_lin" in list(init_dict.keys()):
                mur_lin = init_dict["mur_lin"]
            if "Hc" in list(init_dict.keys()):
                Hc = init_dict["Hc"]
            if "Brm20" in list(init_dict.keys()):
                Brm20 = init_dict["Brm20"]
            if "alpha_Br" in list(init_dict.keys()):
                alpha_Br = init_dict["alpha_Br"]
            if "Wlam" in list(init_dict.keys()):
                Wlam = init_dict["Wlam"]
            if "BH_curve" in list(init_dict.keys()):
                BH_curve = init_dict["BH_curve"]
<<<<<<< HEAD
            if "LossData" in list(init_dict.keys()):
                LossData = init_dict["LossData"]
        # Initialisation by argument
=======
        # Set the properties (value check and convertion are done in setter)
>>>>>>> 9f15c670
        self.parent = None
        self.mur_lin = mur_lin
        self.Hc = Hc
        self.Brm20 = Brm20
        self.alpha_Br = alpha_Br
        self.Wlam = Wlam
<<<<<<< HEAD
        # BH_curve can be None, a ImportMatrix object or a dict
        if isinstance(BH_curve, dict):
            # Check that the type is correct (including daughter)
            class_name = BH_curve.get("__class__")
            if class_name not in [
                "ImportMatrix",
                "ImportGenMatrixSin",
                "ImportGenToothSaw",
                "ImportGenVectLin",
                "ImportGenVectSin",
                "ImportMatlab",
                "ImportMatrixVal",
                "ImportMatrixXls",
            ]:
                raise InitUnKnowClassError(
                    "Unknow class name " + class_name + " in init_dict for BH_curve"
                )
            # Dynamic import to call the correct constructor
            module = __import__("pyleecan.Classes." + class_name, fromlist=[class_name])
            class_obj = getattr(module, class_name)
            self.BH_curve = class_obj(init_dict=BH_curve)
        elif isinstance(BH_curve, str):
            from ..Functions.load import load

            BH_curve = load(BH_curve)
            # Check that the type is correct (including daughter)
            class_name = BH_curve.__class__.__name__
            if class_name not in [
                "ImportMatrix",
                "ImportGenMatrixSin",
                "ImportGenToothSaw",
                "ImportGenVectLin",
                "ImportGenVectSin",
                "ImportMatlab",
                "ImportMatrixVal",
                "ImportMatrixXls",
            ]:
                raise InitUnKnowClassError(
                    "Unknow class name " + class_name + " in init_dict for BH_curve"
                )
            self.BH_curve = BH_curve
        else:
            self.BH_curve = BH_curve
        # LossData can be None, a ImportMatrix object or a dict
        if isinstance(LossData, dict):
            # Check that the type is correct (including daughter)
            class_name = LossData.get("__class__")
            if class_name not in [
                "ImportMatrix",
                "ImportGenMatrixSin",
                "ImportGenToothSaw",
                "ImportGenVectLin",
                "ImportGenVectSin",
                "ImportMatlab",
                "ImportMatrixVal",
                "ImportMatrixXls",
            ]:
                raise InitUnKnowClassError(
                    "Unknow class name " + class_name + " in init_dict for LossData"
                )
            # Dynamic import to call the correct constructor
            module = __import__("pyleecan.Classes." + class_name, fromlist=[class_name])
            class_obj = getattr(module, class_name)
            self.LossData = class_obj(init_dict=LossData)
        elif isinstance(LossData, str):
            from ..Functions.load import load

            LossData = load(LossData)
            # Check that the type is correct (including daughter)
            class_name = LossData.__class__.__name__
            if class_name not in [
                "ImportMatrix",
                "ImportGenMatrixSin",
                "ImportGenToothSaw",
                "ImportGenVectLin",
                "ImportGenVectSin",
                "ImportMatlab",
                "ImportMatrixVal",
                "ImportMatrixXls",
            ]:
                raise InitUnKnowClassError(
                    "Unknow class name " + class_name + " in init_dict for LossData"
                )
            self.LossData = LossData
        else:
            self.LossData = LossData
=======
        self.BH_curve = BH_curve
>>>>>>> 9f15c670

        # The class is frozen, for now it's impossible to add new properties
        self._freeze()

    def __str__(self):
        """Convert this object in a readeable string (for print)"""

        MatMagnetics_str = ""
        if self.parent is None:
            MatMagnetics_str += "parent = None " + linesep
        else:
            MatMagnetics_str += (
                "parent = " + str(type(self.parent)) + " object" + linesep
            )
        MatMagnetics_str += "mur_lin = " + str(self.mur_lin) + linesep
        MatMagnetics_str += "Hc = " + str(self.Hc) + linesep
        MatMagnetics_str += "Brm20 = " + str(self.Brm20) + linesep
        MatMagnetics_str += "alpha_Br = " + str(self.alpha_Br) + linesep
        MatMagnetics_str += "Wlam = " + str(self.Wlam) + linesep
        if self.BH_curve is not None:
            tmp = self.BH_curve.__str__().replace(linesep, linesep + "\t").rstrip("\t")
            MatMagnetics_str += "BH_curve = " + tmp
        else:
            MatMagnetics_str += "BH_curve = None" + linesep + linesep
        if self.LossData is not None:
            tmp = self.LossData.__str__().replace(linesep, linesep + "\t").rstrip("\t")
            MatMagnetics_str += "LossData = " + tmp
        else:
            MatMagnetics_str += "LossData = None" + linesep + linesep
        return MatMagnetics_str

    def __eq__(self, other):
        """Compare two objects (skip parent)"""

        if type(other) != type(self):
            return False
        if other.mur_lin != self.mur_lin:
            return False
        if other.Hc != self.Hc:
            return False
        if other.Brm20 != self.Brm20:
            return False
        if other.alpha_Br != self.alpha_Br:
            return False
        if other.Wlam != self.Wlam:
            return False
        if other.BH_curve != self.BH_curve:
            return False
        if other.LossData != self.LossData:
            return False
        return True

    def as_dict(self):
        """Convert this object in a json seriable dict (can be use in __init__)
        """

        MatMagnetics_dict = dict()
        MatMagnetics_dict["mur_lin"] = self.mur_lin
        MatMagnetics_dict["Hc"] = self.Hc
        MatMagnetics_dict["Brm20"] = self.Brm20
        MatMagnetics_dict["alpha_Br"] = self.alpha_Br
        MatMagnetics_dict["Wlam"] = self.Wlam
        if self.BH_curve is None:
            MatMagnetics_dict["BH_curve"] = None
        else:
            MatMagnetics_dict["BH_curve"] = self.BH_curve.as_dict()
        if self.LossData is None:
            MatMagnetics_dict["LossData"] = None
        else:
            MatMagnetics_dict["LossData"] = self.LossData.as_dict()
        # The class name is added to the dict fordeserialisation purpose
        MatMagnetics_dict["__class__"] = "MatMagnetics"
        return MatMagnetics_dict

    def _set_None(self):
        """Set all the properties to None (except pyleecan object)"""

        self.mur_lin = None
        self.Hc = None
        self.Brm20 = None
        self.alpha_Br = None
        self.Wlam = None
        if self.BH_curve is not None:
            self.BH_curve._set_None()
        if self.LossData is not None:
            self.LossData._set_None()

    def _get_mur_lin(self):
        """getter of mur_lin"""
        return self._mur_lin

    def _set_mur_lin(self, value):
        """setter of mur_lin"""
        check_var("mur_lin", value, "float", Vmin=0)
        self._mur_lin = value

    mur_lin = property(
        fget=_get_mur_lin,
        fset=_set_mur_lin,
        doc=u"""Relative magnetic permeability

        :Type: float
        :min: 0
        """,
    )

    def _get_Hc(self):
        """getter of Hc"""
        return self._Hc

    def _set_Hc(self, value):
        """setter of Hc"""
        check_var("Hc", value, "float", Vmin=0)
        self._Hc = value

    Hc = property(
        fget=_get_Hc,
        fset=_set_Hc,
        doc=u"""Coercitivity field

        :Type: float
        :min: 0
        """,
    )

    def _get_Brm20(self):
        """getter of Brm20"""
        return self._Brm20

    def _set_Brm20(self, value):
        """setter of Brm20"""
        check_var("Brm20", value, "float")
        self._Brm20 = value

    Brm20 = property(
        fget=_get_Brm20,
        fset=_set_Brm20,
        doc=u"""magnet remanence induction at 20degC

        :Type: float
        """,
    )

    def _get_alpha_Br(self):
        """getter of alpha_Br"""
        return self._alpha_Br

    def _set_alpha_Br(self, value):
        """setter of alpha_Br"""
        check_var("alpha_Br", value, "float")
        self._alpha_Br = value

    alpha_Br = property(
        fget=_get_alpha_Br,
        fset=_set_alpha_Br,
        doc=u"""temperature coefficient for remanent flux density /degC compared to 20degC

        :Type: float
        """,
    )

    def _get_Wlam(self):
        """getter of Wlam"""
        return self._Wlam

    def _set_Wlam(self, value):
        """setter of Wlam"""
        check_var("Wlam", value, "float", Vmin=0)
        self._Wlam = value

    Wlam = property(
        fget=_get_Wlam,
        fset=_set_Wlam,
        doc=u"""lamination sheet width without insulation [m] (0 == not laminated)

        :Type: float
        :min: 0
        """,
    )

    def _get_BH_curve(self):
        """getter of BH_curve"""
        return self._BH_curve

    def _set_BH_curve(self, value):
        """setter of BH_curve"""
        if isinstance(value, str):  # Load from file
            value = load_init_dict(value)[1]
        if isinstance(value, ndarray):
            value = ImportMatrixVal(value=value)
        elif isinstance(value, list):
            value = ImportMatrixVal(value=array(value))
        elif value is -1:
            value = ImportMatrix()
        elif isinstance(value, dict):
            class_obj = import_class(
                "pyleecan.Classes", value.get("__class__"), "BH_curve"
            )
            value = class_obj(init_dict=value)
        check_var("BH_curve", value, "ImportMatrix")
        self._BH_curve = value

        if self._BH_curve is not None:
            self._BH_curve.parent = self

    BH_curve = property(
        fget=_get_BH_curve,
        fset=_set_BH_curve,
        doc=u"""nonlinear B(H) curve (two columns matrix, H and B(H))

        :Type: ImportMatrix
        """,
    )

    def _get_LossData(self):
        """getter of LossData"""
        return self._LossData

    def _set_LossData(self, value):
        """setter of LossData"""
        if isinstance(value, ndarray):
            value = ImportMatrixVal(value=value)
        elif isinstance(value, list):
            value = ImportMatrixVal(value=array(value))
        check_var("LossData", value, "ImportMatrix")
        self._LossData = value

        if self._LossData is not None:
            self._LossData.parent = self

    LossData = property(
        fget=_get_LossData,
        fset=_set_LossData,
        doc=u"""specific loss data value triplets, i.e. B, f, P

        :Type: ImportMatrix
        """,
    )<|MERGE_RESOLUTION|>--- conflicted
+++ resolved
@@ -62,8 +62,7 @@
 
     # generic copy method
     def copy(self):
-        """Return a copy of the class
-        """
+        """Return a copy of the class"""
         return type(self)(init_dict=self.as_dict())
 
     # get_logger method is available in all object
@@ -91,29 +90,8 @@
         ndarray or list can be given for Vector and Matrix
         object or dict can be given for pyleecan Object"""
 
-<<<<<<< HEAD
-        if BH_curve == -1:
-            BH_curve = ImportMatrix()
-        if LossData == -1:
-            LossData = ImportMatrix()
-        if init_str is not None:  # Initialisation by str
-            from ..Functions.load import load
-
-            assert type(init_str) is str
-            # load the object from a file
-            obj = load(init_str)
-            assert type(obj) is type(self)
-            mur_lin = obj.mur_lin
-            Hc = obj.Hc
-            Brm20 = obj.Brm20
-            alpha_Br = obj.alpha_Br
-            Wlam = obj.Wlam
-            BH_curve = obj.BH_curve
-            LossData = obj.LossData
-=======
         if init_str is not None:  # Load from a file
             init_dict = load_init_dict(init_str)[1]
->>>>>>> 9f15c670
         if init_dict is not None:  # Initialisation by dict
             assert type(init_dict) is dict
             # Overwrite default value with init_dict content
@@ -129,109 +107,17 @@
                 Wlam = init_dict["Wlam"]
             if "BH_curve" in list(init_dict.keys()):
                 BH_curve = init_dict["BH_curve"]
-<<<<<<< HEAD
             if "LossData" in list(init_dict.keys()):
                 LossData = init_dict["LossData"]
-        # Initialisation by argument
-=======
         # Set the properties (value check and convertion are done in setter)
->>>>>>> 9f15c670
         self.parent = None
         self.mur_lin = mur_lin
         self.Hc = Hc
         self.Brm20 = Brm20
         self.alpha_Br = alpha_Br
         self.Wlam = Wlam
-<<<<<<< HEAD
-        # BH_curve can be None, a ImportMatrix object or a dict
-        if isinstance(BH_curve, dict):
-            # Check that the type is correct (including daughter)
-            class_name = BH_curve.get("__class__")
-            if class_name not in [
-                "ImportMatrix",
-                "ImportGenMatrixSin",
-                "ImportGenToothSaw",
-                "ImportGenVectLin",
-                "ImportGenVectSin",
-                "ImportMatlab",
-                "ImportMatrixVal",
-                "ImportMatrixXls",
-            ]:
-                raise InitUnKnowClassError(
-                    "Unknow class name " + class_name + " in init_dict for BH_curve"
-                )
-            # Dynamic import to call the correct constructor
-            module = __import__("pyleecan.Classes." + class_name, fromlist=[class_name])
-            class_obj = getattr(module, class_name)
-            self.BH_curve = class_obj(init_dict=BH_curve)
-        elif isinstance(BH_curve, str):
-            from ..Functions.load import load
-
-            BH_curve = load(BH_curve)
-            # Check that the type is correct (including daughter)
-            class_name = BH_curve.__class__.__name__
-            if class_name not in [
-                "ImportMatrix",
-                "ImportGenMatrixSin",
-                "ImportGenToothSaw",
-                "ImportGenVectLin",
-                "ImportGenVectSin",
-                "ImportMatlab",
-                "ImportMatrixVal",
-                "ImportMatrixXls",
-            ]:
-                raise InitUnKnowClassError(
-                    "Unknow class name " + class_name + " in init_dict for BH_curve"
-                )
-            self.BH_curve = BH_curve
-        else:
-            self.BH_curve = BH_curve
-        # LossData can be None, a ImportMatrix object or a dict
-        if isinstance(LossData, dict):
-            # Check that the type is correct (including daughter)
-            class_name = LossData.get("__class__")
-            if class_name not in [
-                "ImportMatrix",
-                "ImportGenMatrixSin",
-                "ImportGenToothSaw",
-                "ImportGenVectLin",
-                "ImportGenVectSin",
-                "ImportMatlab",
-                "ImportMatrixVal",
-                "ImportMatrixXls",
-            ]:
-                raise InitUnKnowClassError(
-                    "Unknow class name " + class_name + " in init_dict for LossData"
-                )
-            # Dynamic import to call the correct constructor
-            module = __import__("pyleecan.Classes." + class_name, fromlist=[class_name])
-            class_obj = getattr(module, class_name)
-            self.LossData = class_obj(init_dict=LossData)
-        elif isinstance(LossData, str):
-            from ..Functions.load import load
-
-            LossData = load(LossData)
-            # Check that the type is correct (including daughter)
-            class_name = LossData.__class__.__name__
-            if class_name not in [
-                "ImportMatrix",
-                "ImportGenMatrixSin",
-                "ImportGenToothSaw",
-                "ImportGenVectLin",
-                "ImportGenVectSin",
-                "ImportMatlab",
-                "ImportMatrixVal",
-                "ImportMatrixXls",
-            ]:
-                raise InitUnKnowClassError(
-                    "Unknow class name " + class_name + " in init_dict for LossData"
-                )
-            self.LossData = LossData
-        else:
-            self.LossData = LossData
-=======
         self.BH_curve = BH_curve
->>>>>>> 9f15c670
+        self.LossData = LossData
 
         # The class is frozen, for now it's impossible to add new properties
         self._freeze()
@@ -285,8 +171,7 @@
         return True
 
     def as_dict(self):
-        """Convert this object in a json seriable dict (can be use in __init__)
-        """
+        """Convert this object in a json seriable dict (can be use in __init__)"""
 
         MatMagnetics_dict = dict()
         MatMagnetics_dict["mur_lin"] = self.mur_lin
@@ -452,10 +337,19 @@
 
     def _set_LossData(self, value):
         """setter of LossData"""
+        if isinstance(value, str):  # Load from file
+            value = load_init_dict(value)[1]
         if isinstance(value, ndarray):
             value = ImportMatrixVal(value=value)
         elif isinstance(value, list):
             value = ImportMatrixVal(value=array(value))
+        elif value is -1:
+            value = ImportMatrix()
+        elif isinstance(value, dict):
+            class_obj = import_class(
+                "pyleecan.Classes", value.get("__class__"), "LossData"
+            )
+            value = class_obj(init_dict=value)
         check_var("LossData", value, "ImportMatrix")
         self._LossData = value
 
