--- conflicted
+++ resolved
@@ -60,16 +60,7 @@
         plot_BH = plot_BH
     # save and copy methods are available in all object
     save = save
-<<<<<<< HEAD
-
-    # generic copy method
-    def copy(self):
-        """Return a copy of the class"""
-        return type(self)(init_dict=self.as_dict())
-
-=======
     copy = copy
->>>>>>> 60a9e425
     # get_logger method is available in all object
     get_logger = get_logger
 
@@ -348,7 +339,7 @@
             value = ImportMatrixVal(value=value)
         elif isinstance(value, list):
             value = ImportMatrixVal(value=array(value))
-        elif value is -1:
+        elif value == -1:
             value = ImportMatrix()
         elif isinstance(value, dict):
             class_obj = import_class(
