--- conflicted
+++ resolved
@@ -77,7 +77,10 @@
             angle_rotor = Import()
         if Nr == -1:
             Nr = Import()
-<<<<<<< HEAD
+        if time == -1:
+            time = ImportMatrixVal()
+        if angle == -1:
+            angle = ImportMatrixVal()
         if init_str is not None:  # Initialisation by str
             from ..Functions.load import load
 
@@ -85,20 +88,14 @@
             # load the object from a file
             obj = load(init_str)
             assert type(obj) is type(self)
-            time = obj.time
-            angle = obj.angle
             Is = obj.Is
             Ir = obj.Ir
             angle_rotor = obj.angle_rotor
             Nr = obj.Nr
             rot_dir = obj.rot_dir
             angle_rotor_initial = obj.angle_rotor_initial
-=======
-        if time == -1:
-            time = ImportMatrixVal()
-        if angle == -1:
-            angle = ImportMatrixVal()
->>>>>>> 0918fe12
+            time = obj.time
+            angle = obj.angle
         if init_dict is not None:  # Initialisation by dict
             assert type(init_dict) is dict
             # Overwrite default value with init_dict content
@@ -119,59 +116,6 @@
             if "angle" in list(init_dict.keys()):
                 angle = init_dict["angle"]
         # Initialisation by argument
-<<<<<<< HEAD
-        # time can be None, a Import object or a dict
-        if isinstance(time, dict):
-            # Check that the type is correct (including daughter)
-            class_name = time.get("__class__")
-            if class_name not in [
-                "Import",
-                "ImportGenMatrixSin",
-                "ImportGenVectLin",
-                "ImportGenVectSin",
-                "ImportMatlab",
-                "ImportMatrix",
-                "ImportMatrixVal",
-                "ImportMatrixXls",
-            ]:
-                raise InitUnKnowClassError(
-                    "Unknow class name " + class_name + " in init_dict for time"
-                )
-            # Dynamic import to call the correct constructor
-            module = __import__("pyleecan.Classes." + class_name, fromlist=[class_name])
-            class_obj = getattr(module, class_name)
-            self.time = class_obj(init_dict=time)
-        elif isinstance(time, str):
-            self.time = Import(init_str=time)
-        else:
-            self.time = time
-        # angle can be None, a Import object or a dict
-        if isinstance(angle, dict):
-            # Check that the type is correct (including daughter)
-            class_name = angle.get("__class__")
-            if class_name not in [
-                "Import",
-                "ImportGenMatrixSin",
-                "ImportGenVectLin",
-                "ImportGenVectSin",
-                "ImportMatlab",
-                "ImportMatrix",
-                "ImportMatrixVal",
-                "ImportMatrixXls",
-            ]:
-                raise InitUnKnowClassError(
-                    "Unknow class name " + class_name + " in init_dict for angle"
-                )
-            # Dynamic import to call the correct constructor
-            module = __import__("pyleecan.Classes." + class_name, fromlist=[class_name])
-            class_obj = getattr(module, class_name)
-            self.angle = class_obj(init_dict=angle)
-        elif isinstance(angle, str):
-            self.angle = Import(init_str=angle)
-        else:
-            self.angle = angle
-=======
->>>>>>> 0918fe12
         # Is can be None, a Import object or a dict
         if isinstance(Is, dict):
             # Check that the type is correct (including daughter)
