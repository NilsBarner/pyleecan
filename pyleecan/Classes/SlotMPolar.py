--- conflicted
+++ resolved
@@ -27,7 +27,9 @@
     comp_angle_opening = error
 
 try:
-    from ..Methods.Slot.SlotMPolar.comp_angle_opening_magnet import comp_angle_opening_magnet
+    from ..Methods.Slot.SlotMPolar.comp_angle_opening_magnet import (
+        comp_angle_opening_magnet,
+    )
 except ImportError as error:
     comp_angle_opening_magnet = error
 
@@ -130,19 +132,6 @@
         get_point_bottom = get_point_bottom
     # save and copy methods are available in all object
     save = save
-<<<<<<< HEAD
-
-    # generic copy method
-    def copy(self):
-        """Return a copy of the class
-        """
-        return type(self)(init_dict=self.as_dict())
-
-    # get_logger method is available in all object
-    get_logger = get_logger
-
-    def __init__(self, W0=0.314, H0=0, magnet=list(), W3=0, Zs=36, init_dict = None, init_str = None):
-=======
     copy = copy
     # get_logger method is available in all object
     get_logger = get_logger
@@ -150,7 +139,6 @@
     def __init__(
         self, W0=0.314, H0=0, magnet=-1, W3=0, Zs=36, init_dict=None, init_str=None
     ):
->>>>>>> 9efbb6f4
         """Constructor of the class. Can be use in three ways :
         - __init__ (arg1 = 1, arg3 = 5) every parameters have name and default values
             for pyleecan type, -1 will call the default constructor
@@ -161,22 +149,8 @@
         ndarray or list can be given for Vector and Matrix
         object or dict can be given for pyleecan Object"""
 
-<<<<<<< HEAD
-        if init_str is not None :  # Initialisation by str
-            from ..Functions.load import load
-            assert type(init_str) is str
-            # load the object from a file
-            obj = load(init_str)
-            assert type(obj) is type(self)
-            W0 = obj.W0
-            H0 = obj.H0
-            magnet = obj.magnet
-            W3 = obj.W3
-            Zs = obj.Zs
-=======
         if init_str is not None:  # Load from a file
             init_dict = load_init_dict(init_str)[1]
->>>>>>> 9efbb6f4
         if init_dict is not None:  # Initialisation by dict
             assert type(init_dict) is dict
             # Overwrite default value with init_dict content
@@ -193,41 +167,7 @@
         # Set the properties (value check and convertion are done in setter)
         self.W0 = W0
         self.H0 = H0
-<<<<<<< HEAD
-        # magnet can be None or a list of MagnetPolar object or a list of dict
-        if type(magnet) is list:
-            # Check if the list is only composed of MagnetPolar
-            if len(magnet) > 0 and all(isinstance(obj, MagnetPolar) for obj in magnet):
-                # set the list to keep pointer reference
-                self.magnet = magnet
-            else:
-                self.magnet = list()
-                for obj in magnet:
-                    if not isinstance(obj, dict):  # Default value
-                        self.magnet.append(obj)
-                    elif isinstance(obj, dict):
-                        # Check that the type is correct (including daughter)
-                        class_name = obj.get("__class__")
-                        if class_name not in ['MagnetPolar', 'MagnetType11', 'MagnetType14']:
-                            raise InitUnKnowClassError(
-                                "Unknow class name "
-                                + class_name
-                                + " in init_dict for magnet"
-                            )
-                        # Dynamic import to call the correct constructor
-                        module = __import__(
-                            "pyleecan.Classes." + class_name, fromlist=[class_name]
-                        )
-                        class_obj = getattr(module, class_name)
-                        self.magnet.append(class_obj(init_dict=obj))
-    
-        elif magnet is None:
-            self.magnet = list()
-        else:
-            self.magnet = magnet
-=======
         self.magnet = magnet
->>>>>>> 9efbb6f4
         # Call SlotMag init
         super(SlotMPolar, self).__init__(W3=W3, Zs=Zs)
         # The class is frozen (in SlotMag init), for now it's impossible to
@@ -245,7 +185,7 @@
             SlotMPolar_str += "magnet = []" + linesep
         for ii in range(len(self.magnet)):
             tmp = self.magnet[ii].__str__().replace(linesep, linesep + "\t") + linesep
-            SlotMPolar_str += "magnet["+str(ii)+"] ="+ tmp + linesep + linesep
+            SlotMPolar_str += "magnet[" + str(ii) + "] =" + tmp + linesep + linesep
         return SlotMPolar_str
 
     def __eq__(self, other):
@@ -266,12 +206,7 @@
         return True
 
     def as_dict(self):
-<<<<<<< HEAD
-        """Convert this objet in a json seriable dict (can be use in __init__)
-        """
-=======
         """Convert this object in a json seriable dict (can be use in __init__)"""
->>>>>>> 9efbb6f4
 
         # Get the properties inherited from SlotMag
         SlotMPolar_dict = super(SlotMPolar, self).as_dict()
