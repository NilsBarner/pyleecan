# -*- coding: utf-8 -*-
# File generated according to Generator/ClassesRef/Machine/BoreFlower.csv
# WARNING! All changes made in this file will be lost!
"""Method code available at https://github.com/Eomys/pyleecan/tree/master/pyleecan/Methods/Machine/BoreFlower
"""

from os import linesep
from sys import getsizeof
from logging import getLogger
from ._check import check_var, raise_
from ..Functions.get_logger import get_logger
from ..Functions.save import save
from ..Functions.load import load_init_dict
from ..Functions.Load.import_class import import_class
from copy import deepcopy
from .Bore import Bore

# Import all class method
# Try/catch to remove unnecessary dependencies in unused method
try:
    from ..Methods.Machine.BoreFlower.get_bore_line import get_bore_line
except ImportError as error:
    get_bore_line = error

try:
    from ..Methods.Machine.BoreFlower.comp_periodicity_spatial import (
        comp_periodicity_spatial,
    )
except ImportError as error:
    comp_periodicity_spatial = error


from numpy import isnan
from ._check import InitUnKnowClassError


class BoreFlower(Bore):
    """Class for Bore flower shape"""

    VERSION = 1

    # Check ImportError to remove unnecessary dependencies in unused method
    # cf Methods.Machine.BoreFlower.get_bore_line
    if isinstance(get_bore_line, ImportError):
        get_bore_line = property(
            fget=lambda x: raise_(
                ImportError(
                    "Can't use BoreFlower method get_bore_line: " + str(get_bore_line)
                )
            )
        )
    else:
        get_bore_line = get_bore_line
<<<<<<< HEAD
    # cf Methods.Machine.BoreFlower.comp_periodicity_spatial
    if isinstance(comp_periodicity_spatial, ImportError):
        comp_periodicity_spatial = property(
            fget=lambda x: raise_(
                ImportError(
                    "Can't use BoreFlower method comp_periodicity_spatial: "
                    + str(comp_periodicity_spatial)
                )
            )
        )
    else:
        comp_periodicity_spatial = comp_periodicity_spatial
    # save and copy methods are available in all object
=======
    # generic save method is available in all object
>>>>>>> f9bc77db
    save = save
    # get_logger method is available in all object
    get_logger = get_logger

    def __init__(
        self, N=8, Rarc=0.01, alpha=0, type_merge_slot=0, init_dict=None, init_str=None
    ):
        """Constructor of the class. Can be use in three ways :
        - __init__ (arg1 = 1, arg3 = 5) every parameters have name and default values
            for pyleecan type, -1 will call the default constructor
        - __init__ (init_dict = d) d must be a dictionary with property names as keys
        - __init__ (init_str = s) s must be a string
        s is the file path to load

        ndarray or list can be given for Vector and Matrix
        object or dict can be given for pyleecan Object"""

        if init_str is not None:  # Load from a file
            init_dict = load_init_dict(init_str)[1]
        if init_dict is not None:  # Initialisation by dict
            assert type(init_dict) is dict
            # Overwrite default value with init_dict content
            if "N" in list(init_dict.keys()):
                N = init_dict["N"]
            if "Rarc" in list(init_dict.keys()):
                Rarc = init_dict["Rarc"]
            if "alpha" in list(init_dict.keys()):
                alpha = init_dict["alpha"]
            if "type_merge_slot" in list(init_dict.keys()):
                type_merge_slot = init_dict["type_merge_slot"]
        # Set the properties (value check and convertion are done in setter)
        self.N = N
        self.Rarc = Rarc
        self.alpha = alpha
        # Call Bore init
        super(BoreFlower, self).__init__(type_merge_slot=type_merge_slot)
        # The class is frozen (in Bore init), for now it's impossible to
        # add new properties

    def __str__(self):
        """Convert this object in a readeable string (for print)"""

        BoreFlower_str = ""
        # Get the properties inherited from Bore
        BoreFlower_str += super(BoreFlower, self).__str__()
        BoreFlower_str += "N = " + str(self.N) + linesep
        BoreFlower_str += "Rarc = " + str(self.Rarc) + linesep
        BoreFlower_str += "alpha = " + str(self.alpha) + linesep
        return BoreFlower_str

    def __eq__(self, other):
        """Compare two objects (skip parent)"""

        if type(other) != type(self):
            return False

        # Check the properties inherited from Bore
        if not super(BoreFlower, self).__eq__(other):
            return False
        if other.N != self.N:
            return False
        if other.Rarc != self.Rarc:
            return False
        if other.alpha != self.alpha:
            return False
        return True

    def compare(self, other, name="self", ignore_list=None, is_add_value=False):
        """Compare two objects and return list of differences"""

        if ignore_list is None:
            ignore_list = list()
        if type(other) != type(self):
            return ["type(" + name + ")"]
        diff_list = list()

        # Check the properties inherited from Bore
        diff_list.extend(
            super(BoreFlower, self).compare(
                other, name=name, ignore_list=ignore_list, is_add_value=is_add_value
            )
        )
        if other._N != self._N:
            if is_add_value:
                val_str = " (self=" + str(self._N) + ", other=" + str(other._N) + ")"
                diff_list.append(name + ".N" + val_str)
            else:
                diff_list.append(name + ".N")
        if (
            other._Rarc is not None
            and self._Rarc is not None
            and isnan(other._Rarc)
            and isnan(self._Rarc)
        ):
            pass
        elif other._Rarc != self._Rarc:
            if is_add_value:
                val_str = (
                    " (self=" + str(self._Rarc) + ", other=" + str(other._Rarc) + ")"
                )
                diff_list.append(name + ".Rarc" + val_str)
            else:
                diff_list.append(name + ".Rarc")
        if (
            other._alpha is not None
            and self._alpha is not None
            and isnan(other._alpha)
            and isnan(self._alpha)
        ):
            pass
        elif other._alpha != self._alpha:
            if is_add_value:
                val_str = (
                    " (self=" + str(self._alpha) + ", other=" + str(other._alpha) + ")"
                )
                diff_list.append(name + ".alpha" + val_str)
            else:
                diff_list.append(name + ".alpha")
        # Filter ignore differences
        diff_list = list(filter(lambda x: x not in ignore_list, diff_list))
        return diff_list

    def __sizeof__(self):
        """Return the size in memory of the object (including all subobject)"""

        S = 0  # Full size of the object

        # Get size of the properties inherited from Bore
        S += super(BoreFlower, self).__sizeof__()
        S += getsizeof(self.N)
        S += getsizeof(self.Rarc)
        S += getsizeof(self.alpha)
        return S

    def as_dict(self, type_handle_ndarray=0, keep_function=False, **kwargs):
        """
        Convert this object in a json serializable dict (can be use in __init__).
        type_handle_ndarray: int
            How to handle ndarray (0: tolist, 1: copy, 2: nothing)
        keep_function : bool
            True to keep the function object, else return str
        Optional keyword input parameter is for internal use only
        and may prevent json serializability.
        """

        # Get the properties inherited from Bore
        BoreFlower_dict = super(BoreFlower, self).as_dict(
            type_handle_ndarray=type_handle_ndarray,
            keep_function=keep_function,
            **kwargs
        )
        BoreFlower_dict["N"] = self.N
        BoreFlower_dict["Rarc"] = self.Rarc
        BoreFlower_dict["alpha"] = self.alpha
        # The class name is added to the dict for deserialisation purpose
        # Overwrite the mother class name
        BoreFlower_dict["__class__"] = "BoreFlower"
        return BoreFlower_dict

    def copy(self):
        """Creates a deepcopy of the object"""

        # Handle deepcopy of all the properties
        N_val = self.N
        Rarc_val = self.Rarc
        alpha_val = self.alpha
        # Creates new object of the same type with the copied properties
        obj_copy = type(self)(N=N_val, Rarc=Rarc_val, alpha=alpha_val)
        return obj_copy

    def _set_None(self):
        """Set all the properties to None (except pyleecan object)"""

        self.N = None
        self.Rarc = None
        self.alpha = None
        # Set to None the properties inherited from Bore
        super(BoreFlower, self)._set_None()

    def _get_N(self):
        """getter of N"""
        return self._N

    def _set_N(self, value):
        """setter of N"""
        check_var("N", value, "int", Vmin=0)
        self._N = value

    N = property(
        fget=_get_N,
        fset=_set_N,
        doc=u"""Number of flower arc

        :Type: int
        :min: 0
        """,
    )

    def _get_Rarc(self):
        """getter of Rarc"""
        return self._Rarc

    def _set_Rarc(self, value):
        """setter of Rarc"""
        check_var("Rarc", value, "float", Vmin=0)
        self._Rarc = value

    Rarc = property(
        fget=_get_Rarc,
        fset=_set_Rarc,
        doc=u"""Radius of the flower arc

        :Type: float
        :min: 0
        """,
    )

    def _get_alpha(self):
        """getter of alpha"""
        return self._alpha

    def _set_alpha(self, value):
        """setter of alpha"""
        check_var("alpha", value, "float")
        self._alpha = value

    alpha = property(
        fget=_get_alpha,
        fset=_set_alpha,
        doc=u"""Angular offset for the arc

        :Type: float
        """,
    )
<|MERGE_RESOLUTION|>--- conflicted
+++ resolved
@@ -1,304 +1,303 @@
-# -*- coding: utf-8 -*-
-# File generated according to Generator/ClassesRef/Machine/BoreFlower.csv
-# WARNING! All changes made in this file will be lost!
-"""Method code available at https://github.com/Eomys/pyleecan/tree/master/pyleecan/Methods/Machine/BoreFlower
-"""
-
-from os import linesep
-from sys import getsizeof
-from logging import getLogger
-from ._check import check_var, raise_
-from ..Functions.get_logger import get_logger
-from ..Functions.save import save
-from ..Functions.load import load_init_dict
-from ..Functions.Load.import_class import import_class
-from copy import deepcopy
-from .Bore import Bore
-
-# Import all class method
-# Try/catch to remove unnecessary dependencies in unused method
-try:
-    from ..Methods.Machine.BoreFlower.get_bore_line import get_bore_line
-except ImportError as error:
-    get_bore_line = error
-
-try:
-    from ..Methods.Machine.BoreFlower.comp_periodicity_spatial import (
-        comp_periodicity_spatial,
-    )
-except ImportError as error:
-    comp_periodicity_spatial = error
-
-
-from numpy import isnan
-from ._check import InitUnKnowClassError
-
-
-class BoreFlower(Bore):
-    """Class for Bore flower shape"""
-
-    VERSION = 1
-
-    # Check ImportError to remove unnecessary dependencies in unused method
-    # cf Methods.Machine.BoreFlower.get_bore_line
-    if isinstance(get_bore_line, ImportError):
-        get_bore_line = property(
-            fget=lambda x: raise_(
-                ImportError(
-                    "Can't use BoreFlower method get_bore_line: " + str(get_bore_line)
-                )
-            )
-        )
-    else:
-        get_bore_line = get_bore_line
-<<<<<<< HEAD
-    # cf Methods.Machine.BoreFlower.comp_periodicity_spatial
-    if isinstance(comp_periodicity_spatial, ImportError):
-        comp_periodicity_spatial = property(
-            fget=lambda x: raise_(
-                ImportError(
-                    "Can't use BoreFlower method comp_periodicity_spatial: "
-                    + str(comp_periodicity_spatial)
-                )
-            )
-        )
-    else:
-        comp_periodicity_spatial = comp_periodicity_spatial
-    # save and copy methods are available in all object
-=======
-    # generic save method is available in all object
->>>>>>> f9bc77db
-    save = save
-    # get_logger method is available in all object
-    get_logger = get_logger
-
-    def __init__(
-        self, N=8, Rarc=0.01, alpha=0, type_merge_slot=0, init_dict=None, init_str=None
-    ):
-        """Constructor of the class. Can be use in three ways :
-        - __init__ (arg1 = 1, arg3 = 5) every parameters have name and default values
-            for pyleecan type, -1 will call the default constructor
-        - __init__ (init_dict = d) d must be a dictionary with property names as keys
-        - __init__ (init_str = s) s must be a string
-        s is the file path to load
-
-        ndarray or list can be given for Vector and Matrix
-        object or dict can be given for pyleecan Object"""
-
-        if init_str is not None:  # Load from a file
-            init_dict = load_init_dict(init_str)[1]
-        if init_dict is not None:  # Initialisation by dict
-            assert type(init_dict) is dict
-            # Overwrite default value with init_dict content
-            if "N" in list(init_dict.keys()):
-                N = init_dict["N"]
-            if "Rarc" in list(init_dict.keys()):
-                Rarc = init_dict["Rarc"]
-            if "alpha" in list(init_dict.keys()):
-                alpha = init_dict["alpha"]
-            if "type_merge_slot" in list(init_dict.keys()):
-                type_merge_slot = init_dict["type_merge_slot"]
-        # Set the properties (value check and convertion are done in setter)
-        self.N = N
-        self.Rarc = Rarc
-        self.alpha = alpha
-        # Call Bore init
-        super(BoreFlower, self).__init__(type_merge_slot=type_merge_slot)
-        # The class is frozen (in Bore init), for now it's impossible to
-        # add new properties
-
-    def __str__(self):
-        """Convert this object in a readeable string (for print)"""
-
-        BoreFlower_str = ""
-        # Get the properties inherited from Bore
-        BoreFlower_str += super(BoreFlower, self).__str__()
-        BoreFlower_str += "N = " + str(self.N) + linesep
-        BoreFlower_str += "Rarc = " + str(self.Rarc) + linesep
-        BoreFlower_str += "alpha = " + str(self.alpha) + linesep
-        return BoreFlower_str
-
-    def __eq__(self, other):
-        """Compare two objects (skip parent)"""
-
-        if type(other) != type(self):
-            return False
-
-        # Check the properties inherited from Bore
-        if not super(BoreFlower, self).__eq__(other):
-            return False
-        if other.N != self.N:
-            return False
-        if other.Rarc != self.Rarc:
-            return False
-        if other.alpha != self.alpha:
-            return False
-        return True
-
-    def compare(self, other, name="self", ignore_list=None, is_add_value=False):
-        """Compare two objects and return list of differences"""
-
-        if ignore_list is None:
-            ignore_list = list()
-        if type(other) != type(self):
-            return ["type(" + name + ")"]
-        diff_list = list()
-
-        # Check the properties inherited from Bore
-        diff_list.extend(
-            super(BoreFlower, self).compare(
-                other, name=name, ignore_list=ignore_list, is_add_value=is_add_value
-            )
-        )
-        if other._N != self._N:
-            if is_add_value:
-                val_str = " (self=" + str(self._N) + ", other=" + str(other._N) + ")"
-                diff_list.append(name + ".N" + val_str)
-            else:
-                diff_list.append(name + ".N")
-        if (
-            other._Rarc is not None
-            and self._Rarc is not None
-            and isnan(other._Rarc)
-            and isnan(self._Rarc)
-        ):
-            pass
-        elif other._Rarc != self._Rarc:
-            if is_add_value:
-                val_str = (
-                    " (self=" + str(self._Rarc) + ", other=" + str(other._Rarc) + ")"
-                )
-                diff_list.append(name + ".Rarc" + val_str)
-            else:
-                diff_list.append(name + ".Rarc")
-        if (
-            other._alpha is not None
-            and self._alpha is not None
-            and isnan(other._alpha)
-            and isnan(self._alpha)
-        ):
-            pass
-        elif other._alpha != self._alpha:
-            if is_add_value:
-                val_str = (
-                    " (self=" + str(self._alpha) + ", other=" + str(other._alpha) + ")"
-                )
-                diff_list.append(name + ".alpha" + val_str)
-            else:
-                diff_list.append(name + ".alpha")
-        # Filter ignore differences
-        diff_list = list(filter(lambda x: x not in ignore_list, diff_list))
-        return diff_list
-
-    def __sizeof__(self):
-        """Return the size in memory of the object (including all subobject)"""
-
-        S = 0  # Full size of the object
-
-        # Get size of the properties inherited from Bore
-        S += super(BoreFlower, self).__sizeof__()
-        S += getsizeof(self.N)
-        S += getsizeof(self.Rarc)
-        S += getsizeof(self.alpha)
-        return S
-
-    def as_dict(self, type_handle_ndarray=0, keep_function=False, **kwargs):
-        """
-        Convert this object in a json serializable dict (can be use in __init__).
-        type_handle_ndarray: int
-            How to handle ndarray (0: tolist, 1: copy, 2: nothing)
-        keep_function : bool
-            True to keep the function object, else return str
-        Optional keyword input parameter is for internal use only
-        and may prevent json serializability.
-        """
-
-        # Get the properties inherited from Bore
-        BoreFlower_dict = super(BoreFlower, self).as_dict(
-            type_handle_ndarray=type_handle_ndarray,
-            keep_function=keep_function,
-            **kwargs
-        )
-        BoreFlower_dict["N"] = self.N
-        BoreFlower_dict["Rarc"] = self.Rarc
-        BoreFlower_dict["alpha"] = self.alpha
-        # The class name is added to the dict for deserialisation purpose
-        # Overwrite the mother class name
-        BoreFlower_dict["__class__"] = "BoreFlower"
-        return BoreFlower_dict
-
-    def copy(self):
-        """Creates a deepcopy of the object"""
-
-        # Handle deepcopy of all the properties
-        N_val = self.N
-        Rarc_val = self.Rarc
-        alpha_val = self.alpha
-        # Creates new object of the same type with the copied properties
-        obj_copy = type(self)(N=N_val, Rarc=Rarc_val, alpha=alpha_val)
-        return obj_copy
-
-    def _set_None(self):
-        """Set all the properties to None (except pyleecan object)"""
-
-        self.N = None
-        self.Rarc = None
-        self.alpha = None
-        # Set to None the properties inherited from Bore
-        super(BoreFlower, self)._set_None()
-
-    def _get_N(self):
-        """getter of N"""
-        return self._N
-
-    def _set_N(self, value):
-        """setter of N"""
-        check_var("N", value, "int", Vmin=0)
-        self._N = value
-
-    N = property(
-        fget=_get_N,
-        fset=_set_N,
-        doc=u"""Number of flower arc
-
-        :Type: int
-        :min: 0
-        """,
-    )
-
-    def _get_Rarc(self):
-        """getter of Rarc"""
-        return self._Rarc
-
-    def _set_Rarc(self, value):
-        """setter of Rarc"""
-        check_var("Rarc", value, "float", Vmin=0)
-        self._Rarc = value
-
-    Rarc = property(
-        fget=_get_Rarc,
-        fset=_set_Rarc,
-        doc=u"""Radius of the flower arc
-
-        :Type: float
-        :min: 0
-        """,
-    )
-
-    def _get_alpha(self):
-        """getter of alpha"""
-        return self._alpha
-
-    def _set_alpha(self, value):
-        """setter of alpha"""
-        check_var("alpha", value, "float")
-        self._alpha = value
-
-    alpha = property(
-        fget=_get_alpha,
-        fset=_set_alpha,
-        doc=u"""Angular offset for the arc
-
-        :Type: float
-        """,
-    )
+# -*- coding: utf-8 -*-
+# File generated according to Generator/ClassesRef/Machine/BoreFlower.csv
+# WARNING! All changes made in this file will be lost!
+"""Method code available at https://github.com/Eomys/pyleecan/tree/master/pyleecan/Methods/Machine/BoreFlower
+"""
+
+from os import linesep
+from sys import getsizeof
+from logging import getLogger
+from ._check import check_var, raise_
+from ..Functions.get_logger import get_logger
+from ..Functions.save import save
+from ..Functions.load import load_init_dict
+from ..Functions.Load.import_class import import_class
+from copy import deepcopy
+from .Bore import Bore
+
+# Import all class method
+# Try/catch to remove unnecessary dependencies in unused method
+try:
+    from ..Methods.Machine.BoreFlower.get_bore_line import get_bore_line
+except ImportError as error:
+    get_bore_line = error
+
+try:
+    from ..Methods.Machine.BoreFlower.comp_periodicity_spatial import (
+        comp_periodicity_spatial,
+    )
+except ImportError as error:
+    comp_periodicity_spatial = error
+
+
+from numpy import isnan
+from ._check import InitUnKnowClassError
+
+
+class BoreFlower(Bore):
+    """Class for Bore flower shape"""
+
+    VERSION = 1
+
+    # Check ImportError to remove unnecessary dependencies in unused method
+    # cf Methods.Machine.BoreFlower.get_bore_line
+    if isinstance(get_bore_line, ImportError):
+        get_bore_line = property(
+            fget=lambda x: raise_(
+                ImportError(
+                    "Can't use BoreFlower method get_bore_line: " + str(get_bore_line)
+                )
+            )
+        )
+    else:
+        get_bore_line = get_bore_line
+    # cf Methods.Machine.BoreFlower.comp_periodicity_spatial
+    if isinstance(comp_periodicity_spatial, ImportError):
+        comp_periodicity_spatial = property(
+            fget=lambda x: raise_(
+                ImportError(
+                    "Can't use BoreFlower method comp_periodicity_spatial: "
+                    + str(comp_periodicity_spatial)
+                )
+            )
+        )
+    else:
+        comp_periodicity_spatial = comp_periodicity_spatial
+    # generic save method is available in all object
+    save = save
+    # get_logger method is available in all object
+    get_logger = get_logger
+
+    def __init__(
+        self, N=8, Rarc=0.01, alpha=0, type_merge_slot=0, init_dict=None, init_str=None
+    ):
+        """Constructor of the class. Can be use in three ways :
+        - __init__ (arg1 = 1, arg3 = 5) every parameters have name and default values
+            for pyleecan type, -1 will call the default constructor
+        - __init__ (init_dict = d) d must be a dictionary with property names as keys
+        - __init__ (init_str = s) s must be a string
+        s is the file path to load
+
+        ndarray or list can be given for Vector and Matrix
+        object or dict can be given for pyleecan Object"""
+
+        if init_str is not None:  # Load from a file
+            init_dict = load_init_dict(init_str)[1]
+        if init_dict is not None:  # Initialisation by dict
+            assert type(init_dict) is dict
+            # Overwrite default value with init_dict content
+            if "N" in list(init_dict.keys()):
+                N = init_dict["N"]
+            if "Rarc" in list(init_dict.keys()):
+                Rarc = init_dict["Rarc"]
+            if "alpha" in list(init_dict.keys()):
+                alpha = init_dict["alpha"]
+            if "type_merge_slot" in list(init_dict.keys()):
+                type_merge_slot = init_dict["type_merge_slot"]
+        # Set the properties (value check and convertion are done in setter)
+        self.N = N
+        self.Rarc = Rarc
+        self.alpha = alpha
+        # Call Bore init
+        super(BoreFlower, self).__init__(type_merge_slot=type_merge_slot)
+        # The class is frozen (in Bore init), for now it's impossible to
+        # add new properties
+
+    def __str__(self):
+        """Convert this object in a readeable string (for print)"""
+
+        BoreFlower_str = ""
+        # Get the properties inherited from Bore
+        BoreFlower_str += super(BoreFlower, self).__str__()
+        BoreFlower_str += "N = " + str(self.N) + linesep
+        BoreFlower_str += "Rarc = " + str(self.Rarc) + linesep
+        BoreFlower_str += "alpha = " + str(self.alpha) + linesep
+        return BoreFlower_str
+
+    def __eq__(self, other):
+        """Compare two objects (skip parent)"""
+
+        if type(other) != type(self):
+            return False
+
+        # Check the properties inherited from Bore
+        if not super(BoreFlower, self).__eq__(other):
+            return False
+        if other.N != self.N:
+            return False
+        if other.Rarc != self.Rarc:
+            return False
+        if other.alpha != self.alpha:
+            return False
+        return True
+
+    def compare(self, other, name="self", ignore_list=None, is_add_value=False):
+        """Compare two objects and return list of differences"""
+
+        if ignore_list is None:
+            ignore_list = list()
+        if type(other) != type(self):
+            return ["type(" + name + ")"]
+        diff_list = list()
+
+        # Check the properties inherited from Bore
+        diff_list.extend(
+            super(BoreFlower, self).compare(
+                other, name=name, ignore_list=ignore_list, is_add_value=is_add_value
+            )
+        )
+        if other._N != self._N:
+            if is_add_value:
+                val_str = " (self=" + str(self._N) + ", other=" + str(other._N) + ")"
+                diff_list.append(name + ".N" + val_str)
+            else:
+                diff_list.append(name + ".N")
+        if (
+            other._Rarc is not None
+            and self._Rarc is not None
+            and isnan(other._Rarc)
+            and isnan(self._Rarc)
+        ):
+            pass
+        elif other._Rarc != self._Rarc:
+            if is_add_value:
+                val_str = (
+                    " (self=" + str(self._Rarc) + ", other=" + str(other._Rarc) + ")"
+                )
+                diff_list.append(name + ".Rarc" + val_str)
+            else:
+                diff_list.append(name + ".Rarc")
+        if (
+            other._alpha is not None
+            and self._alpha is not None
+            and isnan(other._alpha)
+            and isnan(self._alpha)
+        ):
+            pass
+        elif other._alpha != self._alpha:
+            if is_add_value:
+                val_str = (
+                    " (self=" + str(self._alpha) + ", other=" + str(other._alpha) + ")"
+                )
+                diff_list.append(name + ".alpha" + val_str)
+            else:
+                diff_list.append(name + ".alpha")
+        # Filter ignore differences
+        diff_list = list(filter(lambda x: x not in ignore_list, diff_list))
+        return diff_list
+
+    def __sizeof__(self):
+        """Return the size in memory of the object (including all subobject)"""
+
+        S = 0  # Full size of the object
+
+        # Get size of the properties inherited from Bore
+        S += super(BoreFlower, self).__sizeof__()
+        S += getsizeof(self.N)
+        S += getsizeof(self.Rarc)
+        S += getsizeof(self.alpha)
+        return S
+
+    def as_dict(self, type_handle_ndarray=0, keep_function=False, **kwargs):
+        """
+        Convert this object in a json serializable dict (can be use in __init__).
+        type_handle_ndarray: int
+            How to handle ndarray (0: tolist, 1: copy, 2: nothing)
+        keep_function : bool
+            True to keep the function object, else return str
+        Optional keyword input parameter is for internal use only
+        and may prevent json serializability.
+        """
+
+        # Get the properties inherited from Bore
+        BoreFlower_dict = super(BoreFlower, self).as_dict(
+            type_handle_ndarray=type_handle_ndarray,
+            keep_function=keep_function,
+            **kwargs
+        )
+        BoreFlower_dict["N"] = self.N
+        BoreFlower_dict["Rarc"] = self.Rarc
+        BoreFlower_dict["alpha"] = self.alpha
+        # The class name is added to the dict for deserialisation purpose
+        # Overwrite the mother class name
+        BoreFlower_dict["__class__"] = "BoreFlower"
+        return BoreFlower_dict
+
+    def copy(self):
+        """Creates a deepcopy of the object"""
+
+        # Handle deepcopy of all the properties
+        N_val = self.N
+        Rarc_val = self.Rarc
+        alpha_val = self.alpha
+        type_merge_slot_val = self.type_merge_slot
+        # Creates new object of the same type with the copied properties
+        obj_copy = type(self)(
+            N=N_val, Rarc=Rarc_val, alpha=alpha_val, type_merge_slot=type_merge_slot_val
+        )
+        return obj_copy
+
+    def _set_None(self):
+        """Set all the properties to None (except pyleecan object)"""
+
+        self.N = None
+        self.Rarc = None
+        self.alpha = None
+        # Set to None the properties inherited from Bore
+        super(BoreFlower, self)._set_None()
+
+    def _get_N(self):
+        """getter of N"""
+        return self._N
+
+    def _set_N(self, value):
+        """setter of N"""
+        check_var("N", value, "int", Vmin=0)
+        self._N = value
+
+    N = property(
+        fget=_get_N,
+        fset=_set_N,
+        doc=u"""Number of flower arc
+
+        :Type: int
+        :min: 0
+        """,
+    )
+
+    def _get_Rarc(self):
+        """getter of Rarc"""
+        return self._Rarc
+
+    def _set_Rarc(self, value):
+        """setter of Rarc"""
+        check_var("Rarc", value, "float", Vmin=0)
+        self._Rarc = value
+
+    Rarc = property(
+        fget=_get_Rarc,
+        fset=_set_Rarc,
+        doc=u"""Radius of the flower arc
+
+        :Type: float
+        :min: 0
+        """,
+    )
+
+    def _get_alpha(self):
+        """getter of alpha"""
+        return self._alpha
+
+    def _set_alpha(self, value):
+        """setter of alpha"""
+        check_var("alpha", value, "float")
+        self._alpha = value
+
+    alpha = property(
+        fget=_get_alpha,
+        fset=_set_alpha,
+        doc=u"""Angular offset for the arc
+
+        :Type: float
+        """,
+    )