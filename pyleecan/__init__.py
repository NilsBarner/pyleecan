# -*- coding: utf-8 -*-
from .loggers import init_default_log
import os
import platform

PACKAGE_NAME = "pyleecan"
# User folder (to store machine/materials/config)
if platform.system() == "Windows":
    USER_DIR = os.path.join(os.environ["APPDATA"], PACKAGE_NAME)
    USER_DIR = USER_DIR.replace("\\", "/")
else:
    USER_DIR = os.environ["HOME"] + "/.local/share/" + PACKAGE_NAME

<<<<<<< HEAD
__version__ = "1.4.1"
=======
__version__ = "1.4.2"
>>>>>>> 5858554c

init_default_log()<|MERGE_RESOLUTION|>--- conflicted
+++ resolved
@@ -11,10 +11,6 @@
 else:
     USER_DIR = os.environ["HOME"] + "/.local/share/" + PACKAGE_NAME
 
-<<<<<<< HEAD
-__version__ = "1.4.1"
-=======
-__version__ = "1.4.2"
->>>>>>> 5858554c
+__version__ = "1.5.0"
 
 init_default_log()