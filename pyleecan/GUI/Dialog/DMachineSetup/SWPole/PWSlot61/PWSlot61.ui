--- conflicted
+++ resolved
@@ -46,11 +46,7 @@
         <string/>
        </property>
        <property name="pixmap">
-<<<<<<< HEAD
-        <pixmap resource="../../../../Resources/pyleecan.qrc">:/images/images/MachineSetup/WSlot/SlotW61_wedge_full_int_rotor.png</pixmap>
-=======
         <pixmap resource="../../../../Resources/pyleecan.qrc">:/images/images/MachineSetup/WSlot/SlotW61_wind_int_rotor.png</pixmap>
->>>>>>> 588b9b84
        </property>
        <property name="scaledContents">
         <bool>false</bool>
