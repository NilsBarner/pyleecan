# -*- coding: utf-8 -*-

import PySide2.QtCore
from PySide2.QtCore import Signal
from PySide2.QtWidgets import QWidget

from ......Classes.SlotW15 import SlotW15
from ......GUI import gui_option
from ......GUI.Dialog.DMachineSetup.SWSlot.PWSlot15.Gen_PWSlot15 import Gen_PWSlot15
from ......Methods.Slot.Slot.check import SlotCheckError

translate = PySide2.QtCore.QCoreApplication.translate


class PWSlot15(Gen_PWSlot15, QWidget):
    """Page to set the Slot Type 15"""

    # Signal to DMachineSetup to know that the save popup is needed
    saveNeeded = Signal()
    # Information for Slot combobox
    slot_name = "Slot Type 15"
    slot_type = SlotW15

    def __init__(self, lamination=None):
        """Initialize the GUI according to current lamination

        Parameters
        ----------
        self : PWSlot15
            A PWSlot15 widget
        lamination : Lamination
            current lamination to edit
        """

        # Build the interface according to the .ui file
        QWidget.__init__(self)
        self.setupUi(self)

        self.lamination = lamination
        self.slot = lamination.slot

        # Set FloatEdit unit
        self.lf_W0.unit = "m"
        self.lf_W3.unit = "m"
        self.lf_H0.unit = "m"
        self.lf_H1.unit = "m"
        self.lf_H2.unit = "m"
        self.lf_R1.unit = "m"
        self.lf_R2.unit = "m"

        # Set unit name (m ou mm)
        wid_list = [
            self.unit_W0,
            self.unit_W3,
            self.unit_H0,
            self.unit_H1,
            self.unit_H2,
            self.unit_R1,
            self.unit_R2,
        ]
        for wid in wid_list:
            wid.setText(gui_option.unit.get_m_name())

        # Fill the fields with the machine values (if they're filled)
        self.lf_W0.setValue(self.slot.W0)
        self.lf_W3.setValue(self.slot.W3)
        self.lf_H0.setValue(self.slot.H0)
        self.lf_H1.setValue(self.slot.H1)
        self.lf_H2.setValue(self.slot.H2)
        self.lf_R1.setValue(self.slot.R1)
        self.lf_R2.setValue(self.slot.R2)

        # Display the main output of the slot (surface, height...)
        self.w_out.comp_output()

        # Connect the signal
        self.lf_W0.editingFinished.connect(self.set_W0)
        self.lf_W3.editingFinished.connect(self.set_W3)
        self.lf_H0.editingFinished.connect(self.set_H0)
        self.lf_H1.editingFinished.connect(self.set_H1)
        self.lf_H2.editingFinished.connect(self.set_H2)
        self.lf_R1.editingFinished.connect(self.set_R1)
        self.lf_R2.editingFinished.connect(self.set_R2)

    def set_W0(self):
        """Signal to update the value of W0 according to the line edit

        Parameters
        ----------
        self : PWSlot15
            A PWSlot15 object
        """
        self.slot.W0 = self.lf_W0.value()
        self.w_out.comp_output()
        # Notify the machine GUI that the machine has changed
        self.saveNeeded.emit()

    def set_W3(self):
        """Signal to update the value of W3 according to the line edit

        Parameters
        ----------
        self : PWSlot15
            A PWSlot15 object
        """
        self.slot.W3 = self.lf_W3.value()
        self.w_out.comp_output()
        # Notify the machine GUI that the machine has changed
        self.saveNeeded.emit()

    def set_H0(self):
        """Signal to update the value of H0 according to the line edit

        Parameters
        ----------
        self : PWSlot15
            A PWSlot15 object
        """
        self.slot.H0 = self.lf_H0.value()
        self.w_out.comp_output()
        # Notify the machine GUI that the machine has changed
        self.saveNeeded.emit()

    def set_H1(self):
        """Signal to update the value of H1 according to the line edit

        Parameters
        ----------
        self : PWSlot15
            A PWSlot15 object
        """
        self.slot.H1 = self.lf_H1.value()
        self.w_out.comp_output()
        # Notify the machine GUI that the machine has changed
        self.saveNeeded.emit()

    def set_H2(self):
        """Signal to update the value of H2 according to the line edit

        Parameters
        ----------
        self : PWSlot15
            A PWSlot15 object
        """
        self.slot.H2 = self.lf_H2.value()
        self.w_out.comp_output()
        # Notify the machine GUI that the machine has changed
        self.saveNeeded.emit()

    def set_R1(self):
        """Signal to update the value of R1 according to the line edit

        Parameters
        ----------
        self : PWSlot15
            A PWSlot15 object
        """
        self.slot.R1 = self.lf_R1.value()
        self.w_out.comp_output()
        # Notify the machine GUI that the machine has changed
        self.saveNeeded.emit()

    def set_R2(self):
        """Signal to update the value of R2 according to the line edit

        Parameters
        ----------
        self : PWSlot15
            A PWSlot15 object
        """
        self.slot.R2 = self.lf_R2.value()
        self.w_out.comp_output()
        # Notify the machine GUI that the machine has changed
        self.saveNeeded.emit()
        
    @staticmethod
    def check(lam):
        """Check that the current lamination have all the needed field set

        Parameters
        ----------
        lam: LamSlotWind
            Lamination to check

        Returns
        -------
        error: str
            Error message (return None if no error)
        """

        # Check that everything is set
        if lam.slot.W0 is None:
<<<<<<< HEAD
            return "You must set W0 !"
        elif lam.slot.W3 is None:
            return "You must set W3 !"
        elif lam.slot.H0 is None:
            return "You must set H0 !"
        elif lam.slot.H1 is None:
            return "You must set H1 !"
        elif lam.slot.H2 is None:
            return "You must set H2 !"
        elif lam.slot.R1 is None:
            return "You must set R1 !"
        elif lam.slot.R2 is None:
            return "You must set R2 !"
=======
            return translate("You must set W0 !", "PWSlot15 check")
        elif lam.slot.W3 is None:
            return translate("You must set W3 !", "PWSlot15 check")
        elif lam.slot.H0 is None:
            return translate("You must set H0 !", "PWSlot15 check")
        elif lam.slot.H1 is None:
            return translate("You must set H1 !", "PWSlot15 check")
        elif lam.slot.H2 is None:
            return translate("You must set H2 !", "PWSlot15 check")
        elif lam.slot.R1 is None:
            return translate("You must set R1 !", "PWSlot15 check")
        elif lam.slot.R2 is None:
            return translate("You must set R2 !", "PWSlot15 check")
>>>>>>> 34ac649e

        # Check that everything is set right
        # Constraints
        try:
            lam.slot.check()
        except SlotCheckError as error:
            return str(error)

        # Output
        try:
            yoke_height = lam.comp_height_yoke()
        except Exception as error:
            return "Unable to compute yoke height:" + str(error)
        if yoke_height <= 0:
            return "The slot height is greater than the lamination !"<|MERGE_RESOLUTION|>--- conflicted
+++ resolved
@@ -172,7 +172,7 @@
         self.w_out.comp_output()
         # Notify the machine GUI that the machine has changed
         self.saveNeeded.emit()
-        
+
     @staticmethod
     def check(lam):
         """Check that the current lamination have all the needed field set
@@ -190,7 +190,6 @@
 
         # Check that everything is set
         if lam.slot.W0 is None:
-<<<<<<< HEAD
             return "You must set W0 !"
         elif lam.slot.W3 is None:
             return "You must set W3 !"
@@ -204,21 +203,6 @@
             return "You must set R1 !"
         elif lam.slot.R2 is None:
             return "You must set R2 !"
-=======
-            return translate("You must set W0 !", "PWSlot15 check")
-        elif lam.slot.W3 is None:
-            return translate("You must set W3 !", "PWSlot15 check")
-        elif lam.slot.H0 is None:
-            return translate("You must set H0 !", "PWSlot15 check")
-        elif lam.slot.H1 is None:
-            return translate("You must set H1 !", "PWSlot15 check")
-        elif lam.slot.H2 is None:
-            return translate("You must set H2 !", "PWSlot15 check")
-        elif lam.slot.R1 is None:
-            return translate("You must set R1 !", "PWSlot15 check")
-        elif lam.slot.R2 is None:
-            return translate("You must set R2 !", "PWSlot15 check")
->>>>>>> 34ac649e
 
         # Check that everything is set right
         # Constraints
