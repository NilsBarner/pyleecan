# -*- coding: utf-8 -*-

import PySide2.QtCore
from PySide2.QtCore import Signal
from PySide2.QtWidgets import QWidget

from ......Classes.SlotW24 import SlotW24
from ......GUI import gui_option
from ......GUI.Dialog.DMachineSetup.SWSlot.PWSlot24.Gen_PWSlot24 import Gen_PWSlot24
from ......Methods.Slot.Slot.check import SlotCheckError

translate = PySide2.QtCore.QCoreApplication.translate


class PWSlot24(Gen_PWSlot24, QWidget):
    """Page to set the Slot Type 24"""

    # Signal to DMachineSetup to know that the save popup is needed
    saveNeeded = Signal()
    # Information for Slot combobox
    slot_name = "Slot Type 24"
    slot_type = SlotW24

    def __init__(self, lamination=None):
        """Initialize the GUI according to current lamination

        Parameters
        ----------
        self : PWSlot24
            A PWSlot24 widget
        lamination : Lamination
            current lamination to edit
        """
        # Build the interface according to the .ui file
        QWidget.__init__(self)
        self.setupUi(self)

        self.lamination = lamination
        self.slot = lamination.slot
        # Set FloatEdit unit
        self.lf_W3.unit = "m"
        self.lf_H2.unit = "m"
        # Set unit name (m ou mm)
        wid_list = [self.unit_W3, self.unit_H2]
        for wid in wid_list:
            wid.setText(gui_option.unit.get_m_name())

        # Fill the fields with the machine values (if they're filled)
        self.lf_W3.setValue(self.slot.W3)
        self.lf_H2.setValue(self.slot.H2)

        # Display the main output of the slot (surface, height...)
        self.w_out.comp_output()

        # Connect the signal/slot
        self.lf_W3.editingFinished.connect(self.set_W3)
        self.lf_H2.editingFinished.connect(self.set_H2)

    def set_W3(self):
        """Signal to update the value of W3 according to the line edit

        Parameters
        ----------
        self : PWSlot24
            A PWSlot24 object
        """
        self.slot.W3 = self.lf_W3.value()
        self.w_out.comp_output()
        # Notify the machine GUI that the machine has changed
        self.saveNeeded.emit()

    def set_H2(self):
        """Signal to update the value of H2 according to the line edit

        Parameters
        ----------
        self : PWSlot24
            A PWSlot24 object
        """
        self.slot.H2 = self.lf_H2.value()
        self.w_out.comp_output()
        # Notify the machine GUI that the machine has changed
        self.saveNeeded.emit()

    @staticmethod
    def check(lam):
        """Check that the current lamination have all the needed field set

        Parameters
        ----------
        lam: LamSlotWind
            Lamination to check

        Returns
        -------
        error: str
            Error message (return None if no error)
        """

        # Check that everything is set
        if lam.slot.W3 is None:
            return "You must set W3 !"
        elif lam.slot.H2 is None:
            return "You must set H2 !"

        # Check that everything is set right
        # Constraints
        try:
            lam.slot.check()
        except SlotCheckError as error:
            return str(error)

        # Output
        try:
            yoke_height = lam.comp_height_yoke()
        except Exception as error:
            return "Unable to compute yoke height:" + str(
                error
            )
        if yoke_height <= 0:
<<<<<<< HEAD
            return "The slot height is greater than the lamination !"
=======
            return translate(
                "The slot height is greater than the lamination !", "PWSlot24 yoke"
            )
>>>>>>> 34ac649e
<|MERGE_RESOLUTION|>--- conflicted
+++ resolved
@@ -118,10 +118,4 @@
                 error
             )
         if yoke_height <= 0:
-<<<<<<< HEAD
-            return "The slot height is greater than the lamination !"
-=======
-            return translate(
-                "The slot height is greater than the lamination !", "PWSlot24 yoke"
-            )
->>>>>>> 34ac649e
+            return "The slot height is greater than the lamination !"