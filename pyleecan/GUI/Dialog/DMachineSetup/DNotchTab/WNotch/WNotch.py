from PySide2.QtCore import Signal
from PySide2.QtWidgets import QWidget
from numpy import pi
from ......Classes.LamSlot import LamSlot

from ......GUI.Dialog.DMachineSetup.SMSlot.PMSlot10.PMSlot10 import PMSlot10
from ......GUI.Dialog.DMachineSetup.SMSlot.PMSlot11.PMSlot11 import PMSlot11
<<<<<<< HEAD
from ......GUI.Dialog.DMachineSetup.DNotchTab.WNotch.Gen_WNotch import Gen_WNotch
=======
from ......GUI.Dialog.DMachineSetup.SMSlot.WSlotCirc.WSlotCirc import WSlotCirc
from ......GUI.Dialog.DMachineSetup.DNotchTab.WNotch.Ui_WNotch import Ui_WNotch
>>>>>>> 5b0a1aa3


class WNotch(Gen_WNotch, QWidget):
    """Widget to Setup a single notch in a list"""

    # Signal to DMachineSetup to know that the save popup is needed
    saveNeeded = Signal()

    def __init__(self, parent, index):
        """Initialize the GUI according to lamination

        Parameters
        ----------
        self : WNotch
            A WNotch object
        parent :
            A parent object containing the lamination to edit
        index : int
            Index of the notch to edit
        """

        # Build the interface according to the .ui file
        QWidget.__init__(self)
        self.setupUi(self)

        self.is_stator = False
        # Lamination to edit
        self.obj = parent.obj
        self.lam_notch = LamSlot(
            is_stator=self.obj.is_stator,
            is_internal=self.obj.is_internal,
            Rint=self.obj.Rint,
            Rext=self.obj.Rext,
        )
        self.lam_notch.slot = self.obj.notch[index].notch_shape
        self.index = index
        self.parent = parent

        # Adapt the GUI to the current machine
        self.wid_list = [PMSlot10, PMSlot11, WSlotCirc]

        self.type_list = [wid.slot_type for wid in self.wid_list]
        self.name_list = [wid.notch_name for wid in self.wid_list]

        # Avoid erase all the parameters when navigating though the notchs
        self.previous_notch = dict()
        for notch_type in self.type_list:
            self.previous_notch[notch_type] = None

        # Fill the combobox with the available notch
        self.c_notch_type.clear()
        for notch in self.name_list:
            self.c_notch_type.addItem(notch)
        self.c_notch_type.setCurrentIndex(
            self.type_list.index(type(self.obj.notch[index].notch_shape))
        )

        self.set_alpha_unit()
        self.si_Zs.setValue(self.lam_notch.slot.Zs)

        # Regenerate the pages with the new values
        self.w_notch.setParent(None)
        self.w_notch = self.wid_list[self.c_notch_type.currentIndex()](
            lamination=self.lam_notch,
            is_notch=True,
        )
        # Refresh the GUI
        self.main_layout.removeWidget(self.w_notch)
        self.main_layout.insertWidget(1, self.w_notch)

        # Connect the slot
        self.c_notch_type.currentIndexChanged.connect(self.set_notch_type)
        self.si_Zs.editingFinished.connect(self.set_Zs)
        self.lf_alpha.editingFinished.connect(self.set_alpha)
        self.c_alpha_unit.currentIndexChanged.connect(self.set_alpha_unit)
        self.b_plot.clicked.connect(self.preview_notch)

    def emit_save(self):
        """Send a saveNeeded signal to the DMachineSetup"""
        self.saveNeeded.emit()

    def preview_notch(self):
        """Preview the notch on the lamination"""
        self.obj.plot_preview_notch(index=self.index)

    def set_alpha(self):
        """Set alpha value according to widgets"""
        if self.c_alpha_unit.currentIndex() == 0:  # rad
            self.obj.notch[self.index].alpha = self.lf_alpha.value()
        else:  # deg
            self.obj.notch[self.index].alpha = self.lf_alpha.value() * pi / 180

    def set_Zs(self):
        """Set the value of Zs"""
        self.lam_notch.slot.Zs = self.si_Zs.value()

    def set_alpha_unit(self):
        """Change the current unit of alpha"""
        self.lf_alpha.blockSignals(True)
        if self.c_alpha_unit.currentIndex() == 0:  # rad
            self.lf_alpha.setValue(self.obj.notch[self.index].alpha)
        else:
            self.lf_alpha.setValue(self.obj.notch[self.index].alpha * 180 / pi)
        self.lf_alpha.blockSignals(False)

    def set_notch_type(self, c_index):
        """Initialize self.obj with the notch corresponding to index

        Parameters
        ----------
        self : WNotch
            A WNotch object
        c_index : int
            Index of the selected notch type in the combobox
        """

        # Save the notch
        notch = self.lam_notch.slot
        self.previous_notch[type(notch)] = notch

        # Call the corresponding constructor
        if self.previous_notch[self.type_list[c_index]] is None:
            # No previous notch of this type
            self.lam_notch.slot = self.type_list[c_index]()
            self.lam_notch.slot._set_None()  # No default value
        else:  # Load the previous notch of this type
            self.lam_notch.slot = self.previous_notch[self.type_list[c_index]]
        self.set_alpha()
        self.set_Zs()

        # Update the GUI
        self.w_notch.setParent(None)
        self.w_notch = self.wid_list[c_index](
            lamination=self.lam_notch,
            is_notch=True,
        )
        self.w_notch.saveNeeded.connect(self.emit_save)
        # Refresh the GUI
        self.main_layout.removeWidget(self.w_notch)
        self.main_layout.insertWidget(1, self.w_notch)

        # Notify the machine GUI that the machine has changed
        self.saveNeeded.emit()

    def check(self):
        """Check that the current machine have all the needed field set

        Parameters
        ----------
        self : WnotchMag
            A WnotchMag widget

        Returns
        -------
        error : str
            Error message (return None if no error)
        """

        return self.w_notch.check(self.lam_notch)<|MERGE_RESOLUTION|>--- conflicted
+++ resolved
@@ -5,12 +5,8 @@
 
 from ......GUI.Dialog.DMachineSetup.SMSlot.PMSlot10.PMSlot10 import PMSlot10
 from ......GUI.Dialog.DMachineSetup.SMSlot.PMSlot11.PMSlot11 import PMSlot11
-<<<<<<< HEAD
+from ......GUI.Dialog.DMachineSetup.SMSlot.WSlotCirc.WSlotCirc import WSlotCirc
 from ......GUI.Dialog.DMachineSetup.DNotchTab.WNotch.Gen_WNotch import Gen_WNotch
-=======
-from ......GUI.Dialog.DMachineSetup.SMSlot.WSlotCirc.WSlotCirc import WSlotCirc
-from ......GUI.Dialog.DMachineSetup.DNotchTab.WNotch.Ui_WNotch import Ui_WNotch
->>>>>>> 5b0a1aa3
 
 
 class WNotch(Gen_WNotch, QWidget):
@@ -74,8 +70,7 @@
         # Regenerate the pages with the new values
         self.w_notch.setParent(None)
         self.w_notch = self.wid_list[self.c_notch_type.currentIndex()](
-            lamination=self.lam_notch,
-            is_notch=True,
+            lamination=self.lam_notch, is_notch=True,
         )
         # Refresh the GUI
         self.main_layout.removeWidget(self.w_notch)
@@ -143,10 +138,7 @@
 
         # Update the GUI
         self.w_notch.setParent(None)
-        self.w_notch = self.wid_list[c_index](
-            lamination=self.lam_notch,
-            is_notch=True,
-        )
+        self.w_notch = self.wid_list[c_index](lamination=self.lam_notch, is_notch=True,)
         self.w_notch.saveNeeded.connect(self.emit_save)
         # Refresh the GUI
         self.main_layout.removeWidget(self.w_notch)
