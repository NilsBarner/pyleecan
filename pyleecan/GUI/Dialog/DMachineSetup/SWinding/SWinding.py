# -*- coding: utf-8 -*-

from PySide2.QtCore import Qt, Signal
from PySide2.QtWidgets import QMessageBox, QWidget, QFileDialog
from os.path import join

from .....Functions.GUI.log_error import log_error
from .....Classes.Winding import Winding
from .....Classes.WindingUD import WindingUD
from .....Classes.MachineSRM import MachineSRM
from .....Classes.MachineWRSM import MachineWRSM
from .....GUI.Dialog.DMachineSetup.SWinding.Gen_SWinding import Gen_SWinding


class SWinding(Gen_SWinding, QWidget):
    """Step to define the winding pattern & circuit"""

    # Signal to DMachineSetup to know that the save popup is needed
    saveNeeded = Signal()
    # Information for DMachineSetup nav
    step_name = "Winding"

    def __init__(self, machine, material_dict, is_stator=False):
        """Initialize the GUI according to machine

        Parameters
        ----------
        self : SWinding
            A SWinding widget
        machine : Machine
            current machine to edit
        material_dict: dict
            Materials dictionary (library + machine)
        is_stator : bool
            To adapt the GUI to set either the stator or the rotor
        """

        # Build the interface according to the .ui file
        QWidget.__init__(self)
        self.setupUi(self)

        # Set Help URL
        # self.b_help.url = "https://pyleecan.org/winding.convention.html"

        # Saving arguments
        self.machine = machine
        self.material_dict = material_dict
        self.is_stator = is_stator

        # Fill the fields with the machine values (if they're filled)
        if self.is_stator:
            self.obj = machine.stator
            self.b_plot_mmf.setText("Plot Stator Unit MMF")
        else:
            self.obj = machine.rotor
            self.b_plot_mmf.setText("Plot Rotor Unit MMF")
        self.in_Zs.setText("Slot number=" + str(self.obj.get_Zs()))
        if isinstance(machine, MachineSRM):
            self.in_p.hide()  # p is not meaningful for SRM
        else:
            self.in_p.setText(
                "Pole pair number=" + str(self.obj.get_pole_pair_number())
            )

        if isinstance(machine, MachineWRSM) and not self.is_stator:
            # Enforce tooth winding for WRSM rotor
            self.si_qs.setEnabled(False)
            self.obj.winding.qs = 1
            # Two tangential layer enforce
            self.si_Nlayer.setEnabled(False)
            self.obj.winding.Nlayer = 2
            self.obj.winding.is_change_layer = False
            self.is_change_layer.setEnabled(False)
            self.obj.winding.coil_pitch = 1
            self.si_coil_pitch.setEnabled(False)
            self.in_Zs.hide()  # =2*p
            #self.b_preview.setEnabled(False)
            # Enforce star of slot
            self.c_wind_type.setEnabled(False)
            self.c_wind_type.setCurrentIndex(0)
            # No plot_mmf
            self.b_plot_mmf.hide()

        # Pattern Group setup
        if self.obj.winding is None:
            self.obj.winding = Winding()  # Default is Star of Slot
        if type(self.obj.winding) is Winding:  # Star of Slot
            self.c_wind_type.setCurrentIndex(0)
            self.hide_star_widget(False)
            # qs
            if self.obj.winding.qs is None:  # default value
                self.obj.winding.qs = 3
            self.si_qs.setValue(self.obj.winding.qs)
            # Nlayer
            if self.obj.winding.Nlayer is None:
                self.obj.winding.Nlayer = 1
            self.si_Nlayer.setValue(self.obj.winding.Nlayer)
            # Coil_pitch
            self.show_layer_widget()
            # Ntcoil
            if self.obj.winding.Ntcoil is None:
                self.obj.winding.Ntcoil = 1
            self.si_Ntcoil.setValue(self.obj.winding.Ntcoil)
        elif type(self.obj.winding) is WindingUD:  # WindingUD
            self.c_wind_type.setCurrentIndex(1)
            self.hide_star_widget(True)
        # Npcp
        if self.obj.winding.Npcp is None:
            self.obj.winding.Npcp = 1  # Default value
        self.si_Npcp.setValue(self.obj.winding.Npcp)

        # Edit Group setup
        if self.obj.winding.is_reverse_wind is None:
            self.obj.winding.is_reverse_wind = False
        if self.obj.winding.is_reverse_wind:
            self.is_reverse.setCheckState(Qt.Checked)
        else:
            self.is_reverse.setCheckState(Qt.Unchecked)
        # Nslot_shift_wind
        if self.obj.winding.Nslot_shift_wind is None:
            self.obj.winding.Nslot_shift_wind = 0
        self.si_Nslot.setValue(self.obj.winding.Nslot_shift_wind)
        # is_reverse_layer
        if self.obj.winding.is_reverse_layer is None:
            self.obj.winding.is_reverse_layer = False
        if self.obj.winding.is_reverse_layer:
            self.is_reverse_layer.setCheckState(Qt.Checked)
        else:
            self.is_reverse_layer.setCheckState(Qt.Unchecked)
        # is_change_layer
        if self.obj.winding.is_change_layer is None:
            self.obj.winding.is_change_layer = False
        if self.obj.winding.is_change_layer:
            self.is_change_layer.setCheckState(Qt.Checked)
        else:
            self.is_change_layer.setCheckState(Qt.Unchecked)
        # is_permute_B_C
        if self.obj.winding.is_permute_B_C is None:
            self.obj.winding.is_permute_B_C = False
        if self.obj.winding.is_permute_B_C:
            self.is_permute_B_C.setCheckState(Qt.Checked)
        else:
            self.is_permute_B_C.setCheckState(Qt.Unchecked)

        # Update the GUI
        self.update_graph()
        self.comp_output()

        # Connect the signal/slot
        self.c_wind_type.currentIndexChanged.connect(self.set_type)
        self.si_Nlayer.valueChanged.connect(self.show_layer_widget)
        self.si_Npcp.valueChanged.connect(self.set_Npcp)
        self.si_Nslot.valueChanged.connect(self.set_Nslot)
        self.si_Ntcoil.valueChanged.connect(self.set_Ntcoil)
        self.is_reverse.stateChanged.connect(self.set_is_reverse_wind)
        self.is_reverse_layer.stateChanged.connect(self.set_is_reverse_layer)
        self.is_change_layer.stateChanged.connect(self.set_is_change_layer)
        self.is_permute_B_C.stateChanged.connect(self.set_is_permute_B_C)
        self.si_qs.valueChanged.connect(self.refresh_needed)
        self.si_Nlayer.valueChanged.connect(self.refresh_needed)
        self.si_coil_pitch.valueChanged.connect(self.refresh_needed)
        self.si_Ntcoil.valueChanged.connect(self.refresh_needed)
        self.si_Npcp.valueChanged.connect(self.refresh_needed)

        # self.b_edit_wind_mat.clicked.connect(self.s_edit_wind_mat)
        self.b_import.clicked.connect(self.s_import_csv)
        self.b_export.clicked.connect(self.s_export_csv)
        self.b_edit_wind_mat.hide()
        self.b_generate.clicked.connect(self.s_generate)
        # self.b_preview.clicked.connect(self.s_plot)
<<<<<<< HEAD
        self.b_plot_linear.clicked.connect(self.s_plot_linear)
        self.b_plot_radial.clicked.connect(self.s_plot_radial)
=======
>>>>>>> 11041f90
        self.b_plot_mmf.clicked.connect(self.s_plot_mmf)

    def hide_star_widget(self, is_hide=True):
        """To display/hide the star of slot widgets"""
        if is_hide:
            self.in_Nlayer.hide()
            self.in_Ntcoil.hide()
            self.in_coil_pitch.hide()
            self.in_qs.hide()
            self.si_Nlayer.hide()
            self.si_Ntcoil.hide()
            self.si_coil_pitch.hide()
            self.si_qs.hide()
            self.b_generate.hide()
            self.b_import.show()
        else:
            self.in_Nlayer.show()
            self.in_Ntcoil.show()
            self.in_coil_pitch.show()
            self.in_qs.show()
            self.si_Nlayer.show()
            self.si_Ntcoil.show()
            self.si_coil_pitch.show()
            self.si_qs.show()
            self.b_generate.show()
            self.b_import.hide()

    def show_layer_widget(self):

        # Coil pitch (or coil span)
        if self.obj.winding.coil_pitch in [0, None]:
            if self.obj.winding.p is None:  # SRM
                self.obj.winding.coil_pitch = 1  # Tooth winding
            else:
                Zs = self.obj.slot.Zs
                qs = self.obj.winding.qs
                p = self.obj.winding.p
                # Number of slots per pole and per phase
                spp = Zs / (2 * p * qs)
                if spp > 0.5:
                    # distributed winding
                    self.obj.winding.coil_pitch = int(qs * spp)
                else:
                    # tooth concentrated winding
                    self.obj.winding.coil_pitch = 1
        self.si_coil_pitch.setValue(self.obj.winding.coil_pitch)

        if self.si_Nlayer.value() == 1:
            self.is_reverse_layer.hide()
            self.is_change_layer.hide()
        else:
            self.is_reverse_layer.show()
            self.is_change_layer.show()
            # is_reverse_layer
            if self.obj.winding.is_reverse_layer is None:
                self.obj.winding.is_reverse_layer = False
            if self.obj.winding.is_reverse_layer:
                self.is_reverse_layer.setCheckState(Qt.Checked)
            else:
                self.is_reverse_layer.setCheckState(Qt.Unchecked)
            # is_change_layer
            if self.obj.winding.is_change_layer is None:
                self.obj.winding.is_change_layer = False
            if self.obj.winding.is_change_layer:
                self.is_change_layer.setCheckState(Qt.Checked)
            else:
                self.is_change_layer.setCheckState(Qt.Unchecked)

    def refresh_needed(self):
        self.b_generate.setEnabled(True)

    def s_generate(self):
        # Update winding object
        self.obj.winding.qs = self.si_qs.value()
        self.obj.winding.Nlayer = self.si_Nlayer.value()
        self.obj.winding.coil_pitch = self.si_coil_pitch.value()
        self.obj.winding.Ntcoil = self.si_Ntcoil.value()
        if isinstance(self.machine, MachineSRM):
            if self.obj.slot.Zs % self.obj.winding.qs != 0:
                QMessageBox().critical(
                    self,
                    self.tr("Error"),
                    "Error while creating the winding:\nZs must be a multiple of qs for SRM machine",
                )
                self.b_plot_mmf.setEnabled(False)
                return
            # p is not defined for SRM => enforced to p=Zs/qs
            self.obj.winding.p = self.obj.slot.Zs // self.obj.winding.qs
        self.obj.winding.clean()  # Enforce now computation
        # Check winding
        try:
            self.obj.winding.get_connection_mat()
            self.b_generate.setEnabled(False)
        except Exception as e:
            log_error(
                self,
                "Error while creating the winding:\nStar of slot algorithm didn't managed to find a solution for the combination Zs="
                + str(self.obj.slot.Zs)
                + ", qs="
                + str(self.obj.winding.qs)
                + ", p="
                + str(self.obj.winding.p)
                + "and layer number="
                + str(self.obj.winding.Nlayer)
                + ".",
            )
            self.comp_output()
            self.update_graph(is_lam_only=True)
            self.b_plot_mmf.setEnabled(False)
            self.b_generate.setEnabled(True)
            return

        # Update GUI
        self.comp_output()
        self.update_graph()
        self.b_plot_mmf.setEnabled(True)
        # Notify the machine GUI that the machine has changed
        self.saveNeeded.emit()

    def set_type(self, index):
        """Signal to update the winding type

        Parameters
        ----------
        self : SWinding
            A SWinding object
        index : int
            Index of selected type
        """

        init_dict = self.obj.winding.as_dict()
        if index == 0:  # Star of Slot
            self.obj.winding = Winding(init_dict=init_dict)
            # coil_pitch
            if self.obj.winding.coil_pitch is None:
                self.obj.winding.coil_pitch = 0
            self.si_coil_pitch.setValue(self.obj.winding.coil_pitch)
            # qs
            if self.obj.winding.qs is None:
                self.obj.winding.qs = 3
            self.si_qs.setValue(self.obj.winding.qs)
            # Ntcoil
            if self.obj.winding.Ntcoil is None:
                self.obj.winding.Ntcoil = 1
            self.si_Ntcoil.setValue(self.obj.winding.Ntcoil)

            self.si_Nlayer.setValue(self.obj.winding.Nlayer)
            self.obj.winding.clean()  # ­ Enforce new computation
            self.hide_star_widget(False)
        else:  # User Defined
            self.obj.winding = WindingUD(init_dict=init_dict)
            self.hide_star_widget(True)
        self.obj.winding.Npcp = self.si_Npcp.value()

    def set_Ntcoil(self):
        """Signal to update the value of Ntcoil according to the
        spinbox

        Parameters
        ----------
        self : SWinding
            A SWinding object
        """
        self.obj.winding.Ntcoil = self.si_Ntcoil.value()
        # Notify the machine GUI that the machine has changed
        self.saveNeeded.emit()

    def set_Nslot(self):
        """Signal to update the value of Nslot_shift_wind according to the
        spinbox

        Parameters
        ----------
        self : SWinding
            A SWinding object
        """
        self.obj.winding.Nslot_shift_wind = self.si_Nslot.value()
        self.update_graph()
        # Notify the machine GUI that the machine has changed
        self.saveNeeded.emit()

    def set_is_reverse_wind(self, value):
        """Signal to update the value of is_reverse_wind according to the
        widget

        Parameters
        ----------
        self : SWinding
            A SWinding object
        value :
            New value of is_reverse_wind
        """

        value = self.is_reverse.isChecked()
        self.obj.winding.is_reverse_wind = value
        self.update_graph()
        self.comp_output()
        # Notify the machine GUI that the machine has changed
        self.saveNeeded.emit()

    def set_is_reverse_layer(self, value):
        """Signal to update the value of is_reverse_layer according to the
        widget

        Parameters
        ----------
        self : SWinding
            A SWinding object
        value :
            New value of is_reverse_layer
        """

        value = self.is_reverse_layer.isChecked()
        self.obj.winding.is_reverse_layer = value
        self.update_graph()
        # Notify the machine GUI that the machine has changed
        self.saveNeeded.emit()

    def set_is_permute_B_C(self, value):
        """Signal to update the value of is_permute_B_C according to the
        widget

        Parameters
        ----------
        self : SWinding
            A SWinding object
        value :
            New value of is_permute_B_C
        """

        value = self.is_permute_B_C.isChecked()
        self.obj.winding.is_permute_B_C = value
        self.update_graph()
        self.comp_output()
        # Notify the machine GUI that the machine has changed
        self.saveNeeded.emit()

    def set_is_change_layer(self, value):
        """Signal to update the value of is_change_layer according to the
        widget

        Parameters
        ----------
        self : SWinding
            A SWinding object
        value :
            New value of is_change_layer
        """

        value = self.is_change_layer.isChecked()
        self.obj.winding.is_change_layer = value
        self.update_graph()
        # Notify the machine GUI that the machine has changed
        self.saveNeeded.emit()

    def set_Npcp(self):
        """Signal to update the value of Npcp according to the line edit

        Parameters
        ----------
        self : SWindParam
            A SWindParam object
        """
        self.obj.winding.Npcp = self.si_Npcp.value()
        self.comp_output()
        # Notify the machine GUI that the machine has changed
        self.saveNeeded.emit()

    def s_export_csv(self):
        """Export the winding matrix to csv"""
        if self.machine.name is not None:
            name = self.machine.name + "_Winding.csv"
        else:
            name = "Winding.csv"
        save_file_path = QFileDialog().getSaveFileName(
            self,
            self.tr("Save file"),
            name,
            "CSV (*.csv);;All files (*.*)",
        )[0]

        if save_file_path not in ["", None]:
            try:
                self.obj.winding.export_to_csv(
                    file_path=save_file_path, is_add_header=True, is_skip_empty=False
                )
            except Exception as e:
                log_error(self, "Error while exporting the winding:\n" + str(e))
                return

    def s_import_csv(self):
        """Import the winding matrix to csv"""
        load_path = str(
            QFileDialog.getOpenFileName(
                self, self.tr("Load file"), None, "CSV (*.csv);;All files (*.*)"
            )[0]
        )
        if load_path != "":
            try:
                self.obj.winding.import_from_csv(file_path=load_path)
                # Update GUI
                self.comp_output()
                self.update_graph()
                # Notify the machine GUI that the machine has changed
                self.saveNeeded.emit()
            except Exception as e:
                log_error(self, "Error while importing the winding:\n" + str(e))
                return

    def comp_output(self):
        """Update the shape and period Label to match the current winding setup

        Parameters
        ----------
        self : SWinding
            a SWinding object
        """

        wind = self.obj.winding  # For readability

        try:
            mmf_dir = self.obj.comp_mmf_dir()
            if mmf_dir == 1:
                mmf_dir = "CCW"
            elif mmf_dir == -1:
                mmf_dir = "CW"
            else:
                mmf_dir = "?"
        except Exception:  # Unable to compution the connection matrix
            mmf_dir = "?"
        self.out_rot_dir.setText(self.tr("Rotation direction: ") + mmf_dir)

        try:
            ms = str(self.obj.slot.Zs / (wind.p * wind.qs * 2.0))
        except TypeError:  # One of the value is None
            ms = "?"
        self.out_ms.setText(self.tr("Number of slots/pole/phase: ") + ms)
        if self.obj.is_stator:
            self.out_ms.setToolTip(self.tr("Zs / (2*p*qs)"))
        else:
            self.out_ms.setToolTip(self.tr("Zr / (2*p*qr)"))

        try:
            Nperw, _ = wind.get_periodicity()

        except Exception:  # Unable to compution the connection matrix
            Nperw = "?"

        self.out_Nperw.setText(self.tr("Winding periodicity: ") + str(Nperw))

        try:
            Ntspc = str(self.obj.winding.comp_Ntsp(self.obj.slot.Zs))
            Ntspc = Ntspc[:-2] if Ntspc[-2:] == ".0" else Ntspc
        except:
            Ntspc = "?"
        try:
            Ncspc = str(self.obj.winding.comp_Ncspc(self.obj.slot.Zs))
            Ncspc = Ncspc[:-2] if Ncspc[-2:] == ".0" else Ncspc
        except:
            Ncspc = "?"
        self.out_Ncspc.setText(self.tr("Number of coils Ncspc: ") + Ncspc)
        self.out_Ntspc.setText(self.tr("Number of turns Ntspc: ") + Ntspc)

    def update_graph(self, is_lam_only=False):
        """Plot the lamination with/without the winding"""
        self.w_viewer.axes.clear()
        # Plot the lamination in the viewer fig
        try:
            self.obj.plot(
                fig=self.w_viewer.fig,
                ax=self.w_viewer.axes,
                is_show_fig=False,
                is_lam_only=is_lam_only,
                is_add_sign=True,
                is_legend=False,
            )
        except Exception as e:
            if self.obj.is_stator:  # Adapt the text to the current lamination
                err_msg = "Error while plotting machine in Stator Winding:\n" + str(e)
            else:
                err_msg = "Error while plotting machine in Rotor Winding:\n" + str(e)
            log_error(self, err_msg)

        # Update the Graph
        self.w_viewer.axes.set_axis_off()
        self.w_viewer.axes.axis("equal")
        self.w_viewer.draw()

    def s_plot(self):
        """Plot a preview of the winding in a popup

        Parameters
        ----------
        self : SWinding
            A SWinding object
        """
        try:
            self.obj.plot_winding()
            set_plot_gui_icon()
        except (AssertionError, WindingError) as e:
            if self.obj.is_stator:  # Adapt the text to the current lamination
                err_msg = "Error while plotting winding in Stator Winding:\n" + str(e)
            else:
                err_msg = "Error while plotting winding in Rotor Winding:\n" + str(e)
            getLogger(GUI_LOG_NAME).error(err_msg)
            QMessageBox().critical(self, self.tr("Error"), err_msg)

    def s_plot_linear(self):
        """Plot linear pattern of the winding defined

        Parameters
        ----------
        self : SWinding
            A SWinding object
        """
        try:
            self.obj.winding.plot_linear()
            set_plot_gui_icon()
        except (AssertionError, WindingError) as e:
            if self.obj.is_stator:  # Adapt the text to the current lamination
                err_msg = (
                    "Error while plotting linear pattern in Stator Winding:\n" + str(e)
                )
            else:
                err_msg = (
                    "Error while plotting linear pattern in Rotor Winding:\n" + str(e)
                )
            getLogger(GUI_LOG_NAME).error(err_msg)
            QMessageBox().critical(self, self.tr("Error"), err_msg)

    def s_plot_radial(self):
        """Plot radial pattern of the winding defined

        Parameters
        ----------
        self : SWinding
            A SWinding object
        """
        try:
            self.obj.plot(is_winding_connection=True)
            set_plot_gui_icon()
        except (AssertionError, WindingError) as e:
            if self.obj.is_stator:  # Adapt the text to the current lamination
                err_msg = (
                    "Error while plotting radial pattern in Stator Winding:\n" + str(e)
                )
            else:
                err_msg = (
                    "Error while plotting radial pattern in Rotor Winding:\n" + str(e)
                )
            getLogger(GUI_LOG_NAME).error(err_msg)
            QMessageBox().critical(self, self.tr("Error"), err_msg)

    def s_plot_mmf(self):
        """Plot the unit mmf of the stator"""
        if self.machine is not None:
            try:
                self.obj.plot_mmf_unit()
            except Exception as e:
                if self.obj.is_stator:  # Adapt the text to the current lamination
                    err_msg = "Error while plotting Stator mmf unit:\n" + str(e)
                else:
                    err_msg = "Error while plotting Rotor mmf unit:\n" + str(e)
                log_error(self, err_msg)

    @staticmethod
    def check(lamination):
        """Check that the lamination have all the needed field set

        Parameters
        ----------
        lamination : Lamination
            Lamination to check

        Returns
        -------
        error: str
            Error message (return None if no error)
        """
        try:
            wind_mat = lamination.winding.get_connection_mat()
        except Exception as e:
            return "Error in winding matrix generation:\n" + str(e)
        try:
            # Check that everything is set
            if wind_mat is None:
                return "You must set the winding connection matrix !"
            if lamination.winding.qs is None:
                return "You must set qs !"
            if lamination.winding.Nslot_shift_wind is None:
                lamination.winding.Nslot_shift_wind = 0
            if lamination.winding.is_reverse_wind is None:
                lamination.winding.is_reverse_wind = False
            if lamination.winding.Ntcoil is None:
                return "You must set Ntcoil !"
            if lamination.winding.Npcp is None:
                return "You must set Npcp !"
        except Exception as e:
            return str(e)<|MERGE_RESOLUTION|>--- conflicted
+++ resolved
@@ -168,11 +168,8 @@
         self.b_edit_wind_mat.hide()
         self.b_generate.clicked.connect(self.s_generate)
         # self.b_preview.clicked.connect(self.s_plot)
-<<<<<<< HEAD
         self.b_plot_linear.clicked.connect(self.s_plot_linear)
         self.b_plot_radial.clicked.connect(self.s_plot_radial)
-=======
->>>>>>> 11041f90
         self.b_plot_mmf.clicked.connect(self.s_plot_mmf)
 
     def hide_star_widget(self, is_hide=True):
