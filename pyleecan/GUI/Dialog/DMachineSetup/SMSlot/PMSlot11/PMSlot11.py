--- conflicted
+++ resolved
@@ -28,11 +28,7 @@
     notch_name = "Polar"
     slot_type = SlotM11
 
-<<<<<<< HEAD
-    def __init__(self, lamination=None, material_dict=None, is_notch=False):
-=======
     def __init__(self, lamination=None, notch_obj=None, material_dict=None):
->>>>>>> 8d997699
         """Initialize the widget according to lamination
 
         Parameters
@@ -41,17 +37,10 @@
             A PMSlot11 widget
         lamination : Lamination
             current lamination to edit
-<<<<<<< HEAD
-        material_dict: dict
-            Materials dictionary (library + machine)
-        is_notch : bool
-            True to adapt the slot GUI for the notch setup
-=======
         notch_obj : notch
             current notch to edit
         material_dict: dict
             Materials dictionary (library + machine)
->>>>>>> 8d997699
         """
 
         # Build the interface according to the .ui file
@@ -59,12 +48,8 @@
         self.setupUi(self)
         self.lamination = lamination
         self.slot = lamination.slot
-<<<<<<< HEAD
-        self.is_notch = is_notch
-=======
         self.is_notch = notch_obj is not None
         self.notch_obj = notch_obj
->>>>>>> 8d997699
         self.material_dict = material_dict
 
         # Set FloatEdit unit
@@ -122,8 +107,11 @@
             else:
                 self.w_key_mat.def_mat = "Steel1"
             self.set_key()
-
-        else:
+            # Hide magnet widgets
+            self.w_mag.hide()
+        else:
+            # Setup the widgets according to current values
+            self.w_mag.update(lamination, self.material_dict)
             self.lf_Wmag.unit = "rad"
             self.lf_Hmag.unit = "m"
 
@@ -141,10 +129,6 @@
             self.lf_Wmag.editingFinished.connect(self.set_Wmag)
             self.lf_Hmag.editingFinished.connect(self.set_Hmag)
             self.c_Wmag_unit.currentIndexChanged.connect(self.set_Wmag)
-
-        else:
-            # Setup the widgets according to current values
-            self.w_mag.update(lamination, self.material_dict)
 
         # Fill the fields with the machine values (if they're filled)
         self.lf_W0.setValue(self.slot.W0)
@@ -240,10 +224,10 @@
         # Notify the machine GUI that the machine has changed
         self.saveNeeded.emit()
 
-<<<<<<< HEAD
     def emit_save(self):
         """Send a saveNeeded signal to the DMachineSetup"""
-=======
+        self.saveNeeded.emit()
+
     def set_Wkey(self):
         """Signal to update the value of Wkey according to the line edit
 
@@ -271,7 +255,6 @@
         self.slot.Hmag = self.lf_Hkey.value()
         self.w_out.comp_output()
         # Notify the machine GUI that the machine has changed
->>>>>>> 8d997699
         self.saveNeeded.emit()
 
     @staticmethod
