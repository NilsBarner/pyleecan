from logging import getLogger
from os.path import join

from PySide2.QtWidgets import QFileDialog, QTableWidgetItem, QWidget, QMessageBox
from sympy import N

from ......Classes._FEMMHandler import _FEMMHandler
from ......Classes.Output import Output
from ......Classes.InputCurrent import InputCurrent
from ......Classes.Simu1 import Simu1
from ......Classes.OPdq import OPdq
from ......Classes.OPslip import OPslip
from ......Classes.InputCurrent import InputCurrent
from ......definitions import config_dict
from ......loggers import GUI_LOG_NAME
from ......Functions.FEMM.update_FEMM_simulation import update_FEMM_simulation
from ......Functions.FEMM.draw_FEMM import draw_FEMM
from ......Functions.Plot.set_plot_gui_icon import set_plot_gui_icon
from ......GUI.Dialog.DMachineSetup.SPreview.WMachineTable.Ui_WMachineTable import (
    Ui_WMachineTable,
)
from ......Methods.Simulation.MagElmer import (
    MagElmer_BP_dict,
)

try:
    from ......Functions.GMSH.draw_GMSH import draw_GMSH
except Exception as e:
    draw_GMSH = e
try:
    from pyleecan.Functions.GMSH.gen_3D_mesh import gen_3D_mesh
except Exception as e:
    gen_3D_mesh = e


class WMachineTable(Ui_WMachineTable, QWidget):
    """Table to display the main paramaters of the machine"""

    def __init__(self, parent=None):
        """Initialize the GUI

        Parameters
        ----------
        self : SWindCond
            A SWindCond widget
        """

        # Build the interface according to the .ui file
        QWidget.__init__(self, parent)
        self.setupUi(self)

        self.machine = None

        # Connect the widget
        self.b_mmf.clicked.connect(self.plot_mmf)
        self.b_FEMM.clicked.connect(self.draw_FEMM)
        if isinstance(draw_GMSH, Exception):
            self.b_GMSH.setEnabled(False)
            self.b_GMSH.setWhatsThis(str(draw_GMSH))
            self.b_GMSH.setToolTip(str(draw_GMSH))

            self.b_GMSH_3D.setEnabled(False)
            self.b_GMSH_3D.setWhatsThis(str(gen_3D_mesh))
            self.b_GMSH_3D.setToolTip(str(gen_3D_mesh))
        else:
            self.b_GMSH.clicked.connect(self.draw_GMSH)
            self.b_GMSH_3D.clicked.connect(self.draw_GMSH_3D)
        self.b_plot_machine.clicked.connect(self.plot_machine)

    def update_tab(self, machine):
        """Update the table to match the machine

        Parameters
        ----------
        self : WMachineTable
            A WMachineTable object
        """

        self.machine = machine
        desc_dict = self.machine.comp_desc_dict()

        self.tab_param.clear()
        # Set header
        self.tab_param.setColumnCount(2)
        item = QTableWidgetItem("Name")
        self.tab_param.setHorizontalHeaderItem(0, item)
        item = QTableWidgetItem("Value")
        self.tab_param.setHorizontalHeaderItem(1, item)
        # Set containt
        for ii, desc in enumerate(desc_dict):
            if desc["value"] is not None:
                self.tab_param.insertRow(ii)
                self.tab_param.setItem(ii, 0, QTableWidgetItem(desc["verbose"]))
                if desc["type"] is float:
                    txt = format(desc["value"], ".4g")
                else:
                    txt = str(desc["value"])
                if desc["unit"] not in ["", None]:
                    txt += " " + desc["unit"]
                self.tab_param.setItem(ii, 1, QTableWidgetItem(txt))

    def plot_mmf(self):
        """Plot the unit mmf of the stator"""
        if self.machine is not None:
            self.machine.stator.plot_mmf_unit(is_show_fig=True)
        set_plot_gui_icon()

    def plot_machine(self):
        """Plot the machine"""
        if self.machine is not None:
            self.machine.plot()
        set_plot_gui_icon()

    def draw_FEMM(self):
        """Draw the Machine in FEMM"""

        save_file_path = self.get_save_path(ext=".fem", file_type="FEMM (*.fem)")
        # Avoid bug due to user closing the popup witout selecting a file
        if save_file_path is [None, ""]:
            return

<<<<<<< HEAD
        femm = _FEMMHandler()

        # Periodicity
        sym, is_antiper = self.machine.comp_periodicity_spatial()
        if is_antiper:
            sym *= 2
        # Set Current (constant J in a layer)
        S_slot = self.machine.stator.slot.comp_surface_active()
        (Nrad, Ntan) = self.machine.stator.winding.get_dim_wind()
        Ntcoil = self.machine.stator.winding.Ntcoil
        Sphase = S_slot / (Nrad * Ntan)
        J = 5e6
        if self.machine.is_synchronous():
            OP = OPdq(felec=60)
            OP.set_Id_Iq(Id=0, Iq=J * Sphase / Ntcoil)
        else:
            OP = OPslip(felec=60)
            OP.set_Id_Iq(Id=J * Sphase / Ntcoil, Iq=0)

        output = Output(
            simu=Simu1(
                machine=self.machine, input=InputCurrent(OP=OP, Nt_tot=20, Na_tot=200)
            )
        )

        # Generate time and phase vectors in OutElec
        output.simu.input.gen_input()

        # Get current values for given OP
        Is = output.elec.get_Is().values

        # Divide phase current by the number of parallel circuit per phase of winding
        stator = self.machine.stator
        if hasattr(stator.winding, "Npcp") and stator.winding.Npcp is not None:
            Npcp = stator.winding.Npcp
        else:
            Npcp = 1
        Is /= Npcp

        # Get rotor angular position in degress
        angle_rotor = output.elec.axes_dict["time"].get_values(
            normalization="angle_rotor"
        )

=======
>>>>>>> bcff412c
        try:
            femm = _FEMMHandler()
            output = Output(simu=Simu1(machine=self.machine))
            # Periodicity
            sym, is_antiper = self.machine.comp_periodicity_spatial()
            if is_antiper:
                sym *= 2
            # Set Current (constant J in a layer)
            S_slot = self.machine.stator.slot.comp_surface_active()
            (Nrad, Ntan) = self.machine.stator.winding.get_dim_wind()
            Ntcoil = self.machine.stator.winding.Ntcoil
            Sphase = S_slot / (Nrad * Ntan)
            J = 5e6
            if self.machine.is_synchronous():
                op = OPdq(felec=60)
            else:
                op = OPslip(felec=60)
            op.set_Id_Iq(Id=J * Sphase / Ntcoil, Iq=0)
            output.simu.input = InputCurrent(OP=op, Nt_tot=20)
            output.simu.input.gen_input()
            Is = output.elec.get_Is().get_along("phase", "time")["I_s"].transpose()
            alpha = output.get_angle_rotor_initial()
            # Draw the machine
            FEMM_dict = draw_FEMM(
                femm,
                output,
                is_mmfr=True,
                is_mmfs=True,
                sym=sym,
                is_antiper=is_antiper,
                type_calc_leakage=0,
                path_save=None,
                is_sliding_band=True,
            )
            # Set the current
            update_FEMM_simulation(
                femm=femm,
                circuits=FEMM_dict["circuits"],
                is_sliding_band=True,
                is_internal_rotor=self.machine.rotor.is_internal,
                angle_rotor=angle_rotor,
                Is=Is,
                Ir=None,
                ii=0,
            )
            femm.mi_saveas(save_file_path)  # Save
        except Exception as e:
            err_msg = (
                "Error while drawing machine "
                + self.machine.name
                + " in FEMM:\n"
                + str(e)
            )
            getLogger(GUI_LOG_NAME).error(err_msg)
            QMessageBox().critical(
                self,
                self.tr("Error"),
                self.tr(err_msg),
            )
        femm.closefemm()

    def draw_GMSH(self):
        save_file_path = self.get_save_path(ext=".msh", file_type="GMSH (*.msh)")
        # Avoid bug due to user closing the popup witout selecting a file
        if save_file_path is [None, ""]:
            return
        # Create the Simulation
<<<<<<< HEAD
        mySimu = Simu1(name="test_gmsh_ipm", machine=self.machine)
        myResults = Output(simu=mySimu)
        sym, is_antiper = self.machine.comp_periodicity_spatial()
        if is_antiper:
            sym *= 2
=======
>>>>>>> bcff412c
        try:
            mySimu = Simu1(name="test_gmsh_ipm", machine=self.machine)
            myResults = Output(simu=mySimu)
            sym, is_antiper = self.machine.comp_periodicity_spatial()
            if is_antiper:
                sym *= 2
            draw_GMSH(
                output=myResults,
                sym=sym,
                boundary_prop=MagElmer_BP_dict,
                is_lam_only_S=False,
                is_lam_only_R=False,
                user_mesh_dict=None,
                is_sliding_band=True,
                is_airbox=True,
                path_save=save_file_path,
            )
        except Exception as e:
            err_msg = (
                "Error while drawing machine "
                + self.machine.name
                + " in GMSH:\n"
                + str(e)
            )
            getLogger(GUI_LOG_NAME).error(err_msg)
            QMessageBox().critical(
                self,
                self.tr("Error"),
                self.tr(err_msg),
            )

    def draw_GMSH_3D(self):
        save_file_path = self.get_save_path(ext="_stator.msh", file_type="GMSH (*.msh)")
        # Avoid bug due to user closing the popup witout selecting a file
        if save_file_path is [None, ""]:
            return
        try:
            gen_3D_mesh(
                lamination=self.machine.stator,
                save_path=save_file_path,
                mesh_size=(self.machine.stator.Rext - self.machine.stator.Rint) / 20,
                Nlayer=20,
                display=False,
            )
        except Exception as e:
            err_msg = (
                "Error while drawing machine "
                + self.machine.name
                + " in GMSH:\n"
                + str(e)
            )
            getLogger(GUI_LOG_NAME).error(err_msg)
            QMessageBox().critical(
                self,
                self.tr("Error"),
                self.tr(err_msg),
            )

    def get_save_path(self, ext=".fem", file_type="FEMM (*.fem)"):
        machine_path = config_dict["MAIN"]["MACHINE_DIR"]
        # Ask the user to select a .fem file to save
        if self.machine.name in ["", None]:
            return QFileDialog.getSaveFileName(
                self, self.tr("Save file"), machine_path, file_type
            )[0]
        else:
            def_path = join(machine_path, self.machine.name + ext)
            return QFileDialog.getSaveFileName(
                self, self.tr("Save file"), def_path, file_type
            )[0]<|MERGE_RESOLUTION|>--- conflicted
+++ resolved
@@ -2,7 +2,6 @@
 from os.path import join
 
 from PySide2.QtWidgets import QFileDialog, QTableWidgetItem, QWidget, QMessageBox
-from sympy import N
 
 from ......Classes._FEMMHandler import _FEMMHandler
 from ......Classes.Output import Output
@@ -119,56 +118,9 @@
         if save_file_path is [None, ""]:
             return
 
-<<<<<<< HEAD
-        femm = _FEMMHandler()
-
-        # Periodicity
-        sym, is_antiper = self.machine.comp_periodicity_spatial()
-        if is_antiper:
-            sym *= 2
-        # Set Current (constant J in a layer)
-        S_slot = self.machine.stator.slot.comp_surface_active()
-        (Nrad, Ntan) = self.machine.stator.winding.get_dim_wind()
-        Ntcoil = self.machine.stator.winding.Ntcoil
-        Sphase = S_slot / (Nrad * Ntan)
-        J = 5e6
-        if self.machine.is_synchronous():
-            OP = OPdq(felec=60)
-            OP.set_Id_Iq(Id=0, Iq=J * Sphase / Ntcoil)
-        else:
-            OP = OPslip(felec=60)
-            OP.set_Id_Iq(Id=J * Sphase / Ntcoil, Iq=0)
-
-        output = Output(
-            simu=Simu1(
-                machine=self.machine, input=InputCurrent(OP=OP, Nt_tot=20, Na_tot=200)
-            )
-        )
-
-        # Generate time and phase vectors in OutElec
-        output.simu.input.gen_input()
-
-        # Get current values for given OP
-        Is = output.elec.get_Is().values
-
-        # Divide phase current by the number of parallel circuit per phase of winding
-        stator = self.machine.stator
-        if hasattr(stator.winding, "Npcp") and stator.winding.Npcp is not None:
-            Npcp = stator.winding.Npcp
-        else:
-            Npcp = 1
-        Is /= Npcp
-
-        # Get rotor angular position in degress
-        angle_rotor = output.elec.axes_dict["time"].get_values(
-            normalization="angle_rotor"
-        )
-
-=======
->>>>>>> bcff412c
         try:
             femm = _FEMMHandler()
-            output = Output(simu=Simu1(machine=self.machine))
+
             # Periodicity
             sym, is_antiper = self.machine.comp_periodicity_spatial()
             if is_antiper:
@@ -180,14 +132,37 @@
             Sphase = S_slot / (Nrad * Ntan)
             J = 5e6
             if self.machine.is_synchronous():
-                op = OPdq(felec=60)
+                OP = OPdq(felec=60)
+                OP.set_Id_Iq(Id=0, Iq=J * Sphase / Ntcoil)
             else:
-                op = OPslip(felec=60)
-            op.set_Id_Iq(Id=J * Sphase / Ntcoil, Iq=0)
-            output.simu.input = InputCurrent(OP=op, Nt_tot=20)
+                OP = OPslip(felec=60)
+                OP.set_Id_Iq(Id=J * Sphase / Ntcoil, Iq=0)
+
+            output = Output(
+                simu=Simu1(
+                    machine=self.machine,
+                    input=InputCurrent(OP=OP, Nt_tot=20, Na_tot=200),
+                )
+            )
+
+            # Generate time and phase vectors in OutElec
             output.simu.input.gen_input()
-            Is = output.elec.get_Is().get_along("phase", "time")["I_s"].transpose()
-            alpha = output.get_angle_rotor_initial()
+
+            # Get current values for given OP
+            Is = output.elec.get_Is().values
+
+            # Divide phase current by the number of parallel circuit per phase of winding
+            stator = self.machine.stator
+            if hasattr(stator.winding, "Npcp") and stator.winding.Npcp is not None:
+                Npcp = stator.winding.Npcp
+            else:
+                Npcp = 1
+            Is /= Npcp
+
+            # Get rotor angular position in degress
+            angle_rotor = output.elec.axes_dict["time"].get_values(
+                normalization="angle_rotor"
+            )
             # Draw the machine
             FEMM_dict = draw_FEMM(
                 femm,
@@ -233,14 +208,6 @@
         if save_file_path is [None, ""]:
             return
         # Create the Simulation
-<<<<<<< HEAD
-        mySimu = Simu1(name="test_gmsh_ipm", machine=self.machine)
-        myResults = Output(simu=mySimu)
-        sym, is_antiper = self.machine.comp_periodicity_spatial()
-        if is_antiper:
-            sym *= 2
-=======
->>>>>>> bcff412c
         try:
             mySimu = Simu1(name="test_gmsh_ipm", machine=self.machine)
             myResults = Output(simu=mySimu)
