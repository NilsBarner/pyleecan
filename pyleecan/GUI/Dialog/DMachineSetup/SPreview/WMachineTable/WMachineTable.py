# -*- coding: utf-8 -*-

from PySide2.QtWidgets import QWidget, QTableWidgetItem
from ......GUI.Dialog.DMachineSetup.SPreview.WMachineTable.Ui_WMachineTable import (
    Ui_WMachineTable,
)
import matplotlib.pyplot as plt


class WMachineTable(Ui_WMachineTable, QWidget):
    """Table to display the main paramaters of the machine"""

    def __init__(self, parent=None):
        """Initialize the GUI

        Parameters
        ----------
        self : SWindCond
            A SWindCond widget
        """

        # Build the interface according to the .ui file
        QWidget.__init__(self, parent)
        self.setupUi(self)

        self.machine = None

        # Connect the widget
        self.b_mmf.clicked.connect(self.plot_mmf)
        self.b_plot_machine.clicked.connect(self.plot_machine)

    def update_tab(self, machine):
        """Update the table to match the machine

        Parameters
        ----------
        self : WMachineTable
            A WMachineTable object
        """

        self.machine = machine
        desc_dict = self.machine.comp_desc_dict()

        self.tab_param.clear()
        # Set header
        self.tab_param.setColumnCount(2)
        item = QTableWidgetItem("Name")
        self.tab_param.setHorizontalHeaderItem(0, item)
        item = QTableWidgetItem("Value")
        self.tab_param.setHorizontalHeaderItem(1, item)
        # Set containt
        for ii, desc in enumerate(desc_dict):
            if desc["value"] is not None:
                self.tab_param.insertRow(ii)
                self.tab_param.setItem(ii, 0, QTableWidgetItem(desc["verbose"]))
                if desc["type"] is float:
                    txt = format(desc["value"], ".4g")
                else:
                    txt = str(desc["value"])
                if desc["unit"] not in ["", None]:
                    txt += " " + desc["unit"]
                self.tab_param.setItem(ii, 1, QTableWidgetItem(txt))

    def plot_mmf(self):
        """Plot the unit mmf of the stator"""
<<<<<<< HEAD
=======
        if self.machine is not None:
            self.machine.stator.plot_mmf_unit(is_show_fig=True)

    def plot_machine(self):
        """Plot the machine"""
>>>>>>> d5b84017
        if self.machine is not None:
            self.machine.plot()<|MERGE_RESOLUTION|>--- conflicted
+++ resolved
@@ -63,13 +63,10 @@
 
     def plot_mmf(self):
         """Plot the unit mmf of the stator"""
-<<<<<<< HEAD
-=======
         if self.machine is not None:
             self.machine.stator.plot_mmf_unit(is_show_fig=True)
 
     def plot_machine(self):
         """Plot the machine"""
->>>>>>> d5b84017
         if self.machine is not None:
             self.machine.plot()