--- conflicted
+++ resolved
@@ -69,13 +69,9 @@
 
     def set_path_txt(self, path):
         """Set the line edit text"""
-<<<<<<< HEAD
-        self.le_path.setText(path.replace("\\", "/"))
-=======
         if path is not None:
             path = path.replace("\\", "/")
         self.le_path.setText(path)
->>>>>>> d5b84017
 
     def set_obj_path(self):
         """Update the object with the current path (if correct)"""
