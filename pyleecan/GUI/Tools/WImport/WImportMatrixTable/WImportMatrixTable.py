--- conflicted
+++ resolved
@@ -55,13 +55,9 @@
 
     def update(self):
         """Fill the widget with the current value of the data"""
-<<<<<<< HEAD
-        self.in_matrix.setText("Matrix size: " + str(self.data.get_data().shape))
-=======
         data = self.data.get_data()
         shape_str = str(data.shape) if data is not None else "(-,-)"
         self.in_matrix.setText("Matrix size: " + shape_str)
->>>>>>> d5b84017
 
     def s_table(self):
         """display the data in a table"""
