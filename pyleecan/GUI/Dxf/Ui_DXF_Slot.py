# -*- coding: utf-8 -*-

# File generated according to DXF_Slot.ui
# WARNING! All changes made in this file will be lost!
## WARNING! All changes made in this file will be lost when recompiling UI file!
################################################################################

from PySide2.QtCore import *
from PySide2.QtGui import *
from PySide2.QtWidgets import *

<<<<<<< HEAD
from ...GUI.Tools.MPLCanvas import MPLCanvas
=======
>>>>>>> 1296797f
from ...GUI.Tools.FloatEdit import FloatEdit
from ...GUI.Tools.WPathSelector.WPathSelector import WPathSelector

from pyleecan.GUI.Resources import pyleecan_rc


class Ui_DXF_Slot(object):
    def setupUi(self, DXF_Slot):
        if not DXF_Slot.objectName():
            DXF_Slot.setObjectName(u"DXF_Slot")
        DXF_Slot.resize(900, 551)
        icon = QIcon()
        icon.addFile(
            u":/images/images/icon/pyleecan_64.png", QSize(), QIcon.Normal, QIcon.Off
        )
        DXF_Slot.setWindowIcon(icon)
        self.horizontalLayout_3 = QHBoxLayout(DXF_Slot)
        self.horizontalLayout_3.setObjectName(u"horizontalLayout_3")
        self.layout_plot = QVBoxLayout()
        self.layout_plot.setObjectName(u"layout_plot")
        self.horizontalLayout = QHBoxLayout()
        self.horizontalLayout.setObjectName(u"horizontalLayout")
        self.b_reset = QPushButton(DXF_Slot)
        self.b_reset.setObjectName(u"b_reset")

        self.horizontalLayout.addWidget(self.b_reset)

        self.b_cancel = QPushButton(DXF_Slot)
        self.b_cancel.setObjectName(u"b_cancel")

        self.horizontalLayout.addWidget(self.b_cancel)

        self.b_tuto = QPushButton(DXF_Slot)
        self.b_tuto.setObjectName(u"b_tuto")
        self.b_tuto.setEnabled(False)

        self.horizontalLayout.addWidget(self.b_tuto)

        self.horizontalSpacer_2 = QSpacerItem(
            40, 20, QSizePolicy.Expanding, QSizePolicy.Minimum
        )

        self.horizontalLayout.addItem(self.horizontalSpacer_2)

<<<<<<< HEAD
        self.verticalLayout_2.addLayout(self.horizontalLayout)

        self.w_viewer = MPLCanvas(DXF_Slot)
        self.w_viewer.setObjectName(u"w_viewer")

        self.verticalLayout_2.addWidget(self.w_viewer)
=======
        self.layout_plot.addLayout(self.horizontalLayout)
>>>>>>> 1296797f

        self.textBrowser = QTextBrowser(DXF_Slot)
        self.textBrowser.setObjectName(u"textBrowser")
        self.textBrowser.setMaximumSize(QSize(16777215, 200))

        self.layout_plot.addWidget(self.textBrowser)

        self.horizontalLayout_3.addLayout(self.layout_plot)

        self.widget = QWidget(DXF_Slot)
        self.widget.setObjectName(u"widget")
        self.widget.setMaximumSize(QSize(400, 16777215))
        self.verticalLayout = QVBoxLayout(self.widget)
        self.verticalLayout.setObjectName(u"verticalLayout")
        self.w_path_selector = WPathSelector(self.widget)
        self.w_path_selector.setObjectName(u"w_path_selector")
        sizePolicy = QSizePolicy(QSizePolicy.Fixed, QSizePolicy.Preferred)
        sizePolicy.setHorizontalStretch(0)
        sizePolicy.setVerticalStretch(0)
        sizePolicy.setHeightForWidth(
            self.w_path_selector.sizePolicy().hasHeightForWidth()
        )
        self.w_path_selector.setSizePolicy(sizePolicy)

        self.verticalLayout.addWidget(self.w_path_selector)

        self.gridLayout = QGridLayout()
        self.gridLayout.setObjectName(u"gridLayout")
        self.in_Zs = QLabel(self.widget)
        self.in_Zs.setObjectName(u"in_Zs")

        self.gridLayout.addWidget(self.in_Zs, 0, 0, 1, 1)

        self.si_Zs = QSpinBox(self.widget)
        self.si_Zs.setObjectName(u"si_Zs")
        sizePolicy1 = QSizePolicy(QSizePolicy.Preferred, QSizePolicy.Preferred)
        sizePolicy1.setHorizontalStretch(0)
        sizePolicy1.setVerticalStretch(0)
        sizePolicy1.setHeightForWidth(self.si_Zs.sizePolicy().hasHeightForWidth())
        self.si_Zs.setSizePolicy(sizePolicy1)
        self.si_Zs.setMinimum(1)
        self.si_Zs.setMaximum(1000)
        self.si_Zs.setSingleStep(0)
        self.si_Zs.setValue(36)

        self.gridLayout.addWidget(self.si_Zs, 0, 1, 1, 1)

        self.in_wind_begin_index = QLabel(self.widget)
        self.in_wind_begin_index.setObjectName(u"in_wind_begin_index")

        self.gridLayout.addWidget(self.in_wind_begin_index, 1, 0, 1, 1)

        self.si_wind_begin_index = QSpinBox(self.widget)
        self.si_wind_begin_index.setObjectName(u"si_wind_begin_index")

        self.gridLayout.addWidget(self.si_wind_begin_index, 1, 1, 1, 1)

        self.in_wind_end_index = QLabel(self.widget)
        self.in_wind_end_index.setObjectName(u"in_wind_end_index")

        self.gridLayout.addWidget(self.in_wind_end_index, 2, 0, 1, 1)

        self.si_wind_end_index = QSpinBox(self.widget)
        self.si_wind_end_index.setObjectName(u"si_wind_end_index")

        self.gridLayout.addWidget(self.si_wind_end_index, 2, 1, 1, 1)

        self.in_type_line = QLabel(self.widget)
        self.in_type_line.setObjectName(u"in_type_line")

        self.gridLayout.addWidget(self.in_type_line, 3, 0, 1, 1)

        self.c_type_line = QComboBox(self.widget)
        self.c_type_line.addItem("")
        self.c_type_line.addItem("")
        self.c_type_line.setObjectName(u"c_type_line")

        self.gridLayout.addWidget(self.c_type_line, 3, 1, 1, 1)

        self.in_axe_angle = QLabel(self.widget)
        self.in_axe_angle.setObjectName(u"in_axe_angle")

        self.gridLayout.addWidget(self.in_axe_angle, 4, 0, 1, 1)

        self.lf_axe_angle = FloatEdit(self.widget)
        self.lf_axe_angle.setObjectName(u"lf_axe_angle")
        sizePolicy2 = QSizePolicy(QSizePolicy.Minimum, QSizePolicy.Fixed)
        sizePolicy2.setHorizontalStretch(0)
        sizePolicy2.setVerticalStretch(0)
        sizePolicy2.setHeightForWidth(
            self.lf_axe_angle.sizePolicy().hasHeightForWidth()
        )
        self.lf_axe_angle.setSizePolicy(sizePolicy2)

        self.gridLayout.addWidget(self.lf_axe_angle, 4, 1, 1, 1)

        self.verticalLayout.addLayout(self.gridLayout)

        self.g_center = QGroupBox(self.widget)
        self.g_center.setObjectName(u"g_center")
        self.gridLayout_2 = QGridLayout(self.g_center)
        self.gridLayout_2.setObjectName(u"gridLayout_2")
        self.in_coord_center_X = QLabel(self.g_center)
        self.in_coord_center_X.setObjectName(u"in_coord_center_X")

        self.gridLayout_2.addWidget(self.in_coord_center_X, 0, 0, 1, 1)

        self.lf_center_x = FloatEdit(self.g_center)
        self.lf_center_x.setObjectName(u"lf_center_x")
        sizePolicy3 = QSizePolicy(QSizePolicy.Fixed, QSizePolicy.Fixed)
        sizePolicy3.setHorizontalStretch(0)
        sizePolicy3.setVerticalStretch(0)
        sizePolicy3.setHeightForWidth(self.lf_center_x.sizePolicy().hasHeightForWidth())
        self.lf_center_x.setSizePolicy(sizePolicy3)

        self.gridLayout_2.addWidget(self.lf_center_x, 0, 1, 1, 1)

        self.in_coord_center_Y = QLabel(self.g_center)
        self.in_coord_center_Y.setObjectName(u"in_coord_center_Y")

        self.gridLayout_2.addWidget(self.in_coord_center_Y, 1, 0, 1, 1)

        self.lf_center_y = FloatEdit(self.g_center)
        self.lf_center_y.setObjectName(u"lf_center_y")
        self.lf_center_y.setEnabled(True)
        sizePolicy3.setHeightForWidth(self.lf_center_y.sizePolicy().hasHeightForWidth())
        self.lf_center_y.setSizePolicy(sizePolicy3)
        self.lf_center_y.setMaximumSize(QSize(16777215, 16777215))

        self.gridLayout_2.addWidget(self.lf_center_y, 1, 1, 1, 1)

        self.verticalLayout.addWidget(self.g_center)

        self.verticalSpacer = QSpacerItem(
            20, 40, QSizePolicy.Minimum, QSizePolicy.Expanding
        )

        self.verticalLayout.addItem(self.verticalSpacer)

        self.horizontalLayout_4 = QHBoxLayout()
        self.horizontalLayout_4.setObjectName(u"horizontalLayout_4")
        self.in_scaling = QLabel(self.widget)
        self.in_scaling.setObjectName(u"in_scaling")

        self.horizontalLayout_4.addWidget(self.in_scaling)

        self.lf_scaling = FloatEdit(self.widget)
        self.lf_scaling.setObjectName(u"lf_scaling")
        sizePolicy3.setHeightForWidth(self.lf_scaling.sizePolicy().hasHeightForWidth())
        self.lf_scaling.setSizePolicy(sizePolicy3)

        self.horizontalLayout_4.addWidget(self.lf_scaling)

        self.verticalLayout.addLayout(self.horizontalLayout_4)

        self.horizontalLayout_2 = QHBoxLayout()
        self.horizontalLayout_2.setObjectName(u"horizontalLayout_2")
        self.horizontalLayout_2.setSizeConstraint(QLayout.SetFixedSize)
        self.horizontalSpacer = QSpacerItem(
            40, 20, QSizePolicy.Fixed, QSizePolicy.Minimum
        )

        self.horizontalLayout_2.addItem(self.horizontalSpacer)

        self.b_plot = QPushButton(self.widget)
        self.b_plot.setObjectName(u"b_plot")

        self.horizontalLayout_2.addWidget(self.b_plot)

        self.b_save = QPushButton(self.widget)
        self.b_save.setObjectName(u"b_save")

        self.horizontalLayout_2.addWidget(self.b_save)

        self.verticalLayout.addLayout(self.horizontalLayout_2)

        self.horizontalLayout_3.addWidget(self.widget)

        self.retranslateUi(DXF_Slot)

        QMetaObject.connectSlotsByName(DXF_Slot)

    # setupUi

    def retranslateUi(self, DXF_Slot):
        DXF_Slot.setWindowTitle(
            QCoreApplication.translate("DXF_Slot", u"Define Slot from DXF", None)
        )
        self.b_reset.setText(
            QCoreApplication.translate("DXF_Slot", u"Reset View", None)
        )
        self.b_cancel.setText(
            QCoreApplication.translate("DXF_Slot", u"Cancel Selection", None)
        )
        self.b_tuto.setText(
            QCoreApplication.translate("DXF_Slot", u"Open Tutorial", None)
        )
        self.textBrowser.setHtml(
            QCoreApplication.translate(
                "DXF_Slot",
                u'<!DOCTYPE HTML PUBLIC "-//W3C//DTD HTML 4.0//EN" "http://www.w3.org/TR/REC-html40/strict.dtd">\n'
                '<html><head><meta name="qrichtext" content="1" /><style type="text/css">\n'
                "p, li { white-space: pre-wrap; }\n"
                "</style></head><body style=\" font-family:'MS Shell Dlg 2'; font-size:7.8pt; font-weight:400; font-style:normal;\">\n"
                '<p align="justify" style=" margin-top:0px; margin-bottom:0px; margin-left:0px; margin-right:0px; -qt-block-indent:0; text-indent:0px;"><span style=" font-size:12pt;">1) Select DXF file in [m] (or use scaling factor), spline won\'t be displayed</span></p>\n'
                '<p align="justify" style=" margin-top:0px; margin-bottom:0px; margin-left:0px; margin-right:0px; -qt-block-indent:0; text-indent:0px;"><span style=" font-size:12pt;">2) Use mouse wheel to zoom in/out</span></p>\n'
                '<p align="justify" style=" margin-top:0px; margin-bottom:0px; margin-left:0px; margin-right:0px; -qt-block-indent:0; text-indent:0px;"><span style=" font-size:12pt;">3) Click on lines and arc'
                "s to draw the contour of a single slot</span></p>\n"
                '<p align="justify" style=" margin-top:0px; margin-bottom:0px; margin-left:0px; margin-right:0px; -qt-block-indent:0; text-indent:0px;"><span style=" font-size:12pt;">4) First point and last point must be on the bore radius (must match the lamination radius)</span></p>\n'
                '<p align="justify" style=" margin-top:0px; margin-bottom:0px; margin-left:0px; margin-right:0px; -qt-block-indent:0; text-indent:0px;"><span style=" font-size:12pt;">5) The winding area is define by a part of the slot contour and a closing line:</span></p>\n'
                '<p align="justify" style=" margin-top:0px; margin-bottom:0px; margin-left:0px; margin-right:0px; -qt-block-indent:0; text-indent:0px;"><span style=" font-size:12pt;">- The points are ordered in trigonometrical order (from bore radius to bore radius)</span></p>\n'
                '<p align="justify" style=" margin-top:0px; margin-bottom:0px; margin-left:0px; margin-right:0px; -qt-block-indent:0; text-indent:0px;"><span style=" '
                'font-size:12pt;">- First point index is 0</span></p>\n'
                '<p align="justify" style=" margin-top:0px; margin-bottom:0px; margin-left:0px; margin-right:0px; -qt-block-indent:0; text-indent:0px;"><span style=" font-size:12pt;">- Closing line can be either a Segment or an Arc (center 0)</span></p>\n'
                '<p align="justify" style=" margin-top:0px; margin-bottom:0px; margin-left:0px; margin-right:0px; -qt-block-indent:0; text-indent:0px;"><span style=" font-size:12pt;">6) Plot to check and save</span></p></body></html>',
                None,
            )
        )
        self.in_Zs.setText(
            QCoreApplication.translate("DXF_Slot", u"Number of slots", None)
        )
        self.in_wind_begin_index.setText(
            QCoreApplication.translate("DXF_Slot", u"Winding start index", None)
        )
        self.in_wind_end_index.setText(
            QCoreApplication.translate("DXF_Slot", u"Winding end index", None)
        )
        self.in_type_line.setText(
            QCoreApplication.translate("DXF_Slot", u"Type closing line", None)
        )
        self.c_type_line.setItemText(
            0, QCoreApplication.translate("DXF_Slot", u"Segment", None)
        )
        self.c_type_line.setItemText(
            1, QCoreApplication.translate("DXF_Slot", u"Arc1", None)
        )

        self.in_axe_angle.setText(
            QCoreApplication.translate("DXF_Slot", u"Slot axe angle shift", None)
        )
        self.lf_axe_angle.setText(QCoreApplication.translate("DXF_Slot", u"0", None))
        self.g_center.setTitle(
            QCoreApplication.translate("DXF_Slot", u"Machine Center", None)
        )
        self.in_coord_center_X.setText(
            QCoreApplication.translate("DXF_Slot", u"X coordinate", None)
        )
        self.lf_center_x.setText(QCoreApplication.translate("DXF_Slot", u"0", None))
        self.in_coord_center_Y.setText(
            QCoreApplication.translate("DXF_Slot", u"Y coordinate", None)
        )
        self.lf_center_y.setText(QCoreApplication.translate("DXF_Slot", u"0", None))
        self.in_scaling.setText(
            QCoreApplication.translate("DXF_Slot", u"Scaling factor", None)
        )
        self.lf_scaling.setText(QCoreApplication.translate("DXF_Slot", u"1", None))
        self.b_plot.setText(QCoreApplication.translate("DXF_Slot", u"Plot", None))
        self.b_save.setText(QCoreApplication.translate("DXF_Slot", u"Save", None))

    # retranslateUi<|MERGE_RESOLUTION|>--- conflicted
+++ resolved
@@ -9,10 +9,6 @@
 from PySide2.QtGui import *
 from PySide2.QtWidgets import *
 
-<<<<<<< HEAD
-from ...GUI.Tools.MPLCanvas import MPLCanvas
-=======
->>>>>>> 1296797f
 from ...GUI.Tools.FloatEdit import FloatEdit
 from ...GUI.Tools.WPathSelector.WPathSelector import WPathSelector
 
@@ -57,16 +53,7 @@
 
         self.horizontalLayout.addItem(self.horizontalSpacer_2)
 
-<<<<<<< HEAD
-        self.verticalLayout_2.addLayout(self.horizontalLayout)
-
-        self.w_viewer = MPLCanvas(DXF_Slot)
-        self.w_viewer.setObjectName(u"w_viewer")
-
-        self.verticalLayout_2.addWidget(self.w_viewer)
-=======
         self.layout_plot.addLayout(self.horizontalLayout)
->>>>>>> 1296797f
 
         self.textBrowser = QTextBrowser(DXF_Slot)
         self.textBrowser.setObjectName(u"textBrowser")
