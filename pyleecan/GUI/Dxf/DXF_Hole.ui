--- conflicted
+++ resolved
@@ -62,25 +62,6 @@
       </layout>
      </item>
      <item>
-<<<<<<< HEAD
-      <widget class="MPLCanvas" name="w_viewer" native="true">
-       <property name="sizePolicy">
-        <sizepolicy hsizetype="Preferred" vsizetype="Preferred">
-         <horstretch>0</horstretch>
-         <verstretch>0</verstretch>
-        </sizepolicy>
-       </property>
-       <property name="minimumSize">
-        <size>
-         <width>0</width>
-         <height>0</height>
-        </size>
-       </property>
-      </widget>
-     </item>
-     <item>
-=======
->>>>>>> 1296797f
       <widget class="QTextBrowser" name="textBrowser">
        <property name="maximumSize">
         <size>
@@ -395,15 +376,6 @@
  </widget>
  <customwidgets>
   <customwidget>
-<<<<<<< HEAD
-   <class>MPLCanvas</class>
-   <extends>QWidget</extends>
-   <header>...GUI.Tools.MPLCanvas</header>
-   <container>1</container>
-  </customwidget>
-  <customwidget>
-=======
->>>>>>> 1296797f
    <class>FloatEdit</class>
    <extends>QLineEdit</extends>
    <header>...GUI/Tools/FloatEdit</header>
